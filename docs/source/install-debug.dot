digraph triage {
    node [shape=rect];

    can_install [label="Install succeeded?"];
    install_succeeded [label="yes"];
    install_failed [label="no"];
    can_import [label="Can you import\nfiredrake in Python?"];
    venv_activated [label="venv activated?"];
    install_script_up_to_date [label="Install script\nup to date?"];
    using_anaconda [label="Using\nAnaconda?"];
<<<<<<< HEAD
    python_version [label="Python 3.6?"];
=======
    python_version [label="Python <3.7?"];
>>>>>>> 660d46b5
    using_macos [label="Using\nMacOS?"];
    using_homebrew [label="Using\nHomebrew?"];
    url_error [label="URL Error with SSL\ncertificate failure?"];
    which_python [label="<which python3> points\nat <$(brew --prefix)/bin/python3>?"];

    activate_venv [label="Activate the\nvenv first."];
    uninstall_anaconda [label="Deactivate\nAnaconda."];
    update_python [label="Get Python 3.7-3.11"];
    update_install_script [label="Fetch new\ninstall script"];
    get_homebrew [label="Use Homebrew."];
    brew_doctor [label="brew doctor"];
    explicit_path [label="Run <$(brew --prefix)/bin/python3\n firedrake-install>"];

    can_install -> install_succeeded;
    install_succeeded -> can_import;
    can_import -> venv_activated [label="no"];
    venv_activated -> activate_venv [label="no"];

    can_install -> install_failed;
    install_failed -> {install_script_up_to_date, using_anaconda, python_version, using_macos};
    install_script_up_to_date -> update_install_script [label="no"];
    python_version -> update_python [label="yes"];
    using_anaconda -> uninstall_anaconda [label="yes"];
    using_macos -> using_homebrew [label="yes"];
    using_homebrew -> get_homebrew [label="no"];
    using_homebrew -> brew_doctor [label="yes"];
    using_macos -> url_error [label="yes"];
    url_error -> which_python [label="yes"];
    which_python -> explicit_path [label="no"];
}<|MERGE_RESOLUTION|>--- conflicted
+++ resolved
@@ -8,11 +8,7 @@
     venv_activated [label="venv activated?"];
     install_script_up_to_date [label="Install script\nup to date?"];
     using_anaconda [label="Using\nAnaconda?"];
-<<<<<<< HEAD
-    python_version [label="Python 3.6?"];
-=======
     python_version [label="Python <3.7?"];
->>>>>>> 660d46b5
     using_macos [label="Using\nMacOS?"];
     using_homebrew [label="Using\nHomebrew?"];
     url_error [label="URL Error with SSL\ncertificate failure?"];
