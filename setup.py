import os
import pkgconfig
import platform
import shutil
import site
from dataclasses import dataclass, field
from glob import glob
from pathlib import Path

import libsupermesh
import numpy as np
import pybind11
import petsctools
import rtree
from Cython.Build import cythonize
from setuptools import setup, find_packages, Extension
from setuptools.command.editable_wheel import editable_wheel as _editable_wheel
from setuptools.command.sdist import sdist as _sdist
<<<<<<< HEAD
=======
from setuptools.command.bdist_wheel import bdist_wheel as _bdist_wheel
from glob import glob
from pathlib import Path
from Cython.Build import cythonize

>>>>>>> 5a824db0


# Ensure that the PETSc getting linked against is compatible
petsctools.init(version_spec=">=3.23.0")
import petsc4py


@dataclass
class ExternalDependency:
    ''' This dataclass stores the relevant information for the compiler as fields
    that correspond to the keyword arguments of `Extension`. For convenience it
    also implements addition and `**` unpacking.
    '''
    include_dirs: list[str] = field(default_factory=list, init=True)
    extra_compile_args: list[str] = field(default_factory=list, init=True)
    libraries: list[str] = field(default_factory=list, init=True)
    library_dirs: list[str] = field(default_factory=list, init=True)
    extra_link_args: list[str] = field(default_factory=list, init=True)
    runtime_library_dirs: list[str] = field(default_factory=list, init=True)

    def __add__(self, other):
        combined = {}
        for f in self.__dataclass_fields__.keys():
            combined[f] = getattr(self, f) + getattr(other, f)
        return self.__class__(**combined)

    def keys(self):
        return self.__dataclass_fields__.keys()

    def __getitem__(self, key):
        try:
            return getattr(self, key)
        except AttributeError:
            raise KeyError(f"Key {key} not present")


# Pybind11
# example:
# gcc -I/pyind11/include ...
pybind11_extra_compile_args = []
if platform.uname().system == "Darwin":
    # Clang needs to specify at least C++11
    pybind11_extra_compile_args.append("-std=c++11")
pybind11_ = ExternalDependency(
    include_dirs=[pybind11.get_include()],
    extra_compile_args=pybind11_extra_compile_args,
)

# numpy
# example:
# gcc -I/numpy/include ...
numpy_ = ExternalDependency(include_dirs=[np.get_include()])

# PETSc
# example:
# gcc -I$PETSC_DIR/include -I$PETSC_DIR/$PETSC_ARCH/include -I/petsc4py/include
# gcc -L$PETSC_DIR/$PETSC_ARCH/lib -lpetsc -Wl,-rpath,$PETSC_DIR/$PETSC_ARCH/lib
petsc_dir = petsctools.get_petsc_dir()
petsc_arch = petsctools.get_petsc_arch()
petsc_dirs = [petsc_dir, os.path.join(petsc_dir, petsc_arch)]
petsc_ = ExternalDependency(
    libraries=["petsc"],
    include_dirs=[petsc4py.get_include()] + [os.path.join(d, "include") for d in petsc_dirs],
    library_dirs=[os.path.join(petsc_dirs[-1], "lib")],
    runtime_library_dirs=[os.path.join(petsc_dirs[-1], "lib")],
)
petscvariables = petsctools.get_petscvariables()
petsc_hdf5_compile_args = petscvariables.get("HDF5_INCLUDE", "")
petsc_hdf5_link_args = petscvariables.get("HDF5_LIB", "")

# HDF5
# example:
# gcc -I$HDF5_DIR/include
# gcc -L$HDF5_DIR/lib -lhdf5
if petsc_hdf5_link_args and petsc_hdf5_compile_args:
    # We almost always want to be in this first case!!!
    # PETSc variables only contains the compile/link args, not the paths
    hdf5_ = ExternalDependency(
        extra_compile_args=petsc_hdf5_compile_args.split(),
        extra_link_args=petsc_hdf5_link_args.split()
    )
elif os.environ.get("HDF5_DIR"):
    hdf5_dir = Path(os.environ.get("HDF5_DIR"))
    hdf5_ = ExternalDependency(
        libraries=["hdf5"],
        include_dirs=[str(hdf5_dir.joinpath("include"))],
        library_dirs=[str(hdf5_dir.joinpath("lib"))]
    )
elif pkgconfig.exists("hdf5"):
    hdf5_ = ExternalDependency(**pkgconfig.parse("hdf5"))
else:
    # Set the library name and hope for the best
    hdf5_ = ExternalDependency(libraries=["hdf5"])

# When we link against spatialindex or libsupermesh we need to know where
# the '.so' files end up. Since installation happens in an isolated
# environment we cannot simply query rtree and libsupermesh for the
# current paths as they will not be valid once the installation is complete.
# Therefore we set the runtime library search path to all the different
# possible site package locations we can think of.
sitepackage_dirs = site.getsitepackages() + [site.getusersitepackages()]

# libspatialindex
# example:
# gcc -I/rtree/include
# gcc /rtree.libs/libspatialindex.so -Wl,-rpath,$ORIGIN/../../Rtree.libs
libspatialindex_so = Path(rtree.core.rt._name).absolute()
spatialindex_ = ExternalDependency(
    include_dirs=[rtree.finder.get_include()],
    extra_link_args=[str(libspatialindex_so)],
    runtime_library_dirs=[
        os.path.join(dir, "Rtree.libs") for dir in sitepackage_dirs
    ],
)

# libsupermesh
# example:
# gcc -Ipath/to/libsupermesh/include
# gcc path/to/libsupermesh/libsupermesh.cpython-311-x86_64-linux-gnu.so \
#    -lsupermesh \
#    -Wl,-rpath,$ORIGIN/../../libsupermesh
libsupermesh_ = ExternalDependency(
    include_dirs=[libsupermesh.get_include()],
    library_dirs=[str(Path(libsupermesh.get_library()).parent)],
    runtime_library_dirs=[
        os.path.join(dir, "libsupermesh", "lib") for dir in sitepackage_dirs
    ],
    libraries=["supermesh"],
)


# The following extensions need to be linked accordingly:
def extensions():
    # CYTHON EXTENSIONS
    cython_list = []
    # firedrake/cython/dmcommon.pyx: petsc, numpy
    cython_list.append(Extension(
        name="firedrake.cython.dmcommon",
        language="c",
        sources=[os.path.join("firedrake", "cython", "dmcommon.pyx")],
        **(petsc_ + numpy_)
    ))
    # firedrake/cython/extrusion_numbering.pyx: petsc, numpy
    cython_list.append(Extension(
        name="firedrake.cython.extrusion_numbering",
        language="c",
        sources=[os.path.join("firedrake", "cython", "extrusion_numbering.pyx")],
        **(petsc_ + numpy_)
    ))
    # firedrake/cython/hdf5interface.pyx: petsc, numpy, hdf5
    cython_list.append(Extension(
        name="firedrake.cython.hdf5interface",
        language="c",
        sources=[os.path.join("firedrake", "cython", "hdf5interface.pyx")],
        **(petsc_ + numpy_ + hdf5_)
    ))
    # firedrake/cython/mgimpl.pyx: petsc, numpy
    cython_list.append(Extension(
        name="firedrake.cython.mgimpl",
        language="c",
        sources=[os.path.join("firedrake", "cython", "mgimpl.pyx")],
        **(petsc_ + numpy_)
    ))
    # firedrake/cython/patchimpl.pyx: petsc, numpy
    cython_list.append(Extension(
        name="firedrake.cython.patchimpl",
        language="c",
        sources=[os.path.join("firedrake", "cython", "patchimpl.pyx")],
        **(petsc_ + numpy_)
    ))
    # firedrake/cython/spatialindex.pyx: numpy, spatialindex
    cython_list.append(Extension(
        name="firedrake.cython.spatialindex",
        language="c",
        sources=[os.path.join("firedrake", "cython", "spatialindex.pyx")],
        **(numpy_ + spatialindex_)
    ))
    # firedrake/cython/supermeshimpl.pyx: petsc, numpy, supermesh
    cython_list.append(Extension(
        name="firedrake.cython.supermeshimpl",
        language="c",
        sources=[os.path.join("firedrake", "cython", "supermeshimpl.pyx")],
        **(petsc_ + numpy_ + libsupermesh_)
    ))
    # pyop2/sparsity.pyx: petsc, numpy,
    cython_list.append(Extension(
        name="pyop2.sparsity",
        language="c",
        sources=[os.path.join("pyop2", "sparsity.pyx")],
        **(petsc_ + numpy_)
    ))
    # PYBIND11 EXTENSIONS
    pybind11_list = []
    # tinyasm/tinyasm.cpp: petsc, pybind11
    pybind11_list.append(Extension(
        name="tinyasm._tinyasm",
        language="c++",
        sources=sorted(glob("tinyasm/*.cpp")),  # Sort source files for reproducibility
        **(petsc_ + pybind11_)
    ))
    return cythonize(cython_list) + pybind11_list


FIREDRAKE_CHECK_FILES = (
    "tests/firedrake/conftest.py",
    "tests/firedrake/regression/test_stokes_mini.py",
    "tests/firedrake/regression/test_locate_cell.py",
    "tests/firedrake/supermesh/test_assemble_mixed_mass_matrix.py",
    "tests/firedrake/regression/test_matrix_free.py",
    "tests/firedrake/regression/test_nullspace.py",
    "tests/firedrake/regression/test_dg_advection.py",
    "tests/firedrake/regression/test_interpolate_cross_mesh.py",
)


def copy_check_files():
    """Copy tests into firedrake/_check."""
    dest_dir = Path("firedrake/_check")
    for check_file in map(Path, FIREDRAKE_CHECK_FILES):
        # If we are building a wheel from an sdist then the files have
        # already been moved
        if not check_file.exists():
            assert (dest_dir / check_file).exists()
            continue

        os.makedirs(dest_dir / check_file.parent, exist_ok=True)
        shutil.copy(check_file, dest_dir / check_file.parent)


class editable_wheel(_editable_wheel):
    def run(self):
        copy_check_files()
        super().run()


class sdist(_sdist):
    def run(self):
        copy_check_files()
        super().run()


class bdist_wheel(_bdist_wheel):
    def run(self):
        copy_check_files()
        super().run()


setup(
    cmdclass={
        "editable_wheel": editable_wheel,
        "sdist": sdist,
        "bdist_wheel": bdist_wheel,
    },
    packages=find_packages(),
    ext_modules=extensions(),
)<|MERGE_RESOLUTION|>--- conflicted
+++ resolved
@@ -16,14 +16,7 @@
 from setuptools import setup, find_packages, Extension
 from setuptools.command.editable_wheel import editable_wheel as _editable_wheel
 from setuptools.command.sdist import sdist as _sdist
-<<<<<<< HEAD
-=======
 from setuptools.command.bdist_wheel import bdist_wheel as _bdist_wheel
-from glob import glob
-from pathlib import Path
-from Cython.Build import cythonize
-
->>>>>>> 5a824db0
 
 
 # Ensure that the PETSc getting linked against is compatible
