--- conflicted
+++ resolved
@@ -20,12 +20,8 @@
 
 
 # Ensure that the PETSc getting linked against is compatible
-<<<<<<< HEAD
-petsctools.init(version_spec=">=3.24.2")
-=======
 # TODO RELEASE set to ">=3.25"
 petsctools.init(version_spec=">=3.23.0")
->>>>>>> 5ef339b0
 import petsc4py
 
 
