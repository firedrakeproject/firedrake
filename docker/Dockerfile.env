--- conflicted
+++ resolved
@@ -16,11 +16,7 @@
                  libmpich-dev libtool mercurial mpich\
                  python3-dev python3-pip python3-tk python3-venv \
                  python3-requests zlib1g-dev libboost-dev sudo \
-<<<<<<< HEAD
-                 bison \
-=======
                  bison flex \
->>>>>>> 9b0d37be
     && rm -rf /var/lib/apt/lists/*
 
 # Use a more sane locale
