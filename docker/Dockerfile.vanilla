# Dockerfile for a plain Firedrake suitable for testing Firedrake components and applications

FROM firedrakeproject/firedrake-env:pip

# Set '-o pipefail' to avoid linter error (https://github.com/hadolint/hadolint/wiki/DL4006)
SHELL ["/bin/bash", "-o", "pipefail", "-c"]

# Firedrake arch to build
ARG ARCH="default"

# Download firedrake-configure
<<<<<<< HEAD
RUN curl -O https://raw.githubusercontent.com/firedrakeproject/firedrake/refs/heads/connorjward/pip-install/scripts/firedrake-configure

# Install system dependencies
RUN sudo apt-get update \
    && eval sudo apt-get -y install \
=======
RUN curl -O https://raw.githubusercontent.com/firedrakeproject/firedrake/master/scripts/firedrake-configure

# Install system dependencies
RUN sudo apt-get update \
    && sudo apt-get -y install \
>>>>>>> 12dec297
        $(python3 ./firedrake-configure --arch $ARCH --show-system-packages) \
    && sudo rm -rf /var/lib/apt/lists/*


<<<<<<< HEAD
# Install PETSc
RUN git clone https://github.com/firedrakeproject/petsc.git \
    && cd petsc \
    && python3 ../firedrake-configure --arch $ARCH --show-petsc-configure-options | \
=======
# Install PETSc. We set the compiler optimisation flags manually here to
# remove the default of '-march=native' which is not suitable for Docker images.
# We use 'sed' to make sure that the options are appended.
RUN git clone --depth 1 https://github.com/firedrakeproject/petsc.git \
    && cd petsc \
    && python3 ../firedrake-configure --arch $ARCH --show-petsc-configure-options | \
        sed "s/$/ --COPTFLAGS='-O3 -mtune=generic' --CXXOPTFLAGS='-O3 -mtune=generic' --FOPTFLAGS='-O3 -mtune=generic'/" | \
>>>>>>> 12dec297
        xargs -L1 ./configure --with-make-np=12 \
    && make \
    && make check \
    && rm -rf ./**/externalpackages \
    && rm -rf ./src/docs \
    && rm -f ./src/**/tutorials/output/* \
    && rm -f ./src/**/tests/output/* \
    && cd ..

ENV PETSC_DIR=/home/firedrake/petsc PETSC_ARCH=arch-firedrake-$ARCH
<<<<<<< HEAD
ENV HDF5_MPI=ON
ENV CC=mpicc CXX=mpicxx
ENV MPICC=$CC
ENV PATH="/home/firedrake/.local/bin:$PETSC_DIR/$PETSC_ARCH/bin:$PATH" 
=======
ENV PATH="$PETSC_DIR/$PETSC_ARCH/bin:$PATH" 

# Install SLEPc
RUN git clone --depth 1 https://github.com/firedrakeproject/slepc.git \
    && cd slepc \
    && ./configure \
    && make SLEPC_DIR=/home/firedrake/slepc \
    && cd ..

ENV SLEPC_DIR=/home/firedrake/slepc

ENV HDF5_MPI=ON
ENV CC=mpicc CXX=mpicxx
ENV CFLAGS="-mtune=generic" CPPFLAGS="-mtune=generic"
ENV MPICC=$CC
ENV PATH="/home/firedrake/.local/bin:$PATH" 
>>>>>>> 12dec297

# Install Firedrake, pass --break-system-packages because we don't want the
# container to need a venv.
RUN pip install --break-system-packages --verbose --no-binary h5py --src . \
<<<<<<< HEAD
        --editable git+https://github.com/firedrakeproject/firedrake.git@connorjward/pip-install#egg=firedrake[ci]
=======
        --editable git+https://github.com/firedrakeproject/firedrake.git#egg=firedrake[ci]
>>>>>>> 12dec297
<|MERGE_RESOLUTION|>--- conflicted
+++ resolved
@@ -9,29 +9,15 @@
 ARG ARCH="default"
 
 # Download firedrake-configure
-<<<<<<< HEAD
-RUN curl -O https://raw.githubusercontent.com/firedrakeproject/firedrake/refs/heads/connorjward/pip-install/scripts/firedrake-configure
-
-# Install system dependencies
-RUN sudo apt-get update \
-    && eval sudo apt-get -y install \
-=======
 RUN curl -O https://raw.githubusercontent.com/firedrakeproject/firedrake/master/scripts/firedrake-configure
 
 # Install system dependencies
 RUN sudo apt-get update \
     && sudo apt-get -y install \
->>>>>>> 12dec297
         $(python3 ./firedrake-configure --arch $ARCH --show-system-packages) \
     && sudo rm -rf /var/lib/apt/lists/*
 
 
-<<<<<<< HEAD
-# Install PETSc
-RUN git clone https://github.com/firedrakeproject/petsc.git \
-    && cd petsc \
-    && python3 ../firedrake-configure --arch $ARCH --show-petsc-configure-options | \
-=======
 # Install PETSc. We set the compiler optimisation flags manually here to
 # remove the default of '-march=native' which is not suitable for Docker images.
 # We use 'sed' to make sure that the options are appended.
@@ -39,7 +25,6 @@
     && cd petsc \
     && python3 ../firedrake-configure --arch $ARCH --show-petsc-configure-options | \
         sed "s/$/ --COPTFLAGS='-O3 -mtune=generic' --CXXOPTFLAGS='-O3 -mtune=generic' --FOPTFLAGS='-O3 -mtune=generic'/" | \
->>>>>>> 12dec297
         xargs -L1 ./configure --with-make-np=12 \
     && make \
     && make check \
@@ -50,12 +35,6 @@
     && cd ..
 
 ENV PETSC_DIR=/home/firedrake/petsc PETSC_ARCH=arch-firedrake-$ARCH
-<<<<<<< HEAD
-ENV HDF5_MPI=ON
-ENV CC=mpicc CXX=mpicxx
-ENV MPICC=$CC
-ENV PATH="/home/firedrake/.local/bin:$PETSC_DIR/$PETSC_ARCH/bin:$PATH" 
-=======
 ENV PATH="$PETSC_DIR/$PETSC_ARCH/bin:$PATH" 
 
 # Install SLEPc
@@ -72,13 +51,8 @@
 ENV CFLAGS="-mtune=generic" CPPFLAGS="-mtune=generic"
 ENV MPICC=$CC
 ENV PATH="/home/firedrake/.local/bin:$PATH" 
->>>>>>> 12dec297
 
 # Install Firedrake, pass --break-system-packages because we don't want the
 # container to need a venv.
 RUN pip install --break-system-packages --verbose --no-binary h5py --src . \
-<<<<<<< HEAD
-        --editable git+https://github.com/firedrakeproject/firedrake.git@connorjward/pip-install#egg=firedrake[ci]
-=======
-        --editable git+https://github.com/firedrakeproject/firedrake.git#egg=firedrake[ci]
->>>>>>> 12dec297
+        --editable git+https://github.com/firedrakeproject/firedrake.git#egg=firedrake[ci]