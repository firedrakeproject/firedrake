# Dockerfile for Firedrake plus packages needed to build the documentation

<<<<<<< HEAD
FROM firedrakeproject/firedrake-vanilla-default:pip
=======
FROM firedrakeproject/firedrake-vanilla-default:latest
>>>>>>> 12dec297

RUN sudo apt-get update \
    && sudo apt-get -y install inkscape texlive-full \
    && sudo rm -rf /var/lib/apt/lists/*<|MERGE_RESOLUTION|>--- conflicted
+++ resolved
@@ -1,10 +1,6 @@
 # Dockerfile for Firedrake plus packages needed to build the documentation
 
-<<<<<<< HEAD
-FROM firedrakeproject/firedrake-vanilla-default:pip
-=======
 FROM firedrakeproject/firedrake-vanilla-default:latest
->>>>>>> 12dec297
 
 RUN sudo apt-get update \
     && sudo apt-get -y install inkscape texlive-full \
