--- conflicted
+++ resolved
@@ -9,8 +9,4 @@
 WORKDIR /home/firedrake
 
 # Now install extra Firedrake components.
-<<<<<<< HEAD
-RUN bash -c "source firedrake/bin/activate; firedrake-update --documentation-dependencies --tinyasm --slepc --install thetis --install gusto --install icepack --install irksome --install femlium --torch"
-=======
-RUN bash -c "source firedrake/bin/activate; firedrake-update --documentation-dependencies --tinyasm --slepc --netgen --install thetis --install gusto --install icepack --install irksome --install femlium"
->>>>>>> dd124559
+RUN bash -c "source firedrake/bin/activate; firedrake-update --documentation-dependencies --tinyasm --slepc --netgen --install thetis --install gusto --install icepack --install irksome --install femlium"