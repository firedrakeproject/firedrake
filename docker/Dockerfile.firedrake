--- conflicted
+++ resolved
@@ -1,38 +1,5 @@
 # Dockerfile for Firedrake with a full set of capabilities and applications installed.
 
-<<<<<<< HEAD
-FROM firedrakeproject/firedrake-vanilla-default:pip
-
-# Install SLEPc
-RUN git clone https://github.com/firedrakeproject/slepc.git \
-    && cd slepc \
-    && ./configure \
-    && make SLEPC_DIR=/home/firedrake/slepc \
-    && cd ..
-
-ENV SLEPC_DIR=/home/firedrake/slepc
-
-# Install optional dependencies
-RUN pip install --break-system-packages --verbose \
-        --extra-index-url https://download.pytorch.org/whl/cpu \
-        jax ngsPETSc torch vtk
-
-# Install Firedrake apps
-# FIXME: Thetis and icepack use legacy installation methods and are not installable
-# (Thetis fixed in https://github.com/thetisproject/thetis/pull/392)
-# Once they are fixed the following lines can be added back in:
-# -e git+https://github.com/thetisproject/thetis.git#egg=thetis
-# -e git+https://github.com/icepack/icepack.git#egg=icepack
-RUN pip install --break-system-packages --verbose --src . \
-        -e git+https://github.com/firedrakeproject/asQ.git#egg=asQ \
-        -e git+https://bitbucket.org/pefarrell/defcon.git#egg=defcon \
-        -e git+https://bitbucket.org/pefarrell/fascd.git#egg=fascd \
-        -e git+https://github.com/FEMlium/FEMlium.git#egg=FEMlium \
-        -e git+https://github.com/g-adopt/g-adopt.git#egg=gadopt \
-        -e git+https://github.com/firedrakeproject/gusto.git#egg=gusto \
-        -e git+https://github.com/firedrakeproject/Irksome.git#egg=Irksome
-
-=======
 FROM firedrakeproject/firedrake-vanilla-default:latest
 
 # Install optional dependencies
@@ -55,7 +22,6 @@
         -e git+https://github.com/firedrakeproject/gusto.git#egg=gusto \
         -e git+https://github.com/firedrakeproject/Irksome.git#egg=Irksome
 
->>>>>>> 12dec297
 # Install some other niceties
 RUN sudo apt-get update \
     && sudo apt-get -y install nano vim \
