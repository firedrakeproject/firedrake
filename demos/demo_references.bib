--- conflicted
+++ resolved
@@ -317,7 +317,6 @@
   doi={https://doi.org/10.1190/1.1437843}
 }
 
-<<<<<<< HEAD
 @article{Krishna:1997,
 	title={The {M}axwell--{S}tefan approach to mass transfer},
 	author={Krishna, Rajamani and Wesselingh, Johannes A},
@@ -335,7 +334,8 @@
   author={Baier-Reinio, Aaron and Farrell, Patrick E},
   journal={arXiv preprint arXiv:2408.17390},
   year={2025}
-=======
+}
+
 @article{Brubeck2022,
   author        = {Brubeck, Pablo D. and Farrell, Patrick E.},
   doi           = {10.1137/21M1444187},
@@ -356,5 +356,4 @@
   title         = {{Multigrid solvers for the de Rham complex with optimal complexity in polynomial degree}},
   volume        = {46},
   year          = {2024}
->>>>>>> 5cd91d78
 }