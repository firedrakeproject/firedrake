--- conflicted
+++ resolved
@@ -59,12 +59,6 @@
 
 _CACHE_CIDX = count()
 _KNOWN_CACHES = []
-<<<<<<< HEAD
-
-# Flag for outputting information at the end of testing (do not abuse!)
-_running_on_ci = bool(os.environ.get('PYOP2_CI_TESTS'))
-=======
->>>>>>> 3ac2db13
 
 
 # FIXME: (Later) Remove ObjectCached
