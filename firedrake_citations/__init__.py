--- conflicted
+++ resolved
@@ -279,11 +279,7 @@
 """)
 
 Citations().add("Hiptmair1998", """
-<<<<<<< HEAD
-@Misc{Kolev2009,
-=======
 @Misc{Hiptmair1998,
->>>>>>> fc88b9a1
   author =       {Hiptmair, Ralf},
   title =        {{Multigrid Method for Maxwell's Equations}},
   journal =      {SIAM Journal on Numerical Analysis},
