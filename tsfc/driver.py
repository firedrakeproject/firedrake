--- conflicted
+++ resolved
@@ -176,22 +176,8 @@
     # Sum the expressions that are part of the same restriction
     nonfem = list(reduce(ein.Sum, e, ein.Zero()) for e in zip(*nonfem_))
 
-<<<<<<< HEAD
-    tabulation_manager = fem.TabulationManager(integral_type, cell, quad_rule.points)
-    integrand = fem.replace_coordinates(integrand, coordinates)
-    quadrature_index, nonfem, cell_orientations = \
-        fem.process(integral_type, integrand, tabulation_manager, quad_rule.weights, argument_indices, coefficient_map)
-    nonfem = [ein.IndexSum(e, quadrature_index) for e in nonfem]
     simplified = opt.remove_componenttensors(nonfem)
     simplified = opt.unroll_indexsum(simplified, max_extent=3)
-=======
-    inlining_cache = {}
-    simplified = [opt.inline_indices(e, inlining_cache) for e in nonfem]
-
-    simplified = opt.expand_indexsum(simplified, max_extent=3)
-    inlining_cache = {}
-    simplified = [opt.inline_indices(e, inlining_cache) for e in simplified]
->>>>>>> d486544b
 
     refcount = sch.count_references(simplified)
     candidates = set()
