.PHONY: all
all: modules

.PHONY: modules
modules:
	@echo "    Building extension modules"
	@python3 setup.py build_ext --inplace > build.log 2>&1 || cat build.log

.PHONY: lint
lint: srclint actionlint dockerlint

# Adds file annotations to Github Actions (only useful on CI)
GITHUB_ACTIONS_FORMATTING=0
ifeq ($(GITHUB_ACTIONS_FORMATTING), 1)
	FLAKE8_FORMAT=--format='::error file=%(path)s,line=%(row)d,col=%(col)d,title=%(code)s::%(path)s:%(row)d:%(col)d: %(code)s %(text)s'
else
	FLAKE8_FORMAT=
endif

.PHONY: srclint
srclint:
	@echo "    Linting firedrake"
	@python3 -m flake8 $(FLAKE8_FORMAT) firedrake
	@echo "    Linting firedrake scripts"
	@python3 -m flake8 $(FLAKE8_FORMAT) firedrake/scripts --filename=*
	@python3 -m flake8 $(FLAKE8_FORMAT) scripts --filename=*
	@echo "    Linting firedrake tests"
	@python3 -m flake8 $(FLAKE8_FORMAT) tests
	@echo "    Linting PyOP2"
	@python3 -m flake8 $(FLAKE8_FORMAT) pyop2
	@echo "    Linting PyOP2 scripts"
	@python3 -m flake8 $(FLAKE8_FORMAT) pyop2/scripts --filename=*
	@echo "    Linting TSFC"
	@python3 -m flake8 $(FLAKE8_FORMAT) tsfc

.PHONY: actionlint
actionlint:
	@echo "    Pull latest actionlint image"
	@docker pull rhysd/actionlint:latest
	@# Exclude SC2046 so it doesn't complain about unquoted $ characters (the
	@# quoting can prevent proper parsing)
	@docker run -e SHELLCHECK_OPTS='--exclude=SC2046,SC2078,SC2143' --rm -v $$(pwd):/repo --workdir /repo rhysd/actionlint -color

.PHONY: dockerlint
dockerlint:
	@echo "    Pull latest hadolint image"
	@docker pull hadolint/hadolint:latest
	@for DOCKERFILE in docker/Dockerfile.*; \
		do \
		echo "    Linting $$DOCKERFILE"; \
		docker run --rm \
			-e HADOLINT_IGNORE=DL3003,DL3004,DL3005,DL3007,DL3008,DL3013,DL3015,DL3042,DL3059,SC2103,SC2046,SC2086 \
			-i hadolint/hadolint \
			< $$DOCKERFILE \
			|| exit 1; \
	done

.PHONY: clean
clean:
	@echo "    Cleaning extension modules"
	@python3 setup.py clean > /dev/null 2>&1
	@echo "    RM firedrake/cython/dmplex.*.so"
	-@rm -f firedrake/cython/dmplex.so > /dev/null 2>&1
	@echo "    RM firedrake/cython/dmplex.c"
	-@rm -f firedrake/cython/dmplex.c > /dev/null 2>&1
	@echo "    RM firedrake/cython/extrusion_numbering.*.so"
	-@rm -f firedrake/cython/extrusion_numbering.so > /dev/null 2>&1
	@echo "    RM firedrake/cython/extrusion_numbering.c"
	-@rm -f firedrake/cython/extrusion_numbering.c > /dev/null 2>&1
	@echo "    RM firedrake/cython/hdf5interface.*.so"
	-@rm -f firedrake/cython/hdf5interface.so > /dev/null 2>&1
	@echo "    RM firedrake/cython/hdf5interface.c"
	-@rm -f firedrake/cython/hdf5interface.c > /dev/null 2>&1
	@echo "    RM firedrake/cython/spatialindex.*.so"
	-@rm -f firedrake/cython/spatialindex.so > /dev/null 2>&1
	@echo "    RM firedrake/cython/spatialindex.c"
	-@rm -f firedrake/cython/spatialindex.c > /dev/null 2>&1
	@echo "    RM firedrake/cython/supermeshimpl.*.so"
	-@rm -f firedrake/cython/supermeshimpl.so > /dev/null 2>&1
	@echo "    RM firedrake/cython/supermeshimpl.c"
	-@rm -f firedrake/cython/supermeshimpl.c > /dev/null 2>&1
	@echo "    RM firedrake/cython/mg/impl.*.so"
	-@rm -f firedrake/cython/mg/impl.so > /dev/null 2>&1
	@echo "    RM firedrake/cython/mg/impl.c"
	-@rm -f firedrake/cython/mg/impl.c > /dev/null 2>&1
	@echo "    RM pyop2/*.so"
	-@rm -f pyop2/*.so > /dev/null 2>&1
	@echo "    RM tinyasm/*.so"
	-@rm -f tinyasm/*.so > /dev/null 2>&1

<<<<<<< HEAD
# Do verbose checking if running on CI
check_flags =
ifeq ($(FIREDRAKE_CI), 1)
	check_flags = --verbose
else
	check_flags = --quiet
endif

CHECK_PYTEST_ARGS =

.PHONY: check
check:
	@echo "    Running serial smoke tests"
	@python3 -m pytest $(check_flags) $(CHECK_PYTEST_ARGS) \
		tests/firedrake/regression/test_stokes_mini.py::test_stokes_mini \
		tests/firedrake/regression/test_locate_cell.py  `# spatialindex` \
		tests/firedrake/supermesh/test_assemble_mixed_mass_matrix.py::test_assemble_mixed_mass_matrix[2-CG-CG-0-0]  `# supermesh` \
		tests/firedrake/regression/test_matrix_free.py::test_fieldsplitting[parameters3-cofunc_rhs-variational]  `# fieldsplit` \
		tests/firedrake/regression/test_nullspace.py::test_near_nullspace  `# near nullspace`
	@echo "    Serial tests passed"
	@echo "    Running parallel smoke tests"
	@mpiexec -n 3 python3 -m pytest $(check_flags) $(CHECK_PYTEST_ARGS) -m parallel[3] \
		tests/firedrake/regression/test_dg_advection.py::test_dg_advection_icosahedral_sphere \
		tests/firedrake/regression/test_interpolate_cross_mesh.py::test_interpolate_cross_mesh_parallel[extrudedcube]  `# vertex-only mesh`
	@echo "    Parallel tests passed"

.PHONY: durations
durations:
	@echo "    Generate timings to optimise pytest-split"
	python3 -m pytest --store-durations -m "parallel[1] or not parallel" tests/
	# use ':' to ensure that only rank 0 writes to the durations file
	for nprocs in 2 3 4 6 7 8; do \
		mpiexec -n 1 python3 -m pytest --store-durations -m parallel[$${nprocs}] tests/ : \
			-n $$(( $${nprocs} - 1 )) pytest -m parallel[$${nprocs}] -q tests/ ; \
	done
=======
# NOTE: It is recommended to run this command from inside the 'firedrake'
# Docker image to reduce the likelihood of test failures.
.PHONY: test_durations
test_durations:
	@echo "    Regenerating test durations"
	@echo "    Removing old durations file"
	rm -f tests/test_durations.json
	python3 -m pytest --store-durations --durations-path=tests/test_durations.json -m parallel[1] tests/ || true
	# use ':' to ensure that only rank 0 writes to the durations file
	for nprocs in 2 3 4 6 7 8; do \
		mpiexec -n 1 python3 -m pytest --store-durations --durations-path=tests/test_durations.json -m parallel[$${nprocs}] tests/ \
		: -n $$(( $${nprocs} - 1 )) python3 -m pytest -m parallel[$${nprocs}] -q tests/ || true ; \
	done
	@echo "    Test durations regenerated"
>>>>>>> 122a61af
<|MERGE_RESOLUTION|>--- conflicted
+++ resolved
@@ -88,43 +88,6 @@
 	@echo "    RM tinyasm/*.so"
 	-@rm -f tinyasm/*.so > /dev/null 2>&1
 
-<<<<<<< HEAD
-# Do verbose checking if running on CI
-check_flags =
-ifeq ($(FIREDRAKE_CI), 1)
-	check_flags = --verbose
-else
-	check_flags = --quiet
-endif
-
-CHECK_PYTEST_ARGS =
-
-.PHONY: check
-check:
-	@echo "    Running serial smoke tests"
-	@python3 -m pytest $(check_flags) $(CHECK_PYTEST_ARGS) \
-		tests/firedrake/regression/test_stokes_mini.py::test_stokes_mini \
-		tests/firedrake/regression/test_locate_cell.py  `# spatialindex` \
-		tests/firedrake/supermesh/test_assemble_mixed_mass_matrix.py::test_assemble_mixed_mass_matrix[2-CG-CG-0-0]  `# supermesh` \
-		tests/firedrake/regression/test_matrix_free.py::test_fieldsplitting[parameters3-cofunc_rhs-variational]  `# fieldsplit` \
-		tests/firedrake/regression/test_nullspace.py::test_near_nullspace  `# near nullspace`
-	@echo "    Serial tests passed"
-	@echo "    Running parallel smoke tests"
-	@mpiexec -n 3 python3 -m pytest $(check_flags) $(CHECK_PYTEST_ARGS) -m parallel[3] \
-		tests/firedrake/regression/test_dg_advection.py::test_dg_advection_icosahedral_sphere \
-		tests/firedrake/regression/test_interpolate_cross_mesh.py::test_interpolate_cross_mesh_parallel[extrudedcube]  `# vertex-only mesh`
-	@echo "    Parallel tests passed"
-
-.PHONY: durations
-durations:
-	@echo "    Generate timings to optimise pytest-split"
-	python3 -m pytest --store-durations -m "parallel[1] or not parallel" tests/
-	# use ':' to ensure that only rank 0 writes to the durations file
-	for nprocs in 2 3 4 6 7 8; do \
-		mpiexec -n 1 python3 -m pytest --store-durations -m parallel[$${nprocs}] tests/ : \
-			-n $$(( $${nprocs} - 1 )) pytest -m parallel[$${nprocs}] -q tests/ ; \
-	done
-=======
 # NOTE: It is recommended to run this command from inside the 'firedrake'
 # Docker image to reduce the likelihood of test failures.
 .PHONY: test_durations
@@ -138,5 +101,4 @@
 		mpiexec -n 1 python3 -m pytest --store-durations --durations-path=tests/test_durations.json -m parallel[$${nprocs}] tests/ \
 		: -n $$(( $${nprocs} - 1 )) python3 -m pytest -m parallel[$${nprocs}] -q tests/ || true ; \
 	done
-	@echo "    Test durations regenerated"
->>>>>>> 122a61af
+	@echo "    Test durations regenerated"