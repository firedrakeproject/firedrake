--- conflicted
+++ resolved
@@ -2,11 +2,7 @@
 name = "firedrake"
 # <year>.<month>.<patch>
 # TODO RELEASE
-<<<<<<< HEAD
-version = "2025.11.0.dev0"
-=======
 version = "2025.10.2.dev0"
->>>>>>> 72626e44
 description = "An automated system for the portable solution of partial differential equations using the finite element method"
 readme = "README.rst"
 license = "LGPL-3.0-or-later"
