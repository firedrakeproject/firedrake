[project]
name = "firedrake"
# <year>.<month>.<patch>
version = "2025.4.0.post0"
description = "An automated system for the portable solution of partial differential equations using the finite element method"
readme = "README.rst"
license = {file = "LICENSE"}
maintainers = [
  {name = "Pablo D. Brubeck"},
  {name = "Daiane I. Dolci"},
  {name = "David A. Ham", email = "david.ham@imperial.ac.uk"},
  {name = "Josh Hope-Collins"},
  {name = "Koki Sagiyama"},
  {name = "Connor J. Ward", email = "c.ward20@imperial.ac.uk"},
]
requires-python = ">=3.10"
dependencies = [
  "cachetools",
  "decorator<=4.4.2",
  "mpi4py>3; python_version >= '3.13'",
  "mpi4py; python_version < '3.13'",
  "fenics-ufl>=2025.1.0",
  "firedrake-fiat>=2025.4.0",
  "h5py>3.12.1",
  "libsupermesh",
  "loopy>2024.1",
<<<<<<< HEAD
  # NOTE: If changing the PETSc/SLEPc version then firedrake-configure also needs
  # changing (as well as other references to petsc4py and slepc4py here)
  "petsc4py==3.23.1",
=======
  "petsc4py==3.23.0",
>>>>>>> 144746d5
  "numpy",
  "packaging",
  "pkgconfig",
  "progress",
  "pyadjoint-ad>=2025.04",
  "pycparser",
  "pytools[siphash]",
  "requests",
  "rtree>=1.2",
  "scipy",
  "sympy",
  "islpy>=2025.1.5; sys_platform == 'darwin'",
]
classifiers = [
  "Development Status :: 5 - Production/Stable",
  "Intended Audience :: Science/Research",
  "Programming Language :: Python",
  "Programming Language :: Python :: 3",
  "Programming Language :: Python :: 3.10",
  "Programming Language :: Python :: 3.11",
  "Programming Language :: Python :: 3.12",
  "Programming Language :: Python :: 3.13",
  "Operating System :: Unix",
]

[project.urls]
Homepage = "https://firedrakeproject.org"
Repository = "https://github.com/firedrakeproject/firedrake"
Issues = "https://github.com/firedrakeproject/firedrake/issues/new/choose"

[project.scripts]
firedrake-check = "firedrake._check:main"
firedrake-clean = "firedrake.scripts.firedrake_clean:main"
firedrake-preprocess-bibtex = "firedrake.scripts.firedrake_preprocess_bibtex:main"
firedrake-status = "firedrake.scripts.firedrake_status:main"
pyop2-clean = "pyop2.compilation:clear_compiler_disk_cache"
spydump = "pyop2.scripts.spydump:main"


[project.optional-dependencies]
check = [
  "mpi-pytest",
  "pytest",
]
docs = [
  "bibtexparser",
  "matplotlib",  # needed to resolve API
  "numpydoc",
  "pylit",
  "sphinx<8.2.0",  # https://github.com/firedrakeproject/firedrake/issues/4059
  "sphinx-autobuild",
  "sphinx-reredirects",
  "sphinxcontrib-bibtex",
  "sphinxcontrib-jquery",
  "sphinxcontrib-svg2pdfconverter",
  "sphinxcontrib-youtube",
  "vtk",  # needed to resolve API
]
jax = [
  "jax",
]
netgen = [
  "ngsPETSc",
]
slepc = [
  "slepc4py==3.23.1",
]
torch = [  # requires passing '--extra-index-url' to work
  "torch",
]
vtk = [
  "vtk",
]

# Dependencies needed to run the full test suite
ci = [
  "ipympl",  # needed for notebook testing
  "jax",
  "matplotlib",
  "mpi-pytest",
  "nbval",
  "ngsPETSc",
  "pylit",
  "pytest",
  "pytest-split",  # needed for firedrake-run-split-tests
  "pytest-timeout",
  "pytest-xdist",
  "slepc4py==3.23.1",
  "torch",  # requires passing '--extra-index-url' to work
  "vtk",
]
docker = [  # Used in firedrake-vanilla container
  "ipympl",  # needed for notebook testing
  "matplotlib",
  "mpi-pytest",
  "nbval",
  "pylit",
  "pytest",
  "pytest-split",  # needed for firedrake-run-split-tests
  "pytest-timeout",
  "pytest-xdist",
  "slepc4py==3.23.1",
]

[build-system]
requires = [
  "Cython>=3.0",
  "libsupermesh",
  "mpi4py>3; python_version >= '3.13'",
  "mpi4py; python_version < '3.13'",
  "numpy",
  "pkgconfig",
  "pybind11",
  "setuptools>61.2",
  "petsc4py==3.23.1",
  "rtree>=1.2",
]
build-backend = "setuptools.build_meta"

# TODO: Convert firedrake-zenodo to a proper entrypoint script.
[tool.setuptools]
script-files = [
  "firedrake/scripts/firedrake-zenodo",
  "scripts/firedrake-run-split-tests",
]

[tool.setuptools.package-data]
# Unless specified these files will not be installed along with the
# rest of the package
firedrake = [
  "evaluate.h",
  "locate.c",
  "icons/*.png",
  "_check/**",
]
pyop2 = [
  "*.h",
  "*.pxd",
  "*.pyx",
  "codegen/c/*.c",
]<|MERGE_RESOLUTION|>--- conflicted
+++ resolved
@@ -24,13 +24,7 @@
   "h5py>3.12.1",
   "libsupermesh",
   "loopy>2024.1",
-<<<<<<< HEAD
-  # NOTE: If changing the PETSc/SLEPc version then firedrake-configure also needs
-  # changing (as well as other references to petsc4py and slepc4py here)
   "petsc4py==3.23.1",
-=======
-  "petsc4py==3.23.0",
->>>>>>> 144746d5
   "numpy",
   "packaging",
   "pkgconfig",
