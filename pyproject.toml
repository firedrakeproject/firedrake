--- conflicted
+++ resolved
@@ -110,16 +110,13 @@
   "mpi-pytest>=2025.7",
   "nbval",
   "networkx",
-  "ngsPETSc",
+  # TODO RELEASE
+  # "ngsPETSc",
   "pdf2image",
   "pygraphviz",
   "pylit",
   "pytest",
-<<<<<<< HEAD
-  "pytest-split",
-=======
   "pytest-split",  # needed for firedrake-run-split-tests
->>>>>>> 02e554fe
   "pytest-timeout",
   "pytest-xdist",
   # TODO RELEASE
@@ -127,11 +124,7 @@
   "torch",  # requires passing '--extra-index-url' to work
   "vtk",
 ]
-<<<<<<< HEAD
-docker = [  # used in firedrake-vanilla containers
-=======
 docker = [  # Used in firedrake-vanilla container
->>>>>>> 02e554fe
   "ipympl",  # needed for notebook testing
   "matplotlib",
   "mpi-pytest>=2025.7",
