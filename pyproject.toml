--- conflicted
+++ resolved
@@ -44,11 +44,8 @@
   "scipy",
   "sympy",
   "islpy>=2025.1.5; sys_platform == 'darwin'",
-<<<<<<< HEAD
   "fuse-element @ git+https://github.com/firedrakeproject/fuse.git",
-=======
   "vtk",
->>>>>>> e8eb716d
 ]
 classifiers = [
   "Development Status :: 5 - Production/Stable",
