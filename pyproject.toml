[project]
name = "firedrake"
# <year>.<month>.<patch>
version = "2025.5.0.dev0"
description = "An automated system for the portable solution of partial differential equations using the finite element method"
readme = "README.rst"
license = "LGPL-3.0-or-later"
maintainers = [
  {name = "Pablo D. Brubeck"},
  {name = "Daiane I. Dolci"},
  {name = "David A. Ham", email = "david.ham@imperial.ac.uk"},
  {name = "Josh Hope-Collins"},
  {name = "Koki Sagiyama"},
  {name = "Connor J. Ward", email = "c.ward20@imperial.ac.uk"},
]
requires-python = ">=3.10"
dependencies = [
  "cachetools",
  "decorator<=4.4.2",
  "mpi4py>3; python_version >= '3.13'",
  "mpi4py; python_version < '3.13'",
  # TODO RELEASE: use releases
  "fenics-ufl @ git+https://github.com/FEniCS/ufl.git",
  "firedrake-fiat @ git+https://github.com/firedrakeproject/fiat.git",
  "h5py>3.12.1",
  "libsupermesh",
  "loopy>2024.1",
<<<<<<< HEAD
  "petsc4py==3.23.4",
=======
>>>>>>> 7a7d73a2
  "numpy",
  "packaging",
  # TODO RELEASE
  # "petsc4py==3.23.3",
  "petsctools",
  "pkgconfig",
  "progress",
  "pyadjoint-ad>=2025.04",
  "pycparser",
  "pytools[siphash]",
  "requests",
  "rtree>=1.2",
  "scipy",
  "sympy",
  "islpy>=2025.1.5; sys_platform == 'darwin'",
]
classifiers = [
  "Development Status :: 5 - Production/Stable",
  "Intended Audience :: Science/Research",
  "Programming Language :: Python",
  "Programming Language :: Python :: 3",
  "Programming Language :: Python :: 3.10",
  "Programming Language :: Python :: 3.11",
  "Programming Language :: Python :: 3.12",
  "Programming Language :: Python :: 3.13",
  "Operating System :: Unix",
]

[project.urls]
Homepage = "https://firedrakeproject.org"
Repository = "https://github.com/firedrakeproject/firedrake"
Issues = "https://github.com/firedrakeproject/firedrake/issues/new/choose"

[project.scripts]
firedrake-check = "firedrake._check:main"
firedrake-clean = "firedrake.scripts.firedrake_clean:main"
firedrake-preprocess-bibtex = "firedrake.scripts.firedrake_preprocess_bibtex:main"
pyop2-clean = "pyop2.compilation:clear_compiler_disk_cache"


[project.optional-dependencies]
check = [
  "mpi-pytest",
  "pytest",
]
docs = [
  "bibtexparser",
  "matplotlib",  # needed to resolve API
  "numpydoc",
  "pylit",
  "sphinx<8.2.0",  # https://github.com/firedrakeproject/firedrake/issues/4059
  "sphinx-autobuild",
  "sphinx-reredirects",
  "sphinxcontrib-bibtex",
  "sphinxcontrib-jquery",
  "sphinxcontrib-svg2pdfconverter",
  "sphinxcontrib-youtube",
  "vtk",  # needed to resolve API
]
jax = [
  "jax",
]
netgen = [
  # TODO RELEASE
  # "ngsPETSc",
]
slepc = [
<<<<<<< HEAD
  "slepc4py==3.23.2",
=======
  # TODO RELEASE
  # "slepc4py==3.23.1",
>>>>>>> 7a7d73a2
]
torch = [  # requires passing '--extra-index-url' to work
  "torch",
]
vtk = [
  "vtk",
]

# Dependencies needed to run the full test suite
ci = [
  "ipympl",  # needed for notebook testing
  "jax",
  "matplotlib",
  "mpi-pytest",
  "nbval",
  # TODO RELEASE
  # "ngsPETSc",
  "pylit",
  "pytest",
  "pytest-split",  # needed for firedrake-run-split-tests
  "pytest-timeout",
  "pytest-xdist",
<<<<<<< HEAD
  "slepc4py==3.23.2",
=======
  # TODO RELEASE
  # "slepc4py==3.23.1",
>>>>>>> 7a7d73a2
  "torch",  # requires passing '--extra-index-url' to work
  "vtk",
]
docker = [  # Used in firedrake-vanilla container
  "ipympl",  # needed for notebook testing
  "matplotlib",
  "mpi-pytest",
  "nbval",
  "pylit",
  "pytest",
  "pytest-split",  # needed for firedrake-run-split-tests
  "pytest-timeout",
  "pytest-xdist",
<<<<<<< HEAD
  "slepc4py==3.23.2",
=======
  # TODO RELEASE
  # "slepc4py==3.23.1",
>>>>>>> 7a7d73a2
]

[build-system]
requires = [
  "Cython>=3.0",
  "libsupermesh",
  "mpi4py>3; python_version >= '3.13'",
  "mpi4py; python_version < '3.13'",
  "numpy",
  "pkgconfig",
  # TODO RELEASE
  # "petsc4py==3.23.3",
  "petsctools",
  "pybind11",
  "setuptools>=77.0.3",
<<<<<<< HEAD
  "petsc4py==3.23.4",
=======
>>>>>>> 7a7d73a2
  "rtree>=1.2",
]
build-backend = "setuptools.build_meta"

# TODO: Convert firedrake-zenodo to a proper entrypoint script.
[tool.setuptools]
script-files = [
  "firedrake/scripts/firedrake-zenodo",
  "scripts/firedrake-run-split-tests",
  "pyop2/scripts/spydump",
]

[tool.setuptools.package-data]
# Unless specified these files will not be installed along with the
# rest of the package
firedrake = [
  "evaluate.h",
  "locate.c",
  "icons/*.png",
  "_check/**",
]
pyop2 = [
  "*.h",
  "*.pxd",
  "*.pyx",
  "codegen/c/*.c",
]<|MERGE_RESOLUTION|>--- conflicted
+++ resolved
@@ -25,10 +25,6 @@
   "h5py>3.12.1",
   "libsupermesh",
   "loopy>2024.1",
-<<<<<<< HEAD
-  "petsc4py==3.23.4",
-=======
->>>>>>> 7a7d73a2
   "numpy",
   "packaging",
   # TODO RELEASE
@@ -96,12 +92,8 @@
   # "ngsPETSc",
 ]
 slepc = [
-<<<<<<< HEAD
-  "slepc4py==3.23.2",
-=======
   # TODO RELEASE
   # "slepc4py==3.23.1",
->>>>>>> 7a7d73a2
 ]
 torch = [  # requires passing '--extra-index-url' to work
   "torch",
@@ -124,12 +116,8 @@
   "pytest-split",  # needed for firedrake-run-split-tests
   "pytest-timeout",
   "pytest-xdist",
-<<<<<<< HEAD
-  "slepc4py==3.23.2",
-=======
   # TODO RELEASE
   # "slepc4py==3.23.1",
->>>>>>> 7a7d73a2
   "torch",  # requires passing '--extra-index-url' to work
   "vtk",
 ]
@@ -143,12 +131,8 @@
   "pytest-split",  # needed for firedrake-run-split-tests
   "pytest-timeout",
   "pytest-xdist",
-<<<<<<< HEAD
-  "slepc4py==3.23.2",
-=======
   # TODO RELEASE
   # "slepc4py==3.23.1",
->>>>>>> 7a7d73a2
 ]
 
 [build-system]
@@ -164,10 +148,6 @@
   "petsctools",
   "pybind11",
   "setuptools>=77.0.3",
-<<<<<<< HEAD
-  "petsc4py==3.23.4",
-=======
->>>>>>> 7a7d73a2
   "rtree>=1.2",
 ]
 build-backend = "setuptools.build_meta"
