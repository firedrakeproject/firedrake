--- conflicted
+++ resolved
@@ -40,16 +40,7 @@
   "rtree>=1.2",
   "scipy",
   "sympy",
-<<<<<<< HEAD
-  "fenics-ufl @ git+https://github.com/FEniCS/ufl.git",
-  "firedrake-fiat @ git+https://github.com/firedrakeproject/fiat.git",
-  "pyadjoint-ad @ git+https://github.com/dolfin-adjoint/pyadjoint.git",
-  "loopy @ git+https://github.com/firedrakeproject/loopy.git@main",
-  "libsupermesh @ git+https://github.com/firedrakeproject/libsupermesh.git",
-  "fuse-element @ git+https://github.com/indiamai/fuse.git",
-=======
   "islpy>=2025.1.5; sys_platform == 'darwin'",
->>>>>>> e073a525
 ]
 classifiers = [
   "Development Status :: 5 - Production/Stable",
