--- conflicted
+++ resolved
@@ -37,13 +37,8 @@
   "sympy",
   "fenics-ufl @ git+https://github.com/firedrakeproject/ufl.git",
   "fenics-fiat @ git+https://github.com/firedrakeproject/fiat.git",
-<<<<<<< HEAD
-  "pyadjoint-ad @ git+https://github.com/dolfin-adjoint/pyadjoint.git",
-=======
-  "loopy @ git+https://github.com/firedrakeproject/loopy.git@main",
   # https://github.com/inducer/islpy/issues/162
   "islpy<2025.1.3; sys_platform == 'darwin'",
->>>>>>> 562ba1f2
 ]
 classifiers = [
   "Development Status :: 5 - Production/Stable",
