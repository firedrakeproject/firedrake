--- conflicted
+++ resolved
@@ -25,15 +25,10 @@
   "h5py>3.12.1",
   "libsupermesh",
   "loopy>2024.1",
-<<<<<<< HEAD
-=======
-  # TODO RELEASE
-  # "petsc4py==3.23.3",
->>>>>>> 7d7145b2
   "numpy",
   "packaging",
   # TODO RELEASE
-  # "petsc4py==3.23.1",
+  # "petsc4py==3.23.3",
   "petsctools @ git+https://github.com/firedrakeproject/petsctools.git",
   "pkgconfig",
   "progress",
@@ -148,18 +143,11 @@
   "mpi4py; python_version < '3.13'",
   "numpy",
   "pkgconfig",
-<<<<<<< HEAD
   # TODO RELEASE
-  # "petsc4py==3.23.1",
+  # "petsc4py==3.23.3",
   "petsctools @ git+https://github.com/firedrakeproject/petsctools.git",
   "pybind11",
-  "setuptools>61.2",
-=======
-  "pybind11",
   "setuptools>=77.0.3",
-  # TODO RELEASE
-  # "petsc4py==3.23.3",
->>>>>>> 7d7145b2
   "rtree>=1.2",
 ]
 build-backend = "setuptools.build_meta"
