--- conflicted
+++ resolved
@@ -83,13 +83,9 @@
     OpaqueKernelArgument,
     ArrayAssignment,
     do_loop,
-<<<<<<< HEAD
-    _loop as loop,
-    AssignmentType,
-=======
     loop_ as loop,
     exscan,
->>>>>>> e68bc2d1
+    AssignmentType,
 )
 from pyop3.sf import StarForest, single_star_sf, local_sf
 import pyop3.sf
