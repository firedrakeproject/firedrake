from __future__ import annotations

import abc
import collections
import itertools
from functools import cached_property
from itertools import product
from typing import Any, ClassVar

import numpy as np
from immutabledict import immutabledict as idict
from mpi4py import MPI
from petsc4py import PETSc
from pyop3 import buffer

from pyop3 import utils
<<<<<<< HEAD
from .base import Tensor, IdentityTensorTransform
=======
from pyop3.typing import KwargsT
from .base import Tensor
>>>>>>> 565e34dd
from .dat import Dat
from pyop3.tree.axis_tree import (
    AbstractAxisTree,
    AxisForest,
    AxisTree,
    ContextSensitiveAxisTree,
    as_axis_tree_type,
)
from pyop3.tree.axis_tree import as_axis_tree, as_axis_forest
from pyop3.buffer import FullPetscMatBufferSpec, NullBuffer, AbstractBuffer, PetscMatAxisSpec, PetscMatBuffer, AllocatedPetscMatBuffer, PetscMatPreallocatorBuffer, PetscMatBufferSpec, MatBufferSpec, NonNestedPetscMatBufferSpec, PetscMatNestBufferSpec, LGMap
from pyop3.dtypes import ScalarType
from pyop3.typing import PetscSizeT
from pyop3.utils import (
    just_one,
    single_valued,
    strictly_all,
    unique,
)


import pyop3.extras.debug


@utils.record()
class Mat(Tensor):

    # {{{ instance attributes

    row_axes: AxisTreeT
    column_axes: AxisTreeT
    _buffer: AbstractBuffer
    _name: str
    _parent: Mat | None

    def __init__(
        self,
        row_axes,
        column_axes,
        buffer: AbstractBuffer,
        *,
        name=None,
        prefix=None,
        parent=None,
    ):
        if not isinstance(buffer, AbstractBuffer):
            raise TypeError(f"Provided buffer has the wrong type ({type(buffer).__name__})")

        row_axes = as_axis_tree_type(row_axes)
        column_axes = as_axis_tree_type(column_axes)
        name = utils.maybe_generate_name(name, prefix, self.DEFAULT_PREFIX)

        self.row_axes = row_axes
        self.column_axes = column_axes
        self._buffer = buffer
        self._name = name
        self._parent = parent

        self.__post_init__()

    def __post_init__(self) -> None:
        pass

    # }}}

    # {{{ class attrs

    DEFAULT_PREFIX: ClassVar[str] = "mat"
    DEFAULT_MAT_BUFFER_SPEC: ClassVar[MatBufferSpec] = NonNestedPetscMatBufferSpec(PETSc.Mat.Type.AIJ)

    # }}}

    # {{{ interface impls

    name: ClassVar[property] = utils.attr("_name")
    parent: ClassVar[property] = utils.attr("_parent")

    @property
    def shape(self):
        return (self.row_axes.materialize(), self.caxes.materialize())

    @property
    def _full_str(self) -> str:
        return f"{self.name}[?, ?]"

    # }}}

    # {{{ factory methods

    @classmethod
    def empty(
        cls,
        row_axes,
        column_axes,
        *,
        buffer_spec: MatBufferSpec | None = None,
        preallocator: bool = False,
        buffer_kwargs: KwargsT = idict(),
        **kwargs,
    ) -> Mat:
        if buffer_spec is None:
            buffer_spec = cls.DEFAULT_MAT_BUFFER_SPEC

        full_spec = make_full_mat_buffer_spec(buffer_spec, row_axes, column_axes)

        if not preallocator:
            buffer = AllocatedPetscMatBuffer.empty(full_spec, **buffer_kwargs)
        else:
            buffer = PetscMatPreallocatorBuffer.empty(full_spec, **buffer_kwargs)

        return cls(row_axes, column_axes, buffer=buffer, **kwargs)

    @classmethod
    def sparsity(cls, row_axes, column_axes, **kwargs) -> Mat:
        return cls.empty(row_axes, column_axes, preallocator=True, **kwargs)

    @classmethod
    def null(cls, row_axes, column_axes, dtype=AbstractBuffer.DEFAULT_DTYPE, *, buffer_kwargs: KwargsT = idict(), **kwargs) -> Mat:
        row_axes = as_axis_tree(row_axes)
        column_axes = as_axis_tree(column_axes)
        buffer = NullBuffer(row_axes.unindexed.size*column_axes.unindexed.size, dtype=dtype, **buffer_kwargs)
        return cls(row_axes, column_axes, buffer=buffer, **kwargs)

    # }}}

    # {{{ Array impls

    def materialize(self) -> Mat:
        """Return a new "unindexed" array with the same shape."""
        # TODO: use axis forests instead of trees here
        return type(self).null(
            self.row_axes.materialize().regionless,
            self.column_axes.materialize().regionless,
            dtype=self.dtype,
            prefix="t",
        )

    @property
    def dim(self) -> int:
        return 2

    # NOTE: We overload here because PetscMat.dtype doesn't exist. We should wrap Mats in
    # a different buffer type.
    @property
    def dtype(self) -> np.dtype:
        return ScalarType

    @cached_property
    def nrows(self) -> int:
        "The number of local rows in the matrix (including ghosts)."
        return self.row_axes.size

    @cached_property
    def ncols(self) -> int:
        "The number of local columns in the matrix (including ghosts)."
        return self.caxes.size

    @cached_property
    def nblock_rows(self):
        """The number "block" rows in the matrix (local to this process).

        This is equivalent to the number of rows in the matrix divided
        by the dimension of the row :class:`DataSet`.
        """
        raise NotImplementedError
        assert len(self.sparsity.dsets[0]) == 1, "Block rows don't make sense for mixed Mats"
        layout_vec = self.sparsity.dsets[0].layout_vec
        return layout_vec.local_size // layout_vec.block_size

    @cached_property
    def nblock_cols(self):
        """The number of "block" columns in the matrix (local to this process).

        This is equivalent to the number of columns in the matrix
        divided by the dimension of the column :class:`DataSet`.
        """
        raise NotImplementedError
        assert len(self.sparsity.dsets[1]) == 1, "Block cols don't make sense for mixed Mats"
        layout_vec = self.sparsity.dsets[1].layout_vec
        return layout_vec.local_size // layout_vec.block_size

    def getitem(self, row_index, column_index, *, strict=False):
        indexed_row_axes = self.row_axes.getitem(row_index, strict=strict)
        indexed_column_axes = self.column_axes.getitem(column_index, strict=strict)
        return self.__record_init__(row_axes=indexed_row_axes, column_axes=indexed_column_axes)
        # from pyop3.tree.index_tree import index_axes
        # from pyop3.tree.index_tree.parse import as_index_forest
        # # does not work as indices may not be hashable, parse first?
        # # cache_key = (indices, strict)
        # # if cache_key in self._cache:
        # #     return self._cache[cache_key]
        #
        # # Combine the loop contexts of the row and column indices. Consider
        # # a loop over a multi-component axis with components "a" and "b":
        # #
        # #   loop(p, mat[p, p])
        # #
        # # The row and column index forests with "merged" loop contexts would
        # # look like:
        # #
        # #   {
        # #     {p: "a"}: [rtree0, ctree0],
        # #     {p: "b"}: [rtree1, ctree1]
        # #   }
        # #
        # # By contrast, distinct loop indices are combined as a product, not
        # # merged. For example, the loop
        # #
        # #   loop(p, loop(q, mat[p, q]))
        # #
        # # with p still a multi-component loop over "a" and "b" and q the same
        # # over "x" and "y". This would give the following combined set of
        # # index forests:
        # #
        # #   {
        # #     {p: "a", q: "x"}: [rtree0, ctree0],
        # #     {p: "a", q: "y"}: [rtree0, ctree1],
        # #     {p: "b", q: "x"}: [rtree1, ctree0],
        # #     {p: "b", q: "y"}: [rtree1, ctree1],
        # #   }
        #
        # rtrees = as_index_forest(row_index, self.raxes, strict=strict)
        # ctrees = as_index_forest(column_index, self.caxes, strict=strict)
        # rcforest = {}
        # for rctx, rtree in rtrees.items():
        #     for cctx, ctree in ctrees.items():
        #         # skip if the row and column contexts are incompatible
        #         if any(idx in rctx and rctx[idx] != path for idx, path in cctx.items()):
        #             continue
        #         rcforest[rctx | cctx] = (rtree, ctree)
        #
        # # If there are no outer loops then we can return a context-free array.
        # if len(rcforest) == 1:
        #     rtree, ctree = just_one(rcforest.values())
        #
        #     indexed_raxess = tuple(
        #         index_axes(restricted, pmap(), self.raxes)
        #         for restricted in rtree
        #     )
        #     indexed_caxess = tuple(
        #         index_axes(restricted, pmap(), self.caxes)
        #         for restricted in ctree
        #     )
        #     if len(indexed_raxess) > 1 or len(indexed_caxess) > 1:
        #         raise NotImplementedError("Need axis forests")
        #     else:
        #         indexed_raxes = just_one(indexed_raxess)
        #         indexed_caxes = just_one(indexed_caxess)
        #
        #     mat = self.__record_init__(raxes=indexed_raxes, caxes=indexed_caxes)
        # else:
        #     # Otherwise we are context-sensitive
        #     cs_indexed_raxess = {}
        #     cs_indexed_caxess = {}
        #     for loop_context, (rindex_forest, cindex_forest) in rcforest.items():
        #         indexed_raxess = tuple(
        #             index_axes(restricted, loop_context, self.raxes)
        #             for restricted in rindex_forest
        #         )
        #         indexed_caxess = tuple(
        #             index_axes(restricted, loop_context, self.caxes)
        #             for restricted in cindex_forest
        #         )
        #
        #         if len(indexed_raxess) > 1 or len(indexed_caxess) > 1:
        #             raise NotImplementedError("Need axis forests")
        #         else:
        #             indexed_raxes = just_one(indexed_raxess)
        #             indexed_caxes = just_one(indexed_caxess)
        #
        #         cs_indexed_raxess[loop_context] = indexed_raxes
        #         cs_indexed_caxess[loop_context] = indexed_caxes
        #
        #     cs_indexed_raxess = ContextSensitiveAxisTree(cs_indexed_raxess)
        #     cs_indexed_caxess = ContextSensitiveAxisTree(cs_indexed_caxess)
        #
        #     mat = self.__record_init__(raxes=cs_indexed_raxess, caxes=cs_indexed_caxess)
        #
        # # self._cache[cache_key] = mat
        # return mat

    def with_context(self, context):
        cf_row_axes = self.row_axes.with_context(context)
        cf_column_axes = self.column_axes.with_context(context)
        return self.__record_init__(row_axes=cf_row_axes, column_axes=cf_column_axes)

    @property
    def context_free(self):
        assert False, "old code"
        row_axes = self.row_axes.context_free
        col_axes = self.caxes.context_free
        return self.__record_init__(raxes=row_axes, caxes=col_axes)

    @property
    @utils.deprecated("row_axes")
    def raxes(self):
        return self.row_axes

    @property
    @utils.deprecated("comn_axes")
    def caxes(self):
        return self.column_axes

    def with_axes(self, row_axes, col_axes):
        return self.__record_init__(row_axes=row_axes, column_axes=col_axes)

    @property
    def leaf_layouts(self):
        assert False, "unused"

    def concretize(self):
        raise NotImplementedError

    # }}}

    # {{{ DistributedArray impls

    @property
    def buffer(self) -> Any:
        return self._buffer

    @property
    def comm(self) -> MPI.Comm:
        return single_valued([self.row_axes.comm, self.caxes.comm])

    # }}}

    def reshape(self, row_axes: AxisTree, col_axes: AxisTree) -> Mat:
        """Return a reshaped view of the `Dat`.

        TODO

        """
        assert isinstance(row_axes, AxisTree), "not indexed"
        assert isinstance(col_axes, AxisTree), "not indexed"

<<<<<<< HEAD
        return self.__record_init__(row_axis_forest=AxisForest([row_axes]), column_axis_forest=AxisForest([col_axes]), _parent=IdentityTensorTransform(self))
=======
        return self.__record_init__(row_axes=row_axes, column_axes=col_axes, _parent=self)
>>>>>>> 565e34dd

    @cached_property
    def size(self) -> Any:
        return self.row_axes.size * self.caxes.size

    @cached_property
    def alloc_size(self) -> int:
        return self.row_axes.alloc_size * self.caxes.alloc_size

    @property
    def nested(self):
        assert False, "old code"
        pyop3.extras.debug.warn_todo("Not checking properly for nested")
        return False
        return isinstance(self.mat_type, collections.abc.Mapping)

    @cached_property
    def nest_labels(self):
        if self.nested:
            return tuple(self._iter_nest_labels())
        else:
            return ((None, None),)

    def _iter_nest_labels(
        self, raxis=None, caxis=None, mat_type=None, rlabel_acc=None, clabel_acc=None
    ):
        assert self.nested

        if strictly_all(
            x is None for x in {raxis, caxis, mat_type, rlabel_acc, clabel_acc}
        ):
            raxis = self.row_axes.unindexed.root
            caxis = self.caxes.unindexed.root
            mat_type = self.mat_type
            rlabel_acc = ()
            clabel_acc = ()

        if not strictly_all(x is None for x, _ in mat_type.keys()):
            rroot = self.row_axes.root
            rlabels = unique(
                clabel
                for c in rroot.components
                for axlabel, clabel in self.row_axes.target_paths[
                    rroot.id, c.label
                ].items()
                if axlabel == raxis.label
            )
            assert len(rlabels) in {0, 1}

            if len(rlabels) == 0:
                rlabels = tuple(c.label for c in raxis.components)
        else:
            rlabels = (None,)

        if not strictly_all(x is None for _, x in mat_type.keys()):
            croot = self.caxes.root
            clabels = unique(
                clabel
                for c in croot.components
                for axlabel, clabel in self.caxes.target_paths[
                    croot.id, c.label
                ].items()
                if axlabel == caxis.label
            )
            assert len(clabels) in {0, 1}

            if len(clabels) == 0:
                clabels = tuple(c.label for c in caxis.components)
        else:
            clabels = (None,)

        for rlabel, clabel in product(rlabels, clabels):
            rlabel_acc_ = rlabel_acc + (rlabel,)
            clabel_acc_ = clabel_acc + (clabel,)

            submat_type = mat_type[rlabel, clabel]
            if isinstance(submat_type, collections.abc.Mapping):
                rsubaxis = self.row_axes.unindexed.child(raxis, rlabel)
                csubaxis = self.caxes.unindexed.child(caxis, clabel)
                yield from self._iter_nest_labels(
                    rsubaxis, csubaxis, submat_type, rlabel_acc_, clabel_acc_
                )
            else:
                yield (rlabel_acc_, clabel_acc_)

    @cached_property
    def axis_trees(self) -> tuple[AbstractAxisTree, AbstractAxisTree]:
        return (self.row_axes, self.caxes)

    @classmethod
    def _merge_axes(cls, row_axes, col_axes):
        # Since axes require unique labels, relabel the row and column axis trees
        # with different suffixes. This allows us to create a combined axis tree
        # without clashes.
        raxes_relabel = relabel_axes(row_axes, "_row")
        caxes_relabel = relabel_axes(col_axes, "_col")

        axes = raxes_relabel
        for leaf in raxes_relabel.leaves:
            axes = axes.add_subtree(caxes_relabel, leaf, uniquify_ids=True)

        return axes

    @classmethod
    def from_sparsity(cls, sparsity, **kwargs):
        buffer = sparsity.buffer.materialize()
        return cls(sparsity.row_axes, sparsity.column_axes, buffer, **kwargs)


    # TODO: better to have .data? but global vs local?
    @property
    def values(self):
        if self.row_axes.size * self.caxes.size > 1e6:
            raise ValueError(
                "Printing a dense matrix with more than 1 million "
                "entries is not allowed"
            )

        self.assemble()

        # TODO: Should use something similar to buffer_indices to select the
        # right indices.
        if isinstance(self.buffer, PetscMatBuffer):
            petscmat = self.buffer.mat
            if self.buffer.mat_type == "nest":
                # TODO: What if we don't fully index?
                # Should the buffer be responsible for this?
                for ri, ci in self.nest_indices:
                    petscmat = petscmat.getNestSubMatrix(ri, ci)

            if petscmat.type == PETSc.Mat.Type.PYTHON:
                return petscmat.getPythonContext().dat.data_ro
            else:
                return petscmat[self.row_axes._buffer_slice, self.caxes._buffer_slice]
        else:
            raise NotImplementedError

    # For PyOP2 compatibility
    @property
    def handle(self):
        return self.buffer.mat

    @cached_property
    def nest_indices(self) -> tuple[tuple[int, int], ...]:
        return tuple(itertools.zip_longest(self.row_axes.nest_indices, self.caxes.nest_indices))


def make_full_mat_buffer_spec(partial_spec: PetscMatBufferSpec, row_axes: AbstractAxisTree, column_axes: AbstractAxisTree) -> FullMatBufferSpec:
    if isinstance(partial_spec, NonNestedPetscMatBufferSpec):
        if partial_spec.mat_type in {"rvec", "cvec"}:
            row_spec = row_axes
            column_spec = column_axes
        else:
            comm = utils.common_comm((row_axes, column_axes), "internal_comm")

            nrows = row_axes.unindexed.owned.local_size
            ncolumns = column_axes.unindexed.owned.local_size

            row_block_shape, column_block_shape = partial_spec.block_shape
            if row_block_shape:
                blocked_row_axes = row_axes.blocked(row_block_shape)
            else:
                blocked_row_axes = row_axes
            if column_block_shape:
                blocked_column_axes = column_axes.blocked(column_block_shape)
            else:
                blocked_column_axes = column_axes

            row_lgmap = LGMap(blocked_row_axes.global_numbering.data_ro_with_halos, row_axes, row_block_shape)
            column_lgmap = LGMap(blocked_column_axes.global_numbering.data_ro_with_halos, column_axes, column_block_shape)

            row_spec = PetscMatAxisSpec(nrows, row_lgmap, row_block_shape)
            column_spec = PetscMatAxisSpec(ncolumns, column_lgmap, column_block_shape)
        full_spec = FullPetscMatBufferSpec(partial_spec.mat_type, row_spec, column_spec)
    else:  # MATNEST
        assert isinstance(partial_spec, PetscMatNestBufferSpec)
        full_spec = np.empty_like(partial_spec.submat_specs)
        for i, (index_key, sub_partial_spec) in np.ndenumerate(partial_spec.submat_specs):
            row_index, column_index = index_key

            sub_row_axes = row_axes[row_index].restrict_nest(row_index)
            sub_column_axes = column_axes[column_index].restrict_nest(column_index)

            sub_spec = make_full_mat_buffer_spec(sub_partial_spec, sub_row_axes, sub_column_axes)
            full_spec[i] = sub_spec

    return full_spec


# TODO: I don't think that this needs to be a Dat, a vec or array buffer is fine
class DatPythonMatContext:

    def __init__(self, dat: Dat):
        self.dat = dat

    @classmethod
    @abc.abstractmethod
    def from_spec(cls, *args, **kwargs) -> DatPythonMatContext:
        pass

    @property
    @abc.abstractmethod
    def sizes(self) -> tuple[PetscSizeT, PetscSizeT]:
        pass

    @property
    def comm(self) -> MPI.Comm:
        return self.dat.comm

    @property
    def handle(self):
        assert not self.dat.buffer.is_nested
        return self.dat.buffer.handle()


    # def __getitem__(self, key):
    #     shape = [s[0] or 1 for s in self.sizes]
    #     return self.dat.data_ro.reshape(*shape)[key]

    def zeroEntries(self, mat):
        self.dat.zero()

    def mult(self, mat, x, y):
        """Set y = self @ x."""
        with self.dat.vec_ro() as A:
            if isinstance(self, RowDatPythonMatContext):  # FIXME: inheritance
                # Example:
                # * 'A' (self) has global size (5, 2)
                # * 'x' has global size (5, 2)
                # * 'y' has global size (2, 2)
                #
                #     A     ⊗  x  ➜  y
                # ■ ■ ■ ■ ■   ■ ■   ■ ■
                # ■ ■ ■ ■ ■   ■ ■   ■ ■
                #             ■ ■
                #             ■ ■
                #             ■ ■
                y.setValue(0, A.dot(x))
            else:
                assert isinstance(self, ColumnDatPythonMatContext)  # FIXME: inheritance
                # Example:
                # * 'A' (self) has global size (5, 3)
                # * 'x' has global size (3, 2)
                # * 'y' has global size (5, 2)
                #
                #   A   ⊗  x  ➜  y
                # ■ ■ ■   ■ ■   ■ ■
                # ■ ■ ■   ■ ■   ■ ■
                # ■ ■ ■   ■ ■   ■ ■
                # ■ ■ ■         ■ ■
                # ■ ■ ■         ■ ■
                #
                # The algorithm is:
                #
                #     for i in range(5):
                #       for j in range(2):
                #         for k in range(3):
                #           y[i,j] += A[i,k] * x[k,j]
                #
                # We can always assume that 'x' is small in both dimensions so
                # those loops are safe to do explicitly (on the outside):
                #
                #     for j in range(2):
                #       for k in range(3):
                #         y[:,j] += A[:,k] * x[k,j]
                #
                # Which I know how to do efficiently using numpy.
                nj = x.block_size
                nk = A.block_size
                for j in range(nj):
                    for k in range(nk):
                        y.buffer_w[:, j] += A.buffer_r[:, k] * x.buffer_r[k, j]

    def multTranspose(self, mat, x, y):
        raise NotImplementedError
    #     with self.dat.vec_ro as v:
    #         if self.sizes[0][0] is None:
    #             # Row matrix
    #             if x.sizes[1] == 1:
    #                 v.copy(y)
    #                 a = np.zeros(1, dtype=dtypes.ScalarType)
    #                 if x.comm.rank == 0:
    #                     a[0] = x.array_r
    #                 else:
    #                     x.array_r
    #                 with mpi.temp_internal_comm(x.comm) as comm:
    #                     comm.bcast(a)
    #                 y.scale(a)
    #             else:
    #                 v.pointwiseMult(x, y)
    #         else:
    #             # Column matrix
    #             out = v.dot(x)
    #             if y.comm.rank == 0:
    #                 y.array[0] = out
    #             else:
    #                 y.array[...]
    #
    # def multTransposeAdd(self, mat, x, y, z):
    #     ''' z = y + mat^Tx '''
    #     with self.dat.vec_ro as v:
    #         if self.sizes[0][0] is None:
    #             # Row matrix
    #             if x.sizes[1] == 1:
    #                 v.copy(z)
    #                 a = np.zeros(1, dtype=dtypes.ScalarType)
    #                 if x.comm.rank == 0:
    #                     a[0] = x.array_r
    #                 else:
    #                     x.array_r
    #                 with mpi.temp_internal_comm(x.comm) as comm:
    #                     comm.bcast(a)
    #                 if y == z:
    #                     # Last two arguments are aliased.
    #                     tmp = y.duplicate()
    #                     y.copy(tmp)
    #                     y = tmp
    #                 z.scale(a)
    #                 z.axpy(1, y)
    #             else:
    #                 if y == z:
    #                     # Last two arguments are aliased.
    #                     tmp = y.duplicate()
    #                     y.copy(tmp)
    #                     y = tmp
    #                 v.pointwiseMult(x, z)
    #                 return z.axpy(1, y)
    #         else:
    #             # Column matrix
    #             out = v.dot(x)
    #             y = y.array_r
    #             if z.comm.rank == 0:
    #                 z.array[0] = out + y[0]
    #             else:
    #                 z.array[...]

    def duplicate(self, *, copy=False):
        new_dat = self.dat.duplicate(copy=copy)
        return type(self)(new_dat)


class RowDatPythonMatContext(DatPythonMatContext):

    @classmethod
    def from_spec(cls, row_axes, column_axes) -> RowDatPythonMatContext:
        if column_axes.unindexed.global_size != 1:
            # NOTE: We assume column axes are just a single global value
            raise NotImplementedError

        dat = Dat.empty(row_axes, dtype=ScalarType)
        return cls(dat)

    @property
    def sizes(self) -> tuple[PetscSizeT, PetscSizeT]:
        return ((self.dat.axes.unindexed.size, None), (None, 1))


class ColumnDatPythonMatContext(DatPythonMatContext):

    @classmethod
    def from_spec(cls, row_axes, column_axes) -> ColumnDatPythonMatContext:
        if row_axes.unindexed.global_size != 1:
            # NOTE: We assume row axes are just a single global value
            raise NotImplementedError
        dat = Dat.empty(column_axes, dtype=ScalarType)
        return cls(dat)

    @property
    def sizes(self) -> tuple[PetscSizeT, PetscSizeT]:
        return ((None, 1), (self.dat.axes.unindexed.size, None))<|MERGE_RESOLUTION|>--- conflicted
+++ resolved
@@ -14,12 +14,8 @@
 from pyop3 import buffer
 
 from pyop3 import utils
-<<<<<<< HEAD
+from pyop3.typing import KwargsT
 from .base import Tensor, IdentityTensorTransform
-=======
-from pyop3.typing import KwargsT
-from .base import Tensor
->>>>>>> 565e34dd
 from .dat import Dat
 from pyop3.tree.axis_tree import (
     AbstractAxisTree,
@@ -355,11 +351,7 @@
         assert isinstance(row_axes, AxisTree), "not indexed"
         assert isinstance(col_axes, AxisTree), "not indexed"
 
-<<<<<<< HEAD
-        return self.__record_init__(row_axis_forest=AxisForest([row_axes]), column_axis_forest=AxisForest([col_axes]), _parent=IdentityTensorTransform(self))
-=======
-        return self.__record_init__(row_axes=row_axes, column_axes=col_axes, _parent=self)
->>>>>>> 565e34dd
+        return self.__record_init__(row_axes=row_axes, column_axes=col_axes, _parent=IdentityTensorTransform(self))
 
     @cached_property
     def size(self) -> Any:
