--- conflicted
+++ resolved
@@ -130,13 +130,8 @@
     def dtype(self) -> np.dtype:
         return self.buffer.dtype
 
-<<<<<<< HEAD
-    def assign(self, other, /, *, eager: bool = False):
-        return self._assign(other, "write", eager=eager)
-=======
     def assign(self, other, /, *, eager=False, compiler_parameters=None):
         return self._assign(other, "write", eager=eager, compiler_parameters=compiler_parameters)
->>>>>>> 565e34dd
 
     def iassign(self, other, /, *, eager=False, compiler_parameters=None):
         return self._assign(other, "inc", eager=eager, compiler_parameters=compiler_parameters)
@@ -185,7 +180,9 @@
             for loop in axes.outer_loops
         })
 
-<<<<<<< HEAD
+    @abc.abstractmethod
+    def concretize(self):
+        """Convert to an expression, can no longer be indexed properly"""
 
 # NOTE: No idea if this is where this should live, quite possibly this is wrong
 class TensorTransform(abc.ABC):
@@ -213,9 +210,4 @@
 
     @staticmethod
     def transform_out(tensor):
-        return ()
-=======
-    @abc.abstractmethod
-    def concretize(self):
-        """Convert to an expression, can no longer be indexed properly"""
->>>>>>> 565e34dd
+        return ()