--- conflicted
+++ resolved
@@ -377,17 +377,9 @@
 
         # if len(self.loopy_code.callables_table) > 1 and "expression" in str(self):
         # if len(self.loopy_code.callables_table) > 1 and "form" in str(self):
-<<<<<<< HEAD
-        #    breakpoint()
-        # if "MatSetValues" in str(self):
-        #     breakpoint()
-        # if "integral" in str(self):
-        # pyop3.extras.debug.maybe_breakpoint()
-=======
         #     breakpoint()
         #     pyop3.extras.debug.maybe_breakpoint("submesh")
         # if len(self.loopy_code.callables_table) > 1:
->>>>>>> 565e34dd
 
         if self.comm.size > 1:
             if self.compiler_parameters.interleave_comp_comm:
