--- conflicted
+++ resolved
@@ -4,11 +4,7 @@
 
 from pyop2 import op2
 from firedrake_configuration import get_config
-<<<<<<< HEAD
 from firedrake import cofunction, dmhooks
-=======
-from firedrake import function, cofunction, dmhooks
->>>>>>> 1b345218
 from firedrake.exceptions import ConvergenceError
 from firedrake.petsc import PETSc
 from firedrake.formmanipulation import ExtractSubBlock
@@ -546,8 +542,4 @@
 
     @cached_property
     def _F(self):
-<<<<<<< HEAD
-        return cofunction.Cofunction(self.F.arguments()[0].function_space())
-=======
-        return cofunction.Cofunction(self.F.arguments()[0].function_space().dual())
->>>>>>> 1b345218
+        return cofunction.Cofunction(self.F.arguments()[0].function_space().dual())