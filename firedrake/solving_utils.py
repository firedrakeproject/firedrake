--- conflicted
+++ resolved
@@ -3,11 +3,8 @@
 import numpy
 import pyop3 as op3
 
-<<<<<<< HEAD
 from firedrake_configuration import get_config
-=======
 from pyop2 import op2
->>>>>>> 12e2082e
 from firedrake import function, cofunction, dmhooks
 from firedrake.exceptions import ConvergenceError
 from firedrake.petsc import PETSc, DEFAULT_KSP_PARAMETERS
@@ -318,10 +315,7 @@
         for field in fields:
             F = splitter.split(problem.F, argument_indices=(field,))
             J = splitter.split(problem.J, argument_indices=(field, field))
-<<<<<<< HEAD
-=======
             us = problem.u_restrict.subfunctions
->>>>>>> 12e2082e
             V = F.arguments()[0].function_space()
             # Exposition:
             # We are going to make a new solution Function on the sub
