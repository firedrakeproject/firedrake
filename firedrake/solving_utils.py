--- conflicted
+++ resolved
@@ -1,11 +1,8 @@
 from itertools import chain
 
 import numpy
-<<<<<<< HEAD
 import pyop3 as op3
-=======
 import ufl
->>>>>>> 0aa2955f
 
 from pyop2 import op2
 from firedrake import dmhooks
@@ -347,21 +344,6 @@
             # anyway.
             # So we pull it apart and will make a new function on the
             # subspace that shares data.
-<<<<<<< HEAD
-            if len(field) == 1:
-                i, = field
-                index = op3.ScalarIndex("field", i, 0)
-                val = problem.u.dat[index]
-                subu = function.Function(V, val=val)
-                subsplit = (subu,)
-            else:
-                index = op3.Slice(
-                    "field",
-                    [op3.AffineSliceComponent(f, label=i) for i, f in enumerate(field)],
-                )
-                val = problem.u.dat[index]
-                subu = function.Function(V, val=val)
-=======
             pieces = [us[i].dat for i in field]
             if len(pieces) == 1:
                 val, = pieces
@@ -370,7 +352,6 @@
             else:
                 val = op2.MixedDat(pieces)
                 subu = Function(V, val=val)
->>>>>>> 0aa2955f
                 # Split it apart to shove in the form.
                 subsplit = split(subu)
             vec = []
