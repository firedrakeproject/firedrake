--- conflicted
+++ resolved
@@ -234,11 +234,7 @@
             raise TypeError("Expected a Cofunction, Function or a float")
 
         if riesz_representation == "l2":
-<<<<<<< HEAD
-            value = value.vector() if isinstance(value, (Cofunction, Function)) else value
-=======
             value = value.dat if isinstance(value, (Cofunction, Function)) else value
->>>>>>> 2a5ac44b
             return Function(V, val=value)
 
         elif riesz_representation in ("L2", "H1"):
