--- conflicted
+++ resolved
@@ -201,11 +201,7 @@
         return f"assign({rhs_str})"
 
 
-<<<<<<< HEAD
-class SubfunctionBlock(Block, Backend):
-=======
 class SubfunctionBlock(Block):
->>>>>>> 9bea8bae
     def __init__(self, func, idx, ad_block_tag=None):
         super().__init__(ad_block_tag=ad_block_tag)
         self.add_dependency(func)
