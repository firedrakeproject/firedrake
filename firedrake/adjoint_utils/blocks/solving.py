--- conflicted
+++ resolved
@@ -408,8 +408,6 @@
 
         if tlm_output is None:
             return
-
-        self.adj_state.assign(self.adj_state_buf)
 
         F_form = self._create_F_form()
 
@@ -738,12 +736,7 @@
             relevant_dependencies
         )
         adj_sol, adj_sol_bdy = self._adjoint_solve(adj_inputs[0], compute_bdy)
-<<<<<<< HEAD
-        self.adj_state = adj_sol
-        self.adj_state_buf.assign(adj_sol)
-=======
         self.adj_sol = adj_sol
->>>>>>> 4dc066b9
         if self.adj_cb is not None:
             self.adj_cb(adj_sol)
         if self.adj_bdy_cb is not None and compute_bdy:
