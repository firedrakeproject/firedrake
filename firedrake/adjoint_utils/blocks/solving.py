import numpy
import ufl
from ufl import replace
from ufl.formatting.ufl2unicode import ufl2unicode

from pyadjoint import Block, stop_annotating
from pyadjoint.enlisting import Enlist
import firedrake
from firedrake.adjoint_utils.checkpointing import maybe_disk_checkpoint
from .backend import Backend


class GenericSolveBlock(Block, Backend):
    pop_kwargs_keys = ["adj_cb", "adj_bdy_cb", "adj2_cb", "adj2_bdy_cb",
                       "forward_args", "forward_kwargs", "adj_args",
                       "adj_kwargs"]

    def __init__(self, lhs, rhs, func, bcs, *args, **kwargs):
        super().__init__(ad_block_tag=kwargs.pop('ad_block_tag', None))
        self.adj_cb = kwargs.pop("adj_cb", None)
        self.adj_bdy_cb = kwargs.pop("adj_bdy_cb", None)
        self.adj2_cb = kwargs.pop("adj2_cb", None)
        self.adj2_bdy_cb = kwargs.pop("adj2_bdy_cb", None)
        self.adj_sol = None

        self.forward_args = []
        self.forward_kwargs = {}
        self.adj_args = []
        self.adj_kwargs = {}
        self.assemble_kwargs = {}

        # Equation LHS
        self.lhs = lhs
        # Equation RHS
        self.rhs = rhs
        # Solution function
        self.func = func
        self.function_space = self.func.function_space()
        # Boundary conditions
        self.bcs = []
        if bcs is not None:
            self.bcs = Enlist(bcs)

        if isinstance(self.lhs, ufl.Form) and isinstance(self.rhs, (ufl.Form, ufl.Cofunction)):
            self.linear = True
            for c in self.rhs.coefficients():
                self.add_dependency(c, no_duplicates=True)
        else:
            self.linear = False

        for c in self.lhs.coefficients():
            self.add_dependency(c, no_duplicates=True)

        for bc in self.bcs:
            self.add_dependency(bc, no_duplicates=True)

        if self.backend.__name__ != "firedrake":
            mesh = self.lhs.ufl_domain().ufl_cargo()
        else:
            mesh = self.lhs.ufl_domain()
        self.add_dependency(mesh)
        self._init_solver_parameters(args, kwargs)

    def _init_solver_parameters(self, args, kwargs):
        self.forward_args = kwargs.pop("forward_args", [])
        self.forward_kwargs = kwargs.pop("forward_kwargs", {})
        self.adj_args = kwargs.pop("adj_args", [])
        self.adj_kwargs = kwargs.pop("adj_kwargs", {})
        self.assemble_kwargs = {}

    def __str__(self):
        return "solve({} = {})".format(ufl2unicode(self.lhs),
                                       ufl2unicode(self.rhs))

    def _create_F_form(self):
        # Process the equation forms, replacing values with checkpoints,
        # and gathering lhs and rhs in one single form.
        if self.linear:
            tmp_u = self.compat.create_function(self.function_space)
            F_form = self.backend.action(self.lhs, tmp_u) - self.rhs
        else:
            tmp_u = self.func
            F_form = self.lhs

        replace_map = self._replace_map(F_form)
        replace_map[tmp_u] = self.get_outputs()[0].saved_output
        return ufl.replace(F_form, replace_map)

    def _homogenize_bcs(self):
        bcs = []
        for bc in self.bcs:
            if isinstance(bc, self.backend.DirichletBC):
                bc = self.compat.create_bc(bc, homogenize=True)
            bcs.append(bc)
        return bcs

    def _create_initial_guess(self):
        return self.backend.Function(self.function_space)

    def _recover_bcs(self):
        bcs = []
        for block_variable in self.get_dependencies():
            c = block_variable.output
            c_rep = block_variable.saved_output

            if isinstance(c, self.backend.DirichletBC):
                bcs.append(c_rep)
        return bcs

    def _replace_map(self, form):
        replace_coeffs = {}
        for block_variable in self.get_dependencies():
            coeff = block_variable.output
            if coeff in form.coefficients():
                replace_coeffs[coeff] = block_variable.saved_output
        return replace_coeffs

    def _replace_form(self, form, func=None):
        """Replace the form coefficients with checkpointed values

        func represents the initial guess if relevant.
        """
        replace_map = self._replace_map(form)
        if func is not None and self.func in replace_map:
            self.backend.Function.assign(func, replace_map[self.func])
            replace_map[self.func] = func
        return ufl.replace(form, replace_map)

    def _should_compute_boundary_adjoint(self, relevant_dependencies):
        # Check if DirichletBC derivative is relevant
        bdy = False
        for _, dep in relevant_dependencies:
            if isinstance(dep.output, self.backend.DirichletBC):
                bdy = True
                break
        return bdy

    def prepare_evaluate_adj(self, inputs, adj_inputs, relevant_dependencies):
        fwd_block_variable = self.get_outputs()[0]
        u = fwd_block_variable.output

        dJdu = adj_inputs[0]

        F_form = self._create_F_form()

        dFdu = self.backend.derivative(
            F_form,
            fwd_block_variable.saved_output,
            self.backend.TrialFunction(
                u.function_space()
            )
        )
        dFdu_form = self.backend.adjoint(dFdu)
        dJdu = dJdu.vector().copy()

        compute_bdy = self._should_compute_boundary_adjoint(
            relevant_dependencies
        )
        adj_sol, adj_sol_bdy = self._assemble_and_solve_adj_eq(
            dFdu_form, dJdu, compute_bdy
        )
        self.adj_sol = adj_sol
        if self.adj_cb is not None:
            self.adj_cb(adj_sol)
        if self.adj_bdy_cb is not None and compute_bdy:
            self.adj_bdy_cb(adj_sol_bdy)

        r = {}
        r["form"] = F_form
        r["adj_sol"] = adj_sol
        r["adj_sol_bdy"] = adj_sol_bdy
        return r

    def _assemble_and_solve_adj_eq(self, dFdu_adj_form, dJdu, compute_bdy):
        dJdu_copy = dJdu.copy()
        kwargs = self.assemble_kwargs.copy()
        # Homogenize and apply boundary conditions on adj_dFdu and dJdu.
        bcs = self._homogenize_bcs()
        kwargs["bcs"] = bcs
        dFdu = self.compat.assemble_adjoint_value(dFdu_adj_form, **kwargs)

        for bc in bcs:
            bc.apply(dJdu)

        adj_sol = self.compat.create_function(self.function_space)
        self.compat.linalg_solve(
            dFdu, adj_sol, dJdu, *self.adj_args, **self.adj_kwargs
        )

        adj_sol_bdy = None
        if compute_bdy:
<<<<<<< HEAD
            adj_sol_bdy = self.compat.function_from_vector(
                self.function_space.dual(),
                dJdu_copy - self.compat.assemble_adjoint_value(self.backend.action(dFdu_adj_form, adj_sol)).vector()
=======
            adj_sol_bdy = self.backend.Function(
                self.function_space.dual(),
                dJdu_copy.dat - self.compat.assemble_adjoint_value(self.backend.action(dFdu_adj_form, adj_sol)).dat
>>>>>>> 2a5ac44b
            )

        return adj_sol, adj_sol_bdy

    def evaluate_adj_component(self, inputs, adj_inputs, block_variable, idx,
                               prepared=None):
        if not self.linear and self.func == block_variable.output:
            # We are not able to calculate derivatives wrt initial guess.
            return None
        F_form = prepared["form"]
        adj_sol = prepared["adj_sol"]
        adj_sol_bdy = prepared["adj_sol_bdy"]
        c = block_variable.output
        c_rep = block_variable.saved_output

        if self.compat.isconstant(c):
            mesh = self.compat.extract_mesh_from_form(F_form)
            trial_function = self.backend.TrialFunction(
                c._ad_function_space(mesh)
            )
        elif isinstance(c, (self.backend.Function, self.backend.Cofunction)):
            trial_function = self.backend.TrialFunction(c.function_space())
        elif isinstance(c, self.compat.ExpressionType):
            mesh = F_form.ufl_domain().ufl_cargo()
            c_fs = c._ad_function_space(mesh)
            trial_function = self.backend.TrialFunction(c_fs)
        elif isinstance(c, self.backend.DirichletBC):
            tmp_bc = self.compat.create_bc(
                c,
                value=self.compat.extract_subfunction(adj_sol_bdy,
                                                      c.function_space())
            )
            return [tmp_bc]
        elif isinstance(c, self.compat.MeshType):
            # Using CoordinateDerivative requires us to do action before
            # differentiating, might change in the future.
            F_form_tmp = self.backend.action(F_form, adj_sol)
            X = self.backend.SpatialCoordinate(c_rep)
            dFdm = self.backend.derivative(
                -F_form_tmp, X,
                self.backend.TestFunction(c._ad_function_space())
            )

            if dFdm == 0:
                return self.backend.Function(c._ad_function_space().dual())

            dFdm = self.compat.assemble_adjoint_value(dFdm,
                                                      **self.assemble_kwargs)
            return dFdm

        dFdm = -self.backend.derivative(F_form, c_rep, trial_function)
        dFdm = self.backend.adjoint(dFdm)
        dFdm = dFdm * adj_sol
        dFdm = self.compat.assemble_adjoint_value(dFdm, **self.assemble_kwargs)
        if isinstance(c, self.compat.ExpressionType):
            return [[dFdm, c_fs]]
        else:
            return dFdm

    def prepare_evaluate_tlm(self, inputs, tlm_inputs, relevant_outputs):
        fwd_block_variable = self.get_outputs()[0]
        u = fwd_block_variable.output

        F_form = self._create_F_form()

        # Obtain dFdu.
        dFdu = self.backend.derivative(
            F_form,
            fwd_block_variable.saved_output,
            self.backend.TrialFunction(u.function_space())
        )

        return {
            "form": F_form,
            "dFdu": dFdu
        }

    def evaluate_tlm_component(self, inputs, tlm_inputs, block_variable, idx,
                               prepared=None):
        F_form = prepared["form"]
        dFdu = prepared["dFdu"]
        V = self.get_outputs()[idx].output.function_space()

        bcs = []
        dFdm = 0.
        for block_variable in self.get_dependencies():
            tlm_value = block_variable.tlm_value
            c = block_variable.output
            c_rep = block_variable.saved_output

            if isinstance(c, self.backend.DirichletBC):
                if tlm_value is None:
                    bcs.append(self.compat.create_bc(c, homogenize=True))
                else:
                    bcs.append(tlm_value)
                continue
            elif isinstance(c, self.compat.MeshType):
                X = self.backend.SpatialCoordinate(c)
                c_rep = X

            if tlm_value is None:
                continue

            if c == self.func and not self.linear:
                continue

            dFdm += self.backend.derivative(-F_form, c_rep, tlm_value)

        if isinstance(dFdm, float):
            v = dFdu.arguments()[0]
            dFdm = self.backend.inner(
                self.backend.Constant(numpy.zeros(v.ufl_shape)), v
            ) * self.backend.dx

        dFdm = ufl.algorithms.expand_derivatives(dFdm)
        dFdm = self.compat.assemble_adjoint_value(dFdm)
        dudm = self.backend.Function(V)
        return self._assemble_and_solve_tlm_eq(
            self.compat.assemble_adjoint_value(dFdu,
                                               bcs=bcs,
                                               **self.assemble_kwargs),
            dFdm, dudm, bcs
        )

    def _assemble_and_solve_tlm_eq(self, dFdu, dFdm, dudm, bcs):
        return self._assembled_solve(dFdu, dFdm, dudm, bcs)

    def _assemble_soa_eq_rhs(self, dFdu_form, adj_sol, hessian_input, d2Fdu2):
        # Start piecing together the rhs of the soa equation
        b = hessian_input.copy()
        if len(d2Fdu2.integrals()) > 0:
            b_form = self.backend.action(self.backend.adjoint(d2Fdu2), adj_sol)
        else:
            b_form = d2Fdu2

        for bo in self.get_dependencies():
            c = bo.output
            c_rep = bo.saved_output
            tlm_input = bo.tlm_value

            if (c == self.func and not self.linear) or tlm_input is None:
                continue

            if isinstance(c, self.compat.MeshType):
                X = self.backend.SpatialCoordinate(c)
                dFdu_adj = self.backend.action(self.backend.adjoint(dFdu_form),
                                               adj_sol)
                d2Fdudm = ufl.algorithms.expand_derivatives(
                    self.backend.derivative(dFdu_adj, X, tlm_input))
                if len(d2Fdudm.integrals()) > 0:
                    b_form += d2Fdudm
            elif not isinstance(c, self.backend.DirichletBC):
                dFdu_adj = self.backend.action(self.backend.adjoint(dFdu_form),
                                               adj_sol)
                b_form += self.backend.derivative(dFdu_adj, c_rep, tlm_input)

        b_form = ufl.algorithms.expand_derivatives(b_form)
        if len(b_form.integrals()) > 0:
            b -= self.compat.assemble_adjoint_value(b_form)

        return b

    def _assemble_and_solve_soa_eq(self, dFdu_form, adj_sol, hessian_input,
                                   d2Fdu2, compute_bdy):
        b = self._assemble_soa_eq_rhs(dFdu_form, adj_sol, hessian_input,
                                      d2Fdu2)
        dFdu_form = self.backend.adjoint(dFdu_form)
<<<<<<< HEAD
        adj_sol2, adj_sol2_bdy = self._assemble_and_solve_adj_eq(dFdu_form, b.vector(),
                                                                 compute_bdy)
=======
        adj_sol2, adj_sol2_bdy = self._assemble_and_solve_adj_eq(dFdu_form, b, compute_bdy)
>>>>>>> 2a5ac44b
        if self.adj2_cb is not None:
            self.adj2_cb(adj_sol2)
        if self.adj2_bdy_cb is not None and compute_bdy:
            self.adj2_bdy_cb(adj_sol2_bdy)
        return adj_sol2, adj_sol2_bdy

    def prepare_evaluate_hessian(self, inputs, hessian_inputs, adj_inputs,
                                 relevant_dependencies):
        # First fetch all relevant values
        fwd_block_variable = self.get_outputs()[0]
        hessian_input = hessian_inputs[0]
        tlm_output = fwd_block_variable.tlm_value

        if hessian_input is None:
            return

        if tlm_output is None:
            return

        F_form = self._create_F_form()

        # Using the equation Form derive dF/du, d^2F/du^2 * du/dm * direction.
        dFdu_form = self.backend.derivative(F_form,
                                            fwd_block_variable.saved_output)
        d2Fdu2 = ufl.algorithms.expand_derivatives(
            self.backend.derivative(dFdu_form, fwd_block_variable.saved_output,
                                    tlm_output))

        adj_sol = self.adj_sol
        if adj_sol is None:
            raise RuntimeError("Hessian computation was run before adjoint.")
        bdy = self._should_compute_boundary_adjoint(relevant_dependencies)
        adj_sol2, adj_sol2_bdy = self._assemble_and_solve_soa_eq(
            dFdu_form, adj_sol, hessian_input, d2Fdu2, bdy
        )

        r = {}
        r["adj_sol2"] = adj_sol2
        r["adj_sol2_bdy"] = adj_sol2_bdy
        r["form"] = F_form
        r["adj_sol"] = adj_sol
        return r

    def evaluate_hessian_component(self, inputs, hessian_inputs, adj_inputs,
                                   block_variable, idx, relevant_dependencies,
                                   prepared=None):
        c = block_variable.output
        if c == self.func and not self.linear:
            return None

        adj_sol2 = prepared["adj_sol2"]
        adj_sol2_bdy = prepared["adj_sol2_bdy"]
        F_form = prepared["form"]
        adj_sol = prepared["adj_sol"]
        fwd_block_variable = self.get_outputs()[0]
        tlm_output = fwd_block_variable.tlm_value

        c_rep = block_variable.saved_output

        # If m = DirichletBC then d^2F(u,m)/dm^2 = 0 and d^2F(u,m)/dudm = 0,
        # so we only have the term dF(u,m)/dm * adj_sol2
        if isinstance(c, self.backend.DirichletBC):
            tmp_bc = self.compat.create_bc(
                c,
                value=self.compat.extract_subfunction(adj_sol2_bdy,
                                                      c.function_space())
            )
            return [tmp_bc]

        if self.compat.isconstant(c_rep):
            mesh = self.compat.extract_mesh_from_form(F_form)
            W = c._ad_function_space(mesh)
        elif isinstance(c, self.compat.ExpressionType):
            mesh = F_form.ufl_domain().ufl_cargo()
            W = c._ad_function_space(mesh)
        elif isinstance(c, self.compat.MeshType):
            X = self.backend.SpatialCoordinate(c)
            W = c._ad_function_space()
        else:
            W = c.function_space()

        dc = self.backend.TestFunction(W)
        form_adj = self.backend.action(F_form, adj_sol)
        form_adj2 = self.backend.action(F_form, adj_sol2)
        if isinstance(c, self.compat.MeshType):
            dFdm_adj = self.backend.derivative(form_adj, X, dc)
            dFdm_adj2 = self.backend.derivative(form_adj2, X, dc)
        else:
            dFdm_adj = self.backend.derivative(form_adj, c_rep, dc)
            dFdm_adj2 = self.backend.derivative(form_adj2, c_rep, dc)

        # TODO: Old comment claims this might break on split. Confirm if true
        # or not.
        d2Fdudm = ufl.algorithms.expand_derivatives(
            self.backend.derivative(dFdm_adj, fwd_block_variable.saved_output,
                                    tlm_output))

        d2Fdm2 = 0
        # We need to add terms from every other dependency
        # i.e. the terms d^2F/dm_1dm_2
        for _, bv in relevant_dependencies:
            c2 = bv.output
            c2_rep = bv.saved_output

            if isinstance(c2, self.backend.DirichletBC):
                continue

            tlm_input = bv.tlm_value
            if tlm_input is None:
                continue

            if c2 == self.func and not self.linear:
                continue

            # TODO: If tlm_input is a Sum, this crashes in some instances?
            if isinstance(c2_rep, self.compat.MeshType):
                X = self.backend.SpatialCoordinate(c2_rep)
                d2Fdm2 += ufl.algorithms.expand_derivatives(
                    self.backend.derivative(dFdm_adj, X, tlm_input)
                )
            else:
                d2Fdm2 += ufl.algorithms.expand_derivatives(
                    self.backend.derivative(dFdm_adj, c2_rep, tlm_input)
                )

        hessian_form = ufl.algorithms.expand_derivatives(
            d2Fdm2 + dFdm_adj2 + d2Fdudm
        )
        hessian_output = 0
        if not hessian_form.empty():
            hessian_output = self.compat.assemble_adjoint_value(hessian_form)
            hessian_output *= -1.

        if isinstance(c, self.compat.ExpressionType):
            return [(hessian_output, W)]
        else:
            return hessian_output

    def prepare_recompute_component(self, inputs, relevant_outputs):
        return self._replace_recompute_form()

    def _replace_recompute_form(self):
        func = self._create_initial_guess()

        bcs = self._recover_bcs()
        lhs = self._replace_form(self.lhs, func=func)
        rhs = 0
        if self.linear:
            rhs = self._replace_form(self.rhs)

        return lhs, rhs, func, bcs

    def _forward_solve(self, lhs, rhs, func, bcs):
        self.backend.solve(lhs == rhs, func, bcs, *self.forward_args,
                           **self.forward_kwargs)
        return func

    def _assembled_solve(self, lhs, rhs, func, bcs, **kwargs):
<<<<<<< HEAD
        rhs_func = self.backend.Function(rhs.function_space().dual(), val=rhs.vector())
        for bc in bcs:
            bc.apply(rhs_func)
        rhs.assign(self.backend.Cofunction(rhs.function_space(), val=rhs_func.vector()))
        self.backend.solve(lhs, func.vector(), rhs, **kwargs)
=======
        rhs_func = rhs.riesz_representation(riesz_map="l2")
        for bc in bcs:
            bc.apply(rhs_func)
        rhs.assign(rhs_func.riesz_representation(riesz_map="l2"))
        self.backend.solve(lhs, func, rhs, **kwargs)
>>>>>>> 2a5ac44b
        return func

    def recompute_component(self, inputs, block_variable, idx, prepared):
        lhs = prepared[0]
        rhs = prepared[1]
        func = prepared[2]
        bcs = prepared[3]
        result = self._forward_solve(lhs, rhs, func, bcs)
        return maybe_disk_checkpoint(result)


def solve_init_params(self, args, kwargs, varform):
    if len(self.forward_args) <= 0:
        self.forward_args = args
    if len(self.forward_kwargs) <= 0:
        self.forward_kwargs = kwargs.copy()

    if len(self.adj_args) <= 0:
        self.adj_args = self.forward_args

    if len(self.adj_kwargs) <= 0:
        self.adj_kwargs = self.forward_kwargs.copy()

        if varform:
            if "J" in self.forward_kwargs:
                self.adj_kwargs["J"] = self.backend.adjoint(
                    self.forward_kwargs["J"]
                )
            if "Jp" in self.forward_kwargs:
                self.adj_kwargs["Jp"] = self.backend.adjoint(
                    self.forward_kwargs["Jp"]
                )

            if "M" in self.forward_kwargs:
                raise NotImplementedError(
                    "Annotation of adaptive solves not implemented."
                )
            self.adj_kwargs.pop("appctx", None)

    if "mat_type" in kwargs.get("solver_parameters", {}):
        self.assemble_kwargs["mat_type"] = \
            kwargs["solver_parameters"]["mat_type"]

    if varform:
        if "appctx" in kwargs:
            self.assemble_kwargs["appctx"] = kwargs["appctx"]


class SolveLinearSystemBlock(GenericSolveBlock):
    def __init__(self, A, u, b, *args, **kwargs):
        lhs = A.form
        func = u.function
        rhs = b.form
        bcs = A.bcs if hasattr(A, "bcs") else []
        super().__init__(lhs, rhs, func, bcs, *args, **kwargs)

        # Set up parameters initialization
        self.ident_zeros_tol = \
            A.ident_zeros_tol if hasattr(A, "ident_zeros_tol") else None
        self.assemble_system = \
            A.assemble_system if hasattr(A, "assemble_system") else False

    def _init_solver_parameters(self, args, kwargs):
        super()._init_solver_parameters(args, kwargs)
        solve_init_params(self, args, kwargs, varform=False)


class SolveVarFormBlock(GenericSolveBlock):
    def __init__(self, equation, func, bcs=[], *args, **kwargs):
        lhs = equation.lhs
        rhs = equation.rhs
        super().__init__(lhs, rhs, func, bcs, *args, **kwargs)

    def _init_solver_parameters(self, args, kwargs):
        super()._init_solver_parameters(args, kwargs)
        solve_init_params(self, args, kwargs, varform=True)


class NonlinearVariationalSolveBlock(GenericSolveBlock):
    def __init__(self, equation, func, bcs, adj_F, dFdm_cache, problem_J,
                 solver_params, solver_kwargs, **kwargs):
        lhs = equation.lhs
        rhs = equation.rhs

        self.adj_F = adj_F
        self._dFdm_cache = dFdm_cache
        self.problem_J = problem_J
        self.solver_params = solver_params.copy()
        self.solver_kwargs = solver_kwargs

        super().__init__(lhs, rhs, func, bcs, **{**solver_kwargs, **kwargs})

        if self.problem_J is not None:
            for coeff in self.problem_J.coefficients():
                self.add_dependency(coeff, no_duplicates=True)

    def _init_solver_parameters(self, args, kwargs):
        super()._init_solver_parameters(args, kwargs)
        solve_init_params(self, args, kwargs, varform=True)

    def _forward_solve(self, lhs, rhs, func, bcs, **kwargs):
        self._ad_nlvs_replace_forms()
        self._ad_nlvs.parameters.update(self.solver_params)
        self._ad_nlvs.solve()
        func.assign(self._ad_nlvs._problem.u)
        return func

    def _ad_assign_map(self, form):
        count_map = self._ad_nlvs._problem._ad_count_map
        assign_map = {}
        form_ad_count_map = dict((count_map[coeff], coeff)
                                 for coeff in form.coefficients())
        for block_variable in self.get_dependencies():
            coeff = block_variable.output
            if isinstance(coeff,
                          (self.backend.Coefficient, self.backend.Constant)):
                coeff_count = coeff.count()
                if coeff_count in form_ad_count_map:
                    assign_map[form_ad_count_map[coeff_count]] = \
                        block_variable.saved_output
        return assign_map

    def _ad_assign_coefficients(self, form):
        assign_map = self._ad_assign_map(form)
        for coeff, value in assign_map.items():
            coeff.assign(value)

    def _ad_nlvs_replace_forms(self):
        problem = self._ad_nlvs._problem
        self._ad_assign_coefficients(problem.F)
        self._ad_assign_coefficients(problem.J)

    def prepare_evaluate_adj(self, inputs, adj_inputs, relevant_dependencies):
        dJdu = adj_inputs[0]

        F_form = self._create_F_form()

        dFdu_form = self.adj_F
        dJdu = dJdu.vector().copy()

        # Replace the form coefficients with checkpointed values.
        replace_map = self._replace_map(dFdu_form)
        replace_map[self.func] = self.get_outputs()[0].saved_output
        dFdu_form = replace(dFdu_form, replace_map)

        compute_bdy = self._should_compute_boundary_adjoint(
            relevant_dependencies
        )
        adj_sol, adj_sol_bdy = self._assemble_and_solve_adj_eq(
            dFdu_form, dJdu, compute_bdy
        )
        self.adj_sol = adj_sol
        if self.adj_cb is not None:
            self.adj_cb(adj_sol)
        if self.adj_bdy_cb is not None and compute_bdy:
            self.adj_bdy_cb(adj_sol_bdy)

        r = {}
        r["form"] = F_form
        r["adj_sol"] = adj_sol
        r["adj_sol_bdy"] = adj_sol_bdy
        return r

    def evaluate_adj_component(self, inputs, adj_inputs, block_variable, idx,
                               prepared=None):
        if not self.linear and self.func == block_variable.output:
            # We are not able to calculate derivatives wrt initial guess.
            return None
        F_form = prepared["form"]
        adj_sol = prepared["adj_sol"]
        adj_sol_bdy = prepared["adj_sol_bdy"]
        c = block_variable.output
        c_rep = block_variable.saved_output

        if isinstance(c, firedrake.Function):
            trial_function = firedrake.TrialFunction(c.function_space())
        elif isinstance(c, firedrake.Constant):
            mesh = self.compat.extract_mesh_from_form(F_form)
            trial_function = firedrake.TrialFunction(
                c._ad_function_space(mesh)
            )
        elif isinstance(c, firedrake.DirichletBC):
            tmp_bc = self.compat.create_bc(
                c, value=self.compat.extract_subfunction(
                    adj_sol_bdy, c.function_space())
            )
            return [tmp_bc]
        elif isinstance(c, self.compat.MeshType):
            # Using CoordianteDerivative requires us to do action before
            # differentiating, might change in the future.
            F_form_tmp = firedrake.action(F_form, adj_sol)
            X = firedrake.SpatialCoordinate(c_rep)
            dFdm = firedrake.derivative(-F_form_tmp, X, firedrake.TestFunction(
                c._ad_function_space())
            )

            dFdm = self.compat.assemble_adjoint_value(dFdm,
                                                      **self.assemble_kwargs)
            return dFdm

        # dFdm_cache works with original variables, not block saved outputs.
        if c in self._dFdm_cache:
            dFdm = self._dFdm_cache[c]
        else:
            dFdm = -firedrake.derivative(self.lhs, c, trial_function)
            dFdm = firedrake.adjoint(dFdm)
            self._dFdm_cache[c] = dFdm

        # Replace the form coefficients with checkpointed values.
        replace_map = self._replace_map(dFdm)
        replace_map[self.func] = self.get_outputs()[0].saved_output
        dFdm = replace(dFdm, replace_map)

        dFdm = dFdm * adj_sol
        dFdm = self.compat.assemble_adjoint_value(dFdm, **self.assemble_kwargs)

        return dFdm


class ProjectBlock(SolveVarFormBlock):
    def __init__(self, v, V, output, bcs=[], *args, **kwargs):
        mesh = kwargs.pop("mesh", None)
        if mesh is None:
            mesh = V.mesh()
        dx = self.backend.dx(mesh)
        w = self.backend.TestFunction(V)
        Pv = self.backend.TrialFunction(V)
        a = self.backend.inner(Pv, w) * dx
        L = self.backend.inner(v, w) * dx

        super().__init__(a == L, output, bcs, *args, **kwargs)

    def _init_solver_parameters(self, args, kwargs):
        super()._init_solver_parameters(args, kwargs)
        solve_init_params(self, args, kwargs, varform=True)


class SupermeshProjectBlock(Block, Backend):
    r"""
    Annotates supermesh projection.

    Suppose we have a source space, :math:`V_A`, and a target space,
    :math:`V_B`. Projecting a source from :math:`V_A` to :math:`V_B` amounts to
    solving the linear system

    .. math::
        M_B * v_B = M_{AB} * v_A,

    where
      * :math:`M_B` is the mass matrix on :math:`V_B`,
      * :math:`M_{AB}` is the mixed mass matrix for :math:`V_A` and
        :math:`V_B`,
      * :math:`v_A` and :math:`v_B` are vector representations of the source
        and target :class:`.Function` s.

    This can be broken into two steps:
      Step 1. form RHS, multiplying the source with the mixed mass matrix;

      Step 2. solve linear system.
    """
    def __init__(self, source, target_space, target, bcs=[], **kwargs):
        super(SupermeshProjectBlock, self).__init__(
            ad_block_tag=kwargs.pop("ad_block_tag", None)
        )
        import firedrake.supermeshing as supermesh

        # Process args and kwargs
        if not isinstance(source, self.backend.Function):
            raise NotImplementedError(
                f"Source function must be a Function, not {type(source)}."
            )
        if bcs != []:
            raise NotImplementedError(
                "Boundary conditions not yet considered."
            )

        # Store spaces
        mesh = kwargs.pop("mesh", None)
        if mesh is None:
            mesh = target_space.mesh()
        self.source_space = source.function_space()
        self.target_space = target_space
        self.projector = firedrake.Projector(source, target_space, **kwargs)

        # Assemble mixed mass matrix
        with stop_annotating():
            self.mixed_mass = supermesh.assemble_mixed_mass_matrix(
                source.function_space(), target_space
            )

        # Add dependencies
        self.add_dependency(source, no_duplicates=True)
        for bc in bcs:
            self.add_dependency(bc, no_duplicates=True)

    def apply_mixedmass(self, a):
        b = self.backend.Function(self.target_space)
        with a.dat.vec_ro as vsrc, b.dat.vec_wo as vrhs:
            self.mixed_mass.mult(vsrc, vrhs)
        return b

    def recompute_component(self, inputs, block_variable, idx, prepared):
        if not isinstance(inputs[0], self.backend.Function):
            raise NotImplementedError(
                f"Source function must be a Function, not {type(inputs[0])}."
            )
        target = self.backend.Function(self.target_space)
        rhs = self.apply_mixedmass(inputs[0])      # Step 1
        self.projector.apply_massinv(target, rhs)  # Step 2
        return maybe_disk_checkpoint(target)

    def _recompute_component_transpose(self, inputs):
        if not isinstance(inputs[0], self.backend.Cofunction):
            raise NotImplementedError(
                f"Source function must be a Cofunction, not {type(inputs[0])}."
            )
        out = self.backend.Cofunction(self.source_space.dual())
        tmp = self.backend.Function(self.target_space)
        # Adjoint of step 2 (mass is self-adjoint)
        self.projector.apply_massinv(tmp, inputs[0])
        with tmp.dat.vec_ro as vtmp, out.dat.vec_wo as vout:
            self.mixed_mass.multTranspose(vtmp, vout)  # Adjoint of step 1
        return out

    def evaluate_adj_component(self, inputs, adj_inputs, block_variable, idx,
                               prepared=None):
        """
        Recall that the forward propagation can be broken down as
          Step 1. multiply :math:`w := M_{AB} * v_A`; Step 2. solve :math:`M_B
          * v_B = w`.

        For a seed vector :math:`v_B^{seed}` from the target space, the adjoint is given by:
          Adjoint of step 2. solve :math:`M_B^T * w = v_B^{seed}` for `w`;
          Adjoint of step 1. multiply :math:`v_A^{adj} := M_{AB}^T * w`.
        """
        if len(adj_inputs) != 1:
            raise NotImplementedError(
                "SupermeshProjectBlock must have a single output"
            )
        return self._recompute_component_transpose(adj_inputs)

    def evaluate_tlm_component(self, inputs, tlm_inputs, block_variable, idx,
                               prepared=None):
        """
        Given that the input is a `Function`, we just have a linear operation.
        As such, the tlm is just the sum of each tlm input projected into the
        target space.
        """
        dJdm = self.backend.Function(self.target_space)
        for tlm_input in tlm_inputs:
            if tlm_input is None:
                continue
            dJdm += self.recompute_component([tlm_input], block_variable, idx,
                                             prepared)
        return dJdm

    def evaluate_hessian_component(self, inputs, hessian_inputs, adj_inputs,
                                   block_variable, idx,
                                   relevant_dependencies, prepared=None):
        if len(hessian_inputs) != 1:
            raise NotImplementedError(
                "SupermeshProjectBlock must have a single output"
            )
        return self.evaluate_adj_component(inputs, hessian_inputs,
                                           block_variable, idx)

    def __str__(self):
        target_string = f"〈{str(self.target_space.ufl_element().shortstr())}〉"
        return f"project({self.get_dependencies()[0]}, {target_string}))"<|MERGE_RESOLUTION|>--- conflicted
+++ resolved
@@ -189,15 +189,9 @@
 
         adj_sol_bdy = None
         if compute_bdy:
-<<<<<<< HEAD
-            adj_sol_bdy = self.compat.function_from_vector(
-                self.function_space.dual(),
-                dJdu_copy - self.compat.assemble_adjoint_value(self.backend.action(dFdu_adj_form, adj_sol)).vector()
-=======
             adj_sol_bdy = self.backend.Function(
                 self.function_space.dual(),
                 dJdu_copy.dat - self.compat.assemble_adjoint_value(self.backend.action(dFdu_adj_form, adj_sol)).dat
->>>>>>> 2a5ac44b
             )
 
         return adj_sol, adj_sol_bdy
@@ -365,12 +359,7 @@
         b = self._assemble_soa_eq_rhs(dFdu_form, adj_sol, hessian_input,
                                       d2Fdu2)
         dFdu_form = self.backend.adjoint(dFdu_form)
-<<<<<<< HEAD
-        adj_sol2, adj_sol2_bdy = self._assemble_and_solve_adj_eq(dFdu_form, b.vector(),
-                                                                 compute_bdy)
-=======
         adj_sol2, adj_sol2_bdy = self._assemble_and_solve_adj_eq(dFdu_form, b, compute_bdy)
->>>>>>> 2a5ac44b
         if self.adj2_cb is not None:
             self.adj2_cb(adj_sol2)
         if self.adj2_bdy_cb is not None and compute_bdy:
@@ -529,19 +518,11 @@
         return func
 
     def _assembled_solve(self, lhs, rhs, func, bcs, **kwargs):
-<<<<<<< HEAD
-        rhs_func = self.backend.Function(rhs.function_space().dual(), val=rhs.vector())
-        for bc in bcs:
-            bc.apply(rhs_func)
-        rhs.assign(self.backend.Cofunction(rhs.function_space(), val=rhs_func.vector()))
-        self.backend.solve(lhs, func.vector(), rhs, **kwargs)
-=======
         rhs_func = rhs.riesz_representation(riesz_map="l2")
         for bc in bcs:
             bc.apply(rhs_func)
         rhs.assign(rhs_func.riesz_representation(riesz_map="l2"))
         self.backend.solve(lhs, func, rhs, **kwargs)
->>>>>>> 2a5ac44b
         return func
 
     def recompute_component(self, inputs, block_variable, idx, prepared):
