--- conflicted
+++ resolved
@@ -1,6 +1,5 @@
 import numpy
 import ufl
-import weakref
 from ufl import replace
 from ufl.formatting.ufl2unicode import ufl2unicode
 
@@ -73,7 +72,6 @@
         self.add_dependency(mesh)
         self._init_solver_parameters(args, kwargs)
 
-
     def _init_solver_parameters(self, args, kwargs):
         self.forward_args = kwargs.pop("forward_args", [])
         self.forward_kwargs = kwargs.pop("forward_kwargs", {})
@@ -631,25 +629,12 @@
         self._ad_nlvs.solve()
         func.assign(self._ad_nlvs._problem.u)
         return func
-    
-    def _adjoint_solve(self, dJdu, adj_sol):
-        self._ad_adj_lvs_replace_jacobian()
-        self._ad_adj_varsolver.parameters.update(self.solver_params)
-        # Replace right-hand side with dJdu.
-        self._ad_dJdu.assign(dJdu)
-        self._ad_adj_varsolver.solve()
-        adj_sol.assign(self._ad_adj_varsolver._problem.u)
-        return adj_sol
-
-    def _ad_assign_map(self, form, count_map):
+
+    def _ad_assign_map(self, form):
+        count_map = self._ad_nlvs._problem._ad_count_map
         assign_map = {}
-        form_ad_count_map = dict()
-        for coeff in form.coefficients():
-            if (
-                coeff != self._ad_dJdu
-                and coeff != self._ad_adj_varsolver._problem.u):
-                form_ad_count_map[count_map[coeff]] = coeff
-
+        form_ad_count_map = dict((count_map[coeff], coeff)
+                                 for coeff in form.coefficients())
         for block_variable in self.get_dependencies():
             coeff = block_variable.output
             if isinstance(coeff,
@@ -661,12 +646,8 @@
                         block_variable.saved_output
         return assign_map
 
-    def _ad_assign_coefficients(self, form, solver_mode="forward"):
-        if solver_mode == "forward":
-            count_map = self._ad_nlvs._problem._ad_count_map
-        else:
-            count_map = self._ad_adj_varsolver._problem._ad_count_map
-        assign_map = self._ad_assign_map(form, count_map)
+    def _ad_assign_coefficients(self, form):
+        assign_map = self._ad_assign_map(form)
         for coeff, value in assign_map.items():
             coeff.assign(value)
 
@@ -675,14 +656,6 @@
         self._ad_assign_coefficients(problem.F)
         self._ad_assign_coefficients(problem.J)
 
-<<<<<<< HEAD
-    def _ad_adj_lvs_replace_jacobian(self):
-        # Is this the correct way?
-        problem = self._ad_adj_varsolver._problem
-        self._ad_assign_coefficients(problem.J, solver_mode="adjoint")
-
-=======
->>>>>>> a6876257
     def _assemble_dFdu_adj(self, dFdu_adj_form, **kwargs):
         if "dFdu_adj" in self._adj_cache:
             dFdu = self._adj_cache["dFdu_adj"]
@@ -697,22 +670,30 @@
 
         F_form = self._create_F_form()
 
+        dFdu_form = self.adj_F
         dJdu = dJdu.copy()
 
-        # compute_bdy = self._should_compute_boundary_adjoint(
-        #     relevant_dependencies
-        # )
-        adj_sol = firedrake.Function(self.function_space)
-        self.adj_sol = self._adjoint_solve(dJdu, adj_sol)
+        # Replace the form coefficients with checkpointed values.
+        replace_map = self._replace_map(dFdu_form)
+        replace_map[self.func] = self.get_outputs()[0].saved_output
+        dFdu_form = replace(dFdu_form, replace_map)
+
+        compute_bdy = self._should_compute_boundary_adjoint(
+            relevant_dependencies
+        )
+        adj_sol, adj_sol_bdy = self._assemble_and_solve_adj_eq(
+            dFdu_form, dJdu, compute_bdy
+        )
+        self.adj_sol = adj_sol
         if self.adj_cb is not None:
             self.adj_cb(adj_sol)
-        # if self.adj_bdy_cb is not None and compute_bdy:
-        #     self.adj_bdy_cb(adj_sol_bdy)
+        if self.adj_bdy_cb is not None and compute_bdy:
+            self.adj_bdy_cb(adj_sol_bdy)
 
         r = {}
         r["form"] = F_form
         r["adj_sol"] = adj_sol
-        r["adj_sol_bdy"] = None
+        r["adj_sol_bdy"] = adj_sol_bdy
         return r
 
     def evaluate_adj_component(self, inputs, adj_inputs, block_variable, idx,
@@ -763,7 +744,7 @@
         replace_map[self.func] = self.get_outputs()[0].saved_output
         dFdm = replace(dFdm, replace_map)
 
-        dFdm = ufl.Action(dFdm, adj_sol)
+        dFdm = dFdm * adj_sol
         dFdm = firedrake.assemble(dFdm, **self.assemble_kwargs)
 
         return dFdm
