"""Non-nested multigrid preconditioner"""

from firedrake.petsc import PETSc
from firedrake.preconditioners.base import PCBase
from firedrake.parameters import parameters
from firedrake.interpolation import Interpolate
from firedrake.solving_utils import _SNESContext
from firedrake.matrix_free.operators import ImplicitMatrixContext
import firedrake.dmhooks as dmhooks


__all__ = ['GTMGPC']


class GTMGPC(PCBase):
    """Non-nested multigrid preconditioner

    Implements the method described in [1]. Note that while the authors of
    this paper consider a non-nested function space hierarchy, the algorithm
    can also be applied if the spaces are nested.

    Uses PCMG to implement a two-level multigrid method involving two spaces:

        * the fine space V, on which the problem is formulated
        * a user-defined coarse-space V_coarse

    The following options must be passed through the appctx dictionary:

        * get_coarse_space: method which returns the user-defined coarse
            space
        * get_coarse_operator: method which returns the operator on the coarse
            space

    The following options (also passed through the appctx) are optional:

        * form_compiler_parameters: parameters for assembling operators on
            both levels of the hierarchy
        * coarse_space_bcs: boundary conditions to be used on coarse space
        * get_coarse_op_nullspace: method which returns the null space of the
            coarse operator
        * get_coarse_op_transpose_nullspace: method which returns the
            null space of the transpose of the coarse operator
        * interpolation_matrix: PETSc matrix which describes the interpolation
            from the coarse- to the fine space. If omitted, this will be
            constructed automatically with an Interpolater() object
        * restriction_matrix: PETSc matrix which describes the restriction
            from the fine space dual to the coarse space dual

    PETSc options for the underlying PCMG object can be set with the
    prefix 'gt_'.

    Reference:

        [1] Gopalakrishnan, J. and Tan, S., 2009: "A convergent multigrid
        cycle for the hybridized mixed method". Numerical Linear Algebra
        with Applications, 16(9), pp.689-714. https://doi.org/10.1002/nla.636

    """


    needs_python_pmat = False
    _prefix = "gt_"

    def initialize(self, pc):
<<<<<<< HEAD
        """Initialize new instance

        :arg pc: PETSc preconditioner instance
        """
        from firedrake import TestFunction, parameters
        from firedrake.assemble import get_assembler
        from firedrake.interpolation import Interpolator
        from firedrake.solving_utils import _SNESContext
        from firedrake.matrix_free.operators import ImplicitMatrixContext
=======
        from firedrake.assemble import assemble, get_assembler
>>>>>>> 5cd91d78

        _, P = pc.getOperators()
        appctx = self.get_appctx(pc)
        fcp = appctx.get("form_compiler_parameters")

        if pc.getType() != "python":
            raise ValueError("Expecting PC type python")

        ctx = dmhooks.get_appctx(pc.getDM())
        if ctx is None:
            raise ValueError("No context found.")
        if not isinstance(ctx, _SNESContext):
            raise ValueError("Don't know how to get form from %r" % ctx)

        prefix = pc.getOptionsPrefix() or ""
        options_prefix = prefix + self._prefix
        opts = PETSc.Options()

        # Handle the fine operator if type is python
        if P.getType() == "python":
            ictx = P.getPythonContext()
            if ictx is None:
                raise ValueError("No context found on matrix")
            if not isinstance(ictx, ImplicitMatrixContext):
                raise ValueError("Don't know how to get form from %r" % ictx)

            fine_operator = ictx.a
            fine_bcs = ictx.row_bcs
            if fine_bcs != ictx.col_bcs:
                raise NotImplementedError("Row and column bcs must match")

            fine_mat_type = opts.getString(options_prefix + "mat_type",
                                           parameters["default_matrix_type"])
            fine_form_assembler = get_assembler(fine_operator, bcs=fine_bcs, form_compiler_parameters=fcp, mat_type=fine_mat_type, options_prefix=options_prefix)
            self.fine_op = fine_form_assembler.allocate()
            self._assemble_fine_op = fine_form_assembler.assemble
            self._assemble_fine_op(tensor=self.fine_op)
            fine_petscmat = self.fine_op.petscmat
        else:
            fine_petscmat = P

        # Transfer fine operator null space
        fine_petscmat.setNullSpace(P.getNullSpace())
        fine_transpose_nullspace = P.getTransposeNullSpace()
        if fine_transpose_nullspace.handle != 0:
            fine_petscmat.setTransposeNullSpace(fine_transpose_nullspace)

        # Handle the coarse operator
        coarse_options_prefix = options_prefix + "mg_coarse_"
        coarse_mat_type = opts.getString(coarse_options_prefix + "mat_type",
                                         parameters["default_matrix_type"])

        get_coarse_space = appctx.get("get_coarse_space", None)
        if not get_coarse_space:
            raise ValueError("Need to provide a callback which provides the coarse space.")
        coarse_space = get_coarse_space()

        get_coarse_operator = appctx.get("get_coarse_operator", None)
        if not get_coarse_operator:
            raise ValueError("Need to provide a callback which provides the coarse operator.")
        coarse_operator = get_coarse_operator()

        coarse_space_bcs = appctx.get("coarse_space_bcs", None)

        # These should be callbacks which return the relevant nullspaces
        get_coarse_nullspace = appctx.get("get_coarse_op_nullspace", None)
        get_coarse_transpose_nullspace = appctx.get("get_coarse_op_transpose_nullspace", None)

        coarse_form_assembler = get_assembler(coarse_operator, bcs=coarse_space_bcs, form_compiler_parameters=fcp, mat_type=coarse_mat_type, options_prefix=coarse_options_prefix)
        self.coarse_op = coarse_form_assembler.allocate()
        self._assemble_coarse_op = coarse_form_assembler.assemble
        self._assemble_coarse_op(tensor=self.coarse_op)
        coarse_opmat = self.coarse_op.petscmat

        # Set nullspace if provided
        if get_coarse_nullspace:
            nsp = get_coarse_nullspace()
            coarse_opmat.setNullSpace(nsp.nullspace())

        if get_coarse_transpose_nullspace:
            tnsp = get_coarse_transpose_nullspace()
            coarse_opmat.setTransposeNullSpace(tnsp.nullspace())

        interp_petscmat = appctx.get("interpolation_matrix", None)
        if interp_petscmat is None:
            # Create interpolation matrix from coarse space to fine space
            fine_space = ctx.J.arguments()[0].function_space()
<<<<<<< HEAD
            interpolator = Interpolator(TestFunction(coarse_space), fine_space)
            interpolation_matrix = interpolator.callable()
            interp_petscmat = interpolation_matrix.handle
        restr_petscmat = appctx.get("restriction_matrix", None)
=======
            coarse_test, coarse_trial = coarse_operator.arguments()
            interp = assemble(Interpolate(coarse_trial, fine_space))
            interp_petscmat = interp.petscmat

>>>>>>> 5cd91d78
        # We set up a PCMG object that uses the constructed interpolation
        # matrix to generate the restriction/prolongation operators.
        # This is a two-level multigrid preconditioner.
        pcmg = PETSc.PC().create(comm=pc.comm)
        pcmg.incrementTabLevel(1, parent=pc)

        pcmg.setType(pc.Type.MG)
        pcmg.setOptionsPrefix(options_prefix)
        pcmg.setMGLevels(2)
        pcmg.setMGCycleType(pc.MGCycleType.V)
        pcmg.setMGInterpolation(1, interp_petscmat)
        if restr_petscmat is not None:
            pcmg.setMGRestriction(1, restr_petscmat)
        pcmg.setOperators(A=fine_petscmat, P=fine_petscmat)

        coarse_solver = pcmg.getMGCoarseSolve()
        coarse_solver.setOperators(A=coarse_opmat, P=coarse_opmat)
        # coarse space dm
        coarse_dm = coarse_space.dm
        coarse_solver.setDM(coarse_dm)
        coarse_solver.setDMActive(False)
        pcmg.setDM(pc.getDM())
        pcmg.setFromOptions()
        self.pc = pcmg
        self._dm = coarse_dm

        prefix = coarse_solver.getOptionsPrefix()
        # Create new appctx
        self._ctx_ref = self.new_snes_ctx(pc,
                                          coarse_operator,
                                          coarse_space_bcs,
                                          coarse_mat_type,
                                          fcp,
                                          options_prefix=prefix)

        with dmhooks.add_hooks(coarse_dm, self,
                               appctx=self._ctx_ref,
                               save=False):
            coarse_solver.setFromOptions()

    def update(self, pc):
        """Update preconditioner

        Re-assemble operators on both levels of the hierarchy

        :arg pc: PETSc preconditioner instance
        """
        if hasattr(self, "fine_op"):
            self._assemble_fine_op(tensor=self.fine_op)

        self._assemble_coarse_op(tensor=self.coarse_op)
        self.pc.setUp()

    def apply(self, pc, X, Y):
        """Apply preconditioner

        :arg pc: PETSc preconditioner instance
        :arg X: right hand side PETSc vector
        :arg Y: PETSc vector with resulting solution
        """
        dm = self._dm
        with dmhooks.add_hooks(dm, self, appctx=self._ctx_ref):
            self.pc.apply(X, Y)

    def applyTranspose(self, pc, X, Y):
        """Apply transpose preconditioner

        :arg pc: PETSc preconditioner instance
        :arg X: right hand side PETSc vector
        :arg Y: PETSc vector with resulting solution
        """
        dm = self._dm
        with dmhooks.add_hooks(dm, self, appctx=self._ctx_ref):
            self.pc.applyTranspose(X, Y)

    def view(self, pc, viewer=None):
        """View preconditioner options

        :arg pc: preconditioner instance
        :arg viewer: PETSc viewer instance
        """
        super(GTMGPC, self).view(pc, viewer)
        if hasattr(self, "pc"):
            viewer.printfASCII("PC using Gopalakrishnan and Tan algorithm\n")
            self.pc.view(viewer)<|MERGE_RESOLUTION|>--- conflicted
+++ resolved
@@ -62,19 +62,11 @@
     _prefix = "gt_"
 
     def initialize(self, pc):
-<<<<<<< HEAD
         """Initialize new instance
 
         :arg pc: PETSc preconditioner instance
         """
-        from firedrake import TestFunction, parameters
-        from firedrake.assemble import get_assembler
-        from firedrake.interpolation import Interpolator
-        from firedrake.solving_utils import _SNESContext
-        from firedrake.matrix_free.operators import ImplicitMatrixContext
-=======
         from firedrake.assemble import assemble, get_assembler
->>>>>>> 5cd91d78
 
         _, P = pc.getOperators()
         appctx = self.get_appctx(pc)
@@ -162,17 +154,10 @@
         if interp_petscmat is None:
             # Create interpolation matrix from coarse space to fine space
             fine_space = ctx.J.arguments()[0].function_space()
-<<<<<<< HEAD
-            interpolator = Interpolator(TestFunction(coarse_space), fine_space)
-            interpolation_matrix = interpolator.callable()
-            interp_petscmat = interpolation_matrix.handle
-        restr_petscmat = appctx.get("restriction_matrix", None)
-=======
             coarse_test, coarse_trial = coarse_operator.arguments()
             interp = assemble(Interpolate(coarse_trial, fine_space))
             interp_petscmat = interp.petscmat
 
->>>>>>> 5cd91d78
         # We set up a PCMG object that uses the constructed interpolation
         # matrix to generate the restriction/prolongation operators.
         # This is a two-level multigrid preconditioner.
