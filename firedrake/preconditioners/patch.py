--- conflicted
+++ resolved
@@ -785,14 +785,6 @@
         if mesh_unique.cell_set._extruded:
             raise NotImplementedError("Not implemented on extruded meshes")
 
-<<<<<<< HEAD
-        if "overlap_type" not in mesh_unique._distribution_parameters:
-            if mesh.comm.size > 1:
-                # Want to do
-                # warnings.warn("You almost surely want to set an overlap_type in your mesh's distribution_parameters.")
-                # but doesn't warn!
-                PETSc.Sys.Print("Warning: you almost surely want to set an overlap_type in your mesh's distribution_parameters.")
-=======
         # Validate the mesh overlap
         prefix = (obj.getOptionsPrefix() or "") + "patch_"
         opts = PETSc.Options(prefix)
@@ -808,7 +800,6 @@
         else:
             patch_dim = 0
         validate_overlap(mesh, patch_dim, patch_type)
->>>>>>> 144d9311
 
         patch = obj.__class__().create(comm=mesh.comm)
         patch.setOptionsPrefix(prefix)
