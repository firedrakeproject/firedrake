from firedrake.preconditioners.base import PCBase, SNESBase, PCSNESBase
from firedrake.petsc import PETSc
from firedrake.cython.patchimpl import set_patch_residual, set_patch_jacobian
from firedrake.solving_utils import _SNESContext
from firedrake.utils import cached_property, complex_mode, IntType, ScalarType
from firedrake.dmhooks import get_appctx, push_appctx, pop_appctx
from firedrake.interpolation import Interpolate
<<<<<<< HEAD
from firedrake.parloops import pack_tensor, pack_pyop3_tensor
from firedrake import utils
=======
from firedrake.ufl_expr import extract_domains
>>>>>>> bb8447aa

from collections import namedtuple
import textwrap
import operator
from itertools import chain
from functools import partial
import numpy
from finat.ufl import VectorElement, MixedElement
from ufl.domain import extract_unique_domain
from tsfc.ufl_utils import extract_firedrake_constants
import weakref

import ctypes
import pyop3 as op3
from pyop2 import op2
import pyop2.types
from pyop2.compilation import load
from pyop2.codegen.builder import Pack, MatPack, DatPack
from pyop2.codegen.representation import Comparison, Literal
from pyop2.codegen.rep2loopy import register_petsc_function
from pyop2.global_kernel import compile_global_kernel
from pyop2.mpi import COMM_SELF
from pyop2.utils import get_petsc_dir

__all__ = ("PatchPC", "PlaneSmoother", "PatchSNES")


CompiledKernel = namedtuple('CompiledKernel', ["funptr", "kinfo"])


def get_map(V, base_mesh, base_integral_type):
    return V.topological.entity_node_map(base_mesh.topology, base_integral_type, None, None)


def matrix_funptr(form, state):
    from firedrake.tsfc_interface import compile_form
    test, trial = map(operator.methodcaller("function_space"), form.arguments())
    if test != trial:
        raise NotImplementedError("Only for matching test and trial spaces")

    if state is not None:
        dont_split = (state, )
    else:
        dont_split = ()

    kernels = compile_form(form, "subspace_form", split=False, dont_split=dont_split)

    all_meshes = extract_domains(form)
    cell_kernels = []
    int_facet_kernels = []
    for kernel in kernels:
        kinfo = kernel.kinfo
        mesh = all_meshes[kinfo.domain_number]  # integration domain
        integral_type = kinfo.integral_type

        if kinfo.subdomain_id != ("otherwise",):
            raise NotImplementedError("Only for full domain integrals")
        if kinfo.integral_type not in {"cell", "interior_facet"}:
            raise NotImplementedError("Only for cell or interior facet integrals")

        # OK, now we've validated the kernel, let's build the callback
        mesh = form.ufl_domains()[kinfo.domain_number]
        args = []

<<<<<<< HEAD
        if kinfo.integral_type == "cell":
            subset_size_buffer = op3.ArrayBuffer(data=numpy.empty(1, dtype=IntType))
            subset_size = op3.Scalar(buffer=subset_size_buffer)

            # clean this up
            # subset_dat = op3.Dat.empty(subset_size, dtype=IntType, buffer_kwargs={"name": "subset"})
            subset_axes = op3.AxisTree(op3.Axis([op3.AxisComponent([op3.AxisComponentRegion(subset_size)])]))
            subset_dat = op3.Dat.empty(subset_axes, dtype=IntType, buffer_kwargs={"name": "subset"})

            cells = mesh.cells.owned

            subset = op3.Slice(cells.root.label, [op3.Subset(cells.root.component.label, subset_dat)])
            loop_index = cells[subset].iter()
            kernels = cell_kernels
        else:
            assert kinfo.integral_type == "interior_facet"
            raise NotImplementedError
            # subset_dat = ???
            subset = op3.Slice(op3.Subset(subset_dat))
            loop_index = mesh.interior_facets[subset].owned.iter()
            kernels = int_facet_kernels
=======
        if integral_type == "cell":
            kernels = cell_kernels
        elif integral_type == "interior_facet":
            kernels = int_facet_kernels

        toset = op2.Set(1, comm=test.comm)
        dofset = op2.DataSet(toset, 1)
        arity = sum(m.arity*s.cdim
                    for m, s in zip(get_map(test, mesh, integral_type),
                                    test.dof_dset))
        iterset = get_map(test, mesh, integral_type).iterset
        entity_node_map = op2.Map(iterset,
                                  toset, arity,
                                  values=numpy.zeros(iterset.total_size*arity, dtype=IntType))
        mat = LocalMat(dofset)
>>>>>>> bb8447aa

        # TODO!
        # toset = op2.Set(1, comm=test.comm)
        # dofset = op2.DataSet(toset, 1)
        # arity = sum(m.arity*s.cdim
        #             for m, s in zip(get_map(test),
        #                             test.dof_dset))
        # iterset = get_map(test).iterset
        # entity_node_map = op2.Map(iterset,
        #                           toset, arity,
        #                           values=numpy.zeros(iterset.total_size*arity, dtype=IntType))
        # mat = LocalMat(dofset)
        #
        # arg = mat(op2.INC, (entity_node_map, entity_node_map))
        #
        # The size of the matrix doesn't matter as it's just a pointer
        mat = op3.Mat.empty(test.axes, trial.axes, buffer_kwargs={"name": "out"})
        arg = pack_pyop3_tensor(mat, test, trial, loop_index, kinfo.integral_type, nodes=True)
        args.append(arg)

<<<<<<< HEAD
        # NOT IMPLEMENTED
        # statedat = LocalDat(dofset)
        # state_entity_node_map = op2.Map(iterset,
        #                                 toset, arity,
        #                                 values=numpy.zeros(iterset.total_size*arity, dtype=IntType))
        # statearg = statedat(op2.READ, state_entity_node_map)

        arg = pack_tensor(mesh.coordinates, loop_index, kinfo.integral_type)
        args.append(arg)
        if kinfo.oriented:
            c = mesh.cell_orientations()
            arg = pack_tensor(c, loop_index, kinfo.integral_type)
            args.append(arg)
        if kinfo.needs_cell_sizes:
            c = mesh.cell_sizes
            arg = pack_tensor(c, loop_index, kinfo.integral_type)
=======
        for i in kinfo.active_domain_numbers.coordinates:
            c = all_meshes[i].coordinates
            arg = c.dat(op2.READ, get_map(c.function_space(), mesh, integral_type))
            args.append(arg)
        for i in kinfo.active_domain_numbers.cell_orientations:
            c = all_meshes[i].cell_orientations()
            arg = c.dat(op2.READ, get_map(c.function_space(), mesh, integral_type))
            args.append(arg)
        for i in kinfo.active_domain_numbers.cell_sizes:
            c = all_meshes[i].cell_sizes
            arg = c.dat(op2.READ, get_map(c.function_space(), mesh, integral_type))
>>>>>>> bb8447aa
            args.append(arg)
        for n, indices in kinfo.coefficient_numbers:
            c = form.coefficients()[n]
            if c is state:
                breakpoint()  # not implemented
                if indices != (0, ):
                    raise ValueError(f"Active indices of state (dont_split) function must be (0, ), not {indices}")
                args.append(statearg)
                continue
            for ind in indices:
                c_ = c.subfunctions[ind]
<<<<<<< HEAD
                arg = pack_tensor(c_, loop_index, kinfo.integral_type)
=======
                map_ = get_map(c_.function_space(), mesh, integral_type)
                arg = c_.dat(op2.READ, map_)
>>>>>>> bb8447aa
                args.append(arg)

        all_constants = extract_firedrake_constants(form)
        for constant_index in kinfo.constant_numbers:
            args.append(all_constants[constant_index].dat)

<<<<<<< HEAD
        if kinfo.integral_type == "interior_facet":
            arg = mesh.interior_facets.local_facet_dat
=======
        if integral_type == "interior_facet":
            arg = mesh.interior_facets.local_facet_dat(op2.READ)
>>>>>>> bb8447aa
            args.append(arg)

        mod = op3.loop(loop_index, kinfo.kernel(*args))
        # wrapper_knl_args = tuple(a.global_kernel_arg for a in args)
        # mod = op2.GlobalKernel(kinfo.kernel, wrapper_knl_args, subset=True)
        kernels.append(CompiledKernel(mod.compile(), kinfo))
    return cell_kernels, int_facet_kernels


def residual_funptr(form, state):
    raise NotImplementedError
    from firedrake.tsfc_interface import compile_form
    test, = map(operator.methodcaller("function_space"), form.arguments())

    if state.function_space() != test:
        raise NotImplementedError("State and test space must be dual to one-another")

    if state is not None:
        dont_split = (state, )
    else:
        dont_split = ()

    kernels = compile_form(form, "subspace_form", split=False, dont_split=dont_split)

    all_meshes = extract_domains(form)
    cell_kernels = []
    int_facet_kernels = []
    for kernel in kernels:
        kinfo = kernel.kinfo
        mesh = all_meshes[kinfo.domain_number]  # integration domain
        integral_type = kinfo.integral_type

        if kinfo.subdomain_id != ("otherwise",):
            raise NotImplementedError("Only for full domain integrals")
        if kinfo.integral_type not in {"cell", "interior_facet"}:
            raise NotImplementedError("Only for cell integrals or interior_facet integrals")
        args = []

        if kinfo.integral_type == "cell":
            kernels = cell_kernels
        elif kinfo.integral_type == "interior_facet":
            kernels = int_facet_kernels

        toset = op2.Set(1, comm=test.comm)
        dofset = op2.DataSet(toset, 1)
        arity = sum(m.arity*s.cdim
                    for m, s in zip(get_map(test, mesh, integral_type),
                                    test.dof_dset))
        iterset = get_map(test, mesh, integral_type).iterset
        entity_node_map = op2.Map(iterset,
                                  toset, arity,
                                  values=numpy.zeros(iterset.total_size*arity, dtype=IntType))
        dat = LocalDat(dofset, needs_mask=True)

        statedat = LocalDat(dofset)
        state_entity_node_map = op2.Map(iterset,
                                        toset, arity,
                                        values=numpy.zeros(iterset.total_size*arity, dtype=IntType))
        statearg = statedat(op2.READ, state_entity_node_map)

        arg = dat(op2.INC, entity_node_map)
        args.append(arg)

        for i in kinfo.active_domain_numbers.coordinates:
            c = all_meshes[i].coordinates
            arg = c.dat(op2.READ, get_map(c.function_space(), mesh, integral_type))
            args.append(arg)
        for i in kinfo.active_domain_numbers.cell_orientations:
            c = all_meshes[i].cell_orientations()
            arg = c.dat(op2.READ, get_map(c.function_space(), mesh, integral_type))
            args.append(arg)
        for i in kinfo.active_domain_numbers.cell_sizes:
            c = all_meshes[i].cell_sizes
            arg = c.dat(op2.READ, get_map(c.function_space(), mesh, integral_type))
            args.append(arg)
        for n, indices in kinfo.coefficient_numbers:
            c = form.coefficients()[n]
            if c is state:
                if indices != (0, ):
                    raise ValueError(f"Active indices of state (dont_split) function must be (0, ), not {indices}")
                args.append(statearg)
                continue
            for ind in indices:
                c_ = c.subfunctions[ind]
                map_ = get_map(c_.function_space(), mesh, integral_type)
                arg = c_.dat(op2.READ, map_)
                args.append(arg)

        all_constants = extract_firedrake_constants(form)
        for constant_index in kinfo.constant_numbers:
            args.append(all_constants[constant_index].dat(op2.READ))

        if kinfo.integral_type == "interior_facet":
            arg = extract_unique_domain(test).interior_facets.local_facet_dat(op2.READ)
            args.append(arg)
        iterset = op2.Subset(iterset, [])

        wrapper_knl_args = tuple(a.global_kernel_arg for a in args)
        mod = op2.GlobalKernel(kinfo.kernel, wrapper_knl_args, subset=True)
        kernels.append(CompiledKernel(compile_global_kernel(mod, iterset.comm), kinfo))
    return cell_kernels, int_facet_kernels


# We need to set C function pointer callbacks for PCPatch to work.
# Although petsc4py provides a high-level Python wrapper for them,
# this is very costly when going back and forth from C to Python only
# to extract function pointers and send them straight back to C. Here,
# since we know what the calling convention of the C function is, we
# just wrap up everything as a C function pointer and use that
# directly.
def make_struct(code, jacobian=False):
    npoints_index, subset_index, out_index, Vmap_index, coeff_indices, map_indices = extract_argument_indices(code.funptr)

    ncoeffs = len(coeff_indices)
    nmaps = len(map_indices)

    # # TODO: if jacobian=False then we can have state and results polluting the coeffs here, this is fragile
    # state_index, coeff_indices, map_indices = extract_argument_indices(code.funptr)
    # coeffs = []
    # maps = []
    # for i, c in enumerate(coeff_indices):
    #     if c is None:
    #         coeffs.append("state")
    #     else:
    #         coeffs.append("c{}".format(i))
    # for i, m in enumerate(map_indices):
    #     if m is None:
    #         maps.append("dofArrayWithAll")
    #     else:
    #         maps.append("m{}".format(i))

    coeff_struct = ";\n".join(
        f"  const PetscScalar *c{i}" for i in range(ncoeffs)
    )
    map_struct = ";\n".join(
        f"  const PetscInt    *m{i}" for i in range(nmaps)
    )
    coeff_decl = ", ".join(
        f"const PetscScalar *restrict c{i}" for i in range(ncoeffs)
    )
    map_decl = ", ".join(
        f"const PetscInt *restrict m{i}" for i in range(nmaps)
    )
    # coeff_call = ", ".join(
    #     c if c == "state" else "ctx->{}".format(c) for c in coeffs
    # )
    coeff_call = ", ".join(
        f"ctx->c{i}" for i in range(ncoeffs)
    )
    # map_call = ", ".join(m if m == "dofArrayWithAll" else "ctx->{}".format(m) for m in maps)
    map_call = ", ".join(
        f"ctx->m{i}" for i in range(nmaps)
    )

    # 'npoints' + 'subset' + 'out' + 'dofArray' + coeffs + maps (?)
    nargs = ncoeffs + nmaps + 4
    function_signature = numpy.empty(nargs, dtype=object)
    call_args = numpy.empty(nargs, dtype=object)

    function_signature[out_index] = "Mat" if jacobian else "PetscScalar * restrict"
    call_args[out_index] = "out"

    function_signature[Vmap_index] = "const PetscInt * restrict"
    call_args[Vmap_index] = "dofArray"

    function_signature[npoints_index] = "const PetscInt * restrict"
    call_args[npoints_index] = "&npoints"

    function_signature[subset_index] = "const PetscInt * restrict"
    call_args[subset_index] = "whichPoints"

    for i, idx in enumerate(coeff_indices):
        function_signature[idx] = "const PetscScalar * restrict"
        call_args[idx] = f"ctx->c{i}"

    for i, idx in enumerate(map_indices):
        function_signature[idx] = "const PetscInt * restrict"
        call_args[idx] = f"ctx->m{i}"

    function = f"  void (*pyop3_call)({', '.join(function_signature)})"
    call = f"pyop3_call({', '.join(call_args)})"

    fields = []
    for i in range(ncoeffs):
        # if c != "state":
        #     fields.append((c, ctypes.c_voidp))
        fields.append((f"c{i}", ctypes.c_voidp))
    for i in range(nmaps):
        # if m != "dofArrayWithAll":
        #     fields.append((m, ctypes.c_voidp))
        fields.append((f"m{i}", ctypes.c_voidp))
    fields.append(("point2facet", ctypes.c_voidp))
    fields.append(("pyop3_call", ctypes.c_voidp))

    class Struct(ctypes.Structure):
        _fields_ = fields

    struct = textwrap.dedent(f"""
        typedef struct {{
          {coeff_struct};
          {map_struct};
          const PetscInt    *point2facet;
        {function};
        }} UserCtx;"""
    )

    return struct, call, Struct


def make_residual_wrapper(coeffs, maps, flops):
    struct_decl, pyop2_call, struct = make_struct(coeffs, maps, jacobian=False)

    return """
#include <petsc.h>
{}
static PetscInt pointbuf[128];
PetscErrorCode ComputeResidual(PC pc,
                               PetscInt point,
                               Vec x,
                               Vec F,
                               IS points,
                               PetscInt ndof,
                               const PetscInt *dofArray,
                               const PetscInt *dofArrayWithAll,
                               void *ctx_)
{{
   const PetscScalar *state       = NULL;
   const PetscInt    *whichPoints = NULL;
   PetscScalar       *out         = NULL;
   UserCtx           *ctx         = (UserCtx *)ctx_;
   PetscInt           npoints;
   PetscErrorCode     ierr;
   PetscFunctionBeginUser;
   ierr = ISGetSize(points, &npoints);CHKERRQ(ierr);
   if (!npoints) PetscFunctionReturn(0);
   ierr = VecSet(F, 0.0);CHKERRQ(ierr);
   if (x) {{
     ierr = VecGetArrayRead(x, &state);CHKERRQ(ierr);
   }}
   ierr = VecGetArray(F, &out);CHKERRQ(ierr);
   ierr = ISGetIndices(points, &whichPoints);CHKERRQ(ierr);
   if (ctx->point2facet) {{
     PetscInt *pointsArray = NULL;
     if (npoints > 128) {{
       ierr = PetscMalloc1(npoints, &pointsArray);CHKERRQ(ierr);
     }} else {{
       pointsArray = pointbuf;
     }}
     for (PetscInt i = 0; i < npoints; i++) {{
       pointsArray[i] = ctx->point2facet[whichPoints[i]];
     }}
     ierr = ISRestoreIndices(points, &whichPoints);CHKERRQ(ierr);
     whichPoints = pointsArray;
   }}
   ctx->{};
   if (ctx->point2facet) {{
     if (npoints > 128) {{
       ierr = PetscFree(whichPoints);
     }}
   }} else {{
     ierr = ISRestoreIndices(points, &whichPoints);CHKERRQ(ierr);
   }}
   ierr = VecRestoreArray(F, &out);CHKERRQ(ierr);
   if (x) {{
     ierr = VecRestoreArrayRead(x, &state);CHKERRQ(ierr);
   }}
   PetscLogFlops({} * npoints);
   PetscFunctionReturn(0);
}}
""".format(struct_decl, pyop2_call, flops), struct


def make_jacobian_wrapper(code, flops):
    struct_decl, pyop2_call, struct = make_struct(code, jacobian=True)

    return """
#include <petsc.h>
{}

static PetscInt pointbuf[128];
PetscErrorCode ComputeJacobian(PC pc,
                               PetscInt point,
                               Vec x,
                               Mat out,
                               IS points,
                               PetscInt ndof,
                               const PetscInt *dofArray,
                               const PetscInt *dofArrayWithAll,
                               void *ctx_)
{{
   const PetscScalar *state       = NULL;
   const PetscInt    *whichPoints = NULL;
   UserCtx           *ctx         = (UserCtx *)ctx_;
   PetscInt           npoints;
   PetscErrorCode     ierr;
   PetscFunctionBeginUser;
   ierr = ISGetSize(points, &npoints);CHKERRQ(ierr);
   if (!npoints) PetscFunctionReturn(0);
   if (x) {{
     ierr = VecGetArrayRead(x, &state);CHKERRQ(ierr);
   }}
   ierr = ISGetIndices(points, &whichPoints);CHKERRQ(ierr);
   if (ctx->point2facet) {{
     PetscInt *pointsArray = NULL;
     if (npoints > 128) {{
       ierr = PetscMalloc1(npoints, &pointsArray);CHKERRQ(ierr);
     }} else {{
       pointsArray = pointbuf;
     }}
     for (PetscInt i = 0; i < npoints; i++) {{
       pointsArray[i] = ctx->point2facet[whichPoints[i]];
     }}
     ierr = ISRestoreIndices(points, &whichPoints);CHKERRQ(ierr);
     whichPoints = pointsArray;
   }}
   ctx->{};
   if (ctx->point2facet) {{
     if (npoints > 128) {{
       ierr = PetscFree(whichPoints);
     }}
   }} else {{
     ierr = ISRestoreIndices(points, &whichPoints);CHKERRQ(ierr);
   }}
   if (x) {{
     ierr = VecRestoreArrayRead(x, &state);CHKERRQ(ierr);
   }}
   PetscLogFlops({} * npoints);
   PetscFunctionReturn(0);
}}
""".format(struct_decl, pyop2_call, flops), struct


def load_c_function(code, name, comm):
    cppargs = ["-I%s/include" % d for d in get_petsc_dir()]
    ldargs = (["-L%s/lib" % d for d in get_petsc_dir()]
              + ["-Wl,-rpath,%s/lib" % d for d in get_petsc_dir()]
              + ["-lpetsc", "-lm"])
    dll = load(code, "c", cppargs=cppargs, ldargs=ldargs, comm=comm)
    fn = getattr(dll, name)
    fn.argtypes = [ctypes.c_voidp, ctypes.c_int, ctypes.c_voidp,
                   ctypes.c_voidp, ctypes.c_voidp, ctypes.c_int,
                   ctypes.c_voidp, ctypes.c_voidp, ctypes.c_voidp]
    fn.restype = ctypes.c_int
    return fn


def make_c_arguments(form, kernel, state, integral_type, require_state=False,
                     require_facet_number=False):
<<<<<<< HEAD
    assert False, "not needed any more"
    mesh = form.ufl_domains()[kernel.kinfo.domain_number]
    coeffs = [mesh.coordinates]
    if kernel.kinfo.oriented:
        coeffs.append(mesh.cell_orientations())
    if kernel.kinfo.needs_cell_sizes:
        coeffs.append(mesh.cell_sizes)
=======
    all_meshes = extract_domains(form)
    mesh = all_meshes[kernel.kinfo.domain_number]
    coeffs = []
    coeffs.extend([all_meshes[i].coordinates for i in kernel.kinfo.active_domain_numbers.coordinates])
    coeffs.extend([all_meshes[i].cell_orientations() for i in kernel.kinfo.active_domain_numbers.cell_orientations])
    coeffs.extend([all_meshes[i].cell_sizes for i in kernel.kinfo.active_domain_numbers.cell_sizes])
>>>>>>> bb8447aa
    for n, indices in kernel.kinfo.coefficient_numbers:
        c = form.coefficients()[n]
        if c is state:
            if indices != (0, ):
                raise ValueError(f"Active indices of state (dont_split) function must be (0, ), not {indices}")
            coeffs.append(c)
        else:
            coeffs.extend([c.subfunctions[ind] for ind in indices])
    if require_state:
        assert state in coeffs, "Couldn't find state vector in form coefficients"
    data_args = []
    map_args = []
    seen = set()
    for c in coeffs:
        if c is state:
            data_args.append(None)
            map_args.append(None)
        else:
            data_args.extend(c.dat._kernel_args_)
        map_ = get_map(c.function_space(), mesh, integral_type)
        if map_ is not None:
            for k in map_._kernel_args_:
                if k not in seen:
                    map_args.append(k)
                    seen.add(k)

    all_constants = extract_firedrake_constants(form)
    for constant_index in kernel.kinfo.constant_numbers:
        data_args.extend(all_constants[constant_index].dat._kernel_args_)

    if require_facet_number:
        data_args.extend(mesh.interior_facets.local_facet_dat._kernel_args_)
    return data_args, map_args


def make_c_struct(function, struct, point2facet=None):
    npoints_idx, subset_idx, out_idx, Vmap_index, coeff_indices, map_indices = extract_argument_indices(function)
    selector = [*coeff_indices, *map_indices]
    args = numpy.array(function._default_exec_arguments)[selector]
    args = list(map(int, args))  # undo numpy dtyping
    if point2facet is None:
        args.append(0)
    else:
        args.append(point2facet)
    return struct(*args, ctypes.cast(function.executable, ctypes.c_voidp).value)


def extract_argument_indices(code):
    # Need to be able to map the signature to the specific bits and pieces coming in. The order is less deterministic now.
    buffers = tuple(
        buffer_ref.buffer for buffer_ref, _ in code.buffer_map.values()
    )
    # Currently this value is very hard to introspect, use the fact that this is always the
    # first argument. This is very fragile though.
    npoints_index = 0
    subset_index = utils.just_one(i for i, buffer in enumerate(buffers) if buffer.name == "subset")
    out_index = utils.just_one(i for i, buffer in enumerate(buffers) if buffer.name == "out")
    coeff_indices = tuple(i for i, buffer in enumerate(buffers) if buffer.dtype == utils.ScalarType and i != out_index)
    map_indices = tuple(i for i, buffer in enumerate(buffers) if buffer.dtype == utils.IntType and i != subset_index)

    # the last map is always the dof one
    *map_indices, Vmap_index = map_indices

    assert len(coeff_indices) + len(map_indices) + 4 == len(buffers)
    return npoints_index, subset_index, out_index, Vmap_index, coeff_indices, map_indices


def bcdofs(bc, ghost=True):
    # Return the global dofs fixed by a DirichletBC
    # in the numbering given by concatenation of all the
    # subspaces of a mixed function space
    Z = bc.function_space()
    while Z.parent is not None:
        Z = Z.parent

    indices = bc._indices
    offset = 0

    for (i, idx) in enumerate(indices):
        if isinstance(Z.ufl_element(), VectorElement):
            offset += idx
            assert i == len(indices)-1  # assert we're at the end of the chain
            assert Z.sub(idx).block_size == 1
        elif isinstance(Z.ufl_element(), MixedElement):
            if ghost:
                offset += sum(Z.sub(j).dof_count for j in range(idx))
            else:
                offset += sum(Z.sub(j).dof_dset.size * Z.sub(j).block_size for j in range(idx))
        else:
            raise NotImplementedError("How are you taking a .sub?")

        Z = Z.sub(idx)

    if Z.parent is not None and isinstance(Z.parent.ufl_element(), VectorElement):
        bs = Z.parent.block_size
        start = 0
        stop = 1
    else:
        bs = Z.block_size
        start = 0
        stop = bs
    nodes = bc.nodes
    if not ghost:
        nodes = nodes[nodes < Z.axes.owned.size]

    return numpy.concatenate([nodes*bs + j for j in range(start, stop)]) + offset


def select_entity(p, dm=None, exclude=None):
    """Filter entities based on some label.

    :arg p: the entity.
    :arg dm: the DMPlex object to query for labels.
    :arg exclude: The label marking points to exclude."""
    if exclude is None:
        return True
    else:
        # If the exclude label marks this point (the value is not -1),
        # we don't want it.
        return dm.getLabelValue(exclude, p) == -1


class PlaneSmoother(object):
    @staticmethod
    def coords(dm, p, coordinates):
        coordinatesV = coordinates.function_space()
        data = coordinates.dat.data_ro_with_halos
        coordinatesDM = coordinatesV.dm
        coordinatesSection = coordinatesDM.getDefaultSection()

        closure_of_p = [x for x in dm.getTransitiveClosure(p, useCone=True)[0] if coordinatesSection.getDof(x) > 0]

        gdim = data.shape[1]
        bary = numpy.zeros(gdim)
        ndof = 0
        for p_ in closure_of_p:
            (dof, offset) = (coordinatesSection.getDof(p_), coordinatesSection.getOffset(p_))
            bary += data[offset:offset + dof].reshape(dof, gdim).sum(axis=0)
            ndof += dof
        bary /= ndof
        return bary

    def sort_entities(self, dm, axis, dir, ndiv=None, divisions=None):
        # compute
        # [(pStart, (x, y, z)), (pEnd, (x, y, z))]
        from firedrake.assemble import assemble

        if ndiv is None and divisions is None:
            raise RuntimeError("Must either set ndiv or divisions for PlaneSmoother!")

        mesh = dm.getAttr("__firedrake_mesh__")
        if len(set(mesh)) == 1:
            mesh_unique = mesh.unique()
        else:
            raise NotImplementedError("Not implemented for general mixed meshes")
        coordinates = mesh_unique.coordinates
        V = coordinates.function_space()
        if V.finat_element.is_dg():
            # We're using DG or DQ for our coordinates, so we got
            # a periodic mesh. We need to interpolate to CGk
            # with access descriptor MAX to define a consistent opinion
            # about where the vertices are.
            CGk = V.reconstruct(family="Lagrange")
            coordinates = assemble(Interpolate(coordinates, CGk, access=op2.MAX))

        select = partial(select_entity, dm=dm, exclude="pyop2_ghost")
        entities = [(p, self.coords(dm, p, coordinates)) for p in
                    filter(select, range(*dm.getChart()))]

        if isinstance(axis, int):
            minx = min(entities, key=lambda z: z[1][axis])[1][axis]
            maxx = max(entities, key=lambda z: z[1][axis])[1][axis]

            def keyfunc(z):
                coords = tuple(z[1])
                return (coords[axis], ) + tuple(coords[:axis] + coords[axis+1:])
        else:
            minx = axis(min(entities, key=lambda z: axis(z[1]))[1])
            maxx = axis(max(entities, key=lambda z: axis(z[1]))[1])

            def keyfunc(z):
                coords = tuple(z[1])
                return (axis(coords), ) + coords

        s = sorted(entities, key=keyfunc, reverse=(dir == -1))
        (entities, coords) = zip(*s)
        if isinstance(axis, int):
            coords = [c[axis] for c in coords]
        else:
            coords = [axis(c) for c in coords]

        if divisions is None:
            divisions = numpy.linspace(minx, maxx, ndiv+1)
        if ndiv is None:
            ndiv = numpy.size(divisions)-1
        indices = numpy.searchsorted(coords[::dir], divisions)

        out = []
        for k in range(ndiv):
            out.append(entities[indices[k]:indices[k+1]])
        out.append(entities[indices[-1]:])

        return out

    def __call__(self, pc):
        if complex_mode:
            raise NotImplementedError("Sorry, plane smoothers not yet implemented in complex mode")
        dm = pc.getDM()
        context = dm.getAttr("__firedrake_ctx__")
        prefix = pc.getOptionsPrefix() or ""
        sentinel = object()
        sweeps = PETSc.Options(prefix).getString("pc_patch_construct_ps_sweeps", default=sentinel)
        if sweeps == sentinel:
            raise ValueError("Must set %spc_patch_construct_ps_sweeps" % prefix)

        patches = []
        import re
        for sweep in sweeps.split(':'):
            sweep_split = re.split(r'([+-])', sweep)
            try:
                axis = int(sweep_split[0])
            except ValueError:
                try:
                    axis = context.appctx[sweep_split[0]]
                except KeyError:
                    raise KeyError("PlaneSmoother axis key %s not provided" % sweep_split[0])

            dir = {'+': +1, '-': -1}[sweep_split[1]]
            # Either use equispaced bins for relaxation or get from appctx
            try:
                ndiv = int(sweep_split[2])
                entities = self.sort_entities(dm, axis, dir, ndiv=ndiv)
            except ValueError:
                try:
                    divisions = context.appctx[sweep_split[2]]
                    entities = self.sort_entities(dm, axis, dir, divisions=divisions)
                except KeyError:
                    raise KeyError("PlaneSmoother division key %s not provided" % sweep_split[2:])

            for patch in entities:
                if not patch:
                    continue
                else:
                    iset = PETSc.IS().createGeneral(patch, comm=COMM_SELF)
                    patches.append(iset)

        iterationSet = PETSc.IS().createStride(size=len(patches), first=0, step=1, comm=COMM_SELF)
        return (patches, iterationSet)


class PatchBase(PCSNESBase):

    def initialize(self, obj):

        ctx = get_appctx(obj.getDM())
        if ctx is None:
            raise ValueError("No context found on form")
        if not isinstance(ctx, _SNESContext):
            raise ValueError("Don't know how to get form from %r" % ctx)

        J, bcs = self.form(obj)
        V = J.arguments()[0].function_space()
        mesh = V.mesh()
        if len(set(mesh)) == 1:
            mesh_unique = mesh.unique()
        else:
            raise NotImplementedError("Not implemented for general mixed meshes")
        self.plex = mesh_unique.topology_dm
        # We need to attach the mesh and appctx to the plex, so that
        # PlaneSmoothers (and any other user-customised patch
        # constructors) can use firedrake's opinion of what
        # the coordinates are, rather than plex's.
        self.plex.setAttr("__firedrake_mesh__", weakref.proxy(mesh))
        self.ctx = ctx
        self.plex.setAttr("__firedrake_ctx__", weakref.proxy(ctx))

<<<<<<< HEAD
        if mesh.extruded:
=======
        if mesh_unique.cell_set._extruded:
>>>>>>> bb8447aa
            raise NotImplementedError("Not implemented on extruded meshes")

        if "overlap_type" not in mesh_unique._distribution_parameters:
            if mesh.comm.size > 1:
                # Want to do
                # warnings.warn("You almost surely want to set an overlap_type in your mesh's distribution_parameters.")
                # but doesn't warn!
                PETSc.Sys.Print("Warning: you almost surely want to set an overlap_type in your mesh's distribution_parameters.")

        patch = obj.__class__().create(comm=mesh.comm)
        patch.setOptionsPrefix((obj.getOptionsPrefix() or "") + "patch_")
        self.configure_patch(patch, obj)
        patch.setType("patch")

        if isinstance(obj, PETSc.SNES):
            Jstate = ctx._problem.u
            is_snes = True
        else:
            Jstate = None
            is_snes = False

        if len(bcs) > 0:
            ghost_bc_nodes = numpy.unique(
                numpy.concatenate([bcdofs(bc, ghost=True) for bc in bcs],
                                  dtype=PETSc.IntType)
            )
            global_bc_nodes = numpy.unique(
                numpy.concatenate([bcdofs(bc, ghost=False) for bc in bcs],
                                  dtype=PETSc.IntType))
        else:
            ghost_bc_nodes = numpy.empty(0, dtype=PETSc.IntType)
            global_bc_nodes = numpy.empty(0, dtype=PETSc.IntType)

        Jcell_kernels, Jint_facet_kernels = matrix_funptr(J, Jstate)
        Jcell_kernel, = Jcell_kernels
        Jcell_flops = Jcell_kernel.kinfo.kernel.num_flops
<<<<<<< HEAD
        # Jop_data_args, Jop_map_args = make_c_arguments(J, Jcell_kernel, Jstate,
        #                                                operator.methodcaller("cell_node_map"))
        code, Struct = make_jacobian_wrapper(Jcell_kernel, Jcell_flops)
=======
        Jop_data_args, Jop_map_args = make_c_arguments(J, Jcell_kernel, Jstate, "cell")
        code, Struct = make_jacobian_wrapper(Jop_data_args, Jop_map_args, Jcell_flops)
>>>>>>> bb8447aa
        Jop_function = load_c_function(code, "ComputeJacobian", mesh.comm)
        Jop_struct = make_c_struct(Jcell_kernel.funptr, Struct)

        Jhas_int_facet_kernel = False
        if len(Jint_facet_kernels) > 0:
            raise NotImplementedError
            Jint_facet_kernel, = Jint_facet_kernels
            Jhas_int_facet_kernel = True
            Jint_facet_flops = Jint_facet_kernel.kinfo.kernel.num_flops
            facet_Jop_data_args, facet_Jop_map_args = make_c_arguments(J, Jint_facet_kernel, Jstate,
                                                                       "interior_facet",
                                                                       require_facet_number=True)
            code, Struct = make_jacobian_wrapper(facet_Jop_data_args, facet_Jop_map_args, Jint_facet_flops)
            facet_Jop_function = load_c_function(code, "ComputeJacobian", mesh.comm)
            point2facet = mesh_unique.interior_facets.point2facetnumber.ctypes.data
            facet_Jop_struct = make_c_struct(facet_Jop_data_args, facet_Jop_map_args,
                                             Jint_facet_kernel.funptr, Struct,
                                             point2facet=point2facet)

        set_residual = hasattr(ctx, "F") and isinstance(obj, PETSc.SNES)
        if set_residual:
            F = ctx.F
            Fstate = ctx._problem.u
            Fcell_kernels, Fint_facet_kernels = residual_funptr(F, Fstate)

            Fcell_kernel, = Fcell_kernels
            Fcell_flops = Fcell_kernel.kinfo.kernel.num_flops
            Fop_data_args, Fop_map_args = make_c_arguments(F, Fcell_kernel, Fstate,
                                                           "cell",
                                                           require_state=True)
            code, Struct = make_residual_wrapper(Fop_data_args, Fop_map_args, Fcell_flops)
            Fop_function = load_c_function(code, "ComputeResidual", mesh.comm)
            Fop_struct = make_c_struct(Fop_data_args, Fop_map_args, Fcell_kernel.funptr, Struct)

            Fhas_int_facet_kernel = False
            if len(Fint_facet_kernels) > 0:
                Fint_facet_kernel, = Fint_facet_kernels
                Fhas_int_facet_kernel = True
                Fint_facet_flops = Fint_facet_kernel.kinfo.kernel.num_flops
                facet_Fop_data_args, facet_Fop_map_args = make_c_arguments(F, Fint_facet_kernel, Fstate,
                                                                           "interior_facet",
                                                                           require_state=True,
                                                                           require_facet_number=True)
                code, Struct = make_jacobian_wrapper(facet_Fop_data_args, facet_Fop_map_args, Fint_facet_flops)
                facet_Fop_function = load_c_function(code, "ComputeResidual", mesh.comm)
                point2facet = extract_unique_domain(F).interior_facets.point2facetnumber.ctypes.data
                facet_Fop_struct = make_c_struct(facet_Fop_data_args, facet_Fop_map_args,
                                                 Fint_facet_kernel.funptr, Struct,
                                                 point2facet=point2facet)

        patch.setDM(self.plex)
<<<<<<< HEAD
        patch.setPatchCellNumbering(mesh._cell_numbering_section)
=======
        patch.setPatchCellNumbering(mesh_unique._cell_numbering)
>>>>>>> bb8447aa

        offsets = numpy.append([0], numpy.cumsum([W.dof_count
                                                  for W in V])).astype(PETSc.IntType)
        patch.setPatchDiscretisationInfo([W.dm for W in V],
                                         numpy.array([W.block_size for
                                                      W in V], dtype=PETSc.IntType),
                                         [W.cell_node_list for W in V],
                                         offsets,
                                         ghost_bc_nodes,
                                         global_bc_nodes)
        self.Jop_struct = Jop_struct
        set_patch_jacobian(patch, ctypes.cast(Jop_function, ctypes.c_voidp).value,
                           ctypes.addressof(Jop_struct), is_snes=is_snes)
        if Jhas_int_facet_kernel:
            self.facet_Jop_struct = facet_Jop_struct
            set_patch_jacobian(patch, ctypes.cast(facet_Jop_function, ctypes.c_voidp).value,
                               ctypes.addressof(facet_Jop_struct), is_snes=is_snes,
                               interior_facets=True)
        if set_residual:
            self.Fop_struct = Fop_struct
            set_patch_residual(patch, ctypes.cast(Fop_function, ctypes.c_voidp).value,
                               ctypes.addressof(Fop_struct), is_snes=is_snes)
            if Fhas_int_facet_kernel:
                set_patch_residual(patch, ctypes.cast(facet_Fop_function, ctypes.c_voidp).value,
                                   ctypes.addressof(facet_Fop_struct), is_snes=is_snes,
                                   interior_facets=True)

        patch.setPatchConstructType(PETSc.PC.PatchConstructType.PYTHON, operator=self.user_construction_op)
        patch.setAttr("ctx", ctx)
        patch.incrementTabLevel(1, parent=obj)
        patch.setFromOptions()
        patch.setUp()
        self.patch = patch

    def destroy(self, obj):
        # In this destructor we clean up the __firedrake_mesh__ we set
        # on the plex and the context we set on the patch object.
        # We have to check if these attributes are available because
        # the destroy function will be called by petsc4py when
        # PCPythonSetContext is called (which occurs before
        # initialize).
        if hasattr(self, "plex"):
            d = self.plex.getDict()
            try:
                del d["__firedrake_mesh__"]
            except KeyError:
                pass
        if hasattr(self, "patch"):
            try:
                del self.patch.getDict()["ctx"]
            except KeyError:
                pass
            self.patch.destroy()

    def user_construction_op(self, obj, *args, **kwargs):
        prefix = obj.getOptionsPrefix() or ""
        sentinel = object()
        usercode = PETSc.Options(prefix).getString("%s_patch_construct_python_type" % self._objectname, default=sentinel)
        if usercode == sentinel:
            raise ValueError("Must set %s%s_patch_construct_python_type" % (prefix, self._objectname))

        (modname, funname) = usercode.rsplit('.', 1)
        mod = __import__(modname)
        fun = getattr(mod, funname)
        if isinstance(fun, type):
            fun = fun()
        return fun(obj, *args, **kwargs)

    def update(self, pc):
        self.patch.setUp()

    def view(self, pc, viewer=None):
        self.patch.view(viewer=viewer)


class PatchPC(PCBase, PatchBase):

    def configure_patch(self, patch, pc):
        (A, P) = pc.getOperators()
        patch.setOperators(A, P)

    def apply(self, pc, x, y):
        self.patch.apply(x, y)

    def applyTranspose(self, pc, x, y):
        self.patch.applyTranspose(x, y)


class PatchSNES(SNESBase, PatchBase):
    def configure_patch(self, patch, snes):
        patch.setTolerances(max_it=1)
        patch.setConvergenceTest("skip")

        (f, residual) = snes.getFunction()
        assert residual is not None
        (fun, args, kargs) = residual
        patch.setFunction(fun, f.duplicate(), args=args, kargs=kargs)

        # Need an empty RHS for the solve,
        # PCApply can't deal with RHS = NULL,
        # and this goes through a call to PCApply at some point
        self.dummy = f.duplicate()

    def step(self, snes, x, f, y):
        push_appctx(self.plex, self.ctx)
        x.copy(y)
        self.patch.solve(snes.vec_rhs or self.dummy, y)
        y.axpy(-1, x)
        y.scale(-1)
        snes.setConvergedReason(self.patch.getConvergedReason())
        pop_appctx(self.plex)<|MERGE_RESOLUTION|>--- conflicted
+++ resolved
@@ -5,12 +5,9 @@
 from firedrake.utils import cached_property, complex_mode, IntType, ScalarType
 from firedrake.dmhooks import get_appctx, push_appctx, pop_appctx
 from firedrake.interpolation import Interpolate
-<<<<<<< HEAD
 from firedrake.parloops import pack_tensor, pack_pyop3_tensor
+from firedrake.ufl_expr import extract_domains
 from firedrake import utils
-=======
-from firedrake.ufl_expr import extract_domains
->>>>>>> bb8447aa
 
 from collections import namedtuple
 import textwrap
@@ -75,7 +72,6 @@
         mesh = form.ufl_domains()[kinfo.domain_number]
         args = []
 
-<<<<<<< HEAD
         if kinfo.integral_type == "cell":
             subset_size_buffer = op3.ArrayBuffer(data=numpy.empty(1, dtype=IntType))
             subset_size = op3.Scalar(buffer=subset_size_buffer)
@@ -97,23 +93,6 @@
             subset = op3.Slice(op3.Subset(subset_dat))
             loop_index = mesh.interior_facets[subset].owned.iter()
             kernels = int_facet_kernels
-=======
-        if integral_type == "cell":
-            kernels = cell_kernels
-        elif integral_type == "interior_facet":
-            kernels = int_facet_kernels
-
-        toset = op2.Set(1, comm=test.comm)
-        dofset = op2.DataSet(toset, 1)
-        arity = sum(m.arity*s.cdim
-                    for m, s in zip(get_map(test, mesh, integral_type),
-                                    test.dof_dset))
-        iterset = get_map(test, mesh, integral_type).iterset
-        entity_node_map = op2.Map(iterset,
-                                  toset, arity,
-                                  values=numpy.zeros(iterset.total_size*arity, dtype=IntType))
-        mat = LocalMat(dofset)
->>>>>>> bb8447aa
 
         # TODO!
         # toset = op2.Set(1, comm=test.comm)
@@ -134,7 +113,6 @@
         arg = pack_pyop3_tensor(mat, test, trial, loop_index, kinfo.integral_type, nodes=True)
         args.append(arg)
 
-<<<<<<< HEAD
         # NOT IMPLEMENTED
         # statedat = LocalDat(dofset)
         # state_entity_node_map = op2.Map(iterset,
@@ -142,28 +120,16 @@
         #                                 values=numpy.zeros(iterset.total_size*arity, dtype=IntType))
         # statearg = statedat(op2.READ, state_entity_node_map)
 
-        arg = pack_tensor(mesh.coordinates, loop_index, kinfo.integral_type)
-        args.append(arg)
-        if kinfo.oriented:
-            c = mesh.cell_orientations()
-            arg = pack_tensor(c, loop_index, kinfo.integral_type)
-            args.append(arg)
-        if kinfo.needs_cell_sizes:
-            c = mesh.cell_sizes
-            arg = pack_tensor(c, loop_index, kinfo.integral_type)
-=======
         for i in kinfo.active_domain_numbers.coordinates:
-            c = all_meshes[i].coordinates
-            arg = c.dat(op2.READ, get_map(c.function_space(), mesh, integral_type))
+            arg = pack_tensor(all_meshes[i].coordinates, loop_index, kinfo.integral_type)
             args.append(arg)
         for i in kinfo.active_domain_numbers.cell_orientations:
             c = all_meshes[i].cell_orientations()
-            arg = c.dat(op2.READ, get_map(c.function_space(), mesh, integral_type))
+            arg = pack_tensor(c, loop_index, kinfo.integral_type)
             args.append(arg)
         for i in kinfo.active_domain_numbers.cell_sizes:
             c = all_meshes[i].cell_sizes
-            arg = c.dat(op2.READ, get_map(c.function_space(), mesh, integral_type))
->>>>>>> bb8447aa
+            arg = pack_tensor(c, loop_index, kinfo.integral_type)
             args.append(arg)
         for n, indices in kinfo.coefficient_numbers:
             c = form.coefficients()[n]
@@ -175,25 +141,15 @@
                 continue
             for ind in indices:
                 c_ = c.subfunctions[ind]
-<<<<<<< HEAD
                 arg = pack_tensor(c_, loop_index, kinfo.integral_type)
-=======
-                map_ = get_map(c_.function_space(), mesh, integral_type)
-                arg = c_.dat(op2.READ, map_)
->>>>>>> bb8447aa
                 args.append(arg)
 
         all_constants = extract_firedrake_constants(form)
         for constant_index in kinfo.constant_numbers:
             args.append(all_constants[constant_index].dat)
 
-<<<<<<< HEAD
         if kinfo.integral_type == "interior_facet":
             arg = mesh.interior_facets.local_facet_dat
-=======
-        if integral_type == "interior_facet":
-            arg = mesh.interior_facets.local_facet_dat(op2.READ)
->>>>>>> bb8447aa
             args.append(arg)
 
         mod = op3.loop(loop_index, kinfo.kernel(*args))
@@ -542,22 +498,13 @@
 
 def make_c_arguments(form, kernel, state, integral_type, require_state=False,
                      require_facet_number=False):
-<<<<<<< HEAD
     assert False, "not needed any more"
-    mesh = form.ufl_domains()[kernel.kinfo.domain_number]
-    coeffs = [mesh.coordinates]
-    if kernel.kinfo.oriented:
-        coeffs.append(mesh.cell_orientations())
-    if kernel.kinfo.needs_cell_sizes:
-        coeffs.append(mesh.cell_sizes)
-=======
     all_meshes = extract_domains(form)
     mesh = all_meshes[kernel.kinfo.domain_number]
     coeffs = []
     coeffs.extend([all_meshes[i].coordinates for i in kernel.kinfo.active_domain_numbers.coordinates])
     coeffs.extend([all_meshes[i].cell_orientations() for i in kernel.kinfo.active_domain_numbers.cell_orientations])
     coeffs.extend([all_meshes[i].cell_sizes for i in kernel.kinfo.active_domain_numbers.cell_sizes])
->>>>>>> bb8447aa
     for n, indices in kernel.kinfo.coefficient_numbers:
         c = form.coefficients()[n]
         if c is state:
@@ -834,11 +781,7 @@
         self.ctx = ctx
         self.plex.setAttr("__firedrake_ctx__", weakref.proxy(ctx))
 
-<<<<<<< HEAD
         if mesh.extruded:
-=======
-        if mesh_unique.cell_set._extruded:
->>>>>>> bb8447aa
             raise NotImplementedError("Not implemented on extruded meshes")
 
         if "overlap_type" not in mesh_unique._distribution_parameters:
@@ -875,14 +818,9 @@
         Jcell_kernels, Jint_facet_kernels = matrix_funptr(J, Jstate)
         Jcell_kernel, = Jcell_kernels
         Jcell_flops = Jcell_kernel.kinfo.kernel.num_flops
-<<<<<<< HEAD
         # Jop_data_args, Jop_map_args = make_c_arguments(J, Jcell_kernel, Jstate,
         #                                                operator.methodcaller("cell_node_map"))
         code, Struct = make_jacobian_wrapper(Jcell_kernel, Jcell_flops)
-=======
-        Jop_data_args, Jop_map_args = make_c_arguments(J, Jcell_kernel, Jstate, "cell")
-        code, Struct = make_jacobian_wrapper(Jop_data_args, Jop_map_args, Jcell_flops)
->>>>>>> bb8447aa
         Jop_function = load_c_function(code, "ComputeJacobian", mesh.comm)
         Jop_struct = make_c_struct(Jcell_kernel.funptr, Struct)
 
@@ -934,11 +872,7 @@
                                                  point2facet=point2facet)
 
         patch.setDM(self.plex)
-<<<<<<< HEAD
-        patch.setPatchCellNumbering(mesh._cell_numbering_section)
-=======
-        patch.setPatchCellNumbering(mesh_unique._cell_numbering)
->>>>>>> bb8447aa
+        patch.setPatchCellNumbering(mesh_unique._old_to_new_cell_numbering)
 
         offsets = numpy.append([0], numpy.cumsum([W.dof_count
                                                   for W in V])).astype(PETSc.IntType)
