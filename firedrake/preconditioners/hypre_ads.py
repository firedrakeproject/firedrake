--- conflicted
+++ resolved
@@ -56,20 +56,9 @@
 
         pc.setType('hypre')
         pc.setHYPREType('ads')
-<<<<<<< HEAD
         pc.setHYPREDiscreteGradient(self.G)
         pc.setHYPREDiscreteCurl(self.C)
         pc.setCoordinates(self.coordinates.dat.data_ro)
-=======
-        pc.setHYPREDiscreteGradient(G)
-        pc.setHYPREDiscreteCurl(C)
-
-        from firedrake.assemble import assemble
-        V = VectorFunctionSpace(mesh, "Lagrange", 1)
-        linear_coordinates = assemble(Interpolate(SpatialCoordinate(mesh), V)).dat.data_ro.copy()
-        pc.setCoordinates(linear_coordinates)
-
->>>>>>> 49212987
         pc.setFromOptions()
         self.pc = pc
 
