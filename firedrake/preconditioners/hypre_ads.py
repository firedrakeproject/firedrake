from firedrake.preconditioners.base import PCBase
from firedrake.preconditioners.fdm import tabulate_exterior_derivative
from firedrake.petsc import PETSc
from firedrake.function import Function
from firedrake.ufl_expr import TrialFunction
from firedrake.dmhooks import get_function_space
from firedrake.preconditioners.hypre_ams import chop
from firedrake.interpolation import interpolate
from finat.ufl import FiniteElement, TensorElement, VectorElement
from ufl import grad, curl, SpatialCoordinate
from pyop2.utils import as_tuple

__all__ = ("HypreADS",)


class HypreADS(PCBase):
    def initialize(self, obj):
        from firedrake.assemble import assemble
        A, P = obj.getOperators()
        appctx = self.get_appctx(obj)
        prefix = obj.getOptionsPrefix() or ""
        V = get_function_space(obj.getDM())
        mesh = V.mesh()

        family = str(V.ufl_element().family())
        formdegree = V.finat_element.formdegree
        degree = max(as_tuple(V.ufl_element().degree()))
        if formdegree != 2 or degree != 1:
            raise ValueError("Hypre ADS requires lowest order RT elements! (not %s of degree %d)" % (family, degree))

<<<<<<< HEAD
        P1 = V.reconstruct(family="Lagrange", degree=1)
        NC1 = V.reconstruct(family="N1curl" if mesh.ufl_cell().is_simplex else "NCE", degree=1)
        G_callback = appctx.get("get_gradient", None)
        if G_callback is None:
            G = chop(assemble(interpolate(grad(TrialFunction(P1)), NC1)).petscmat)
=======
        # Get the auxiliary Nedelec and Lagrange spaces and the coordinate space
        cell = V.ufl_element().cell
        NC1_element = FiniteElement("N1curl" if cell.is_simplex() else "NCE", cell=cell, degree=1)
        P1_element = FiniteElement("Lagrange", cell=cell, degree=1)
        coords_element = VectorElement(P1_element, dim=mesh.geometric_dimension())
        if V.shape:
            NC1_element = TensorElement(NC1_element, shape=V.shape)
            P1_element = TensorElement(P1_element, shape=V.shape)

        NC1 = V.reconstruct(element=NC1_element)
        P1 = V.reconstruct(element=P1_element)
        VectorP1 = V.reconstruct(element=coords_element)

        G_callback = appctx.get("get_gradient", None)
        if G_callback is None:
            try:
                G = chop(assemble(interpolate(grad(TrialFunction(P1)), NC1)).petscmat)
            except NotImplementedError:
                # dual evaluation not yet implemented see https://github.com/firedrakeproject/fiat/issues/109
                G = tabulate_exterior_derivative(P1, NC1)
>>>>>>> b33f3b84
        else:
            G = G_callback(P1, NC1)
        C_callback = appctx.get("get_curl", None)
        if C_callback is None:
<<<<<<< HEAD
            C = chop(assemble(interpolate(curl(TrialFunction(NC1)), V)).petscmat)
=======
            try:
                C = chop(assemble(interpolate(curl(TrialFunction(NC1)), V)).petscmat)
            except NotImplementedError:
                C = tabulate_exterior_derivative(NC1, V)
>>>>>>> b33f3b84
        else:
            C = C_callback(NC1, V)

        pc = PETSc.PC().create(comm=obj.comm)
        pc.incrementTabLevel(1, parent=obj)
        pc.setOptionsPrefix(prefix + "hypre_ads_")
        pc.setOperators(A, P)

        pc.setType('hypre')
        pc.setHYPREType('ads')
        pc.setHYPREDiscreteGradient(G)
        pc.setHYPREDiscreteCurl(C)

        coords = Function(VectorP1).interpolate(SpatialCoordinate(mesh))
        pc.setCoordinates(coords.dat.data_ro.copy())

        pc.setFromOptions()
        self.pc = pc

    def apply(self, pc, x, y):
        self.pc.apply(x, y)

    def applyTranspose(self, pc, x, y):
        self.pc.applyTranspose(x, y)

    def view(self, pc, viewer=None):
        super(HypreADS, self).view(pc, viewer)
        if hasattr(self, "pc"):
            viewer.printfASCII("PC to apply inverse\n")
            self.pc.view(viewer)

    def update(self, pc):
        self.pc.setUp()<|MERGE_RESOLUTION|>--- conflicted
+++ resolved
@@ -28,18 +28,11 @@
         if formdegree != 2 or degree != 1:
             raise ValueError("Hypre ADS requires lowest order RT elements! (not %s of degree %d)" % (family, degree))
 
-<<<<<<< HEAD
-        P1 = V.reconstruct(family="Lagrange", degree=1)
-        NC1 = V.reconstruct(family="N1curl" if mesh.ufl_cell().is_simplex else "NCE", degree=1)
-        G_callback = appctx.get("get_gradient", None)
-        if G_callback is None:
-            G = chop(assemble(interpolate(grad(TrialFunction(P1)), NC1)).petscmat)
-=======
         # Get the auxiliary Nedelec and Lagrange spaces and the coordinate space
         cell = V.ufl_element().cell
-        NC1_element = FiniteElement("N1curl" if cell.is_simplex() else "NCE", cell=cell, degree=1)
+        NC1_element = FiniteElement("N1curl" if cell.is_simplex else "NCE", cell=cell, degree=1)
         P1_element = FiniteElement("Lagrange", cell=cell, degree=1)
-        coords_element = VectorElement(P1_element, dim=mesh.geometric_dimension())
+        coords_element = VectorElement(P1_element, dim=mesh.geometric_dimension)
         if V.shape:
             NC1_element = TensorElement(NC1_element, shape=V.shape)
             P1_element = TensorElement(P1_element, shape=V.shape)
@@ -55,19 +48,14 @@
             except NotImplementedError:
                 # dual evaluation not yet implemented see https://github.com/firedrakeproject/fiat/issues/109
                 G = tabulate_exterior_derivative(P1, NC1)
->>>>>>> b33f3b84
         else:
             G = G_callback(P1, NC1)
         C_callback = appctx.get("get_curl", None)
         if C_callback is None:
-<<<<<<< HEAD
-            C = chop(assemble(interpolate(curl(TrialFunction(NC1)), V)).petscmat)
-=======
             try:
                 C = chop(assemble(interpolate(curl(TrialFunction(NC1)), V)).petscmat)
             except NotImplementedError:
                 C = tabulate_exterior_derivative(NC1, V)
->>>>>>> b33f3b84
         else:
             C = C_callback(NC1, V)
 
