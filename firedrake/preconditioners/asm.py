import abc

from pyop2.datatypes import IntType
from firedrake.preconditioners.base import PCBase
from firedrake.petsc import PETSc
from firedrake.dmhooks import get_function_space
from firedrake.logging import warning
import numpy

try:
    from tinyasm import _tinyasm as tinyasm
    have_tinyasm = True
except ImportError:
    have_tinyasm = False


__all__ = ("ASMPatchPC", "ASMStarPC", "ASMVankaPC", "ASMLinesmoothPC", "ASMExtrudedStarPC")


class ASMPatchPC(PCBase):
    ''' PC for PETSc PCASM

    should implement:
    - :meth:`get_patches`
    '''

    @property
    @abc.abstractmethod
    def _prefix(self):
        "Options prefix for the solver (should end in an underscore)"

    def initialize(self, pc):
        # Get context from pc
        _, P = pc.getOperators()
        dm = pc.getDM()
        self.prefix = pc.getOptionsPrefix() + self._prefix

        # Extract function space and mesh to obtain plex and indexing functions
        V = get_function_space(dm)

        # Obtain patches from user defined funtion
        ises = self.get_patches(V)
        # PCASM expects at least one patch, so we define an empty one on idle processes
        if len(ises) == 0:
            ises = [PETSc.IS().createGeneral(numpy.empty(0, dtype=IntType), comm=PETSc.COMM_SELF)]

        # Create new PC object as ASM type and set index sets for patches
        asmpc = PETSc.PC().create(comm=pc.comm)
        asmpc.incrementTabLevel(1, parent=pc)
        asmpc.setOptionsPrefix(self.prefix + "sub_")
        asmpc.setOperators(*pc.getOperators())

        backend = PETSc.Options().getString(self.prefix + "backend",
                                            default="petscasm").lower()
        # Either use PETSc's ASM PC or use TinyASM (as simple ASM
        # implementation designed to be fast for small block sizes).
        if backend == "petscasm":
            asmpc.setType(asmpc.Type.ASM)
            # Set default solver parameters
            asmpc.setASMType(PETSc.PC.ASMType.BASIC)
            opts = PETSc.Options(asmpc.getOptionsPrefix())
            if "sub_pc_type" not in opts:
                opts["sub_pc_type"] = "lu"
            if "sub_pc_factor_shift_type" not in opts:
                opts["sub_pc_factor_shift_type"] = "NONE"

            # If an ordering type is provided, PCASM should not sort patch indices, otherwise it can.
            mat_type = P.getType()
            if not mat_type.endswith("sbaij"):
                sentinel = object()
                ordering = PETSc.Options().getString(self.prefix + "mat_ordering_type", default=sentinel)
                asmpc.setASMSortIndices(ordering is sentinel)

            lgmap = V.dof_dset.lgmap
            # Translate to global numbers
            ises = tuple(lgmap.applyIS(iset) for iset in ises)
            asmpc.setASMLocalSubdomains(len(ises), ises)
        elif backend == "tinyasm":
            if not have_tinyasm:
                raise ValueError("To use the TinyASM backend you need to install firedrake with TinyASM (firedrake-update --tinyasm)")

            _, P = asmpc.getOperators()
            lgmap = V.dof_dset.lgmap
            P.setLGMap(rmap=lgmap, cmap=lgmap)

            asmpc.setType("tinyasm")
            # TinyASM wants local numbers, no need to translate
            tinyasm.SetASMLocalSubdomains(
                asmpc, ises,
                [W.dm.getDefaultSF() for W in V],
                [W.value_size for W in V],
                sum(W.value_size * W.dof_dset.total_size for W in V))
            asmpc.setUp()
        else:
            raise ValueError(f"Unknown backend type f{backend}")

        asmpc.setFromOptions()
        self.asmpc = asmpc

    @abc.abstractmethod
    def get_patches(self, V):
        ''' Get the patches used for PETSc PCASM

        :param  V: the :class:`~.FunctionSpace`.

        :returns: a list of index sets defining the ASM patches in local
            numbering (before lgmap.apply has been called).
        '''
        pass

    def view(self, pc, viewer=None):
        self.asmpc.view(viewer=viewer)

    def update(self, pc):
        # FIXME this should be done internally by PCASM
        try:
            for sub in self.asmpc.getASMSubKSP():
                sub.getOperators()[0].setUnfactored()
        except PETSc.Error:
            pass
        self.asmpc.setUp()

    def apply(self, pc, x, y):
        self.asmpc.apply(x, y)

    def applyTranspose(self, pc, x, y):
        self.asmpc.applyTranspose(x, y)

    def destroy(self, pc):
        if hasattr(self, "asmpc"):
            self.asmpc.destroy()


class ASMStarPC(ASMPatchPC):
    '''Patch-based PC using Star of mesh entities implmented as an
    :class:`ASMPatchPC`.

    ASMStarPC is an additive Schwarz preconditioner where each patch
    consists of all DoFs on the topological star of the mesh entity
    specified by `pc_star_construct_dim`.
    '''

    _prefix = "pc_star_"

    def get_patches(self, V):
        mesh = V._mesh
        mesh_dm = mesh.topology_dm
        if mesh.cell_set._extruded:
            warning("applying ASMStarPC on an extruded mesh")

        # Obtain the topological entities to use to construct the stars
        depth = PETSc.Options().getInt(self.prefix+"construct_dim", default=0)
        ordering = PETSc.Options().getString(self.prefix+"mat_ordering_type",
                                             default="natural")
        # Accessing .indices causes the allocation of a global array,
        # so we need to cache these for efficiency
        V_local_ises_indices = []
        for (i, W) in enumerate(V):
            V_local_ises_indices.append(V.dof_dset.local_ises[i].indices)

        # Build index sets for the patches
        ises = []
        (start, end) = mesh_dm.getDepthStratum(depth)
        for seed in range(start, end):
            # Only build patches over owned DoFs
            if mesh_dm.getLabelValue("pyop2_ghost", seed) != -1:
                continue

            # Create point list from mesh DM
            pt_array, _ = mesh_dm.getTransitiveClosure(seed, useCone=False)
            pt_array = order_points(mesh_dm, pt_array, ordering, self.prefix)

            # Get DoF indices for patch
            indices = []
            for (i, W) in enumerate(V):
                section = W.dm.getDefaultSection()
                for p in pt_array.tolist():
                    dof = section.getDof(p)
                    if dof <= 0:
                        continue
                    off = section.getOffset(p)
                    # Local indices within W
                    W_indices = slice(off*W.value_size, W.value_size * (off + dof))
                    indices.extend(V_local_ises_indices[i][W_indices])
            iset = PETSc.IS().createGeneral(indices, comm=PETSc.COMM_SELF)
            ises.append(iset)

        return ises


class ASMVankaPC(ASMPatchPC):
    '''Patch-based PC using closure of star of mesh entities implmented as an
    :class:`ASMPatchPC`.

    ASMVankaPC is an additive Schwarz preconditioner where each patch
    consists of all DoFs on the closure of the star of the mesh entity
    specified by `pc_vanka_construct_dim` (or codim).
    '''

    _prefix = "pc_vanka_"

    def get_patches(self, V):
        mesh = V._mesh
        mesh_dm = mesh.topology_dm
        if mesh.layers:
            warning("applying ASMVankaPC on an extruded mesh")

        # Obtain the topological entities to use to construct the stars
        depth = PETSc.Options().getInt(self.prefix + "construct_dim", default=-1)
        height = PETSc.Options().getInt(self.prefix + "construct_codim", default=-1)
        if (depth == -1 and height == -1) or (depth != -1 and height != -1):
            raise ValueError(f"Must set exactly one of {self.prefix}construct_dim or {self.prefix}construct_codim")

        ordering = PETSc.Options().getString(self.prefix+"mat_ordering_type", default="natural")
        # Accessing .indices causes the allocation of a global array,
        # so we need to cache these for efficiency
        V_local_ises_indices = []
        for (i, W) in enumerate(V):
            V_local_ises_indices.append(V.dof_dset.local_ises[i].indices)

        # Build index sets for the patches
        ises = []
        if depth != -1:
            (start, end) = mesh_dm.getDepthStratum(depth)
        else:
            (start, end) = mesh_dm.getHeightStratum(height)

        for seed in range(start, end):
            # Only build patches over owned DoFs
            if mesh_dm.getLabelValue("pyop2_ghost", seed) != -1:
                continue

            # Create point list from mesh DM
            star, _ = mesh_dm.getTransitiveClosure(seed, useCone=False)
            pt_array = set()
            for pt in star.tolist():
                closure, _ = mesh_dm.getTransitiveClosure(pt, useCone=True)
                pt_array.update(closure.tolist())

            pt_array = order_points(mesh_dm, pt_array, ordering, self.prefix)
            # Get DoF indices for patch
            indices = []
            for (i, W) in enumerate(V):
                section = W.dm.getDefaultSection()
                for p in pt_array:
                    dof = section.getDof(p)
                    if dof <= 0:
                        continue
                    off = section.getOffset(p)
                    # Local indices within W
                    W_indices = slice(off*W.value_size, W.value_size * (off + dof))
                    indices.extend(V_local_ises_indices[i][W_indices])
            iset = PETSc.IS().createGeneral(indices, comm=PETSc.COMM_SELF)
            ises.append(iset)

        return ises


class ASMLinesmoothPC(ASMPatchPC):
    '''Linesmoother PC for extruded meshes implemented as an
    :class:`ASMPatchPC`.

    ASMLinesmoothPC is an additive Schwarz preconditioner where each
    patch consists of all dofs associated with a vertical column (and
    hence extruded meshes are necessary). Three types of columns are
    possible: columns of horizontal faces (each column built over a
    face of the base mesh), columns of vertical faces (each column
    built over an edge of the base mesh), and columns of vertical
    edges (each column built over a vertex of the base mesh).

    To select the column type or types for the patches, use
    'pc_linesmooth_codims' to set integers giving the codimension of
    the base mesh entities for the columns. For example,
    'pc_linesmooth_codims 0,1' creates patches for each cell and each
    facet of the base mesh.
    '''

    _prefix = "pc_linesmooth_"

    def get_patches(self, V):
        mesh = V._mesh
        assert mesh.cell_set._extruded
        dm = mesh.topology_dm
        section = V.dm.getDefaultSection()
        # Obtain the codimensions to loop over from options, if present
        codim_list = PETSc.Options().getString(self.prefix+"codims", "0, 1")
        codim_list = [int(ii) for ii in codim_list.split(",")]

        # Build index sets for the patches
        ises = []
        for codim in codim_list:
            for p in range(*dm.getHeightStratum(codim)):
                # Only want to build patches over owned faces
                if dm.getLabelValue("pyop2_ghost", p) != -1:
                    continue
                dof = section.getDof(p)
                if dof <= 0:
                    continue
                off = section.getOffset(p)
                indices = numpy.arange(off*V.value_size, V.value_size * (off + dof), dtype=IntType)
                iset = PETSc.IS().createGeneral(indices, comm=PETSc.COMM_SELF)
                ises.append(iset)

        return ises


def order_points(mesh_dm, points, ordering_type, prefix):
    '''Order the points (topological entities) of a patch based
    on the adjacency graph of the mesh.

    :arg mesh_dm: the `mesh.topology_dm`
    :arg points: array with point indices forming the patch
    :arg ordering_type: a `PETSc.Mat.OrderingType`
    :arg prefix: the prefix associated with additional ordering options

    :returns: the permuted array of points
    '''
    if ordering_type == "natural":
        return points
    subgraph = [numpy.intersect1d(points, mesh_dm.getAdjacency(p), return_indices=True)[1] for p in points]
    ia = numpy.cumsum([0] + [len(neigh) for neigh in subgraph]).astype(PETSc.IntType)
    ja = numpy.concatenate(subgraph).astype(PETSc.IntType)
    A = PETSc.Mat().createAIJ((len(points), )*2, csr=(ia, ja, numpy.ones(ja.shape, PETSc.RealType)), comm=PETSc.COMM_SELF)
    A.setOptionsPrefix(prefix)
    rperm, _ = A.getOrdering(ordering_type)
    A.destroy()
    return points[rperm.getIndices()]


def get_basemesh_nodes(W):
    pstart, pend = W.mesh().topology_dm.getChart()
    section = W.dm.getDefaultSection()
    # location of first dof on an entity
    basemeshoff = numpy.empty(pend - pstart, dtype=IntType)
    # number of dofs on this entity
    basemeshdof = numpy.empty(pend - pstart, dtype=IntType)
    # number of dofs stacked on this entity in each cell
    basemeshlayeroffset = numpy.empty(pend - pstart, dtype=IntType)

    # For every base mesh entity, what's the layer offset?
    layer_offsets = numpy.full(W.node_set.total_size, -1, dtype=IntType)
    layer_offsets[W.cell_node_map().values_with_halo] = W.cell_node_map().offset
    nlayers = W.mesh().layers

    for p in range(pstart, pend):
        dof = section.getDof(p)
        off = section.getOffset(p)
        if dof == 0:
            dof_per_layer = 0
            layer_offset = 0
        else:
            layer_offset = layer_offsets[off]
            assert layer_offset >= 0
            dof_per_layer = dof - (nlayers - 1) * layer_offset

        basemeshoff[p - pstart] = off
        basemeshdof[p - pstart] = dof_per_layer
        basemeshlayeroffset[p - pstart] = layer_offset

    return basemeshoff, basemeshdof, basemeshlayeroffset


class ASMExtrudedStarPC(ASMStarPC):
    '''Patch-based PC using Star of mesh entities implmented as an
    :class:`ASMPatchPC`.

    ASMExtrudedStarPC is an additive Schwarz preconditioner where each patch
    consists of all DoFs on the topological star of the mesh entity
    specified by `pc_star_construct_dim`.
    '''

    _prefix = 'pc_star_'

    def get_patches(self, V):
        mesh = V.mesh()
        mesh_dm = mesh.topology_dm
        nlayers = mesh.layers
        if not mesh.cell_set._extruded:
            return super(ASMExtrudedStarPC, self).get_patches(V)

        # Obtain the topological entities to use to construct the stars
        depth = PETSc.Options().getInt(self.prefix+"construct_dim",
                                       default=0)
        ordering = PETSc.Options().getString(self.prefix+"mat_ordering_type",
                                             default="natural")

        # Accessing .indices causes the allocation of a global array,
        # so we need to cache these for efficiency
        V_ises = tuple(iset.indices for iset in V.dof_dset.local_ises)
        basemeshoff = []
        basemeshdof = []
        basemeshlayeroffsets = []
        for (i, W) in enumerate(V):
            boff, bdof, blayer_offsets = get_basemesh_nodes(W)
            basemeshoff.append(boff)
            basemeshdof.append(bdof)
            basemeshlayeroffsets.append(blayer_offsets)

        # Build index sets for the patches
        ises = []
        for base_depth in range(depth+1):
            interval_depth = depth - base_depth
            if interval_depth > 1:
                continue

            start, end = mesh_dm.getDepthStratum(base_depth)
            pstart, _ = mesh_dm.getChart()
            for seed in range(start, end):
                # Only build patches over owned DoFs
                if mesh_dm.getLabelValue("pyop2_ghost", seed) != -1:
                    continue

<<<<<<< HEAD
                # Create point list from mesh DM
                points, _ = mesh_dm.getTransitiveClosure(seed, useCone=False)
                points = order_points(mesh_dm, points, ordering, self.prefix)
                points -= pstart  # offset by chart start
                for k in range(nlayers-interval_depth):
                    if interval_depth == 1:
                        planes = [1]
                    elif k == 0:
                        planes = [1, 0]
                    elif k == nlayers - 1:
                        planes = [-1, 0]
                    else:
                        planes = [-1, 1, 0]

                    indices = []
                    # Get DoF indices for patch
                    for i, W in enumerate(V):
                        iset = V_ises[i]
                        for plane in planes:
                            for p in points:
                                # How to walk up one layer
                                blayer_offset = basemeshlayeroffsets[i][p]
                                if blayer_offset <= 0:
                                    # In this case we don't have any dofs on
                                    # this entity.
                                    continue
                                # Offset in the global array for the bottom of
                                # the column
                                off = basemeshoff[i][p]
                                # Number of dofs in the interior of the
                                # vertical interval cell on top of this base
                                # entity
                                dof = basemeshdof[i][p]
                                # Hard-code taking the star
                                if plane == 0:
                                    begin = off + k * blayer_offset
                                    end = off + k * blayer_offset + dof
                                else:
                                    begin = off + min(k, k+plane) * blayer_offset + dof
                                    end = off + max(k, k+plane) * blayer_offset
                                zlice = slice(W.value_size * begin, W.value_size * end)
                                indices.extend(iset[zlice])

                    iset = PETSc.IS().createGeneral(indices, comm=COMM_SELF)
                    ises.append(iset)
=======
                iset = PETSc.IS().createGeneral(indices, comm=PETSc.COMM_SELF)
                ises.append(iset)
>>>>>>> e85b7f19
        return ises<|MERGE_RESOLUTION|>--- conflicted
+++ resolved
@@ -410,7 +410,6 @@
                 if mesh_dm.getLabelValue("pyop2_ghost", seed) != -1:
                     continue
 
-<<<<<<< HEAD
                 # Create point list from mesh DM
                 points, _ = mesh_dm.getTransitiveClosure(seed, useCone=False)
                 points = order_points(mesh_dm, points, ordering, self.prefix)
@@ -456,8 +455,4 @@
 
                     iset = PETSc.IS().createGeneral(indices, comm=COMM_SELF)
                     ises.append(iset)
-=======
-                iset = PETSc.IS().createGeneral(indices, comm=PETSc.COMM_SELF)
-                ises.append(iset)
->>>>>>> e85b7f19
         return ises