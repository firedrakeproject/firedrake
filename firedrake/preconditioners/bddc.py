from firedrake.preconditioners.base import PCBase
from firedrake.preconditioners.patch import bcdofs
from firedrake.preconditioners.facet_split import restrict, restricted_local_dofs
from firedrake.petsc import PETSc
from firedrake.dmhooks import get_function_space, get_appctx
from firedrake.ufl_expr import TestFunction, TrialFunction
from firedrake.functionspace import FunctionSpace, VectorFunctionSpace, TensorFunctionSpace
from ufl import curl, div, HCurl, HDiv, inner, dx
from pyop2.utils import as_tuple
import numpy

__all__ = ("BDDCPC",)


class BDDCPC(PCBase):
    """PC for PETSc PCBDDC"""

    _prefix = "bddc_"

    def initialize(self, pc):
        # Get context from pc
        _, P = pc.getOperators()
        dm = pc.getDM()
        self.prefix = pc.getOptionsPrefix() + self._prefix

        V = get_function_space(dm)

        # Create new PC object as BDDC type
        bddcpc = PETSc.PC().create(comm=pc.comm)
        bddcpc.incrementTabLevel(1, parent=pc)
        bddcpc.setOptionsPrefix(self.prefix)
        bddcpc.setOperators(*pc.getOperators())
        bddcpc.setType(PETSc.PC.Type.BDDC)

        opts = PETSc.Options(bddcpc.getOptionsPrefix())
        if V.ufl_element().variant() == "fdm" and "pc_bddc_use_local_mat_graph" not in opts:
            # Disable computation of disconected components of subdomain interfaces
            opts["pc_bddc_use_local_mat_graph"] = False

        ctx = get_appctx(dm)
        bcs = tuple(ctx._problem.bcs)
        if V.extruded:
            boundary_nodes = numpy.unique(numpy.concatenate(list(map(V.boundary_nodes, ("on_boundary", "top", "bottom")))))
        else:
            boundary_nodes = V.boundary_nodes("on_boundary")
        if len(bcs) == 0:
            dir_nodes = numpy.empty(0, dtype=boundary_nodes.dtype)
        else:
            dir_nodes = numpy.unique(numpy.concatenate([bcdofs(bc, ghost=False) for bc in bcs]))
        neu_nodes = numpy.setdiff1d(boundary_nodes, dir_nodes)

        V.dof_dset.lgmap.apply(dir_nodes, result=dir_nodes)
        dir_bndr = PETSc.IS().createGeneral(dir_nodes, comm=pc.comm)
        bddcpc.setBDDCDirichletBoundaries(dir_bndr)

        V.dof_dset.lgmap.apply(neu_nodes, result=neu_nodes)
        neu_bndr = PETSc.IS().createGeneral(neu_nodes, comm=pc.comm)
        bddcpc.setBDDCNeumannBoundaries(neu_bndr)

        appctx = self.get_appctx(pc)
        sobolev_space = V.ufl_element().sobolev_space

        tdim = V.mesh().topological_dimension()
        degree = max(as_tuple(V.ufl_element().degree()))
        if tdim >= 2 and V.finat_element.formdegree == tdim-1:
            B = appctx.get("divergence_mat", None)
            if B is None:
                from firedrake.assemble import assemble
                d = {HCurl: curl, HDiv: div}[sobolev_space]
                if V.shape == ():
                    make_function_space = FunctionSpace
                elif len(V.shape) == 1:
                    make_function_space = VectorFunctionSpace
                else:
                    make_function_space = TensorFunctionSpace
                Q = make_function_space(V.mesh(), "DG", degree-1)
                b = inner(d(TrialFunction(V)), TestFunction(Q)) * dx(degree=2*(degree-1))
                B = assemble(b, mat_type="matfree")
            bddcpc.setBDDCDivergenceMat(B.petscmat)
        elif sobolev_space == HCurl:
            gradient = appctx.get("discrete_gradient", None)
            if gradient is None:
                from firedrake.preconditioners.fdm import tabulate_exterior_derivative
                from firedrake.preconditioners.hiptmair import curl_to_grad
                Q = FunctionSpace(V.mesh(), curl_to_grad(V.ufl_element()))
                gradient = tabulate_exterior_derivative(Q, V)
<<<<<<< HEAD
                vertices = get_vertex_dofs(Q)

            bddcpc.setBDDCDiscreteGradient(gradient)
=======
                corners = get_vertex_dofs(Q)
                gradient.compose('_elements_corners', corners)
                grad_args = (gradient,)
                grad_kwargs = {'order' : degree}
            else:
                try:
                  grad_args, grad_kwargs = gradient
                except:
                  grad_args = (gradient,)
                  grad_kwargs = dict()

            bddcpc.setBDDCDiscreteGradient(*grad_args, **grad_kwargs)
>>>>>>> d5fc173b

        bddcpc.setFromOptions()
        self.pc = bddcpc

    def view(self, pc, viewer=None):
        self.pc.view(viewer=viewer)

    def update(self, pc):
        pass

    def apply(self, pc, x, y):
        self.pc.apply(x, y)

    def applyTranspose(self, pc, x, y):
        self.pc.applyTranspose(x, y)


def get_vertex_dofs(V):
    W = FunctionSpace(V.mesh(), restrict(V.ufl_element(), "vertex"))
    indices = restricted_local_dofs(V, W)
    V.dof_dset.lgmap.apply(indices, result=indices)
    vertex_dofs = PETSc.IS().createGeneral(indices, comm=V.comm)
    return vertex_dofs<|MERGE_RESOLUTION|>--- conflicted
+++ resolved
@@ -84,11 +84,6 @@
                 from firedrake.preconditioners.hiptmair import curl_to_grad
                 Q = FunctionSpace(V.mesh(), curl_to_grad(V.ufl_element()))
                 gradient = tabulate_exterior_derivative(Q, V)
-<<<<<<< HEAD
-                vertices = get_vertex_dofs(Q)
-
-            bddcpc.setBDDCDiscreteGradient(gradient)
-=======
                 corners = get_vertex_dofs(Q)
                 gradient.compose('_elements_corners', corners)
                 grad_args = (gradient,)
@@ -101,7 +96,6 @@
                   grad_kwargs = dict()
 
             bddcpc.setBDDCDiscreteGradient(*grad_args, **grad_kwargs)
->>>>>>> d5fc173b
 
         bddcpc.setFromOptions()
         self.pc = bddcpc
