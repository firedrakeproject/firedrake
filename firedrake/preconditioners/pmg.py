from functools import partial
from itertools import chain
from firedrake.dmhooks import (attach_hooks, get_appctx, push_appctx, pop_appctx,
                               add_hook, get_parent, push_parent, pop_parent,
                               get_function_space, set_function_space)
from firedrake.petsc import PETSc
from firedrake.preconditioners.base import PCBase, SNESBase, PCSNESBase
from firedrake.nullspace import VectorSpaceBasis, MixedVectorSpaceBasis
from firedrake.solving_utils import _SNESContext
from firedrake.tsfc_interface import extract_numbered_coefficients
from firedrake.utils import IntType_c, cached_property
from finat.element_factory import create_element
from tsfc import compile_expression_dual_evaluation
from pyop3.cache import serial_cache
from pyop3.pyop2_utils import as_tuple

import firedrake
import finat
import FIAT
import ufl
import finat.ufl
import loopy
import numpy
import os
import tempfile
import weakref

__all__ = ("PMGPC", "PMGSNES")


class PMGBase(PCSNESBase):
    """A class for implementing p-multigrid.

    Internally, this sets up a DM with a custom coarsen routine
    that p-coarsens the problem. This DM is passed to an internal
    PETSc PC of type MG and with options prefix ``pmg_``. The
    relaxation to apply on every p-level is described by ``pmg_mg_levels_``,
    and the coarse solve by ``pmg_mg_coarse_``. Geometric multigrid
    or any other solver in firedrake may be applied to the coarse problem.

    Other PETSc options inspected by this class are:
    - 'pmg_mg_coarse_degree': polynomial degree of the coarse level
    - 'pmg_mg_coarse_mat_type': can be either a `PETSc.Mat.Type`, or 'matfree'
    - 'pmg_mg_coarse_pmat_type': can be either a `PETSc.Mat.Type`, or 'matfree'
    - 'pmg_mg_coarse_form_compiler_mode': can be 'spectral' (default), 'vanilla', 'coffee', or 'tensor'
    - 'pmg_mg_levels_transfer_mat_type': can be either 'aij' or 'matfree'

    The p-coarsening is implemented in the `coarsen_element` routine.
    This takes in a :class:`finat.ufl.finiteelement.FiniteElement` and either returns a
    new, coarser element, or raises a `ValueError` (if the supplied element
    should be the coarsest one of the hierarchy).

    The default coarsen_element is to perform power-of-2 reduction
    of the polynomial degree.
    It is expected that some applications of this preconditioner
    will subclass :class:`PMGBase` to override `coarsen_element` and
    `coarsen_form`.
    """

    _prefix = "pmg_"
    # This is parallel-safe because the keys are ids of a collective objects
    _coarsen_cache = weakref.WeakKeyDictionary()
    _transfer_cache = weakref.WeakKeyDictionary()

    def coarsen_element(self, ele):
        """Coarsen a given element to form the next problem down in the p-hierarchy.

        If the supplied element should form the coarsest level of the p-hierarchy,
        raise `ValueError`. Otherwise, return a new :class:`finat.ufl.finiteelement.FiniteElement`.

        By default, this does power-of-2 coarsening in polynomial degree until
        we reach the coarse degree specified through PETSc options (1 by default).

        Parameters
        ----------
        ele :
            A :class:`finat.ufl.finiteelement.FiniteElement` to coarsen.
        """
        degree = PMGBase.max_degree(ele)
        if degree <= self.coarse_degree:
            raise ValueError
        return PMGBase.reconstruct_degree(ele, max(degree//2, self.coarse_degree))

    def coarsen_form(self, form, fine_to_coarse_map):
        """Coarsen a form, by replacing the solution, test and trial functions.
        """
        return ufl.replace(form, fine_to_coarse_map)

    def initialize(self, obj):
        # Make a new DM.
        # Hook up a (new) coarsen routine on that DM.
        # Make a new PC, of type MG (or SNES of type FAS).
        # Assign the DM to that PC (or SNES).

        odm = obj.getDM()
        ctx = get_appctx(odm)
        if ctx is None:
            raise ValueError("No context found.")
        if not isinstance(ctx, _SNESContext):
            raise ValueError("Don't know how to get form from %r" % ctx)
        fcp = ctx._problem.form_compiler_parameters
        mode = fcp.get("mode", "spectral") if fcp is not None else "spectral"

        test, trial = ctx.J.arguments()
        if test.function_space() != trial.function_space():
            raise NotImplementedError("test and trial spaces must be the same")

        prefix = obj.getOptionsPrefix() or ""
        options_prefix = prefix + self._prefix
        pdm = PETSc.DMShell().create(comm=obj.comm)
        pdm.setOptionsPrefix(options_prefix)

        ppc = self.configure_pmg(obj, pdm)
        self.is_snes = isinstance(obj, PETSc.SNES)

        default_mat_type = ctx.mat_type
        if default_mat_type == "submatrix":
            default_mat_type = "matfree"

        # Get the coarse degree from PETSc options
        copts = PETSc.Options((ppc.getOptionsPrefix() or "") + ppc.getType() + "_coarse_")
        self.coarse_degree = copts.getInt("degree", default=1)
        self.coarse_mat_type = copts.getString("mat_type", default=default_mat_type)
        self.coarse_pmat_type = copts.getString("pmat_type", default=self.coarse_mat_type)
        self.coarse_form_compiler_mode = copts.getString("form_compiler_mode", default=mode)

        # Construct a list with the elements we'll be using
        V = test.function_space()
        ele = V.ufl_element()
        elements = [ele]
        while True:
            try:
                ele = self.coarsen_element(ele)
            except ValueError:
                break
            elements.append(ele)

        sf = odm.getPointSF()
        section = odm.getDefaultSection()
        attach_hooks(pdm, level=len(elements)-1, sf=sf, section=section)
        # Now overwrite some routines on the DM
        pdm.setRefine(None)
        pdm.setCoarsen(self.coarsen)
        if self.is_snes:
            pdm.setSNESFunction(_SNESContext.form_function)
            pdm.setSNESJacobian(_SNESContext.form_jacobian)
            pdm.setKSPComputeOperators(_SNESContext.compute_operators)

        set_function_space(pdm, get_function_space(odm))

        parent = get_parent(odm)
        assert parent is not None
        add_hook(parent, setup=partial(push_parent, pdm, parent), teardown=partial(pop_parent, pdm, parent), call_setup=True)
        add_hook(parent, setup=partial(push_appctx, pdm, ctx), teardown=partial(pop_appctx, pdm, ctx), call_setup=True)

        ppc.incrementTabLevel(1, parent=obj)
        ppc.setFromOptions()
        ppc.setUp()
        self.ppc = ppc

    def update(self, obj):
        self.ppc.setUp()

    def view(self, obj, viewer=None):
        if viewer is None:
            viewer = PETSc.Viewer.STDOUT
        viewer.printfASCII("p-multigrid PC\n")
        if hasattr(self, "ppc"):
            self.ppc.view(viewer=viewer)

    def destroy(self, obj):
        if hasattr(self, "ppc"):
            self.ppc.destroy()

    def coarsen(self, fdm, comm):
        # Coarsen the _SNESContext of a DM fdm
        # return the coarse DM cdm of the coarse _SNESContext
        fctx = get_appctx(fdm)
        parent = get_parent(fdm)
        assert parent is not None

        test, trial = fctx.J.arguments()
        fV = trial.function_space()
        cele = self.coarsen_element(fV.ufl_element())

        # Have we already done this?
        cctx = fctx._coarse
        if cctx is not None:
            cV = cctx.J.arguments()[1].function_space()
            if (cV.ufl_element() == cele) and (cV.mesh() == fV.mesh()) and all(cV_.boundary_set == fV_.boundary_set for cV_, fV_ in zip(cV, fV)):
                return cV.dm

        cV = fV.reconstruct(element=cele)
        cdm = cV.dm

        fproblem = fctx._problem
        fu = fproblem.u_restrict
        cu = firedrake.Function(cV)

        fdeg = PMGBase.max_degree(fV.ufl_element())
        cdeg = PMGBase.max_degree(cV.ufl_element())

        fine_to_coarse_map = {fu: cu,
                              test: test.reconstruct(function_space=cV),
                              trial: trial.reconstruct(function_space=cV)}

        def _coarsen_form(a):
            if isinstance(a, ufl.Form):
                a = self.coarsen_form(a, fine_to_coarse_map)
                a = type(a)([f.reconstruct(metadata=self.coarsen_quadrature(f.metadata(), fdeg, cdeg))
                             for f in a.integrals()])
            return a

        cJ = _coarsen_form(fctx.J)
        cJp = cJ if fctx.Jp is fctx.J else _coarsen_form(fctx.Jp)
        # This fixes a subtle bug where you are applying PMGPC on a mixed
        # problem with geometric multigrid only on one block and an non-Lagrange element
        # on the other block (gmg breaks for non-Lagrange elements)
        cF = _coarsen_form(fctx.F) if self.is_snes else ufl.action(cJ, cu)

        fcp = self.coarsen_quadrature(fproblem.form_compiler_parameters, fdeg, cdeg)
        cbcs = self.coarsen_bcs(fproblem.bcs, cV)

        # Coarsen the appctx: the user might want to provide solution-dependant expressions and forms
        cappctx = dict(fctx.appctx)
        for key in cappctx:
            val = cappctx[key]
            if isinstance(val, dict):
                cappctx[key] = self.coarsen_quadrature(val, fdeg, cdeg)
            elif isinstance(val, ufl.Form):
                cappctx[key] = _coarsen_form(val)
            elif isinstance(val, ufl.classes.Expr):
                cappctx[key] = ufl.replace(val, fine_to_coarse_map)

        # If we're the coarsest grid of the p-hierarchy, don't
        # overwrite the coarsen routine; this is so that you can
        # use geometric multigrid for the p-coarse problem
        try:
            self.coarsen_element(cele)
            cdm.setCoarsen(self.coarsen)
            mat_type = fctx.mat_type
            pmat_type = fctx.pmat_type
        except ValueError:
            mat_type = self.coarse_mat_type
            pmat_type = self.coarse_pmat_type
            fcp = dict(fcp or {}, mode=self.coarse_form_compiler_mode)

        # Coarsen the problem and the _SNESContext
        cproblem = firedrake.NonlinearVariationalProblem(cF, cu, bcs=cbcs, J=cJ, Jp=cJp,
                                                         form_compiler_parameters=fcp,
                                                         is_linear=fproblem.is_linear)

        cctx = type(fctx)(cproblem, mat_type, pmat_type,
                          appctx=cappctx,
                          pre_jacobian_callback=fctx._pre_jacobian_callback,
                          pre_function_callback=fctx._pre_function_callback,
                          post_jacobian_callback=fctx._post_jacobian_callback,
                          post_function_callback=fctx._post_function_callback,
                          options_prefix=fctx.options_prefix,
                          transfer_manager=fctx.transfer_manager)

        # FIXME setting up the _fine attribute triggers gmg injection.
        # cctx._fine = fctx
        fctx._coarse = cctx

        add_hook(parent, setup=partial(push_parent, cdm, parent), teardown=partial(pop_parent, cdm, parent), call_setup=True)
        add_hook(parent, setup=partial(push_appctx, cdm, cctx), teardown=partial(pop_appctx, cdm, cctx), call_setup=True)

        cdm.setOptionsPrefix(fdm.getOptionsPrefix())
        cdm.setKSPComputeOperators(_SNESContext.compute_operators)
        cdm.setCreateInterpolation(self.create_interpolation)
        cdm.setCreateInjection(self.create_injection)

        if cu in cJ.coefficients():
            # Only inject state if the coarse state is a dependency of the coarse Jacobian.
            inject = cdm.createInjection(fdm)

            def inject_state():
                with cu.vec_wo as xc, fu.vec_ro as xf:
                    inject.mult(xf, xc)

            add_hook(parent, setup=inject_state, call_setup=True)

        interpolate = None
        if fctx._nullspace or fctx._nullspace_T or fctx._near_nullspace:
            interpolate, _ = cdm.createInterpolation(fdm)
        cctx._nullspace = self.coarsen_nullspace(fctx._nullspace, cV, interpolate)
        cctx._nullspace_T = self.coarsen_nullspace(fctx._nullspace_T, cV, interpolate)
        cctx._near_nullspace = self.coarsen_nullspace(fctx._near_nullspace, cV, interpolate)
        cctx.set_nullspace(cctx._nullspace, cV._ises, transpose=False, near=False)
        cctx.set_nullspace(cctx._nullspace_T, cV._ises, transpose=True, near=False)
        cctx.set_nullspace(cctx._near_nullspace, cV._ises, transpose=False, near=True)
        return cdm

    def coarsen_quadrature(self, metadata, fdeg, cdeg):
        """Coarsen the quadrature degree in a dictionary preserving the ratio of
           quadrature nodes to interpolation nodes (qdeg+1)//(fdeg+1)."""
        try:
            qdeg = metadata["quadrature_degree"]
            coarse_qdeg = max(2*cdeg+1, ((qdeg+1)*(cdeg+1)+fdeg)//(fdeg+1)-1)
            return dict(metadata, quadrature_degree=coarse_qdeg)
        except (KeyError, TypeError):
            return metadata

    def coarsen_bcs(self, fbcs, cV):
        """Coarsen a list of bcs"""
        cbcs = []
        for bc in fbcs:
            cache = self._coarsen_cache.setdefault(bc, {})
            key = (cV.ufl_element(), self.is_snes)
            try:
                coarse_bc = cache[key]
            except KeyError:
                cV_ = cV
                for index in bc._indices:
                    cV_ = cV_.sub(index)
                cbc_value = self.coarsen_bc_value(bc, cV_)
                if isinstance(bc, firedrake.DirichletBC):
                    coarse_bc = cache.setdefault(key, bc.reconstruct(V=cV_, g=cbc_value))
                else:
                    raise NotImplementedError("Unsupported BC type, please get in touch if you need this")
            cbcs.append(coarse_bc)
        return cbcs

    def coarsen_nullspace(self, fine_nullspace, cV, interpolate):
        """Coarsen a nullspace"""
        if fine_nullspace is None:
            return fine_nullspace
        cache = self._coarsen_cache.setdefault(fine_nullspace, {})
        key = cV.ufl_element()
        try:
            return cache[key]
        except KeyError:
            if isinstance(fine_nullspace, MixedVectorSpaceBasis):
                if interpolate.getType() == "python":
                    interpolate = interpolate.getPythonContext()
                submats = [interpolate.getNestSubMatrix(i, i) for i in range(len(cV))]
                coarse_bases = []
                for fs, submat, basis in zip(cV, submats, fine_nullspace._bases):
                    if isinstance(basis, VectorSpaceBasis):
                        coarse_bases.append(self.coarsen_nullspace(basis, fs, submat))
                    else:
                        coarse_bases.append(cV.sub(basis.index))
                coarse_nullspace = MixedVectorSpaceBasis(cV, coarse_bases)
            elif isinstance(fine_nullspace, VectorSpaceBasis):
                coarse_vecs = []
                for xf in fine_nullspace._petsc_vecs:
                    wc = firedrake.Function(cV)
                    with wc.vec_wo as xc:
                        # the nullspace basis is in the dual of V
                        interpolate.multTranspose(xf, xc)
                    coarse_vecs.append(wc)
                coarse_nullspace = VectorSpaceBasis(coarse_vecs, constant=fine_nullspace._constant, comm=fine_nullspace.comm)
                coarse_nullspace.orthonormalize()
            else:
                return fine_nullspace
            return cache.setdefault(key, coarse_nullspace)

    def create_transfer(self, mat_type, cctx, fctx, cbcs, fbcs):
        """Create a transfer operator"""
        cache = self._transfer_cache.setdefault(fctx, {})
        key = (mat_type, cctx, cbcs, fbcs)
        try:
            return cache[key]
        except KeyError:
            if mat_type == "matfree":
                construct_mat = prolongation_matrix_matfree
            elif mat_type == "aij":
                construct_mat = prolongation_matrix_aij
            else:
                raise ValueError("Unknown matrix type")
            cV = cctx._problem.u_restrict.function_space()
            fV = fctx._problem.u_restrict.function_space()
            cbcs = tuple(cctx._problem.bcs) if cbcs else tuple()
            fbcs = tuple(fctx._problem.bcs) if fbcs else tuple()
            return cache.setdefault(key, construct_mat(cV, fV, cbcs, fbcs))

    def create_interpolation(self, dmc, dmf):
        prefix = dmc.getOptionsPrefix()
        mat_type = PETSc.Options(prefix).getString("mg_levels_transfer_mat_type", default="matfree")
        interpolation = self.create_transfer(mat_type, get_appctx(dmc), get_appctx(dmf), True, False)
        rscale = interpolation.createVecRight()
        return interpolation, rscale

    def create_injection(self, dmc, dmf):
        prefix = dmc.getOptionsPrefix()
        mat_type = PETSc.Options(prefix).getString("mg_levels_transfer_mat_type", default="matfree")
        return self.create_transfer(mat_type, get_appctx(dmf), get_appctx(dmc), False, False)

    @staticmethod
    def max_degree(ele):
        """Return the maximum degree of a :class:`finat.ufl.finiteelement.FiniteElement`"""
        return max(as_tuple(ele.degree()))

    @staticmethod
    def reconstruct_degree(ele, degree):
        """Reconstruct an element, modifying its polynomial degree.

        By default, reconstructed EnrichedElements, TensorProductElements,
        and MixedElements will have the degree of the sub-elements shifted
        by the same amount so that the maximum degree is `degree`.
        This is useful to coarsen spaces like NCF(k) x DQ(k-1).

        Parameters
        ----------
        ele :
            A :class:`finat.ufl.finiteelement.FiniteElement` to reconstruct.
        degree :
            An integer degree.

        Returns
        -------
        ele :
            The reconstructed element.
        """
        if isinstance(ele, finat.ufl.VectorElement):
            return type(ele)(PMGBase.reconstruct_degree(ele._sub_element, degree), dim=ele.num_sub_elements)
        elif isinstance(ele, finat.ufl.TensorElement):
            return type(ele)(PMGBase.reconstruct_degree(ele._sub_element, degree), shape=ele._shape, symmetry=ele.symmetry())
        elif isinstance(ele, finat.ufl.EnrichedElement):
            shift = degree - PMGBase.max_degree(ele)
            return type(ele)(*(PMGBase.reconstruct_degree(e, PMGBase.max_degree(e) + shift) for e in ele._elements))
        elif isinstance(ele, finat.ufl.TensorProductElement):
            shift = degree - PMGBase.max_degree(ele)
            return type(ele)(*(PMGBase.reconstruct_degree(e, PMGBase.max_degree(e) + shift) for e in ele.factor_elements), cell=ele.cell)
        elif isinstance(ele, finat.ufl.MixedElement):
            shift = degree - PMGBase.max_degree(ele)
            return type(ele)(*(PMGBase.reconstruct_degree(e, PMGBase.max_degree(e) + shift) for e in ele.sub_elements))
        elif isinstance(ele, finat.ufl.WithMapping):
            return type(ele)(PMGBase.reconstruct_degree(ele.wrapee, degree), ele.mapping())
        elif isinstance(ele, (finat.ufl.HDivElement, finat.ufl.HCurlElement, finat.ufl.BrokenElement)):
            return type(ele)(PMGBase.reconstruct_degree(ele._element, degree))
        elif isinstance(ele, finat.ufl.RestrictedElement):
            return type(ele)(PMGBase.reconstruct_degree(ele._element, degree), restriction_domain=ele._restriction_domain)
        else:
            return ele.reconstruct(degree=degree)


class PMGPC(PCBase, PMGBase):
    _prefix = "pmg_"

    def configure_pmg(self, pc, pdm):
        odm = pc.getDM()
        ppc = PETSc.PC().create(comm=pc.comm)
        ppc.setOptionsPrefix((pc.getOptionsPrefix() or "") + self._prefix)
        ppc.setType("mg")
        ppc.setOperators(*pc.getOperators())
        ppc.setDM(pdm)

        # PETSc unfortunately requires us to make an ugly hack.
        # We would like to use GMG for the coarse solve, at least
        # sometimes. But PETSc will use this p-DM's getRefineLevels()
        # instead of the getRefineLevels() of the MeshHierarchy to
        # decide how many levels it should use for PCMG applied to
        # the p-MG's coarse problem. So we need to set an option
        # for the user, if they haven't already; I don't know any
        # other way to get PETSc to know this at the right time.
        max_levels = odm.getRefineLevel() + 1
        if max_levels > 1:
            opts = PETSc.Options((pc.getOptionsPrefix() or "") + "pmg_")
            if opts.getString("mg_coarse_pc_type") == "mg":
                opts["mg_coarse_pc_mg_levels"] = min(opts.getInt("mg_coarse_pc_mg_levels", max_levels), max_levels)
        return ppc

    def apply(self, pc, x, y):
        return self.ppc.apply(x, y)

    def applyTranspose(self, pc, x, y):
        return self.ppc.applyTranspose(x, y)

    def coarsen_bc_value(self, bc, cV):
        return 0


class PMGSNES(SNESBase, PMGBase):
    _prefix = "pfas_"

    def configure_pmg(self, snes, pdm):
        odm = snes.getDM()
        psnes = PETSc.SNES().create(comm=snes.comm)
        psnes.setOptionsPrefix((snes.getOptionsPrefix() or "") + self._prefix)
        psnes.setType("fas")
        psnes.setDM(pdm)
        psnes.setTolerances(max_it=1)
        psnes.setConvergenceTest("skip")

        (f, residual) = snes.getFunction()
        assert residual is not None
        (fun, args, kargs) = residual
        psnes.setFunction(fun, f.duplicate(), args=args, kargs=kargs)

        pdm.setGlobalVector(f.duplicate())
        psnes.setSolution(snes.getSolution())

        # PETSc unfortunately requires us to make an ugly hack.
        # We would like to use GMG for the coarse solve, at least
        # sometimes. But PETSc will use this p-DM's getRefineLevels()
        # instead of the getRefineLevels() of the MeshHierarchy to
        # decide how many levels it should use for PCMG applied to
        # the p-MG's coarse problem. So we need to set an option
        # for the user, if they haven't already; I don't know any
        # other way to get PETSc to know this at the right time.
        max_levels = odm.getRefineLevel() + 1
        if max_levels > 1:
            opts = PETSc.Options((snes.getOptionsPrefix() or "") + "pfas_")
            if opts.getString("fas_coarse_pc_type") == "mg":
                opts["fas_coarse_pc_mg_levels"] = min(opts.getInt("fas_coarse_pc_mg_levels", max_levels), max_levels)
            if opts.getString("fas_coarse_snes_type") == "fas":
                opts["fas_coarse_snes_fas_levels"] = min(opts.getInt("fas_coarse_snes_fas_levels", max_levels), max_levels)
        return psnes

    def step(self, snes, x, f, y):
        ctx = get_appctx(snes.dm)
        push_appctx(self.ppc.dm, ctx)
        x.copy(y)
        self.ppc.solve(snes.vec_rhs or None, y)
        y.aypx(-1, x)
        snes.setConvergedReason(self.ppc.getConvergedReason())
        pop_appctx(self.ppc.dm)

    def coarsen_bc_value(self, bc, cV):
        if not isinstance(bc._original_arg, firedrake.Function):
            return bc._original_arg

        coarse = firedrake.Function(cV)
        coarse.interpolate(bc._original_arg)
        return coarse


def prolongation_transfer_kernel_action(Vf, expr):
    to_element = create_element(Vf.ufl_element())
    kernel = compile_expression_dual_evaluation(expr, to_element, Vf.ufl_element())
    coefficients = extract_numbered_coefficients(expr, kernel.coefficient_numbers)
    if kernel.needs_external_coords:
        coefficients = [Vf.mesh().coordinates] + coefficients

    return op2.Kernel(kernel.ast, kernel.name,
                      requires_zeroed_output_arguments=True,
                      flop_count=kernel.flop_count,
                      events=(kernel.event,)), coefficients


def expand_element(ele):
    """Expand a FiniteElement as an EnrichedElement of TensorProductElements,
       discarding modifiers."""
    if isinstance(ele, finat.FlattenedDimensions):
        return expand_element(ele.product)
    elif isinstance(ele, (finat.HDivElement, finat.HCurlElement)):
        return expand_element(ele.wrappee)
    elif isinstance(ele, finat.DiscontinuousElement):
        return expand_element(ele.element)
    elif isinstance(ele, finat.EnrichedElement):
        terms = list(map(expand_element, ele.elements))
        return finat.EnrichedElement(terms)
    elif isinstance(ele, finat.TensorProductElement):
        factors = list(map(expand_element, ele.factors))
        terms = [tuple()]
        for e in factors:
            new_terms = []
            for f in e.elements if isinstance(e, finat.EnrichedElement) else [e]:
                f_factors = tuple(f.factors) if isinstance(f, finat.TensorProductElement) else (f,)
                new_terms.extend(t_factors + f_factors for t_factors in terms)
            terms = new_terms
        terms = list(map(finat.TensorProductElement, terms))
        return finat.EnrichedElement(terms)
    else:
        return ele


def hash_fiat_element(element):
    """FIAT elements are not hashable,
       this is not the best way to create a hash"""
    restriction = None
    e = element
    if isinstance(e, FIAT.DiscontinuousElement):
        # this hash does not care about inter-element continuity
        e = e._element
    if isinstance(e, FIAT.RestrictedElement):
        restriction = tuple(e._indices)
        e = e._element
        if len(restriction) == e.space_dimension():
            restriction = None
    family = e.__class__.__name__
    degree = e.order
    return (family, element.ref_el, degree, restriction)


def generate_key_evaluate_dual(source, target, derivative=None):
    return hash_fiat_element(source) + hash_fiat_element(target) + (derivative,)


def get_readonly_view(arr):
    result = arr.view()
    result.flags.writeable = False
    return result


@serial_cache(hashkey=generate_key_evaluate_dual)
def evaluate_dual(source, target, derivative=None):
    """Evaluate the action of a set of dual functionals of the target element
    on the (derivative of the) basis functions of the source element.

    Parameters
    ----------
    source :
        A :class:`FIAT.CiarletElement` to interpolate.
    target :
        A :class:`FIAT.CiarletElement` defining the interpolation space.
    derivative : ``str`` or ``None``
        An optional differential operator to apply on the source expression,
        either "grad", "curl", or "div".

    Returns
    -------
    A read-only :class:`numpy.ndarray` with the evaluation of the target
    dual basis on the (derivative of the) source primal basis.
    """
    primal = source.get_nodal_basis()
    dual = target.get_dual_set()
    A = dual.to_riesz(primal)
    B = primal.get_coeffs()
    if derivative in ("grad", "curl", "div"):
        dmats = primal.get_dmats()
        B = numpy.tensordot(B, dmats, axes=(-1, -1))
        if derivative == "curl":
            d = B.shape[1]
            idx = ((i, j) for i in reversed(range(d)) for j in reversed(range(i+1, d)))
            B = numpy.stack([((-1)**k) * (B[:, i, j, :] - B[:, j, i, :])
                             for k, (i, j) in enumerate(idx)], axis=1)
        elif derivative == "div":
            B = numpy.trace(B, axis1=1, axis2=2)
    elif derivative is not None:
        raise ValueError(f"Invalid derivative type {derivative}.")

    B = B.reshape(-1, *A.shape[1:])
    V = numpy.tensordot(A, B, axes=(range(1, A.ndim), range(1, B.ndim)))
    return get_readonly_view(V)


@serial_cache(hashkey=generate_key_evaluate_dual)
def compare_element(e1, e2):
    """Numerically compare two :class:`FIAT.elements`.
       Equality is satisfied if e2.dual_basis(e1.primal_basis) == identity."""
    if e1 is e2:
        return True
    if e1.space_dimension() != e2.space_dimension():
        return False
    B = evaluate_dual(e1, e2)
    return numpy.allclose(B, numpy.eye(B.shape[0]), rtol=1E-14, atol=1E-14)


@serial_cache(hashkey=lambda V: V.ufl_element())
@PETSc.Log.EventDecorator("GetLineElements")
def get_permutation_to_nodal_elements(V):
    """Find DOF permutation to factor out the EnrichedElement expansion
    into common TensorProductElements.

    This routine exposes structure to e.g vectorize
    prolongation of NCE or NCF accross vector components, by permuting all
    components into a common TensorProductElement.

    This is temporary while we wait for dual evaluation of :class:`finat.EnrichedElement`.

    Parameters
    ----------
    V :
        A :class:`.FunctionSpace`.

    Returns
    -------
    A 3-tuple of the DOF permutation, the unique terms in expansion
    as a list of tuples of :class:`FIAT.FiniteElements`, and the cyclic
    permutations of the axes to form the element given by their shifts
    in list of `int` tuples
    """
    finat_element = V.finat_element
    expansion = expand_element(finat_element)
    if expansion.space_dimension() != finat_element.space_dimension():
        raise ValueError("Failed to decompose %s into tensor products" % V.ufl_element())

    nodal_elements = []
    terms = expansion.elements if hasattr(expansion, "elements") else [expansion]
    for term in terms:
        factors = term.factors if hasattr(term, "factors") else (term,)
        fiat_factors = tuple(e.fiat_equivalent for e in reversed(factors))
        if not all(e.is_nodal() for e in fiat_factors):
            raise ValueError("Failed to decompose %s into nodal elements" % V.ufl_element())
        nodal_elements.append(fiat_factors)

    shapes = [tuple(e.space_dimension() for e in factors) for factors in nodal_elements]
    sizes = list(map(numpy.prod, shapes))
    dof_ranges = numpy.cumsum([0] + sizes)

    dof_perm = []
    unique_nodal_elements = []
    shifts = []

    visit = [False for e in nodal_elements]
    while False in visit:
        base = nodal_elements[visit.index(False)]
        tdim = len(base)
        pshape = tuple(e.space_dimension() for e in base)
        unique_nodal_elements.append(base)

        axes_shifts = tuple()
        for shift in range(tdim):
            if finat_element.formdegree != 2:
                shift = (tdim - shift) % tdim

            perm = base[shift:] + base[:shift]
            for i, term in enumerate(nodal_elements):
                if not visit[i]:
                    is_perm = all(e1.space_dimension() == e2.space_dimension()
                                  for e1, e2 in zip(perm, term))
                    if is_perm:
                        is_perm = all(compare_element(e1, e2) for e1, e2 in zip(perm, term))

                    if is_perm:
                        axes_shifts += ((tdim - shift) % tdim, )
                        dofs = numpy.arange(*dof_ranges[i:i+2], dtype=PETSc.IntType).reshape(pshape)
                        dofs = numpy.transpose(dofs, axes=numpy.roll(numpy.arange(tdim), -shift))
                        assert dofs.shape == shapes[i]
                        dof_perm.append(dofs.flat)
                        visit[i] = True

        shifts.append(axes_shifts)

    dof_perm = get_readonly_view(numpy.concatenate(dof_perm))
    return dof_perm, unique_nodal_elements, shifts


def get_permuted_map(V):
    """
    Return a PermutedMap with the same tensor product shape for
    every component of H(div) or H(curl) tensor product elements
    """
    indices, _, _ = get_permutation_to_nodal_elements(V)
    if numpy.all(indices[:-1] < indices[1:]):
        return V.cell_node_map()
    return op2.PermutedMap(V.cell_node_map(), indices)


# Common kernel to compute y = kron(A3, kron(A2, A1)) * x
# Vector and tensor field generalization from Deville, Fischer, and Mund section 8.3.1.
kronmxv_code = """
#include <petscsys.h>
#include <petscblaslapack.h>

static inline void kronmxv_inplace(PetscBLASInt tflag,
    PetscBLASInt mx, PetscBLASInt my, PetscBLASInt mz,
    PetscBLASInt nx, PetscBLASInt ny, PetscBLASInt nz, PetscBLASInt nel,
    PetscScalar *A1, PetscScalar *A2, PetscScalar *A3,
    PetscScalar **x, PetscScalar **y){

/*
Kronecker matrix-vector product

y = op(A) * x,  A = kron(A3, kron(A2, A1))

where:
op(A) = transpose(A) if tflag>0 else A
op(A1) is mx-by-nx,
op(A2) is my-by-ny,
op(A3) is mz-by-nz,
x is (nx*ny*nz)-by-nel,
y is (mx*my*mz)-by-nel.

Important notes:
This routine is in-place: the input data in x and y are destroyed in the process.
Need to allocate nel*max(mx, nx)*max(my, ny)*max(mz, nz) memory for both x and y.
*/

PetscScalar *ptr[2] = {*x, *y};
PetscScalar zero = 0.0E0, one = 1.0E0;
PetscBLASInt m, n, k, s, p, lda;
PetscBLASInt ires = 0;

char tran = 'T', notr = 'N';
char TA1 = tflag ? tran : notr;
char TA2 = tflag ? notr : tran;

if(A1){
    m = mx; k = nx; n = ny*nz*nel;
    lda = tflag ? nx : mx;
    BLASgemm_(&TA1, &notr, &m, &n, &k, &one, A1, &lda, ptr[ires], &k, &zero, ptr[!ires], &m);
    ires = !ires;
}
if(A2){
    p = 0; s = 0;
    m = mx; k = ny; n = my;
    lda = tflag ? ny : my;
    for(PetscBLASInt i=0; i<nz*nel; i++){
        BLASgemm_(&notr, &TA2, &m, &n, &k, &one, ptr[ires]+p, &m, A2, &lda, &zero, ptr[!ires]+s, &m);
        p += m*k;
        s += m*n;
    }
    ires = !ires;
}
if(A3){
    p = 0; s = 0;
    m = mx*my; k = nz; n = mz;
    lda = tflag ? nz : mz;
    for(PetscBLASInt i=0; i<nel; i++){
        BLASgemm_(&notr, &TA2, &m, &n, &k, &one, ptr[ires]+p, &m, A3, &lda, &zero, ptr[!ires]+s, &m);
        p += m*k;
        s += m*n;
    }
    ires = !ires;
}
// Reassign pointers such that y always points to the result
*x = ptr[!ires];
*y = ptr[ires];
return;
}

static inline void kronmxv(PetscBLASInt tflag,
    PetscBLASInt mx, PetscBLASInt my, PetscBLASInt mz,
    PetscBLASInt nx, PetscBLASInt ny, PetscBLASInt nz, PetscBLASInt nel,
    PetscScalar *A1, PetscScalar *A2, PetscScalar *A3,
    PetscScalar *x, PetscScalar *y, PetscScalar *xwork, PetscScalar *ywork){
    /*
    Same as kronmxv_inplace, but the work buffers allow the input data in x to
    be kept untouched.
    */

    PetscScalar *ptr[2] = {xwork, ywork};

    if(ptr[0] != x)
        for(PetscBLASInt j=0; j<nx*ny*nz*nel; j++)
            ptr[0][j] = x[j];

    kronmxv_inplace(tflag, mx, my, mz, nx, ny, nz, nel, A1, A2, A3, &ptr[0], &ptr[1]);

    if(ptr[1] != y)
        for(PetscBLASInt j=0; j<mx*my*mz*nel; j++)
            y[j] = ptr[1][j];
    return;
}

static inline void permute_axis(PetscBLASInt axis,
    PetscBLASInt n0, PetscBLASInt n1, PetscBLASInt n2, PetscBLASInt n3,
    PetscScalar *x, PetscScalar *y){
    /*
    Apply a cyclic permutation to a n0 x n1 x n2 x n3 array x, exponsing axis as
    the fast direction.  Write the result on y.
    */

    PetscBLASInt p = 0;
    PetscBLASInt s0, s1, s2, s3;
    if (axis == 0){
        s0 = 1; s1 = s0*n0; s2 = s1*n1; s3 = s2*n2;
    }else if(axis == 1){
        s1 = 1; s2 = s1*n1; s0 = s2*n2; s3 = s0*n0;
    }else if(axis == 2){
        s2 = 1; s0 = s2*n2; s1 = s0*n0; s3 = s1*n1;
    }
    for(PetscBLASInt i3=0; i3<n3; i3++)
        for(PetscBLASInt i2=0; i2<n2; i2++)
            for(PetscBLASInt i1=0; i1<n1; i1++)
                for(PetscBLASInt i0=0; i0<n0; i0++)
                    y[s0*i0 + s1*i1 + s2*i2 + s3*i3] = x[p++];
    return;
}

static inline void ipermute_axis(PetscBLASInt axis,
    PetscBLASInt n0, PetscBLASInt n1, PetscBLASInt n2, PetscBLASInt n3,
    PetscScalar *x, PetscScalar *y){
    /*
    Apply the transpose of permute_axis, reading from y and adding to x.
    */

    PetscBLASInt p = 0;
    PetscBLASInt s0, s1, s2, s3;
    if (axis == 0){
        s0 = 1; s1 = s0*n0; s2 = s1*n1; s3 = s2*n2;
    }else if(axis == 1){
        s1 = 1; s2 = s1*n1; s0 = s2*n2; s3 = s0*n0;
    }else if(axis == 2){
        s2 = 1; s0 = s2*n2; s1 = s0*n0; s3 = s1*n1;
    }

    for(PetscBLASInt i3=0; i3<n3; i3++)
        for(PetscBLASInt i2=0; i2<n2; i2++)
            for(PetscBLASInt i1=0; i1<n1; i1++)
                for(PetscBLASInt i0=0; i0<n0; i0++)
                    x[p++] += y[s0*i0 + s1*i1 + s2*i2 + s3*i3];
    return;
}
"""


@PETSc.Log.EventDecorator("MakeKronCode")
def make_kron_code(Vc, Vf, t_in, t_out, mat_name, scratch):
    """
    Return interpolation and restriction kernels between enriched tensor product elements
    """
    operator_decl = []
    prolong_code = []
    restrict_code = []
    _, celems, cshifts = get_permutation_to_nodal_elements(Vc)
    _, felems, fshifts = get_permutation_to_nodal_elements(Vf)

    shifts = fshifts
    in_place = False
    if len(felems) == len(celems):
        in_place = all((len(fs)*Vf.block_size == len(cs)*Vc.block_size) for fs, cs in zip(fshifts, cshifts))
        psize = Vf.block_size

    if not in_place:
        if len(celems) == 1:
            psize = Vc.block_size
            pelem = celems[0]
            perm_name = "perm_%s" % t_in
            celems = celems*len(felems)

        elif len(felems) == 1:
            shifts = cshifts
            psize = Vf.block_size
            pelem = felems[0]
            perm_name = "perm_%s" % t_out
            felems = felems*len(celems)
        else:
            raise ValueError("Cannot assign fine to coarse DOFs")

        if set(cshifts) == set(fshifts):
            csize = Vc.block_size * Vc.finat_element.space_dimension()
            prolong_code.append(f"""
            for({IntType_c} j=1; j<{len(fshifts)}; j++)
                for({IntType_c} i=0; i<{csize}; i++)
                    {t_in}[j*{csize} + i] = {t_in}[i];
            """)
            restrict_code.append(f"""
            for({IntType_c} j=1; j<{len(fshifts)}; j++)
                for({IntType_c} i=0; i<{csize}; i++)
                    {t_in}[i] += {t_in}[j*{csize} + i];
            """)

        elif pelem == celems[0]:
            for k in range(len(shifts)):
                if Vc.block_size*len(shifts[k]) < Vf.block_size:
                    shifts[k] = shifts[k]*(Vf.block_size//Vc.block_size)

            pshape = [e.space_dimension() for e in pelem]
            pargs = ", ".join(map(str, pshape+[1]*(3-len(pshape))))
            pstride = psize * numpy.prod(pshape)

            perm = sum(shifts, tuple())
            perm_data = ", ".join(map(str, perm))
            operator_decl.append(f"""
                PetscBLASInt {perm_name}[{len(perm)}] = {{ {perm_data} }};
            """)
            prolong_code.append(f"""
            for({IntType_c} j=1; j<{len(perm)}; j++)
                permute_axis({perm_name}[j], {pargs}, {psize}, {t_in}, {t_in}+j*{pstride});
            """)
            restrict_code.append(f"""
            for({IntType_c} j=1; j<{len(perm)}; j++)
                ipermute_axis({perm_name}[j], {pargs}, {psize}, {t_in}, {t_in}+j*{pstride});
            """)

    fskip = 0
    cskip = 0
    Jlen = 0
    Jmats = []
    fshapes = []
    cshapes = []
    has_code = False
    identity_filter = lambda A: numpy.array([]) if A.shape[0] == A.shape[1] and numpy.allclose(A, numpy.eye(A.shape[0])) else A
    for celem, felem, shift in zip(celems, felems, shifts):
        if len(felem) != len(celem):
            raise ValueError("Fine and coarse elements do not have the same number of factors")
        if len(felem) > 3:
            raise ValueError("More than three factors are not supported")

        # Declare array shapes to be used as literals inside the kernels
        nscal = psize*len(shift)
        fshape = [e.space_dimension() for e in felem]
        cshape = [e.space_dimension() for e in celem]
        fshapes.append((nscal,) + tuple(fshape))
        cshapes.append((nscal,) + tuple(cshape))

        J = [identity_filter(evaluate_dual(ce, fe)).T for ce, fe in zip(celem, felem)]
        if any(Jk.size and numpy.isclose(Jk, 0.0E0).all() for Jk in J):
            prolong_code.append(f"""
            for({IntType_c} i=0; i<{nscal*numpy.prod(fshape)}; i++) {t_out}[i+{fskip}] = 0.0E0;
            """)
            restrict_code.append(f"""
            for({IntType_c} i=0; i<{nscal*numpy.prod(cshape)}; i++) {t_in}[i+{cskip}] = 0.0E0;
            """)
        else:
            Jsize = numpy.cumsum([Jlen] + [Jk.size for Jk in J])
            Jptrs = ["%s+%d" % (mat_name, Jsize[k]) if J[k].size else "NULL" for k in range(len(J))]
            Jmats.extend(J)
            Jlen = Jsize[-1]

            # The Kronecker product routines assume 3D shapes, so in 1D and 2D we pass NULL instead of J
            Jargs = ", ".join(Jptrs+["NULL"]*(3-len(Jptrs)))
            fargs = ", ".join(map(str, fshape+[1]*(3-len(fshape))))
            cargs = ", ".join(map(str, cshape+[1]*(3-len(cshape))))
            if in_place:
                prolong_code.append(f"""
            kronmxv_inplace(0, {fargs}, {cargs}, {nscal}, {Jargs}, &{t_in}, &{t_out});
                """)
                restrict_code.append(f"""
            kronmxv_inplace(1, {cargs}, {fargs}, {nscal}, {Jargs}, &{t_out}, &{t_in});
                """)
            elif shifts == fshifts:
                if has_code and psize > 1:
                    raise ValueError("Single tensor product to many tensor products not implemented for vectors")
                # Single tensor product to many
                prolong_code.append(f"""
            kronmxv(0, {fargs}, {cargs}, {nscal}, {Jargs}, {t_in}+{cskip}, {t_out}+{fskip}, {scratch}, {t_out}+{fskip});
                """)
                restrict_code.append(f"""
            kronmxv(1, {cargs}, {fargs}, {nscal}, {Jargs}, {t_out}+{fskip}, {t_in}+{cskip}, {t_out}+{fskip}, {scratch});
                """)
            else:
                # Many tensor products to single tensor product
                if has_code:
                    raise ValueError("Many tensor products to single tensor product not implemented")
                fskip = 0
                prolong_code.append(f"""
            kronmxv(0, {fargs}, {cargs}, {nscal}, {Jargs}, {t_in}+{cskip}, {t_out}+{fskip}, {t_in}+{cskip}, {t_out}+{fskip});
                """)
                restrict_code.append(f"""
            kronmxv(1, {cargs}, {fargs}, {nscal}, {Jargs}, {t_out}+{fskip}, {t_in}+{cskip}, {t_out}+{fskip}, {t_in}+{cskip});
                """)
            has_code = True
        fskip += nscal*numpy.prod(fshape)
        cskip += nscal*numpy.prod(cshape)

    # Pass the 1D interpolators as a hexadecimal string
    Jdata = ", ".join(map(float.hex, chain.from_iterable(Jk.flat for Jk in Jmats)))
    operator_decl.append(f"""
            PetscScalar {mat_name}[{Jlen}] = {{ {Jdata} }};
    """)

    operator_decl = "".join(operator_decl)
    prolong_code = "".join(prolong_code)
    restrict_code = "".join(reversed(restrict_code))
    shapes = [tuple(map(max, zip(*fshapes))), tuple(map(max, zip(*cshapes)))]

    if fskip > numpy.prod(shapes[0]):
        shapes[0] = (fskip, 1, 1, 1)
    if cskip > numpy.prod(shapes[1]):
        shapes[1] = (cskip, 1, 1, 1)
    return operator_decl, prolong_code, restrict_code, shapes


def get_piola_tensor(mapping, domain, inverse=False):
    mapping = mapping.lower()
    if mapping == "identity":
        return None
    elif mapping == "contravariant piola":
        if inverse:
            return ufl.JacobianInverse(domain)*ufl.JacobianDeterminant(domain)
        else:
            return ufl.Jacobian(domain)/ufl.JacobianDeterminant(domain)
    elif mapping == "covariant piola":
        if inverse:
            return ufl.Jacobian(domain).T
        else:
            return ufl.JacobianInverse(domain).T
    else:
        raise ValueError("Mapping %s is not supported" % mapping)


def cache_generate_code(kernel, comm):
    _cachedir = os.environ.get('PYOP3_CACHE_DIR',
                               os.path.join(tempfile.gettempdir(),
                                            'pyop2-cache-uid%d' % os.getuid()))

    key = kernel.cache_key[0]
    shard, disk_key = key[:2], key[2:]
    filepath = os.path.join(_cachedir, shard, disk_key)
    if os.path.exists(filepath):
        with open(filepath, 'r') as f:
            code = f.read()
    else:
        code = loopy.generate_code_v2(kernel.code).device_code()
        if comm.rank == 0:
            os.makedirs(os.path.join(_cachedir, shard), exist_ok=True)
            with open(filepath, 'w') as f:
                f.write(code)
        comm.barrier()
    return code


def make_mapping_code(Q, cmapping, fmapping, t_in, t_out):
    if fmapping == cmapping:
        return None
    A = get_piola_tensor(cmapping, Q.mesh(), inverse=False)
    B = get_piola_tensor(fmapping, Q.mesh(), inverse=True)
    tensor = A
    if B:
        tensor = ufl.dot(B, tensor) if tensor else B
    if tensor is None:
        tensor = ufl.Identity(Q.value_shape[0])

    u = ufl.Coefficient(Q)
    expr = ufl.dot(tensor, u)
    prolong_map_kernel, coefficients = prolongation_transfer_kernel_action(Q, expr)
    prolong_map_code = cache_generate_code(prolong_map_kernel, Q.comm)
    prolong_map_code = prolong_map_code.replace("void expression_kernel", "static void prolongation_mapping")
    coefficients.remove(u)

    expr = ufl.dot(u, tensor)
    restrict_map_kernel, coefficients = prolongation_transfer_kernel_action(Q, expr)
    restrict_map_code = cache_generate_code(restrict_map_kernel, Q.comm)
    restrict_map_code = restrict_map_code.replace("void expression_kernel", "static void restriction_mapping")
    restrict_map_code = restrict_map_code.replace("#include <stdint.h>", "")
    restrict_map_code = restrict_map_code.replace("#include <complex.h>", "")
    coefficients.remove(u)

    coef_args = "".join([", c%d" % i for i in range(len(coefficients))])
    coef_decl = "".join([", PetscScalar const *restrict c%d" % i for i in range(len(coefficients))])
    qlen = Q.block_size * Q.finat_element.space_dimension()
    prolong_code = f"""
            for({IntType_c} i=0; i<{qlen}; i++) {t_out}[i] = 0.0E0;

            prolongation_mapping({t_out}{coef_args}, {t_in});
    """
    restrict_code = f"""
            for({IntType_c} i=0; i<{qlen}; i++) {t_in}[i] = 0.0E0;

            restriction_mapping({t_in}{coef_args}, {t_out});
    """
    mapping_code = prolong_map_code + restrict_map_code
    return coef_decl, prolong_code, restrict_code, mapping_code, coefficients


def make_permutation_code(V, vshape, pshape, t_in, t_out, array_name):
    _, _, shifts = get_permutation_to_nodal_elements(V)
    shift = shifts[0]
    if shift != (0,):
        ndof = numpy.prod(vshape)
        permutation = numpy.reshape(numpy.arange(ndof), pshape)
        axes = numpy.arange(len(shift))
        for k in range(permutation.shape[0]):
            permutation[k] = numpy.reshape(numpy.transpose(permutation[k], axes=numpy.roll(axes, -shift[k])), pshape[1:])
        nflip = 0
        mapping = V.ufl_element().mapping().lower()
        if mapping == "contravariant piola":
            # flip the sign of the first component
            nflip = ndof//len(shift)
        elif mapping == "covariant piola":
            # flip the order of reference components
            permutation = numpy.flip(permutation, axis=0)

        permutation = numpy.transpose(numpy.reshape(permutation, vshape))
        pdata = ", ".join(map(str, permutation.flat))

        decl = f"""
            PetscInt {array_name}[{ndof}] = {{ {pdata} }};
        """
        prolong = f"""
            for({IntType_c} i=0; i<{ndof}; i++) {t_out}[{array_name}[i]] = {t_in}[i];
            for({IntType_c} i=0; i<{nflip}; i++) {t_out}[i] = -{t_out}[i];
        """
        restrict = f"""
            for({IntType_c} i=0; i<{nflip}; i++) {t_out}[i] = -{t_out}[i];
            for({IntType_c} i=0; i<{ndof}; i++) {t_in}[i] = {t_out}[{array_name}[i]];
        """
    else:
        decl = ""
        prolong = f"""
            for({IntType_c} j=0; j<{vshape[1]}; j++)
                for({IntType_c} i=0; i<{vshape[0]}; i++)
                    {t_out}[j + {vshape[1]}*i] = {t_in}[i + {vshape[0]}*j];
        """
        restrict = f"""
            for({IntType_c} j=0; j<{vshape[1]}; j++)
                for({IntType_c} i=0; i<{vshape[0]}; i++)
                    {t_in}[i + {vshape[0]}*j] = {t_out}[j + {vshape[1]}*i];
        """
    return decl, prolong, restrict


def reference_value_space(V):
    element = finat.ufl.WithMapping(V.ufl_element(), mapping="identity")
    return V.collapse().reconstruct(element=element)


class StandaloneInterpolationMatrix(object):
    """
    Interpolation matrix for a single standalone space.
    """

    _cache_kernels = {}
    _cache_work = {}

    def __init__(self, Vc, Vf, Vc_bcs, Vf_bcs):
        self.uc = self.work_function(Vc)
        self.uf = self.work_function(Vf)
        self.Vc = self.uc.function_space()
        self.Vf = self.uf.function_space()
        self.Vc_bcs = Vc_bcs
        self.Vf_bcs = Vf_bcs

        fmapping = self.Vf.ufl_element().mapping()
        cmapping = self.Vc.ufl_element().mapping()
        if type(self.Vf.ufl_element()) is not finat.ufl.MixedElement and fmapping != "identity" and fmapping == cmapping:
            # Ignore Piola mapping if it is the same for both source and target, and simply transfer reference values.
            self.Vc = reference_value_space(self.Vc)
            self.Vf = reference_value_space(self.Vf)
            self.uc = firedrake.Function(self.Vc, val=self.uc.dat)
            self.uf = firedrake.Function(self.Vf, val=self.uf.dat)
            self.Vc_bcs = [bc.reconstruct(V=self.Vc, g=0) for bc in self.Vc_bcs]
            self.Vf_bcs = [bc.reconstruct(V=self.Vf, g=0) for bc in self.Vf_bcs]

    def work_function(self, V):
        if isinstance(V, firedrake.Function):
            return V
        key = (V.ufl_element(), V.mesh(), V.boundary_set)
        try:
            return self._cache_work[key]
        except KeyError:
            return self._cache_work.setdefault(key, firedrake.Function(V))

    @cached_property
    def _weight(self):
        cell_set = self.Vf.mesh().topology.unique().cell_set
        weight = firedrake.Function(self.Vf)
        wsize = self.Vf.finat_element.space_dimension() * self.Vf.block_size
        kernel_code = f"""
        void multiplicity(PetscScalar *restrict w) {{
            for (PetscInt i=0; i<{wsize}; i++) w[i] += 1;
        }}"""
        raise NotImplementedError
        kernel = op2.Kernel(kernel_code, "multiplicity")
        op2.par_loop(kernel, cell_set, weight.dat(op2.INC, weight.cell_node_map()))
        with weight.vec_rw as w:
            w.reciprocal()
        return weight

    @cached_property
    def _kernels(self):
        try:
            self.Vf.finat_element.dual_basis
            self.Vc.finat_element.dual_basis
            native_interpolation_supported = True
        except NotImplementedError:
            native_interpolation_supported = False

        if native_interpolation_supported:
            return self._build_native_interpolators()
        else:
            return self._build_custom_interpolators()

    def _build_native_interpolators(self):
        from firedrake.interpolation import interpolate, get_interpolator
        P = get_interpolator(interpolate(self.uc, self.Vf))
        prolong = partial(P.assemble, tensor=self.uf)

        rf = firedrake.Function(self.Vf.dual(), val=self.uf.dat)
        rc = firedrake.Function(self.Vc.dual(), val=self.uc.dat)
        vc = firedrake.TestFunction(self.Vc)
        R = get_interpolator(interpolate(vc, rf))
        restrict = partial(R.assemble, tensor=rc)
        return prolong, restrict

    def _build_custom_interpolators(self):
        # We generate custom prolongation and restriction kernels because
        # dual evaluation of EnrichedElement is not yet implemented in FInAT
        uf_map = get_permuted_map(self.Vf)
        uc_map = get_permuted_map(self.Vc)
        prolong_kernel, restrict_kernel, coefficients = self.make_blas_kernels(self.Vf, self.Vc)
        cell_set = self.Vf.mesh().topology.unique().cell_set
        prolong_args = [prolong_kernel, cell_set,
                        self.uf.dat(op2.INC, uf_map),
                        self.uc.dat(op2.READ, uc_map),
                        self._weight.dat(op2.READ, uf_map)]
        restrict_args = [restrict_kernel, cell_set,
                         self.uc.dat(op2.INC, uc_map),
                         self.uf.dat(op2.READ, uf_map),
                         self._weight.dat(op2.READ, uf_map)]
        coefficient_args = [c.dat(op2.READ, c.cell_node_map()) for c in coefficients]
        prolong = op2.ParLoop(*prolong_args, *coefficient_args)
        restrict = op2.ParLoop(*restrict_args, *coefficient_args)
        return prolong, restrict

    def _prolong(self):
        with self.uf.vec_wo as uf:
            uf.set(0.0E0)
        self._kernels[0]()

    def _restrict(self):
        with self.uc.vec_wo as uc:
            uc.set(0.0E0)
        self._kernels[1]()

    def view(self, mat, viewer=None):
        if viewer is None:
            return
        typ = viewer.getType()
        if typ != PETSc.Viewer.Type.ASCII:
            return
        viewer.printfASCII("Firedrake matrix-free prolongator %s\n" %
                           type(self).__name__)

    def getInfo(self, mat, info=None):
        memory = self.uf.dat.nbytes + self.uc.dat.nbytes
        if self._weight is not None:
            memory += self._weight.dat.nbytes
        if info is None:
            info = PETSc.Mat.InfoType.GLOBAL_SUM
        if info == PETSc.Mat.InfoType.LOCAL:
            return {"memory": memory}
        elif info == PETSc.Mat.InfoType.GLOBAL_SUM:
            gmem = mat.comm.tompi4py().allreduce(memory, op=op2.MPI.SUM)
            return {"memory": gmem}
        elif info == PETSc.Mat.InfoType.GLOBAL_MAX:
            gmem = mat.comm.tompi4py().allreduce(memory, op=op2.MPI.MAX)
            return {"memory": gmem}
        else:
            raise ValueError("Unknown info type %s" % info)

    def make_blas_kernels(self, Vf, Vc):
        """
        Interpolation and restriction kernels between CG / DG
        tensor product spaces on quads and hexes.

        Works by tabulating the coarse 1D basis functions
        as the (fdegree+1)-by-(cdegree+1) matrix Jhat,
        and using the fact that the 2D / 3D tabulation is the
        tensor product J = kron(Jhat, kron(Jhat, Jhat))
        """
        cache = self._cache_kernels
        key = (Vf.ufl_element(), Vc.ufl_element())
        try:
            return cache[key]
        except KeyError:
            pass
        felem = Vf.ufl_element()
        celem = Vc.ufl_element()
        fmapping = felem.mapping().lower()
        cmapping = celem.mapping().lower()

        in_place_mapping = False
        coefficients = []
        mapping_code = ""
        coef_decl = ""

        if fmapping == cmapping:
            # interpolate on each direction via Kroncker product
            operator_decl, prolong_code, restrict_code, shapes = make_kron_code(Vc, Vf, "t0", "t1", "J0", "t2")
        else:
            decl = [""]*4
            prolong = [""]*5
            restrict = [""]*5
            # get embedding element for Vf with identity mapping and collocated vector component DOFs
            try:
                Qf = Vf if felem.mapping() == "identity" else Vf.reconstruct(mapping="identity")
                mapping_output = make_mapping_code(Qf, cmapping, fmapping, "t0", "t1")
                in_place_mapping = True
            except Exception:
                qelem = finat.ufl.FiniteElement("DQ", cell=felem.cell, degree=PMGBase.max_degree(felem))
                if Vf.value_shape:
                    qelem = finat.ufl.TensorElement(qelem, shape=Vf.value_shape, symmetry=felem.symmetry())
                Qf = Vf.reconstruct(element=qelem)
                mapping_output = make_mapping_code(Qf, cmapping, fmapping, "t0", "t1")

            qshape = (Qf.block_size, Qf.finat_element.space_dimension())
            # interpolate to embedding fine space
            decl[0], prolong[0], restrict[0], shapes = make_kron_code(Vc, Qf, "t0", "t1", "J0", "t2")

            if mapping_output is not None:
                # permute to FInAT ordering, and apply the mapping
                decl[1], restrict[1], prolong[1] = make_permutation_code(Vc, qshape, shapes[0], "t0", "t1", "perm0")
                coef_decl, prolong[2], restrict[2], mapping_code, coefficients = mapping_output
                if not in_place_mapping:
                    # permute to Kronecker-friendly ordering and interpolate to fine space
                    decl[2], prolong[3], restrict[3] = make_permutation_code(Vf, qshape, shapes[0], "t1", "t0", "perm1")
                    decl[3], prolong[4], restrict[4], _shapes = make_kron_code(Qf, Vf, "t0", "t1", "J1", "t2")
                    shapes.extend(_shapes)

            operator_decl = "".join(decl)
            prolong_code = "".join(prolong)
            restrict_code = "".join(reversed(restrict))

        # FInAT elements order the component DOFs related to the same node contiguously.
        # We transpose before and after the multiplication times J to have each component
        # stored contiguously as a scalar field, thus reducing the number of dgemm calls.

        # We could benefit from loop tiling for the transpose, but that makes the code
        # more complicated.

        fshape = (Vf.block_size, Vf.finat_element.space_dimension())
        cshape = (Vc.block_size, Vc.finat_element.space_dimension())

        lwork = numpy.prod([max(*dims) for dims in zip(*shapes)])
        lwork = max(lwork, max(numpy.prod(fshape), numpy.prod(cshape)))

        if cshape[0] == 1:
            coarse_read = f"""for({IntType_c} i=0; i<{numpy.prod(cshape)}; i++) t0[i] = x[i];"""
            coarse_write = f"""for({IntType_c} i=0; i<{numpy.prod(cshape)}; i++) x[i] += t0[i];"""
        else:
            coarse_read = f"""
            for({IntType_c} j=0; j<{cshape[1]}; j++)
                for({IntType_c} i=0; i<{cshape[0]}; i++)
                    t0[j + {cshape[1]}*i] = x[i + {cshape[0]}*j];
            """
            coarse_write = f"""
            for({IntType_c} j=0; j<{cshape[1]}; j++)
                for({IntType_c} i=0; i<{cshape[0]}; i++)
                    x[i + {cshape[0]}*j] += t0[j + {cshape[1]}*i];
            """
        if (fshape[0] == 1) or in_place_mapping:
            fine_read = f"""for({IntType_c} i=0; i<{numpy.prod(fshape)}; i++) t1[i] = y[i] * w[i];"""
            fine_write = f"""for({IntType_c} i=0; i<{numpy.prod(fshape)}; i++) y[i] += t1[i] * w[i];"""
        else:
            fine_read = f"""
            for({IntType_c} j=0; j<{fshape[1]}; j++)
                for({IntType_c} i=0; i<{fshape[0]}; i++)
                    t1[j + {fshape[1]}*i] = y[i + {fshape[0]}*j] * w[i + {fshape[0]}*j];
            """
            fine_write = f"""
            for({IntType_c} j=0; j<{fshape[1]}; j++)
                for({IntType_c} i=0; i<{fshape[0]}; i++)
                   y[i + {fshape[0]}*j] += t1[j + {fshape[1]}*i] * w[i + {fshape[0]}*j];
            """
        kernel_code = f"""
        {mapping_code}

        {kronmxv_code}

        void prolongation(PetscScalar *restrict y, const PetscScalar *restrict x,
                          const PetscScalar *restrict w{coef_decl}){{
            PetscScalar work[3][{lwork}] = {{0.0E0}};
            PetscScalar *t0 = work[0];
            PetscScalar *t1 = work[1];
            PetscScalar *t2 = work[2];
            {operator_decl}
            {coarse_read}
            {prolong_code}
            {fine_write}
            return;
        }}

        void restriction(PetscScalar *restrict x, const PetscScalar *restrict y,
                         const PetscScalar *restrict w{coef_decl}){{
            PetscScalar work[3][{lwork}] = {{0.0E0}};
            PetscScalar *t0 = work[0];
            PetscScalar *t1 = work[1];
            PetscScalar *t2 = work[2];
            {operator_decl}
            {fine_read}
            {restrict_code}
            {coarse_write}
            return;
        }}
        """
        from firedrake.slate.slac.compiler import BLASLAPACK_LIB, BLASLAPACK_INCLUDE
        prolong_kernel = op2.Kernel(kernel_code, "prolongation", include_dirs=BLASLAPACK_INCLUDE.split(),
                                    ldargs=BLASLAPACK_LIB.split(), requires_zeroed_output_arguments=True)
        restrict_kernel = op2.Kernel(kernel_code, "restriction", include_dirs=BLASLAPACK_INCLUDE.split(),
                                     ldargs=BLASLAPACK_LIB.split(), requires_zeroed_output_arguments=True)
        return cache.setdefault(key, (prolong_kernel, restrict_kernel, coefficients))

    def multTranspose(self, mat, rf, rc):
        """
        Implement restriction: restrict residual on fine grid rf to coarse grid rc.
        """
        with self.uf.vec_wo as uf:
            rf.copy(uf)
        for bc in self.Vf_bcs:
            bc.zero(self.uf)

        self._restrict()

        for bc in self.Vc_bcs:
            bc.zero(self.uc)
        with self.uc.vec_ro as uc:
            uc.copy(rc)

    def mult(self, mat, xc, xf, inc=False):
        """
        Implement prolongation: prolong correction on coarse grid xc to fine grid xf.
        """
        with self.uc.vec_wo as uc:
            xc.copy(uc)
        for bc in self.Vc_bcs:
            bc.zero(self.uc)

        self._prolong()

        for bc in self.Vf_bcs:
            bc.zero(self.uf)
        if inc:
            with self.uf.vec_ro as uf:
                xf.axpy(1.0, uf)
        else:
            with self.uf.vec_ro as uf:
                uf.copy(xf)

    def multAdd(self, mat, x, y, w):
        if y.handle == w.handle:
            self.mult(mat, x, w, inc=True)
        else:
            self.mult(mat, x, w)
            w.axpy(1.0, y)


class MixedInterpolationMatrix(StandaloneInterpolationMatrix):
    """
    Interpolation matrix for a mixed finite element space.
    """
    @cached_property
    def _weight(self):
        return None

    @cached_property
    def _standalones(self):
        standalones = []
        for i, (uc_sub, uf_sub) in enumerate(zip(self.uc.subfunctions, self.uf.subfunctions)):
            Vc_sub_bcs = tuple(bc for bc in self.Vc_bcs if bc.function_space().index == i)
            Vf_sub_bcs = tuple(bc for bc in self.Vf_bcs if bc.function_space().index == i)
            standalone = StandaloneInterpolationMatrix(uc_sub, uf_sub, Vc_sub_bcs, Vf_sub_bcs)
            standalones.append(standalone)
        return standalones

    @cached_property
    def _kernels(self):
        prolong = lambda: [s._prolong() for s in self._standalones]
        restrict = lambda: [s._restrict() for s in self._standalones]
        return prolong, restrict

    def getNestSubMatrix(self, i, j):
        if i == j:
            s = self._standalones[i]
            sizes = (s.uf.dof_dset.layout_vec.getSizes(), s.uc.dof_dset.layout_vec.getSizes())
            M_shll = PETSc.Mat().createPython(sizes, s, comm=s.uf.comm)
            M_shll.setUp()
            return M_shll
        else:
            return None


def prolongation_matrix_aij(Vc, Vf, Vc_bcs=(), Vf_bcs=()):
    if isinstance(Vf, firedrake.Function):
        Vf = Vf.function_space()
    if isinstance(Vc, firedrake.Function):
        Vc = Vc.function_space()
    bcs = Vc_bcs + Vf_bcs
    interp = firedrake.interpolate(firedrake.TrialFunction(Vc), Vf)
    mat_type = "nest" if len(Vc) > 1 or len(Vf) > 1 else None
    mat = firedrake.assemble(interp, bcs=bcs, mat_type=mat_type)
    return mat.petscmat


def prolongation_matrix_matfree(Vc, Vf, Vc_bcs=[], Vf_bcs=[]):
    fele = Vf.ufl_element()
    if type(fele) is finat.ufl.MixedElement:
        ctx = MixedInterpolationMatrix(Vc, Vf, Vc_bcs, Vf_bcs)
    else:
        ctx = StandaloneInterpolationMatrix(Vc, Vf, Vc_bcs, Vf_bcs)

<<<<<<< HEAD
    sizes = (Vf.template_vec.sizes, Vc.template_vec.sizes)
    M_shll = PETSc.Mat().createPython(sizes, ctx, comm=Vf._comm)
=======
    sizes = (Vf.dof_dset.layout_vec.getSizes(), Vc.dof_dset.layout_vec.getSizes())
    M_shll = PETSc.Mat().createPython(sizes, ctx, comm=Vf.comm)
>>>>>>> 2fe48b81
    M_shll.setUp()
    return M_shll<|MERGE_RESOLUTION|>--- conflicted
+++ resolved
@@ -1555,12 +1555,7 @@
     else:
         ctx = StandaloneInterpolationMatrix(Vc, Vf, Vc_bcs, Vf_bcs)
 
-<<<<<<< HEAD
     sizes = (Vf.template_vec.sizes, Vc.template_vec.sizes)
-    M_shll = PETSc.Mat().createPython(sizes, ctx, comm=Vf._comm)
-=======
-    sizes = (Vf.dof_dset.layout_vec.getSizes(), Vc.dof_dset.layout_vec.getSizes())
     M_shll = PETSc.Mat().createPython(sizes, ctx, comm=Vf.comm)
->>>>>>> 2fe48b81
     M_shll.setUp()
     return M_shll