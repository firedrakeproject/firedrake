--- conflicted
+++ resolved
@@ -378,17 +378,6 @@
         Interpolation and restriction kernels between CG/DG
         tensor product spaces on quads and hexes.
 
-<<<<<<< HEAD
-void restriction({ScalarType_c} *restrict Rc, const {ScalarType_c} *restrict Rf, const {ScalarType_c} *restrict w)
-{{
-    {ScalarType_c} Afc[{dimf}*{dimc}] = {{0}};
-    expression_kernel(Afc);
-    for (int32_t i = 0; i < {dimf}; i++)
-       for (int32_t j = 0; j < {dimc}; j++)
-           Rc[j] += Afc[i*{dimc} + j] * Rf[i] / w[i];
-}}
-"""
-=======
         Works by tabulating the coarse 1D Lagrange basis
         functions in the (Nf+1)-by-(Nc+1) matrix Jhat,
         and using the fact that the 2d/3d tabulation is the
@@ -483,7 +472,6 @@
         return;
         }
         """
->>>>>>> e2c1c342
 
         # UFL elements order the component DoFs related to the same node contiguously.
         # We transpose before and after the multiplcation times J to have each component
