import petsctools
from firedrake.preconditioners.base import PCBase
from firedrake.preconditioners.fdm import tabulate_exterior_derivative
from firedrake.petsc import PETSc
from firedrake.function import Function
from firedrake.ufl_expr import TrialFunction
from firedrake.dmhooks import get_function_space
from firedrake.utils import complex_mode
from firedrake.interpolation import interpolate
from ufl import grad, SpatialCoordinate
from finat.ufl import FiniteElement, TensorElement, VectorElement
from pyop2.utils import as_tuple

__all__ = ("HypreAMS",)


def chop(A, tol=1E-10):
    # remove (near) zeros from sparsity pattern
    A.chop(tol)
    B = PETSc.Mat().create(comm=A.comm)
    B.setType(A.getType())
    B.setSizes(A.getSizes())
    B.setBlockSize(A.getBlockSize())
    B.setUp()
    B.setOption(PETSc.Mat.Option.IGNORE_ZERO_ENTRIES, True)
    B.setPreallocationCSR(A.getValuesCSR())
    B.assemble()
    A.destroy()
    return B


class HypreAMS(PCBase):
    def initialize(self, obj):
        from firedrake.assemble import assemble

        if complex_mode:
            raise NotImplementedError("HypreAMS preconditioner not yet implemented in complex mode")

        petsctools.cite("Kolev2009")
        A, P = obj.getOperators()
        appctx = self.get_appctx(obj)
        prefix = obj.getOptionsPrefix() or ""
        V = get_function_space(obj.getDM())
        mesh = V.mesh()

        family = str(V.ufl_element().family())
        formdegree = V.finat_element.formdegree
        degree = max(as_tuple(V.ufl_element().degree()))
        if formdegree != 1 or degree != 1:
            raise ValueError("Hypre AMS requires lowest order Nedelec elements! (not %s of degree %d)" % (family, degree))

        # Get the auxiliary Lagrange space and the coordinate space
        P1_element = FiniteElement("Lagrange", degree=1)
        coords_element = VectorElement(P1_element, dim=mesh.geometric_dimension())
        if V.shape:
            P1_element = TensorElement(P1_element, shape=V.shape)
        P1 = V.reconstruct(element=P1_element)
        VectorP1 = V.reconstruct(element=coords_element)

        G_callback = appctx.get("get_gradient", None)
        if G_callback is None:
<<<<<<< HEAD
            G = chop(assemble(interpolate(grad(TrialFunction(P1)), V)).petscmat)
=======
            try:
                G = chop(assemble(interpolate(grad(TrialFunction(P1)), V)).petscmat)
            except NotImplementedError:
                # dual evaluation not yet implemented see https://github.com/firedrakeproject/fiat/issues/109
                G = tabulate_exterior_derivative(P1, V)
>>>>>>> b33f3b84
        else:
            G = G_callback(P1, V)

        pc = PETSc.PC().create(comm=obj.comm)
        pc.incrementTabLevel(1, parent=obj)
        pc.setOptionsPrefix(prefix + "hypre_ams_")
        pc.setOperators(A, P)

        pc.setType('hypre')
        pc.setHYPREType('ams')
        pc.setHYPREDiscreteGradient(G)

        zero_beta = PETSc.Options(prefix).getBool("pc_hypre_ams_zero_beta_poisson", default=False)
        if zero_beta:
            pc.setHYPRESetBetaPoissonMatrix(None)

        coords = Function(VectorP1).interpolate(SpatialCoordinate(mesh))
        pc.setCoordinates(coords.dat.data_ro.copy())
        pc.setFromOptions()
        self.pc = pc

    def apply(self, pc, x, y):
        self.pc.apply(x, y)

    def applyTranspose(self, pc, x, y):
        self.pc.applyTranspose(x, y)

    def view(self, pc, viewer=None):
        super().view(pc, viewer)
        if hasattr(self, "pc"):
            viewer.printfASCII("PC to apply inverse\n")
            self.pc.view(viewer)

    def update(self, pc):
        self.pc.setUp()<|MERGE_RESOLUTION|>--- conflicted
+++ resolved
@@ -59,15 +59,11 @@
 
         G_callback = appctx.get("get_gradient", None)
         if G_callback is None:
-<<<<<<< HEAD
-            G = chop(assemble(interpolate(grad(TrialFunction(P1)), V)).petscmat)
-=======
             try:
                 G = chop(assemble(interpolate(grad(TrialFunction(P1)), V)).petscmat)
             except NotImplementedError:
                 # dual evaluation not yet implemented see https://github.com/firedrakeproject/fiat/issues/109
                 G = tabulate_exterior_derivative(P1, V)
->>>>>>> b33f3b84
         else:
             G = G_callback(P1, V)
 
