--- conflicted
+++ resolved
@@ -1,10 +1,6 @@
 from functools import partial
 from mpi4py import MPI
 from pyop2 import op2, PermutedMap
-<<<<<<< HEAD
-from pyop2.utils import as_tuple
-=======
->>>>>>> 2f1e44a7
 from finat.ufl import RestrictedElement, MixedElement, TensorElement, VectorElement
 from firedrake.petsc import PETSc
 from firedrake.preconditioners.base import PCBase
@@ -43,18 +39,7 @@
         return self._index_cache[key]
 
     def initialize(self, pc):
-<<<<<<< HEAD
-        from firedrake.assemble import get_assembler
-        from firedrake import FunctionSpace, TestFunctions, TrialFunctions
-
-        _, P = pc.getOperators()
-        appctx = self.get_appctx(pc)
-        fcp = appctx.get("form_compiler_parameters")
-        self.work_vec_x = P.createVecLeft()
-        self.work_vec_y = P.createVecRight()
-=======
         from firedrake import FunctionSpace, TestFunction, TrialFunction, split
->>>>>>> 2f1e44a7
 
         prefix = pc.getOptionsPrefix()
         options_prefix = prefix + self._prefix
@@ -67,20 +52,12 @@
         appctx = self.get_appctx(pc)
         fcp = appctx.get("form_compiler_parameters")
         V = a.arguments()[-1].function_space()
-<<<<<<< HEAD
-        assert len(V) == 1, "Interior-facet decomposition of mixed elements is not supported"
-
-        # W = V[interior] * V[facet]
-        W = FunctionSpace(V.mesh(), MixedElement([restrict(V.ufl_element(), d) for d in ("interior", "facet")]))
-        assert W.dim() == V.dim(), "Dimensions of the original and decomposed spaces do not match"
-=======
         if len(V) != 1:
             raise ValueError("Decomposition of mixed elements is not supported")
 
         element = V.ufl_element()
         elements = [restrict(element, domain) for domain in domains]
         W = FunctionSpace(V.mesh(), elements[0] if len(elements) == 1 else MixedElement(elements))
->>>>>>> 2f1e44a7
 
         args = (TestFunction(W), TrialFunction(W))
         if len(W) > 1:
@@ -97,17 +74,6 @@
         if indices is not None:
             self.needs_zeroing = len(indices) < V.dof_count
             self.subset = PETSc.IS().createGeneral(indices, comm=PETSc.COMM_SELF)
-
-        def _permute_nullspace(nsp):
-            if not (nsp.handle and self.iperm):
-                return nsp
-            pvecs = []
-            for vec in nsp.getVecs():
-                pvec = vec.duplicate()
-                self._vec_permute(vec, pvec, self.iperm)
-                pvecs.append(pvec)
-
-            return PETSc.NullSpace().create(constant=nsp.hasConstant(), vectors=pvecs, comm=nsp.getComm())
 
         if mat_type != "submatrix":
             from firedrake.assemble import get_assembler
@@ -117,23 +83,6 @@
                                            options_prefix=options_prefix)
             self.P = form_assembler.allocate()
             self._assemble_mixed_op = form_assembler.assemble
-<<<<<<< HEAD
-            self._assemble_mixed_op(tensor=self.mixed_op)
-            mixed_opmat = self.mixed_op.petscmat
-
-            mixed_opmat.setNullSpace(_permute_nullspace(P.getNullSpace()))
-            mixed_opmat.setNearNullSpace(_permute_nullspace(P.getNearNullSpace()))
-            mixed_opmat.setTransposeNullSpace(_permute_nullspace(P.getTransposeNullSpace()))
-        elif self.perm:
-            global_indices = V.dof_dset.lgmap.apply(self.iperm.indices)
-            self._global_iperm = PETSc.IS().createGeneral(global_indices, comm=P.getComm())
-            self._permute_op = partial(PETSc.Mat().createSubMatrixVirtual, P, self._global_iperm, self._global_iperm)
-            mixed_opmat = self._permute_op()
-
-            mixed_opmat.setNullSpace(_permute_nullspace(P.getNullSpace()))
-            mixed_opmat.setNearNullSpace(_permute_nullspace(P.getNearNullSpace()))
-            mixed_opmat.setTransposeNullSpace(_permute_nullspace(P.getTransposeNullSpace()))
-=======
             self._assemble_mixed_op(tensor=self.P)
             self.mixed_opmat = self.P.petscmat
             self.set_nullspaces(pc)
@@ -145,7 +94,6 @@
             self.mixed_opmat = self._permute_op()
             self.set_nullspaces(pc)
             self.work_vecs = self.mixed_opmat.createVecs()
->>>>>>> 2f1e44a7
         else:
             self.mixed_opmat = P
 
@@ -263,78 +211,30 @@
         return RestrictedElement(ele, restriction_domain)
 
 
-def restrict(ele, restriction_domain):
-    if isinstance(ele, VectorElement):
-        return type(ele)(restrict(ele._sub_element, restriction_domain), dim=ele.num_sub_elements)
-    elif isinstance(ele, TensorElement):
-        return type(ele)(restrict(ele._sub_element, restriction_domain), shape=ele._shape, symmetry=ele._symmety)
-    else:
-        return RestrictedElement(ele, restriction_domain)
-
-
-def split_dofs(elem, dim=None):
+def split_dofs(elem):
     """ Split DOFs into interior and facet DOF, where facets are sorted by entity.
     """
-<<<<<<< HEAD
-    if dim is None:
-        dim = elem.cell.get_spatial_dimension()
-=======
     dim = elem.cell.get_spatial_dimension()
->>>>>>> 2f1e44a7
     entity_dofs = elem.entity_dofs()
     edofs = [[], []]
     for key in sorted(entity_dofs.keys()):
         vals = entity_dofs[key]
-        edim = sum(as_tuple(key))
+        edim = key
+        try:
+            edim = sum(edim)
+        except TypeError:
+            pass
         for k in sorted(vals.keys()):
             edofs[edim < dim].extend(sorted(vals[k]))
     return tuple(numpy.array(e, dtype=PETSc.IntType) for e in edofs)
 
 
-def restricted_dofs(celem, felem, dim=None):
+def restricted_dofs(celem, felem):
     """ Find which DOFs from felem are on celem
     :arg celem: the restricted :class:`finat.FiniteElement`
     :arg felem: the unrestricted :class:`finat.FiniteElement`
     :returns: :class:`numpy.array` with indices of felem that correspond to celem
     """
-<<<<<<< HEAD
-    csplit = split_dofs(celem, dim=dim)
-    fsplit = split_dofs(felem, dim=dim)
-    if len(csplit[0]) and len(csplit[1]):
-        csplit = [numpy.concatenate(csplit)]
-        fsplit = [numpy.concatenate(fsplit)]
-
-    k = len(csplit[0]) == 0
-    if len(csplit[k]) != len(fsplit[k]):
-        raise ValueError("Finite elements have different DOFs")
-    perm = numpy.empty_like(csplit[k])
-    perm[csplit[k]] = numpy.arange(len(perm), dtype=perm.dtype)
-    return fsplit[k][perm]
-
-
-def copy_kernel(size):
-    kernel_code = f"""
-    void copy(PetscInt *restrict y, const PetscInt *restrict x) {{
-        for (PetscInt i=0; i<{size}; i++) y[i] = x[i];
-    }}"""
-    return op2.Kernel(kernel_code, "copy", requires_zeroed_output_arguments=False)
-
-
-def reference_space_dimension(V):
-    return sum(Vsub.finat_element.space_dimension() * Vsub.value_size for Vsub in V)
-
-
-def get_permutation_map(V, W):
-    offset = 0
-    wdats = []
-    for Wsub in W:
-        val = numpy.arange(offset, offset + Wsub.dof_count, dtype=PETSc.IntType)
-        wdats.append(Wsub.make_dat(val=val))
-        offset += Wsub.dof_dset.layout_vec.sizes[0]
-    wdat = op2.MixedDat(wdats)
-    vdat = V.make_dat(val=numpy.full((V.dof_count,), -1, dtype=PETSc.IntType))
-
-=======
     indices = numpy.full((celem.space_dimension(),), -1, dtype=PETSc.IntType)
     cdofs = celem.entity_dofs()
     fdofs = felem.entity_dofs()
@@ -353,35 +253,11 @@
     wdat = wdats[0] if len(W) == 1 else op2.MixedDat(wdats)
 
     vsize = sum(Vsub.finat_element.space_dimension() for Vsub in V)
->>>>>>> 2f1e44a7
     eperm = numpy.concatenate([restricted_dofs(Wsub.finat_element, V.finat_element) for Wsub in W])
     if len(eperm) < vsize:
         eperm = numpy.concatenate((eperm, numpy.setdiff1d(numpy.arange(vsize, dtype=PETSc.IntType), eperm)))
     pmap = PermutedMap(V.cell_node_map(), eperm)
-    size = reference_space_dimension(V)
-    op2.par_loop(copy_kernel(size), V.mesh().cell_set, vdat(op2.WRITE, pmap), wdat(op2.READ, W.cell_node_map()))
-    return vdat.data_ro
-
-<<<<<<< HEAD
-
-def restricted_local_dofs(V, W):
-    vdat = V.make_dat(val=numpy.arange(0, sum(as_tuple(V.dof_count)), dtype=PETSc.IntType))
-    wdat = W.make_dat(val=numpy.full((sum(as_tuple(W.dof_count)),), -1, dtype=PETSc.IntType))
-
-    Vsize = reference_space_dimension(V)
-    Wsize = reference_space_dimension(W)
-    edofs = W[len(W)-1].finat_element.entity_dofs()
-    wdim = 0
-    for dim in sorted(edofs):
-        if any(len(edofs[dim][entity]) > 0 for entity in edofs[dim]):
-            wdim = sum(as_tuple(dim)) + 1
-
-    eperm = numpy.concatenate([restricted_dofs(Wsub.finat_element, V.finat_element, dim=wdim) for Wsub in W])
-    eperm = numpy.concatenate([eperm, numpy.setdiff1d(numpy.arange(0, Vsize, dtype=PETSc.IntType), eperm)])
-    pmap = PermutedMap(V.cell_node_map(), eperm)
-    op2.par_loop(copy_kernel(Wsize), V.mesh().cell_set, wdat(op2.WRITE, W.cell_node_map()), vdat(op2.READ, pmap))
-    return wdat.data_ro
-=======
+
     wsize = sum(Vsub.finat_element.space_dimension() * Vsub.block_size for Vsub in W)
     kernel_code = f"""
     void copy(PetscInt *restrict w, const PetscInt *restrict v) {{
@@ -395,5 +271,4 @@
     indices = wdat.data_ro
     if len(W) > 1:
         indices = numpy.concatenate(indices)
-    return indices
->>>>>>> 2f1e44a7
+    return indices