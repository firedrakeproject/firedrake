from textwrap import dedent
from functools import partial
from itertools import chain, product
from firedrake.petsc import PETSc
from firedrake.preconditioners.base import PCBase
from firedrake.preconditioners.patch import bcdofs
from firedrake.preconditioners.pmg import (prolongation_matrix_matfree,
                                           evaluate_dual,
                                           get_permutation_to_nodal_elements,
                                           cache_generate_code)
from firedrake.preconditioners.facet_split import split_dofs, restricted_dofs
from firedrake.formmanipulation import ExtractSubBlock
from firedrake.functionspace import FunctionSpace, MixedFunctionSpace
from firedrake.function import Function
from firedrake.cofunction import Cofunction
from firedrake.parloops import par_loop
from firedrake.ufl_expr import TestFunction, TestFunctions, TrialFunctions
from firedrake.utils import cached_property
from firedrake_citations import Citations
from ufl.algorithms.ad import expand_derivatives
from ufl.algorithms.expand_indices import expand_indices
from tsfc.finatinterface import create_element
from pyop2.compilation import load
from pyop2.mpi import COMM_SELF
from pyop2.sparsity import get_preallocation
from pyop2.utils import get_petsc_dir, as_tuple
from pyop2 import op2
from tsfc.ufl_utils import extract_firedrake_constants
from firedrake.tsfc_interface import compile_form

import firedrake.dmhooks as dmhooks
import ufl
import finat.ufl
import FIAT
import finat
import numpy
import ctypes

Citations().add("Brubeck2022", """
@article{Brubeck2022,
  title={A scalable and robust vertex-star relaxation for high-order {FEM}},
  author={Brubeck, Pablo D. and Farrell, Patrick E.},
  journal = {SIAM J. Sci. Comput.},
  volume = {44},
  number = {5},
  pages = {A2991-A3017},
  year = {2022},
  doi = {10.1137/21M1444187}
""")

Citations().add("Brubeck2024", """
@article{Brubeck2024,
  title={{Multigrid solvers for the de Rham complex with optimal complexity in polynomial degree}},
  author={Brubeck, Pablo D. and Farrell, Patrick E.},
  journal = {SIAM J. Sci. Comput.},
  volume = {46},
  number = {3},
  pages = {A1549-A1573},
  year = {2024},
  doi = {10.1137/22M1537370}
""")


__all__ = ("FDMPC", "PoissonFDMPC")


def broken_function(V, val):
    W = FunctionSpace(V.mesh(), finat.ufl.BrokenElement(V.ufl_element()))
    w = Function(W, dtype=val.dtype)
    v = Function(V, val=val)
    domain = "{[i]: 0 <= i < v.dofs}"
    instructions = """
    for i
        w[i] = v[i]
    end
    """
    par_loop((domain, instructions), ufl.dx, {'w': (w, op2.WRITE), 'v': (v, op2.READ)})
    return w


def mask_local_indices(V, lgmap, repeated=False):
    mask = lgmap.indices
    if repeated:
        w = broken_function(V, mask)
        V = w.function_space()
        mask = w.dat.data_ro_with_halos
    indices = numpy.arange(len(mask), dtype=PETSc.IntType)
    indices[mask == -1] = -1
    indices_dat = V.make_dat(val=indices)
    indices_acc = indices_dat(op2.READ, V.cell_node_map())
    return indices_acc


class FDMPC(PCBase):
    """
    A preconditioner for tensor-product elements that changes the shape
    functions so that the H(d) (d in {grad, curl, div}) Riesz map is sparse on
    Cartesian cells, and assembles a global sparse matrix on which other
    preconditioners, such as `ASMStarPC`, can be applied.

    Here we assume that the volume integrals in the Jacobian can be expressed as:

    inner(d(v), alpha * d(u))*dx + inner(v, beta * u)*dx

    where alpha and beta are possibly tensor-valued.  The sparse matrix is
    obtained by approximating (v, alpha * u) and (v, beta * u) as diagonal mass
    matrices.

    The PETSc options inspected by this class are:
    - 'fdm_mat_type': can be either 'aij' or 'sbaij'
    - 'fdm_static_condensation': are we assembling the Schur complement on facets?
    """

    _prefix = "fdm_"
    _variant = "fdm"
    _citation = "Brubeck2024"
    _cache = {}

    @PETSc.Log.EventDecorator("FDMInit")
    def initialize(self, pc):
        Citations().register(self._citation)
        self.comm = pc.comm
        Amat, Pmat = pc.getOperators()
        prefix = pc.getOptionsPrefix()
        options_prefix = prefix + self._prefix
        options = PETSc.Options(options_prefix)

        use_amat = options.getBool("pc_use_amat", True)
        use_static_condensation = options.getBool("static_condensation", False)
        pmat_type = options.getString("mat_type", PETSc.Mat.Type.AIJ)
        self.mat_type = pmat_type

        allow_repeated = False
        if pmat_type == "is":
            allow_repeated = options.getBool("mat_is_allow_repeated", True)
        self.allow_repeated = allow_repeated

        appctx = self.get_appctx(pc)
        fcp = appctx.get("form_compiler_parameters") or {}
        self.appctx = appctx

        # Get original Jacobian form and bcs
        J, bcs = self.form(pc)

        if Pmat.getType() == "python":
            mat_type = "matfree"
        else:
            ctx = dmhooks.get_appctx(pc.getDM())
            mat_type = ctx.mat_type

        # TODO assemble Schur complements specified by a SLATE Tensor
        # we might extract the form on the interface-interface block like this:
        #
        # if isinstance(J, firedrake.slate.TensorBase) and use_static_condensation:
        #     J = J.children[0].form
        if not isinstance(J, ufl.Form):
            raise ValueError("Expecting a ufl.Form, not a %r" % type(J))

        # Transform the problem into the space with FDM shape functions
        V = J.arguments()[-1].function_space()
        V_fdm = V.reconstruct(variant=self._variant)
        if V == V_fdm:
            J_fdm, bcs_fdm = (J, bcs)
        else:
            # Reconstruct Jacobian and bcs with variant element
            J_fdm = J(*(t.reconstruct(function_space=V_fdm) for t in J.arguments()))
            bcs_fdm = []
            for bc in bcs:
                W = V_fdm
                for index in bc._indices:
                    W = W.sub(index)
                bcs_fdm.append(bc.reconstruct(V=W, g=0))

            # Create a new _SNESContext in the variant space
            self._ctx_ref = self.new_snes_ctx(pc, J_fdm, bcs_fdm, mat_type,
                                              fcp=fcp, options_prefix=options_prefix)

            # Construct interpolation from variant to original spaces
            self.fdm_interp = prolongation_matrix_matfree(V_fdm, V, bcs_fdm, [])
            self.work_vec_x = Amat.createVecLeft()
            self.work_vec_y = Amat.createVecRight()
            if use_amat:
                from firedrake.assemble import get_assembler
                form_assembler = get_assembler(J_fdm, bcs=bcs_fdm, form_compiler_parameters=fcp, mat_type=mat_type, options_prefix=options_prefix)
                self.A = form_assembler.allocate()
                self._assemble_A = form_assembler.assemble
                self._assemble_A(tensor=self.A)
                Amat = self.A.petscmat

            if len(bcs) > 0:
                self.bc_nodes = numpy.unique(numpy.concatenate([bcdofs(bc, ghost=False) for bc in bcs]))
            else:
                self.bc_nodes = numpy.empty(0, dtype=PETSc.IntType)

        # Internally, we just set up a PC object that the user can configure
        # however from the PETSc command line.  Since PC allows the user to specify
        # a KSP, we can do iterative by -fdm_pc_type ksp.
        fdmpc = PETSc.PC().create(comm=pc.comm)
        fdmpc.incrementTabLevel(1, parent=pc)
        # We set a DM and an appropriate SNESContext on the constructed PC so one
        # can do e.g. multigrid or patch solves.
        self._dm = V_fdm.dm
        fdmpc.setDM(self._dm)
        fdmpc.setOptionsPrefix(options_prefix)
        self.pc = fdmpc

        # Assemble the FDM preconditioner with sparse local matrices
        self.V = V_fdm
        Amat, Pmat, self.assembly_callables = self.allocate_matrix(Amat, V_fdm, J_fdm, bcs_fdm, fcp,
                                                                   pmat_type, use_static_condensation, use_amat)
        self.assembly_callables.append(partial(Pmat.viewFromOptions, "-pmat_view", fdmpc))
        self._assemble_P()

        fdmpc.setOperators(A=Amat, P=Pmat)
        fdmpc.setUseAmat(use_amat)
        if hasattr(self, "_ctx_ref"):
            with dmhooks.add_hooks(self._dm, self, appctx=self._ctx_ref, save=False):
                fdmpc.setFromOptions()
        else:
            fdmpc.setFromOptions()

    @PETSc.Log.EventDecorator("FDMPrealloc")
    def allocate_matrix(self, Amat, V, J, bcs, fcp, pmat_type, use_static_condensation, use_amat):
        """
        Allocate the FDM sparse preconditioner.

        :arg Amat: the original Jacobian :class:`PETSc.Mat`
        :arg V: the :class:`.FunctionSpace` of the form arguments
        :arg J: the Jacobian bilinear form
        :arg bcs: an iterable of boundary conditions on V
        :arg fcp: form compiler parameters to assemble coefficients
        :arg pmat_type: the `PETSc.Mat.Type` for the blocks in the diagonal
        :arg use_static_condensation: are we assembling the statically-condensed Schur complement on facets?
        :arg use_amat: are we computing the Schur complement exactly?

        :returns: 3-tuple with the Jacobian :class:`PETSc.Mat`, the
                  preconditioner :class:`PETSc.Mat`, and a list of assembly callables
        """
        symmetric = pmat_type.endswith("sbaij")
        ifacet = [i for i, Vsub in enumerate(V) if is_restricted(Vsub.finat_element)[1]]
        if len(ifacet) == 0:
            Vfacet = None
            Vbig = V
            ebig = V.ufl_element()
            _, fdofs = split_dofs(V.finat_element)
        elif len(ifacet) == 1:
            Vfacet = V[ifacet[0]]
            ebig, = set(unrestrict_element(Vsub.ufl_element()) for Vsub in V)
            Vbig = FunctionSpace(V.mesh(), ebig)
            if len(V) > 1:
                dims = [Vsub.finat_element.space_dimension() for Vsub in V]
                assert sum(dims) == Vbig.finat_element.space_dimension()
            fdofs = restricted_dofs(Vfacet.finat_element, Vbig.finat_element)
        else:
            raise ValueError("Expecting at most one FunctionSpace restricted onto facets.")
        self.embedding_element = ebig

        if Vbig.block_size == 1:
            self.fises = PETSc.IS().createGeneral(fdofs, comm=COMM_SELF)
        else:
            self.fises = PETSc.IS().createBlock(Vbig.block_size, fdofs, comm=COMM_SELF)

        # Create data structures needed for assembly
        self.lgmaps = {Vsub: Vsub.local_to_global_map([bc for bc in bcs if bc.function_space() == Vsub]) for Vsub in V}
        self.indices_acc = {Vsub: mask_local_indices(Vsub, self.lgmaps[Vsub], self.allow_repeated) for Vsub in V}
        self.coefficients, assembly_callables = self.assemble_coefficients(J, fcp)
        self.assemblers = {}
        Pmats = {}

        # Dictionary with kernel to compute the Schur complement
        self.schur_kernel = {}
        if V == Vbig and Vbig.finat_element.formdegree == 0:
            # If we are in H(grad), we just pad with zeros on the statically-condensed pattern
            self.schur_kernel[V] = SchurComplementPattern
        elif Vfacet and use_static_condensation:
            # If we are in a facet space, we build the Schur complement on its diagonal block
            if Vfacet.finat_element.formdegree == 0 and Vfacet.block_size == 1:
                self.schur_kernel[Vfacet] = SchurComplementDiagonal
                interior_pc_type = PETSc.PC.Type.JACOBI
            elif symmetric:
                self.schur_kernel[Vfacet] = SchurComplementBlockCholesky
                interior_pc_type = PETSc.PC.Type.ICC
            else:
                self.schur_kernel[Vfacet] = SchurComplementBlockLU
                interior_pc_type = PETSc.PC.Type.ILU
            if use_amat:
                # Replace the facet block of the stiffness matrix with the exact Schur complement
                # Set up the preconditioner with exact off-diagonal blocks and exact inverse of the interior block
                Amat, Pmats = self.condense(Amat, J, bcs, fcp, pc_type=interior_pc_type)

        diagonal_terms = []
        # Loop over all pairs of subspaces
        for Vrow, Vcol in product(V, V):
            if (Vrow, Vcol) in Pmats:
                continue

            if symmetric and (Vcol, Vrow) in Pmats:
                Pmats[Vrow, Vcol] = PETSc.Mat().createTranspose(Pmats[Vcol, Vrow])
                continue

            # Preallocate and assemble the FDM auxiliary sparse operator
            on_diag = Vrow == Vcol
            P = self.setup_block(Vrow, Vcol)
            addv = self.insert_mode[Vrow, Vcol]

            assemble_sparsity = P.getType() == "is"
            if assemble_sparsity:
                self.set_values(P, Vrow, Vcol, mat_type="preallocator")
                if on_diag:
                    # populate diagonal entries
                    i = numpy.arange(P.getLGMap()[0].getSize(), dtype=PETSc.IntType)[:, None]
                    v = numpy.ones(i.shape, dtype=PETSc.ScalarType)
                    P.setValuesLocalRCV(i, i, v, addv=addv)
                P.assemble()

            # append callables to zero entries, insert element matrices, and apply BCs
            assembly_callables.append(P.zeroEntries)
            assembly_callables.append(partial(self.set_values, P, Vrow, Vcol))
            if on_diag:
                own = Vrow.dof_dset.layout_vec.getLocalSize()
                bdofs = numpy.flatnonzero(self.lgmaps[Vrow].indices[:own] < 0).astype(PETSc.IntType)[:, None]
                if assemble_sparsity:
                    Vrow.dof_dset.lgmap.apply(bdofs, result=bdofs)
                    assembly_callables.append(P.assemble)
                    assembly_callables.append(partial(P.zeroRows, bdofs, 1.0))
                else:
                    v = numpy.ones(bdofs.shape, PETSc.ScalarType)
                    assembly_callables.append(partial(P.setValuesLocalRCV, bdofs, bdofs, v, addv=addv))
                    assembly_callables.append(P.assemble)

                gamma = self.coefficients.get("facet")
                if gamma is not None and gamma.function_space() == Vrow.dual():
                    with gamma.dat.vec_ro as diag:
                        diagonal_terms.append(partial(P.setDiagonal, diag, addv=addv))
            Pmats[Vrow, Vcol] = P

        def sub_nullspace(nsp, iset):
            if not nsp.handle or iset is None:
                return nsp
            vectors = [vec.getSubVector(iset).copy() for vec in nsp.getVecs()]
            for v in vectors:
                v.normalize()
            return PETSc.NullSpace().create(constant=nsp.hasConstant(),
                                            vectors=vectors,
                                            comm=nsp.getComm())

        def set_nullspaces(P, A, iset=None):
            set_nsps = (P.setNullSpace, P.setTransposeNullSpace, P.setNearNullSpace)
            get_nsps = (A.getNullSpace, A.getTransposeNullSpace, A.getNearNullSpace)
            for setNP, getNA in zip(set_nsps, get_nsps):
                setNP(sub_nullspace(getNA(), iset))

        if len(V) == 1:
            Pmat = Pmats[V, V]
            set_nullspaces(Pmat, Amat)
        else:
            Pmat = PETSc.Mat().createNest([[Pmats[Vrow, Vcol] for Vcol in V] for Vrow in V], comm=self.comm)
            for Vrow, iset in zip(V, Pmat.getNestISs()[0]):
                set_nullspaces(Pmats[Vrow, Vrow], Amat, iset=iset)
            assembly_callables.append(Pmat.assemble)
        assembly_callables.extend(diagonal_terms)
        return Amat, Pmat, assembly_callables

    @PETSc.Log.EventDecorator("FDMAssemble")
    def _assemble_P(self):
        for _assemble in self.assembly_callables:
            _assemble()

    @PETSc.Log.EventDecorator("FDMUpdate")
    def update(self, pc):
        if hasattr(self, "A"):
            self._assemble_A(tensor=self.A)
        self._assemble_P()

    def apply(self, pc, x, y):
        if hasattr(self, "fdm_interp"):
            self.fdm_interp.multTranspose(x, self.work_vec_x)
            with dmhooks.add_hooks(self._dm, self, appctx=self._ctx_ref):
                self.pc.apply(self.work_vec_x, self.work_vec_y)
            self.fdm_interp.mult(self.work_vec_y, y)
            y.array_w[self.bc_nodes] = x.array_r[self.bc_nodes]
        else:
            self.pc.apply(x, y)

    def applyTranspose(self, pc, x, y):
        if hasattr(self, "fdm_interp"):
            self.fdm_interp.multTranspose(x, self.work_vec_y)
            with dmhooks.add_hooks(self._dm, self, appctx=self._ctx_ref):
                self.pc.applyTranspose(self.work_vec_y, self.work_vec_x)
            self.fdm_interp.mult(self.work_vec_x, y)
            y.array_w[self.bc_nodes] = x.array_r[self.bc_nodes]
        else:
            self.pc.applyTranspose(x, y)

    def view(self, pc, viewer=None):
        super(FDMPC, self).view(pc, viewer)
        if hasattr(self, "pc"):
            viewer.printfASCII("PC to apply inverse\n")
            self.pc.view(viewer)

    def destroy(self, pc):
        if hasattr(self, "A"):
            self.A.petscmat.destroy()
        if hasattr(self, "pc"):
            self.pc.getOperators()[-1].destroy()
            self.pc.destroy()

    def condense(self, A, J, bcs, fcp, pc_type="icc"):
        """Construct block matrices used for matrix-free static condensation.
        The inversion of the interior-interior block is replaced with a local
        KSP object that is reused on each cell within an MPI rank.

        Parameters
        ----------
        A : PETSc.Mat
            The matrix to statically condense.
        J : ufl.Form
            The bilinear form to statically condense.
        bcs : .BCBase[]
            An iterable of boundary conditions to apply on ``A``.
        fcp : dict
            The form compiler parameters.
        pc_type : PETSc.PC.Type
            The preconditioner type for the interior solver.

        Returns
        -------
        Smat : PETSc.Mat
            A matrix with the original blocks of ``A``, except that
            the matrix-free Schur complement replaces the interface-interface block.
        Pmat : dict
            A dict mapping pairs of function spaces to the preconditioner blocks
            ``[[inv(A00), A01], [A10, inv(S)]]``.
        """
        Smats = {}
        V = J.arguments()[0].function_space()
        V0 = next((Vi for Vi in V if is_restricted(Vi.finat_element)[0]), None)
        V1 = next((Vi for Vi in V if is_restricted(Vi.finat_element)[1]), None)
        if V0 is None:
            V0 = FunctionSpace(V.mesh(), restrict_element(self.embedding_element, "interior"))
        if V1 is None:
            V1 = FunctionSpace(V.mesh(), restrict_element(self.embedding_element, "facet"))
        if len(V) == 1:
            J00 = J(*(t.reconstruct(function_space=V0) for t in J.arguments()))
        elif len(V) == 2:
            J00 = ExtractSubBlock().split(J, argument_indices=(V0.index, V0.index))
            ises = V.dof_dset.field_ises
            Smats[V[0], V[1]] = A.createSubMatrix(ises[0], ises[1])
            Smats[V[1], V[0]] = A.createSubMatrix(ises[1], ises[0])
            unindexed = {Vsub: FunctionSpace(Vsub.mesh(), Vsub.ufl_element()) for Vsub in V}
            bcs = tuple(bc.reconstruct(V=unindexed[bc.function_space()], g=0) for bc in bcs)
        else:
            raise ValueError("Expecting at most 2 components")

        Pmats = dict(Smats)
        C0 = self.assemble_reference_tensor(V0)
        R0 = self.assemble_reference_tensor(V0, transpose=True)

        A0 = TripleProductKernel(R0, self._element_mass_matrix, C0)
        K0 = InteriorSolveKernel(A0, J00, fcp=fcp, pc_type=pc_type)
        K1 = ImplicitSchurComplementKernel(K0)
        self.kernels.extend((A0, K0, K1))
        kernels = {V0: K0, V1: K1}
        comm = self.comm
        args = [self.coefficients["cell"], V0.mesh().coordinates, *J00.coefficients(), *extract_firedrake_constants(J00)]
        args_acc = [arg.dat(op2.READ, arg.cell_node_map()) for arg in args]
        for Vsub in V:
            K = kernels[Vsub]
            x = Function(Vsub)
            y = Function(Vsub)
            sizes = (Vsub.dof_dset.layout_vec.getSizes(),) * 2
            parloop = op2.ParLoop(K.kernel(), Vsub.mesh().cell_set,
                                  op2.PassthroughArg(op2.OpaqueType(K.result.klass), K.result.handle),
                                  *args_acc,
                                  x.dat(op2.READ, x.cell_node_map()),
                                  y.dat(op2.INC, y.cell_node_map()))
            ctx = PythonMatrixContext(parloop, x, y, bcs=bcs)
            Smats[Vsub, Vsub] = PETSc.Mat().createPython(sizes, context=ctx, comm=comm)
            if Vsub == V0:
                Pmats[Vsub, Vsub] = Smats[Vsub, Vsub]
                Smats[Vsub, Vsub] = A.createSubMatrix(ises[Vsub.index], ises[Vsub.index])
        Smat = Smats[V, V] if len(V) == 1 else PETSc.Mat().createNest([[Smats[Vrow, Vcol] for Vcol in V] for Vrow in V], comm=comm)
        return Smat, Pmats

    @PETSc.Log.EventDecorator("FDMCoefficients")
    def assemble_coefficients(self, J, fcp, block_diagonal=False):
        """
        Obtain coefficients for the auxiliary operator as the diagonal of a
        weighted mass matrix in broken(V^k) * broken(V^{k+1}).
        See Section 3.2 of Brubeck2024.

        :arg J: the Jacobian bilinear :class:`ufl.Form`,
        :arg fcp: form compiler parameters to assemble the diagonal of the mass matrices.
        :arg block_diagonal: are we assembling the block diagonal of the mass matrices?

        :returns: a 2-tuple of a dict of coefficients and a list of assembly callables.
        """
        assembly_callables = []
        # Basic idea: take the original bilinear form and
        # replace the exterior derivatives with arguments in broken(V^{k+1}).
        # Then, replace the original arguments with arguments in broken(V^k).
        # Where the broken spaces have L2-orthogonal FDM basis functions.
        index = len(J.arguments()[0].function_space())-1
        if index:
            splitter = ExtractSubBlock()
            J = splitter.split(J, argument_indices=(index, index))
        args_J = J.arguments()
        e = args_J[0].ufl_element()
        mesh = args_J[0].function_space().mesh()
        tdim = mesh.topological_dimension()
        if isinstance(e, (finat.ufl.VectorElement, finat.ufl.TensorElement)):
            e = e._sub_element
        e = unrestrict_element(e)
        sobolev = e.sobolev_space

        # Replacement rule for the exterior derivative = grad(arg) * eps
        map_grad = None
        if sobolev == ufl.H1:
            map_grad = lambda p: p
        elif sobolev in [ufl.HCurl, ufl.HDiv]:
            u = ufl.Coefficient(ufl.FunctionSpace(mesh, e))
            du = ufl.variable(ufl.grad(u))
            dku = ufl.div(u) if sobolev == ufl.HDiv else ufl.curl(u)
            eps = expand_derivatives(ufl.diff(ufl.replace(expand_derivatives(dku), {ufl.grad(u): du}), du))
            if sobolev == ufl.HDiv:
                map_grad = lambda p: ufl.outer(p, eps/tdim)
            elif len(eps.ufl_shape) == 3:
                map_grad = lambda p: ufl.dot(p, eps/2)
            else:
                map_grad = lambda p: p*(eps/2)

        # Construct Z = broken(V^k) * broken(V^{k+1})
        V = args_J[0].function_space()
        fe = V.finat_element
        formdegree = fe.formdegree
        degree, = set(as_tuple(fe.degree))
        qdeg = degree
        if formdegree == tdim:
            qfam = "DG" if tdim == 1 else "DQ"
            qdeg = 0
        elif formdegree == 0:
            qfam = "DG" if tdim == 1 else "RTCE" if tdim == 2 else "NCE"
        elif formdegree == 1 and tdim == 3:
            qfam = "NCF"
        else:
            qfam = "DQ L2"
            qdeg = degree - 1

        qvariant = "fdm_quadrature"
        elements = [e.reconstruct(variant=qvariant),
                    finat.ufl.FiniteElement(qfam, cell=mesh.ufl_cell(), degree=qdeg, variant=qvariant)]
        elements = list(map(finat.ufl.BrokenElement, elements))
        if V.shape:
            elements = [finat.ufl.TensorElement(ele, shape=V.shape) for ele in elements]
        Z = FunctionSpace(mesh, finat.ufl.MixedElement(elements))

        # Transform the exterior derivative and the original arguments of J to arguments in Z
        args = (TestFunctions(Z), TrialFunctions(Z))
        repargs = {t: v[0] for t, v in zip(args_J, args)}
        repgrad = {ufl.grad(t): map_grad(v[1]) for t, v in zip(args_J, args)} if map_grad else {}
        Jcell = expand_indices(expand_derivatives(ufl.Form(J.integrals_by_type("cell"))))
        mixed_form = ufl.replace(ufl.replace(Jcell, repgrad), repargs)

        # Return coefficients and assembly callables
        if block_diagonal and V.shape:
            from firedrake.assemble import assemble
            bdiags = []
            M = assemble(mixed_form, mat_type="matfree", form_compiler_parameters=fcp)
            for iset in Z.dof_dset.field_ises:
                sub = M.petscmat.createSubMatrix(iset, iset)
                ctx = sub.getPythonContext()
                bdiags.append(ctx._block_diagonal)
                assembly_callables.append(ctx._assemble_block_diagonal)
            W = MixedFunctionSpace([c.function_space() for c in bdiags])
            tensor = Function(W, val=op2.MixedDat([c.dat for c in bdiags]))
        else:
            from firedrake.assemble import get_assembler
            tensor = Function(Z.dual())
            assembly_callables.append(partial(get_assembler(mixed_form, form_compiler_parameters=fcp, diagonal=True).assemble, tensor=tensor))
        coefficients = {"cell": tensor}
        facet_integrals = [i for i in J.integrals() if "facet" in i.integral_type()]
        J_facet = expand_indices(expand_derivatives(ufl.Form(facet_integrals)))
        if len(J_facet.integrals()) > 0:
            gamma = coefficients.setdefault("facet", Function(V.dual()))
            assembly_callables.append(partial(get_assembler(J_facet, form_compiler_parameters=fcp, tensor=gamma, diagonal=True).assemble, tensor=gamma))
        return coefficients, assembly_callables

    @PETSc.Log.EventDecorator("FDMRefTensor")
    def assemble_reference_tensor(self, V, transpose=False, sort_interior=False):
        """
        Return the reference tensor used in the diagonal factorisation of the
        sparse cell matrices.  See Section 3.2 of Brubeck2024.

        :arg V: a :class:`.FunctionSpace`

        :returns: a :class:`PETSc.Mat` interpolating V^k * d(V^k) onto
                  broken(V^k) * broken(V^{k+1}) on the reference element.
        """
        bsize = V.block_size
        fe = V.finat_element
        tdim = fe.cell.get_spatial_dimension()
        formdegree = fe.formdegree
        degree, = set(as_tuple(fe.degree))
        if formdegree == tdim:
            degree = degree + 1
        is_interior, is_facet = is_restricted(fe)
        key = (bsize, tdim, degree, formdegree, is_interior, is_facet, transpose, sort_interior)
        cache = self._cache.setdefault("reference_tensor", {})
        try:
            return cache[key]
        except KeyError:
            pass

        if transpose:
            result = self.assemble_reference_tensor(V, transpose=False, sort_interior=sort_interior)
            result = PETSc.Mat().createTranspose(result).convert(result.getType())
            return cache.setdefault(key, result)

        if sort_interior and is_interior:
            assert is_interior and not is_facet and not transpose
            # Sort DOFs to make A00 block diagonal with blocks of increasing dimension along the diagonal
            result = self.assemble_reference_tensor(V, transpose=transpose, sort_interior=False)
            if formdegree != 0:
                # Compute the stiffness matrix on the interior of a cell
                A00 = self._element_mass_matrix.PtAP(result)
                indptr, indices, _ = A00.getValuesCSR()
                degree = numpy.diff(indptr)
                # Sort by blocks
                uniq, u_index = numpy.unique(indices, return_index=True)
                perm = uniq[u_index.argsort(kind='stable')]
                # Sort by degree
                degree = degree[perm]
                perm = perm[degree.argsort(kind='stable')]
                A00.destroy()

                isperm = PETSc.IS().createGeneral(perm, comm=result.getComm())
                result = get_submat(result, iscol=isperm, permute=True)
                isperm.destroy()
            return cache.setdefault(key, result)

        short_key = key[:-3] + (False,) * 3
        try:
            result = cache[short_key]
        except KeyError:
            # Get CG(k) and DG(k-1) 1D elements from V
            elements = sorted(get_base_elements(fe), key=lambda e: e.formdegree)
            e0 = elements[0] if elements[0].formdegree == 0 else None
            e1 = elements[-1] if elements[-1].formdegree == 1 else None
            if e0 and is_interior:
                e0 = FIAT.RestrictedElement(e0, restriction_domain="interior")

            # Get broken(CG(k)) and DG(k-1) 1D elements from the coefficient spaces
            Z = self.coefficients["cell"].function_space()
            Q0 = Z[0].finat_element.element
            elements = sorted(get_base_elements(Q0), key=lambda e: e.formdegree)
            q0 = elements[0] if elements[0].formdegree == 0 else None
            q1 = elements[-1]
            if q1.formdegree != 1:
                Q1 = Z[1].finat_element.element
                q1 = sorted(get_base_elements(Q1), key=lambda e: e.formdegree)[-1]

            # Interpolate V * d(V) -> space(beta) * space(alpha)
            comm = COMM_SELF
            zero = PETSc.Mat()
            A00 = petsc_sparse(evaluate_dual(e0, q0), comm=comm) if e0 and q0 else zero
            A11 = petsc_sparse(evaluate_dual(e1, q1), comm=comm) if e1 else zero
            A10 = petsc_sparse(evaluate_dual(e0, q1, derivative="grad"), comm=comm) if e0 else zero
            B_blocks = mass_blocks(tdim, formdegree, A00, A11)
            A_blocks = diff_blocks(tdim, formdegree, A00, A11, A10)
            result = block_mat(B_blocks + A_blocks, destroy_blocks=True)
            A00.destroy()
            A11.destroy()
            A10.destroy()
            if bsize != 1:
                eye = petsc_sparse(numpy.eye(bsize), comm=result.getComm())
                temp = result
                result = temp.kron(eye)
                temp.destroy()
                eye.destroy()

        if is_facet:
            cache[short_key] = result
            result = get_submat(result, iscol=self.fises)
        return cache.setdefault(key, result)

    @cached_property
    def _element_mass_matrix(self):
        Z = self.coefficients["cell"].function_space()
        shape = (sum(V.finat_element.space_dimension() for V in Z),) + Z[0].shape
        data = numpy.ones(shape, dtype=PETSc.RealType)
        shape += (1,) * (3-len(shape))
        nrows = shape[0] * shape[1]
        ai = numpy.arange(nrows+1, dtype=PETSc.IntType)
        aj = numpy.tile(ai[:-1].reshape((-1, shape[1])), (1, shape[2]))
        if shape[2] > 1:
            ai *= shape[2]
            data = numpy.tile(numpy.eye(shape[2], dtype=data.dtype), shape[:1] + (1,)*(len(shape)-1))
        return PETSc.Mat().createAIJ((nrows, nrows), csr=(ai, aj, data), comm=COMM_SELF)

    @cached_property
    def _element_kernels(self):
        M = self._element_mass_matrix
        element_kernels = {}
        for Vrow, Vcol in product(self.V, self.V):
            # Interpolation of basis and exterior derivative onto broken spaces
            C1 = self.assemble_reference_tensor(Vcol)
            R1 = self.assemble_reference_tensor(Vrow, transpose=True)
            # Element stiffness matrix = R1 * M * C1, see Equation (3.9) of Brubeck2022b
            element_kernel = TripleProductKernel(R1, M, C1)
            schur_kernel = self.schur_kernel.get(Vrow) if Vrow == Vcol else None
            if schur_kernel is not None:
                V0 = FunctionSpace(Vrow.mesh(), restrict_element(self.embedding_element, "interior"))
                C0 = self.assemble_reference_tensor(V0, sort_interior=True)
                R0 = self.assemble_reference_tensor(V0, sort_interior=True, transpose=True)
                element_kernel = schur_kernel(element_kernel,
                                              TripleProductKernel(R1, M, C0),
                                              TripleProductKernel(R0, M, C1),
                                              TripleProductKernel(R0, M, C0))
            element_kernels[Vrow, Vcol] = element_kernel
        return element_kernels

    @cached_property
    def insert_mode(self):
        is_dg = {}
        for Vsub in self.V:
            element = Vsub.finat_element
            is_dg[Vsub] = element.entity_dofs() == element.entity_closure_dofs()

        insert_mode = {}
        for Vrow, Vcol in product(self.V, self.V):
            addv = PETSc.InsertMode.ADD_VALUES
            if is_dg[Vrow] or is_dg[Vcol]:
                addv = PETSc.InsertMode.INSERT
            insert_mode[Vrow, Vcol] = addv
        return insert_mode

    @cached_property
    def assembly_lgmaps(self):
        if self.mat_type != "is":
            return {Vsub: Vsub.dof_dset.lgmap for Vsub in self.V}
        lgmaps = {}
        for Vsub in self.V:
            lgmap = Vsub.dof_dset.lgmap
            if self.allow_repeated:
                indices = broken_function(Vsub, lgmap.indices).dat.data_ro
            else:
                indices = lgmap.indices.copy()
                local_indices = numpy.arange(len(indices), dtype=PETSc.IntType)
                cell_node_map = broken_function(Vsub, local_indices).dat.data_ro
                ghost = numpy.setdiff1d(local_indices, numpy.unique(cell_node_map), assume_unique=True)
                indices[ghost] = -1
            lgmaps[Vsub] = PETSc.LGMap().create(indices, bsize=lgmap.getBlockSize(), comm=lgmap.getComm())
        return lgmaps

    def setup_block(self, Vrow, Vcol):
        # Preallocate the auxiliary sparse operator
        sizes = tuple(Vsub.dof_dset.layout_vec.getSizes() for Vsub in (Vrow, Vcol))
        rmap = self.assembly_lgmaps[Vrow]
        cmap = self.assembly_lgmaps[Vcol]
        on_diag = Vrow == Vcol
        ptype = self.mat_type if on_diag else PETSc.Mat.Type.AIJ

        preallocator = PETSc.Mat().create(comm=self.comm)
        preallocator.setType(PETSc.Mat.Type.PREALLOCATOR)
        preallocator.setSizes(sizes)
        preallocator.setISAllowRepeated(self.allow_repeated)
        preallocator.setLGMap(rmap, cmap)
        preallocator.setOption(PETSc.Mat.Option.IGNORE_ZERO_ENTRIES, False)
        if ptype.endswith("sbaij"):
            preallocator.setOption(PETSc.Mat.Option.IGNORE_LOWER_TRIANGULAR, True)
        preallocator.setUp()
        self.set_values(preallocator, Vrow, Vcol)
        preallocator.assemble()
        dnz, onz = get_preallocation(preallocator, sizes[0][0])
        if on_diag:
            numpy.maximum(dnz, 1, out=dnz)
        preallocator.destroy()
        P = PETSc.Mat().create(comm=self.comm)
        P.setType(ptype)
        P.setSizes(sizes)
        P.setISAllowRepeated(self.allow_repeated)
        P.setLGMap(rmap, cmap)
        if on_diag and ptype == "is" and self.allow_repeated:
            bsize = Vrow.finat_element.space_dimension() * Vrow.value_size
            local_mat = P.getISLocalMat()
            nblocks = local_mat.getSize()[0] // bsize
            local_mat.setVariableBlockSizes([bsize] * nblocks)
        P.setPreallocationNNZ((dnz, onz))

        if not (ptype.endswith("sbaij") or ptype == "is"):
            P.setOption(PETSc.Mat.Option.UNUSED_NONZERO_LOCATION_ERR, True)
        P.setOption(PETSc.Mat.Option.NEW_NONZERO_ALLOCATION_ERR, True)
        P.setOption(PETSc.Mat.Option.STRUCTURALLY_SYMMETRIC, on_diag)
        P.setOption(PETSc.Mat.Option.FORCE_DIAGONAL_ENTRIES, True)
        P.setOption(PETSc.Mat.Option.KEEP_NONZERO_PATTERN, True)
        if ptype.endswith("sbaij"):
            P.setOption(PETSc.Mat.Option.IGNORE_LOWER_TRIANGULAR, True)
        P.setUp()
        return P

    @PETSc.Log.EventDecorator("FDMSetValues")
    def set_values(self, A, Vrow, Vcol, mat_type=None):
        """Assemble the auxiliary operator in the FDM basis using sparse
        reference tensors and diagonal mass matrices.

        Parameters
        ----------
        A : PETSc.Mat
            The (initialized) matrix to assemble.
        Vrow : FunctionSpace
            The test space.
        Vcol : FunctionSpace
            The trial space.
        """
        key = (Vrow.ufl_element(), Vcol.ufl_element())
        on_diag = Vrow == Vcol
        if mat_type is None:
            mat_type = A.getType()
        try:
            assembler = self.assemblers[key]
        except KeyError:
<<<<<<< HEAD
            addv = self.insert_mode[Vrow, Vcol]
            spaces = (Vrow,) if on_diag else (Vrow, Vcol)
            indices_acc = tuple(self.indices_acc[V] for V in spaces)
=======
            M = self._element_mass_matrix
            # Interpolation of basis and exterior derivative onto broken spaces
            C1 = self.assemble_reference_tensor(Vcol)
            R1 = self.assemble_reference_tensor(Vrow, transpose=True)
            # Element stiffness matrix = R1 * M * C1, see Equation (3.9) of Brubeck2024
            element_kernel = TripleProductKernel(R1, M, C1)
            schur_kernel = self.schur_kernel.get(Vrow) if on_diag else None
            if schur_kernel is not None:
                V0 = FunctionSpace(Vrow.mesh(), restrict_element(self.embedding_element, "interior"))
                C0 = self.assemble_reference_tensor(V0, sort_interior=True)
                R0 = self.assemble_reference_tensor(V0, sort_interior=True, transpose=True)
                element_kernel = schur_kernel(element_kernel,
                                              TripleProductKernel(R1, M, C0),
                                              TripleProductKernel(R0, M, C1),
                                              TripleProductKernel(R0, M, C0))
            self.kernels.append(element_kernel)
            spaces = (Vrow, Vcol)[on_diag:]
            indices_acc = tuple(self.indices[V](op2.READ, V.cell_node_map()) for V in spaces)
>>>>>>> 2f1e44a7
            coefficients = self.coefficients["cell"]
            coefficients_acc = coefficients.dat(op2.READ, coefficients.cell_node_map())

            element_kernel = self._element_kernels[Vrow, Vcol]
            kernel = element_kernel.kernel(on_diag=on_diag, addv=addv)
            assembler = op2.ParLoop(kernel, Vrow.mesh().cell_set,
                                    *element_kernel.make_args(A),
                                    coefficients_acc,
                                    *indices_acc)
            self.assemblers.setdefault(key, assembler)
        if mat_type == "preallocator":
            key = key + ("preallocator",)
            try:
                assembler = self.assemblers[key]
            except KeyError:
                # Determine the global sparsity pattern by inserting a constant sparse element matrix
                args = assembler.arguments[:2]
                kernel = ElementKernel(PETSc.Mat(), name="preallocate").kernel(mat_type=mat_type, on_diag=on_diag, addv=addv)
                assembler = op2.ParLoop(kernel, Vrow.mesh().cell_set,
                                        *(op2.PassthroughArg(op2.OpaqueType("Mat"), arg.data) for arg in args),
                                        *indices_acc)
                self.assemblers.setdefault(key, assembler)

        assembler.arguments[0].data = A.handle
        assembler()


class ElementKernel:
    """Base class for sparse element kernel builders.
    By default, it inserts the same matrix on each cell."""
    code = dedent("""
        PetscErrorCode %(name)s(const Mat A, const Mat B, %(indices)s) {
            PetscCall(MatSetValuesLocalSparse(A, B, %(rows)s, %(cols)s, %(addv)d));
            return PETSC_SUCCESS;
        }""")

    def __init__(self, A, name=None):
        self.result = A
        self.mats = [self.result]
        self.name = name or type(self).__name__
        self.rules = {}

    def make_args(self, *mats):
        return [op2.PassthroughArg(op2.OpaqueType(mat.klass), mat.handle) for mat in list(mats) + self.mats]

    def kernel(self, mat_type="aij", on_diag=False, addv=None):
        if addv is None:
            addv = PETSc.InsertMode.INSERT
        indices = ("rindices",) if on_diag else ("rindices", "cindices")
        code = ""
        if "MatSetValuesArray" in self.code:
            code = dedent("""
                static inline PetscErrorCode MatSetValuesArray(Mat A, const PetscScalar *restrict values) {
                    PetscBool done;
                    PetscInt m;
                    const PetscInt *ai;
                    PetscScalar *vals;
                    PetscCall(MatGetRowIJ(A, 0, PETSC_FALSE, PETSC_FALSE, &m, &ai, NULL, &done));
                    PetscCall(MatSeqAIJGetArrayWrite(A, &vals));
                    PetscCall(PetscMemcpy(vals, values, ai[m] * sizeof(*vals)));
                    PetscCall(MatSeqAIJRestoreArrayWrite(A, &vals));
                    PetscCall(MatRestoreRowIJ(A, 0, PETSC_FALSE, PETSC_FALSE, &m, &ai, NULL, &done));
                    return PETSC_SUCCESS;
                }""")
        if mat_type != "matfree":
            code += dedent("""
                static inline PetscErrorCode MatSetValuesLocalSparse(const Mat A, const Mat B,
                                                                     const PetscInt *restrict rindices,
                                                                     const PetscInt *restrict cindices,
                                                                     InsertMode addv) {
                    PetscBool done;
                    PetscInt m, ncols, istart, *indices;
                    const PetscInt *ai, *aj;
                    const PetscScalar *vals;
                    PetscCall(MatGetRowIJ(B, 0, PETSC_FALSE, PETSC_FALSE, &m, &ai, &aj, &done));
                    PetscCall(PetscMalloc1(ai[m], &indices));
                    for (PetscInt j = 0; j < ai[m]; j++) indices[j] = cindices[aj[j]];
                    PetscCall(MatSeqAIJGetArrayRead(B, &vals));
                    for (PetscInt i = 0; i < m; i++) {
                        istart = ai[i];
                        ncols = ai[i + 1] - istart;
                        PetscCall(MatSetValuesLocal(A, 1, &rindices[i], ncols, &indices[istart], &vals[istart], addv));
                    }
                    PetscCall(MatSeqAIJRestoreArrayRead(B, &vals));
                    PetscCall(MatRestoreRowIJ(B, 0, PETSC_FALSE, PETSC_FALSE, &m, &ai, &aj, &done));
                    PetscCall(PetscFree(indices));
                    return PETSC_SUCCESS;
                }""")
        code += self.code % dict(self.rules, name=self.name,
                                 indices=", ".join("const PetscInt *restrict %s" % s for s in indices),
                                 rows=indices[0], cols=indices[-1], addv=addv)
        return op2.Kernel(code, self.name)


class TripleProductKernel(ElementKernel):
    """Kernel builder to assemble a triple product of the form L * C * R for each cell,
    where L, C, R are sparse matrices and the entries of C are updated on each cell."""
    code = dedent("""
        PetscErrorCode %(name)s(const Mat A, const Mat B,
                                const PetscScalar *restrict coefficients,
                                %(indices)s) {
            Mat C;
            PetscCall(MatProductGetMats(B, NULL, &C, NULL));
            PetscCall(MatSetValuesArray(C, coefficients));
            PetscCall(MatProductNumeric(B));
            PetscCall(MatSetValuesLocalSparse(A, B, %(rows)s, %(cols)s, %(addv)d));
            return PETSC_SUCCESS;
        }""")

    def __init__(self, L, C, R, name=None):
        self.product = partial(L.matMatMult, C, R)
        super().__init__(self.product(), name=name)


class SchurComplementKernel(ElementKernel):
    """Base class for Schur complement kernel builders."""
    condense_code = ""
    code = dedent("""
        #include <petscblaslapack.h>
        PetscErrorCode %(name)s(const Mat A, const Mat B,
                                const Mat A11, const Mat A10, const Mat A01, const Mat A00,
                                const PetscScalar *restrict coefficients, %(indices)s) {
            Mat C;
            PetscCall(MatProductGetMats(A11, NULL, &C, NULL));
            PetscCall(MatSetValuesArray(C, coefficients));
            %(condense)s
            PetscCall(MatSetValuesLocalSparse(A, A11, %(rows)s, %(cols)s, %(addv)d));
            PetscCall(MatSetValuesLocalSparse(A, B, %(rows)s, %(cols)s, %(addv)d));
            return PETSC_SUCCESS;
        }""")

    def __init__(self, *kernels, name=None):
        self.children = kernels
        self.submats = [k.result for k in kernels]
        self.work = [None for _ in range(2)]

        # Dict of slices with the extents of the diagonal blocks
        A00 = self.submats[-1]
        degree = numpy.diff(A00.getValuesCSR()[0])
        istart = 0
        self.slices = {1: slice(0, 0)}
        unique_degree, counts = numpy.unique(degree, return_counts=True)
        for k, kdofs in sorted(zip(unique_degree, counts)):
            self.slices[k] = slice(istart, istart + k * kdofs)
            istart += k * kdofs
        self.blocks = sorted(degree for degree in self.slices if degree > 1)

        result = self.condense()
        result.axpy(1.0, self.submats[0])
        super().__init__(result, name=name)
        self.mats.extend(self.submats)
        self.rules["condense"] = self.condense_code

    def condense(self, result=None):
        return result


class SchurComplementPattern(SchurComplementKernel):
    """Kernel builder to pad with zeros the Schur complement sparsity pattern."""
    condense_code = dedent("""
        PetscCall(MatProductNumeric(A11));
        PetscCall(MatZeroEntries(B));
        """)

    def condense(self, result=None):
        """Pad with zeros the statically condensed pattern"""
        if result is None:
            _, A10, A01, A00 = self.submats
            result = A10.matMatMult(A00, A01, result=result)
        result.zeroEntries()
        return result


class SchurComplementDiagonal(SchurComplementKernel):
    """Schur complement kernel builder that assumes a diagonal interior block."""
    condense_code = dedent("""
        Vec vec;
        PetscInt n;
        PetscScalar *vals;
        PetscCall(MatProductNumeric(A11));
        PetscCall(MatProductNumeric(A10));
        PetscCall(MatProductNumeric(A01));
        PetscCall(MatProductNumeric(A00));

        PetscCall(MatGetSize(A00, &n, NULL));
        PetscCall(MatSeqAIJGetArray(A00, &vals));
        PetscCall(VecCreateSeqWithArray(PETSC_COMM_SELF, 1, n, vals, &vec));
        PetscCall(VecReciprocal(vec));
        PetscCall(VecScale(vec, -1.0));
        PetscCall(MatDiagonalScale(A01, vec, NULL));
        PetscCall(VecDestroy(&vec));
        PetscCall(MatSeqAIJRestoreArray(A00, &vals));

        PetscCall(MatProductNumeric(B));
        """)

    def condense(self, result=None):
        A11, A10, A01, A00 = self.submats
        self.work[0] = A00.getDiagonal(result=self.work[0])
        self.work[0].reciprocal()
        self.work[0].scale(-1)
        A01.diagonalScale(L=self.work[0])
        result = A10.matMult(A01, result=result)
        return result


class SchurComplementBlockCholesky(SchurComplementKernel):
    """Schur complement kernel builder that assumes a block-diagonal interior block,
    and uses its Cholesky factorization to compute S = A11 - (L^-1 A01)^T (L^-1 A01)."""
    condense_code = dedent("""
        PetscBLASInt bn, lierr;
        PetscBool done;
        PetscInt m, bsize, irow;
        const PetscInt *ai;
        PetscScalar *vals, *U;
        Mat X;
        PetscCall(MatProductNumeric(A11));
        PetscCall(MatProductNumeric(A01));
        PetscCall(MatProductNumeric(A00));
        PetscCall(MatGetRowIJ(A00, 0, PETSC_FALSE, PETSC_FALSE, &m, &ai, NULL, &done));
        PetscCall(MatSeqAIJGetArray(A00, &vals));
        irow = 0;
        while (irow < m && ai[irow + 1] - ai[irow] == 1) {
            vals[irow] = PetscSqrtReal(1.0 / vals[irow]);
            irow++;
        }
        U = &vals[irow];
        while (irow < m) {
            bsize = ai[irow + 1] - ai[irow];
            PetscCall(PetscBLASIntCast(bsize, &bn));
            PetscCallBLAS("LAPACKpotrf", LAPACKpotrf_("U", &bn, U, &bn, &lierr));
            PetscCallBLAS("LAPACKtrtri", LAPACKtrtri_("U", "N", &bn, U, &bn, &lierr));
            for (PetscInt j = 0; j < bsize - 1; j++)
                for (PetscInt i = j + 1; i < bsize; i++)
                    U[i + bsize * j] = 0.0;
            U += bsize * bsize;
            irow += bsize;
        }
        PetscCall(MatSeqAIJRestoreArray(A00, &vals));
        PetscCall(MatRestoreRowIJ(A00, 0, PETSC_FALSE, PETSC_FALSE, &m, &ai, NULL, &done));
        PetscCall(MatProductGetMats(B, &X, NULL, NULL));
        PetscCall(MatProductNumeric(X));
        PetscCall(MatProductNumeric(B));
        PetscCall(MatScale(B, -1.0));
        """)

    def condense(self, result=None):
        # asssume that A10 = A01^T
        A11, _, A01, A00 = self.submats
        indptr, indices, R = A00.getValuesCSR()

        zlice = self.slices[1]
        numpy.sqrt(R[zlice], out=R[zlice])
        numpy.reciprocal(R[zlice], out=R[zlice])
        flops = 2 * (zlice.stop - zlice.start)
        for k in self.blocks:
            Rk = R[self.slices[k]]
            A = Rk.reshape((-1, k, k))
            rinv = numpy.linalg.inv(numpy.linalg.cholesky(A))
            numpy.copyto(Rk, rinv.flat)
            flops += A.shape[0] * ((k**3)//3 + k**3)

        PETSc.Log.logFlops(flops)
        A00.setValuesCSR(indptr, indices, R)
        A00.assemble()
        self.work[0] = A00.matMult(A01, result=self.work[0])
        result = self.work[0].transposeMatMult(self.work[0], result=result)
        result.scale(-1.0)
        return result


class SchurComplementBlockLU(SchurComplementKernel):
    """Schur complement kernel builder that assumes a block-diagonal interior block,
    and uses its LU factorization to compute S = A11 - (A10 U^-1) (L^-1 A01)."""
    condense_code = dedent("""
        PetscBLASInt bn, lierr, lwork;
        PetscBool done;
        PetscInt m, bsize, irow, icol, nnz, iswap, *ipiv, *perm;
        const PetscInt *ai;
        PetscScalar *vals, *work, *L, *U;
        Mat X;
        PetscCall(MatProductNumeric(A11));
        PetscCall(MatProductNumeric(A10));
        PetscCall(MatProductNumeric(A01));
        PetscCall(MatProductNumeric(A00));
        PetscCall(MatGetRowIJ(A00, 0, PETSC_FALSE, PETSC_FALSE, &m, &ai, NULL, &done));
        PetscCall(MatSeqAIJGetArray(A00, &vals));

        // A00 = (U^T) * (L^T)
        nnz = ai[m];
        bsize = ai[m] - ai[m - 1];
        PetscCall(PetscMalloc2(bsize, &ipiv, bsize, &perm));
        PetscCall(PetscCalloc1(nnz, &work));
        irow = 0;
        while (irow < m && ai[irow + 1] - ai[irow] == 1) {
            work[irow] = 1.0;
            vals[irow] = 1.0 / vals[irow];
            irow++;
        }
        L = &work[irow];
        U = &vals[irow];
        while (irow < m) {
            bsize = ai[irow + 1] - ai[irow];
            PetscCall(PetscBLASIntCast(bsize, &bn));
            PetscCallBLAS("LAPACKgetrf", LAPACKgetrf_(&bn, &bn, U, &bn, ipiv, &lierr));
            PetscCallBLAS("LAPACKtrtri", LAPACKtrtri_("U", "N", &bn, U, &bn, &lierr));
            PetscCallBLAS("LAPACKtrtri", LAPACKtrtri_("L", "U", &bn, U, &bn, &lierr));
            for (PetscInt j = 0; j < bsize; j++) perm[j] = j;
            for (PetscInt j = 0; j < bsize; j++) {
                icol = ipiv[j] - 1;
                iswap = perm[icol];
                perm[icol] = perm[j];
                perm[j] = iswap;
            }
            for (PetscInt j = 0; j < bsize; j++) {
                L[j + bsize * perm[j]] = 1.0;
                for (PetscInt i = j + 1; i < bsize; i++) {
                    L[i + bsize * perm[j]] = U[i + bsize * j];
                    U[i + bsize * j] = 0.0;
                }
            }
            L += bsize * bsize;
            U += bsize * bsize;
            irow += bsize;
        }
        PetscCall(MatRestoreRowIJ(A00, 0, PETSC_FALSE, PETSC_FALSE, &m, &ai, NULL, &done));

        // A00 = inv(U^T)
        PetscCall(MatSeqAIJRestoreArray(A00, &vals));
        // X = inv(U^T) * A01
        PetscCall(MatProductGetMats(B, NULL, NULL, &X));
        PetscCall(MatProductNumeric(X));

        // A00 = -inv(L^T)
        PetscCall(MatSeqAIJGetArray(A00, &vals));
        for (PetscInt i = 0; i < nnz; i++) vals[i] = -work[i];
        PetscCall(MatSeqAIJRestoreArray(A00, &vals));
        PetscCall(PetscFree3(ipiv, perm, work));

        // B = - A10 * inv(L^T) * X
        PetscCall(MatProductNumeric(B));
        """)

    def condense(self, result=None):
        A11, A10, A01, A00 = self.submats
        indptr, indices, R = A00.getValuesCSR()
        Q = numpy.ones(R.shape, dtype=R.dtype)

        zlice = self.slices[1]
        numpy.reciprocal(R[zlice], out=R[zlice])
        flops = zlice.stop - zlice.start
        for k in self.blocks:
            zlice = self.slices[k]
            A = R[zlice].reshape((-1, k, k))
            q, r = numpy.linalg.qr(A, mode="complete")
            numpy.copyto(Q[zlice], numpy.transpose(q, axes=(0, 2, 1)).flat)
            rinv = numpy.linalg.inv(r)
            numpy.copyto(R[zlice], rinv.flat)
            flops += A.shape[0] * ((4*k**3)//3 + k**3)

        PETSc.Log.logFlops(flops)
        A00.setValuesCSR(indptr, indices, Q)
        A00.assemble()
        self.work[0] = A00.matMult(A01, result=self.work[0])
        A00.setValuesCSR(indptr, indices, R)
        A00.assemble()
        A00.scale(-1.0)
        result = A10.matMatMult(A00, self.work[0], result=result)
        return result


class SchurComplementBlockInverse(SchurComplementKernel):
    """Schur complement kernel builder that assumes a block-diagonal interior block,
    and uses its inverse to compute S = A11 - A10 A00^-1 A01."""
    condense_code = dedent("""
        PetscBLASInt bn, lierr, lwork;
        PetscBool done;
        PetscInt m, irow, bsize, *ipiv;
        const PetscInt *ai;
        PetscScalar *vals, *work, *ainv, swork;
        PetscCall(MatProductNumeric(A11));
        PetscCall(MatProductNumeric(A10));
        PetscCall(MatProductNumeric(A01));
        PetscCall(MatProductNumeric(A00));
        PetscCall(MatGetRowIJ(A00, 0, PETSC_FALSE, PETSC_FALSE, &m, &ai, NULL, &done));

        lwork = -1;
        bsize = ai[m] - ai[m - 1];
        PetscCall(PetscMalloc1(bsize, &ipiv));
        PetscCall(PetscBLASIntCast(bsize, &bn));
        PetscCallBLAS("LAPACKgetri", LAPACKgetri_(&bn, ainv, &bn, ipiv, &swork, &lwork, &lierr));
        bsize = (PetscInt)swork;
        PetscCall(PetscBLASIntCast(bsize, &lwork));
        PetscCall(PetscMalloc1(bsize, &work));
        PetscCall(MatSeqAIJGetArray(A00, &vals));
        irow = 0;
        while (irow < m && ai[irow + 1] - ai[irow] == 1) {
            vals[irow] = 1.0 / vals[irow];
            irow++;
        }
        ainv = &vals[irow];
        while (irow < m) {
            bsize = ai[irow + 1] - ai[irow];
            PetscCall(PetscBLASIntCast(bsize, &bn));
            PetscCallBLAS("LAPACKgetrf", LAPACKgetrf_(&bn, &bn, ainv, &bn, ipiv, &lierr));
            PetscCallBLAS("LAPACKgetri", LAPACKgetri_(&bn, ainv, &bn, ipiv, work, &lwork, &lierr));
            ainv += bsize * bsize;
            irow += bsize;
        }
        PetscCall(PetscFree2(ipiv, work));
        PetscCall(MatSeqAIJRestoreArray(A00, &vals));
        PetscCall(MatRestoreRowIJ(A00, 0, PETSC_FALSE, PETSC_FALSE, &m, &ai, NULL, &done));

        PetscCall(MatScale(A00, -1.0));
        PetscCall(MatProductNumeric(B));
        """)

    def condense(self, result=None):
        A11, A10, A01, A00 = self.submats
        indptr, indices, R = A00.getValuesCSR()

        zlice = self.slices[1]
        numpy.reciprocal(R[zlice], out=R[zlice])
        flops = zlice.stop - zlice.start
        for k in self.blocks:
            Rk = R[self.slices[k]]
            A = Rk.reshape((-1, k, k))
            rinv = numpy.linalg.inv(A)
            numpy.copyto(Rk, rinv.flat)
            flops += A.shape[0] * (k**3)

        PETSc.Log.logFlops(flops)
        A00.setValuesCSR(indptr, indices, R)
        A00.assemble()
        A00.scale(-1.0)
        result = A10.matMatMult(A00, A01, result=result)
        return result


def matmult_kernel_code(a, prefix="form", fcp=None, matshell=False):
    """Generate code for the matrix-vector multiplication local kernel.

    Parameters
    ----------
    a : ufl.Form
        The bilinear form.
    prefix : str
        The kernel prefix.
    fcp : dict
        The form compiler parameters.
    matshell : bool
        A flag to wrap the kernel with a :class:`PETSc.Mat` of type shell.
        This is used for the local matrix-free KSP for the interior solve.

    Returns
    -------
    matmult_struct : str
        The C code to compute the matrix-vector product.
    matmult_call : callable
        - ``x``: the pointer name of the input vector (`str`).
        - ``y``: the pointer name of the output vector (`str`).
        A lambda to generate the C code calling the matrix-vector product.
    ctx_struct : str
        The signature of the kernel.
    ctx_pack : str
        Code to update the coefficient array pointers to be called before
        applying the matshell.
    """
    cache = a._cache.setdefault("fdm_kernels", {})
    key = (prefix,)
    try:
        matmult_struct, matmult_call, ctx_struct, ctx_pack = cache[key]
    except KeyError:
        v, u = a.arguments()
        V = u.function_space()
        F = a(v, ufl.Coefficient(V))
        kernels = compile_form(F, prefix, parameters=fcp)
        kernel = kernels[-1].kinfo.kernel
        nargs = len(kernel.arguments) - len(a.arguments())
        ncoef = nargs - len(extract_firedrake_constants(F))

        matmult_struct = cache_generate_code(kernel, V._comm)
        matmult_struct = matmult_struct.replace("void "+kernel.name, "static void "+kernel.name)

        ctx_coeff = "".join(f"appctx[{i}], " for i in range(ncoef))
        ctx_const = "".join(f", appctx[{i}]" for i in range(ncoef, nargs))
        matmult_call = lambda x, y: f"{kernel.name}({y}, {ctx_coeff}{x}{ctx_const});"

        ctx_struct = "".join(f"const PetscScalar *restrict c{i}, " for i in range(nargs))
        ctx_pointers = ", ".join(f"c{i}" for i in range(nargs))
        ctx_pack = f"const PetscScalar *appctx[{nargs}] = {{ {ctx_pointers} }};"

        cache[key] = (matmult_struct, matmult_call, ctx_struct, ctx_pack)

    if matshell:
        matmult_struct += dedent("""
            static PetscErrorCode %(prefix)s(Mat A, Vec X, Vec Y) {
                PetscScalar **appctx, *y;
                const PetscScalar *x;
                PetscCall(MatShellGetContext(A, &appctx));
                PetscCall(VecZeroEntries(Y));
                PetscCall(VecGetArray(Y, &y));
                PetscCall(VecGetArrayRead(X, &x));
                %(matmult_call)s
                PetscCall(VecRestoreArrayRead(X, &x));
                PetscCall(VecRestoreArray(Y, &y));
                return PETSC_SUCCESS;
            }""" % {"prefix": prefix, "matmult_call": matmult_call("x", "y")})
    return matmult_struct, matmult_call, ctx_struct, ctx_pack


class InteriorSolveKernel(ElementKernel):
    """Kernel builder that solves the interior block using a local KSP
    across cells owned by an MPI rank."""
    code = dedent("""
        %(A_struct)s
        PetscErrorCode %(name)s(const KSP ksp,
                                const PetscScalar *restrict coefficients,
                                %(ctx_struct)s
                                const PetscScalar *restrict y,
                                PetscScalar *restrict x){
            %(ctx_pack)s
            PetscInt m;
            Mat A, B, C;
            Vec X, Y;
            PetscCall(KSPGetOperators(ksp, &A, &B));
            PetscCall(MatShellSetContext(A, &appctx));
            PetscCall(MatShellSetOperation(A, MATOP_MULT, (void(*)(void))A_interior));
            PetscCall(MatProductGetMats(B, NULL, &C, NULL));
            PetscCall(MatSetValuesArray(C, coefficients));
            PetscCall(MatProductNumeric(B));
            PetscCall(MatGetSize(B, &m, NULL));
            PetscCall(VecCreateSeqWithArray(PETSC_COMM_SELF, 1, m, y, &Y));
            PetscCall(VecCreateSeqWithArray(PETSC_COMM_SELF, 1, m, x, &X));
            PetscCall(KSPSolve(ksp, Y, X));
            PetscCall(VecDestroy(&X));
            PetscCall(VecDestroy(&Y));
            return PETSC_SUCCESS;
        }""")

    def __init__(self, kernel, form, name=None, prefix="interior_", fcp=None, pc_type="icc"):
        self.child = kernel
        self.form = form
        self.fcp = fcp
        B = kernel.result
        comm = B.getComm()
        A = PETSc.Mat().create(comm=comm)
        A.setType(PETSc.Mat.Type.SHELL)
        A.setSizes(B.getSizes())
        A.setUp()

        # Set up the local KSP for the cell interiors
        ksp = PETSc.KSP().create(comm=comm)
        ksp.setOptionsPrefix(prefix)
        ksp.setOperators(A, B)

        # Default solver options, these can be overriden via -interior_ksp_type, etc.
        rtol = 1E-8
        atol = 1E-14
        ksp_type = PETSc.KSP.Type.MINRES
        norm_type = PETSc.KSP.NormType.PRECONDITIONED
        ksp.pc.setType(pc_type)
        ksp.setType(ksp_type)
        ksp.setNormType(norm_type)
        ksp.setTolerances(rtol=rtol, atol=atol)
        ksp.setFromOptions()
        ksp.setUp()
        super().__init__(ksp, name=name)
        A_struct, _, ctx_struct, ctx_pack = matmult_kernel_code(self.form, prefix="A_interior", fcp=self.fcp, matshell=True)
        rules = dict(A_struct=A_struct, ctx_struct=ctx_struct, ctx_pack=ctx_pack)
        self.rules.update(rules)


class ImplicitSchurComplementKernel(ElementKernel):
    """Kernel builder that applies the matrix-free Schur complement matvec
    reusing a local KSP to invert the interior blocks."""
    code = dedent("""
        %(A_struct)s
        %(A00_struct)s
        PetscErrorCode %(name)s(const KSP ksp,
                                const PetscScalar *restrict coefficients,
                                %(ctx_struct)s
                                const PetscScalar *restrict xf,
                                PetscScalar *restrict yf) {
            %(ctx_pack)s
            static const PetscInt idofs[%(isize)d] = {%(idofs)s};
            static const PetscInt fdofs[%(fsize)d] = {%(fdofs)s};
            static PetscScalar xi[%(isize)d], yi[%(isize)d], x[%(size)d], y[%(size)d];
            PetscInt i;
            Mat A, B, C;
            Vec X, Y;
            PetscCall(KSPGetOperators(ksp, &A, &B));
            PetscCall(MatShellSetContext(A, &appctx));
            PetscCall(MatShellSetOperation(A, MATOP_MULT, (void(*)(void))A_interior));
            PetscCall(MatProductGetMats(B, NULL, &C, NULL));
            PetscCall(MatSetValuesArray(C, coefficients));
            PetscCall(MatProductNumeric(B));

            // x[fdofs] = x1; y = A * x;
            for (i = 0; i < %(size)d; i++) y[i] = 0.0;
            for (i = 0; i < %(size)d; i++) x[i] = 0.0;
            for (i = 0; i < %(fsize)d; i++) x[fdofs[i]] = xf[i];
            %(A_call)s

            // x[idofs] = -inv(Aii) * y[idofs];
            for (i = 0; i < %(isize)d; i++) yi[i] = y[idofs[i]];
            PetscCall(VecCreateSeqWithArray(PETSC_COMM_SELF, 1, %(isize)d, yi, &Y));
            PetscCall(VecCreateSeqWithArray(PETSC_COMM_SELF, 1, %(isize)d, xi, &X));
            PetscCall(KSPSolve(ksp, Y, X));
            PetscCall(VecDestroy(&X));
            PetscCall(VecDestroy(&Y));
            for (i = 0; i < %(isize)d; i++) x[idofs[i]] = -xi[i];

            // y = A * x; y1 += y[fdofs];
            for (i = 0; i < %(size)d; i++) y[i] = 0.0;
            %(A_call)s
            for (i = 0; i < %(fsize)d; i++) yf[i] += y[fdofs[i]];
            return PETSC_SUCCESS;
        }""")

    def __init__(self, kernel, name=None):
        self.child = kernel
        super().__init__(kernel.result, name=name)

        comm = self.result.getComm()
        form = self.child.form
        fcp = self.child.fcp
        args = form.arguments()
        Q = args[0].function_space()
        V = FunctionSpace(Q.mesh(), unrestrict_element(Q.ufl_element()))
        V0 = FunctionSpace(Q.mesh(), restrict_element(V.ufl_element(), "interior"))
        V1 = FunctionSpace(Q.mesh(), restrict_element(V.ufl_element(), "facet"))
        idofs = PETSc.IS().createBlock(V.block_size, restricted_dofs(V0.finat_element, V.finat_element), comm=comm)
        fdofs = PETSc.IS().createBlock(V.block_size, restricted_dofs(V1.finat_element, V.finat_element), comm=comm)
        size = idofs.size + fdofs.size
        assert size == V.finat_element.space_dimension() * V.block_size
        # Bilinear form on the space with interior and interface
        a = form if Q == V else form(*(t.reconstruct(function_space=V) for t in args))
        # Generate code to apply the action of A within the Schur complement action
        A_struct, A_call, ctx_struct, ctx_pack = matmult_kernel_code(a, prefix="A", fcp=fcp)

        # Bilinear form on the interior
        a00 = form if Q == V0 else form(*(t.reconstruct(function_space=V0) for t in args))
        # Generate code to apply A00 as a PETSc.Mat of type shell within the interior KSP
        A00_struct, *_ = matmult_kernel_code(a00, prefix="A_interior", fcp=fcp, matshell=True)
        A00_struct = A00_struct.replace("#include <stdint.h>", "")

        # Replacement rules to use idofs, fdofs, A, and A00 on self.code
        rules = dict(A_struct=A_struct, A_call=A_call("x", "y"), ctx_struct=ctx_struct, ctx_pack=ctx_pack,
                     A00_struct=A00_struct, size=size, isize=idofs.size, fsize=fdofs.size,
                     idofs=", ".join(map(str, idofs.indices)),
                     fdofs=", ".join(map(str, fdofs.indices)))
        self.rules.update(rules)
        idofs.destroy()
        fdofs.destroy()


class PythonMatrixContext:
    """Python matrix context that handles boundary conditions."""

    def __init__(self, mult_callable, x, y, bcs=None):
        """
        Parameters
        ----------
        mult_callable : callable
            The callable performing the matrix-vector product.
        x : Function
            The tensor holding the input to the matrix-vector product.
        y : Function
            The tensor holding the output to the matrix-vector product.
        bcs : .BCBase[] or None
            An iterable of boundary conditions to apply on ``x`` and ``y``.
        """
        self._mult_callable = mult_callable
        self._x = x
        self._y = y
        Vrow = y.function_space()
        Vcol = x.function_space()
        self.on_diag = Vrow == Vcol
        self.row_bcs = tuple(bc for bc in bcs if bc.function_space() == Vrow)
        if self.on_diag:
            self.col_bcs = self.row_bcs
        else:
            self.col_bcs = tuple(bc for bc in bcs if bc.function_space() == Vcol)

    def _op(self, action, X, Y, W=None):
        with self._y.dat.vec_wo as v:
            if W is None:
                v.zeroEntries()
            else:
                Y.copy(v)
        with self._x.dat.vec_wo as v:
            X.copy(v)
        for bc in self.col_bcs:
            bc.zero(self._x)
        action()
        if self.on_diag:
            if len(self.row_bcs) > 0:
                # TODO, can we avoid the copy?
                with self._x.dat.vec_wo as v:
                    X.copy(v)
            for bc in self.row_bcs:
                bc.set(self._y, self._x)
        else:
            for bc in self.row_bcs:
                bc.zero(self._y)
        with self._y.dat.vec_ro as v:
            v.copy(Y if W is None else W)

    @PETSc.Log.EventDecorator()
    def mult(self, mat, X, Y):
        self._op(self._mult_callable, X, Y)

    @PETSc.Log.EventDecorator()
    def multAdd(self, mat, X, Y, W):
        self._op(self._mult_callable, X, Y, W)


def is_restricted(finat_element):
    """Determine if an element is a restriction onto interior or facets"""
    tdim = finat_element.cell.get_dimension()
    idofs = len(finat_element.entity_dofs()[tdim][0])
    is_interior = idofs == finat_element.space_dimension()
    is_facet = idofs == 0
    return is_interior, is_facet


def petsc_sparse(A_numpy, rtol=1E-10, comm=None):
    """Convert dense numpy matrix into a sparse PETSc matrix"""
    atol = rtol * abs(max(A_numpy.min(), A_numpy.max(), key=abs))
    sparsity = abs(A_numpy) > atol
    nnz = numpy.count_nonzero(sparsity, axis=1).astype(PETSc.IntType)
    A = PETSc.Mat().createAIJ(A_numpy.shape, nnz=(nnz, 0), comm=comm)
    rows, cols = numpy.nonzero(sparsity)
    rows = rows.astype(PETSc.IntType)
    cols = cols.astype(PETSc.IntType)
    vals = A_numpy[sparsity]
    A.setValuesRCV(rows[:, None], cols[:, None], vals[:, None], PETSc.InsertMode.INSERT)
    A.assemble()
    return A


def kron3(A, B, C, scale=None):
    """Returns scale * kron(A, kron(B, C))"""
    temp = B.kron(C)
    if scale is not None:
        temp.scale(scale)
    result = A.kron(temp)
    temp.destroy()
    return result


def get_submat(A, isrow=None, iscol=None, permute=False):
    """Return the sub matrix A[isrow, iscol]"""
    needs_rows = isrow is None
    needs_cols = iscol is None
    if needs_rows and needs_cols:
        return A
    size = A.getSize()
    if needs_rows:
        isrow = PETSc.IS().createStride(size[0], step=1, comm=A.getComm())
    if needs_cols:
        iscol = PETSc.IS().createStride(size[1], step=1, comm=A.getComm())
    if permute:
        submat = A.permute(isrow, iscol)
    else:
        submat = A.createSubMatrix(isrow, iscol)
    if needs_rows:
        isrow.destroy()
    if needs_cols:
        iscol.destroy()
    return submat


def block_mat(A_blocks, destroy_blocks=False):
    """Return a concrete Mat corresponding to a block matrix given as a list of lists.
       Optionally, destroys the input Mats if a new Mat is created."""
    if len(A_blocks) == 1:
        if len(A_blocks[0]) == 1:
            return A_blocks[0][0]

    result = PETSc.Mat().createNest(A_blocks, comm=A_blocks[0][0].getComm())
    # A nest Mat would not allow us to take matrix-matrix products
    result = result.convert(mat_type=A_blocks[0][0].getType())
    if destroy_blocks:
        for row in A_blocks:
            for mat in row:
                mat.destroy()
    return result


def mass_blocks(tdim, formdegree, B00, B11):
    """Construct mass block matrix on reference cell from 1D mass matrices B00 and B11.
       The 1D matrices may come with different test and trial spaces."""
    if tdim == 1:
        B_diag = [B11 if formdegree else B00]
    elif tdim == 2:
        if formdegree == 0:
            B_diag = [B00.kron(B00)]
        elif formdegree == 1:
            B_diag = [B00.kron(B11), B11.kron(B00)]
        else:
            B_diag = [B11.kron(B11)]
    elif tdim == 3:
        if formdegree == 0:
            B_diag = [kron3(B00, B00, B00)]
        elif formdegree == 1:
            B_diag = [kron3(B00, B00, B11), kron3(B00, B11, B00), kron3(B11, B00, B00)]
        elif formdegree == 2:
            B_diag = [kron3(B00, B11, B11), kron3(B11, B00, B11), kron3(B11, B11, B00)]
        else:
            B_diag = [kron3(B11, B11, B11)]

    n = len(B_diag)
    if n == 1:
        return [B_diag]
    else:
        zero = PETSc.Mat()
        return [[B_diag[i] if i == j else zero for j in range(n)] for i in range(n)]


def diff_blocks(tdim, formdegree, A00, A11, A10):
    """Construct exterior derivative block matrix on reference cell from 1D
       mass matrices A00 and A11, and exterior derivative moments A10.
       The 1D matrices may come with different test and trial spaces."""
    if formdegree == tdim:
        ncols = A10.shape[0]**tdim
        zero = PETSc.Mat().createAIJ((1, ncols), nnz=(0, 0), comm=A10.getComm())
        zero.assemble()
        A_blocks = [[zero]]
    elif tdim == 1:
        A_blocks = [[A10]]
    elif tdim == 2:
        if formdegree == 0:
            A_blocks = [[A00.kron(A10)], [A10.kron(A00)]]
        elif formdegree == 1:
            A_blocks = [[A10.kron(A11), A11.kron(A10)]]
            A_blocks[-1][-1].scale(-1)
    elif tdim == 3:
        if formdegree == 0:
            A_blocks = [[kron3(A00, A00, A10)], [kron3(A00, A10, A00)], [kron3(A10, A00, A00)]]
        elif formdegree == 1:
            zero = PETSc.Mat()
            A_blocks = [[kron3(A00, A10, A11, scale=-1), kron3(A00, A11, A10), zero],
                        [kron3(A10, A00, A11, scale=-1), zero, kron3(A11, A00, A10)],
                        [zero, kron3(A10, A11, A00), kron3(A11, A10, A00, scale=-1)]]
        elif formdegree == 2:
            A_blocks = [[kron3(A10, A11, A11, scale=-1), kron3(A11, A10, A11), kron3(A11, A11, A10)]]
    return A_blocks


def tabulate_exterior_derivative(Vc, Vf, cbcs=[], fbcs=[], comm=None):
    """
    Tabulate exterior derivative: Vc -> Vf as an explicit sparse matrix.
    Works for any tensor-product basis. These are the same matrices one needs for HypreAMS and friends.
    """
    if comm is None:
        comm = Vf.comm
    ec = Vc.finat_element
    ef = Vf.finat_element
    if ef.formdegree - ec.formdegree != 1:
        raise ValueError("Expecting Vf = d(Vc)")

    if Vf.mesh().ufl_cell().is_simplex():
        c0 = ec.fiat_equivalent
        f1 = ef.fiat_equivalent
        derivative = {ufl.H1: "grad", ufl.HCurl: "curl", ufl.HDiv: "div"}[Vc.ufl_element().sobolev_space]
        Dhat = petsc_sparse(evaluate_dual(c0, f1, derivative), comm=COMM_SELF)
    else:
        elements = sorted(get_base_elements(ec), key=lambda e: e.formdegree)
        c0, c1 = elements[::len(elements)-1]
        elements = sorted(get_base_elements(ef), key=lambda e: e.formdegree)
        f0, f1 = elements[::len(elements)-1]
        if f0.formdegree != 0:
            f0 = None
        if c1.formdegree != 1:
            c1 = None

        tdim = Vc.mesh().topological_dimension()
        zero = PETSc.Mat()
        A00 = petsc_sparse(evaluate_dual(c0, f0), comm=COMM_SELF) if f0 else zero
        A11 = petsc_sparse(evaluate_dual(c1, f1), comm=COMM_SELF) if c1 else zero
        A10 = petsc_sparse(evaluate_dual(c0, f1, "grad"), comm=COMM_SELF)
        Dhat = block_mat(diff_blocks(tdim, ec.formdegree, A00, A11, A10), destroy_blocks=True)
        A00.destroy()
        A11.destroy()
        if Dhat != A10:
            A10.destroy()

        if any(is_restricted(ec)) or any(is_restricted(ef)):
            scalar_element = lambda e: e._sub_element if isinstance(e, (finat.ufl.TensorElement, finat.ufl.VectorElement)) else e
            fdofs = restricted_dofs(ef, create_element(unrestrict_element(scalar_element(Vf.ufl_element()))))
            cdofs = restricted_dofs(ec, create_element(unrestrict_element(scalar_element(Vc.ufl_element()))))
            temp = Dhat
            fises = PETSc.IS().createGeneral(fdofs, comm=temp.getComm())
            cises = PETSc.IS().createGeneral(cdofs, comm=temp.getComm())
            Dhat = temp.createSubMatrix(fises, cises)
            temp.destroy()
            fises.destroy()
            cises.destroy()

    if Vf.block_size > 1:
        temp = Dhat
        eye = petsc_sparse(numpy.eye(Vf.block_size, dtype=PETSc.RealType), comm=temp.getComm())
        Dhat = temp.kron(eye)
        temp.destroy()
        eye.destroy()

    sizes = tuple(V.dof_dset.layout_vec.getSizes() for V in (Vf, Vc))
    preallocator = PETSc.Mat().create(comm=comm)
    preallocator.setType(PETSc.Mat.Type.PREALLOCATOR)
    preallocator.setSizes(sizes)
    preallocator.setUp()

    kernel = ElementKernel(Dhat, name="exterior_derivative").kernel()
    indices = tuple(op2.Dat(V.dof_dset, V.local_to_global_map(bcs).indices)(op2.READ, V.cell_node_map())
                    for V, bcs in zip((Vf, Vc), (fbcs, cbcs)))
    assembler = op2.ParLoop(kernel,
                            Vc.mesh().cell_set,
                            *(op2.PassthroughArg(op2.OpaqueType("Mat"), m.handle) for m in (preallocator, Dhat)),
                            *indices)
    assembler()
    preallocator.assemble()
    nnz = get_preallocation(preallocator, sizes[0][0])
    preallocator.destroy()

    Dmat = PETSc.Mat().createAIJ(sizes, Vf.block_size, nnz=nnz, comm=comm)
    Dmat.setOption(PETSc.Mat.Option.NEW_NONZERO_ALLOCATION_ERR, True)
    assembler.arguments[0].data = Dmat.handle
    assembler()

    Dmat.assemble()
    Dhat.destroy()
    return Dmat


def restrict_element(ele, restriction_domain):
    """Get an element that is not restricted and return the restricted element."""
    if isinstance(ele, finat.ufl.VectorElement):
        return type(ele)(restrict_element(ele._sub_element, restriction_domain), dim=ele.num_sub_elements)
    elif isinstance(ele, finat.ufl.TensorElement):
        return type(ele)(restrict_element(ele._sub_element, restriction_domain), shape=ele._shape, symmetry=ele.symmetry())
    elif isinstance(ele, finat.ufl.MixedElement):
        return type(ele)(*(restrict_element(e, restriction_domain) for e in ele.sub_elements))
    else:
        return ele[restriction_domain]


def unrestrict_element(ele):
    """Get an element that might or might not be restricted and
       return the parent unrestricted element."""
    if isinstance(ele, finat.ufl.VectorElement):
        return type(ele)(unrestrict_element(ele._sub_element), dim=ele.num_sub_elements)
    elif isinstance(ele, finat.ufl.TensorElement):
        return type(ele)(unrestrict_element(ele._sub_element), shape=ele._shape, symmetry=ele.symmetry())
    elif isinstance(ele, finat.ufl.MixedElement):
        return type(ele)(*(unrestrict_element(e) for e in ele.sub_elements))
    elif isinstance(ele, finat.ufl.RestrictedElement):
        return unrestrict_element(ele._element)
    else:
        return ele


def get_base_elements(e):
    if isinstance(e, finat.EnrichedElement):
        return list(chain.from_iterable(map(get_base_elements, e.elements)))
    elif isinstance(e, finat.TensorProductElement):
        return list(chain.from_iterable(map(get_base_elements, e.factors)))
    elif isinstance(e, finat.FlattenedDimensions):
        return get_base_elements(e.product)
    elif isinstance(e, (finat.HCurlElement, finat.HDivElement)):
        return get_base_elements(e.wrappee)
    elif isinstance(e, finat.finiteelementbase.FiniteElementBase):
        return get_base_elements(e.fiat_equivalent)
    elif isinstance(e, FIAT.RestrictedElement):
        return get_base_elements(e._element)
    return [e]


class SparseAssembler:
    """Class to generate and cache python wrappers to insert sparse element
    matrices directly with PETSc C code."""
    _cache = {}

    @staticmethod
    def setSubMatCSR(comm, triu=False):
        """
        Compile C code to insert sparse submatrices and store in class cache
        :arg triu: are we inserting onto the upper triangular part of the matrix?
        :returns: a python wrapper for the matrix insertion function
        """
        cache = SparseAssembler._cache.setdefault("setSubMatCSR", {})
        key = (id(comm), triu)
        try:
            return cache[key]
        except KeyError:
            return cache.setdefault(key, SparseAssembler.load_setSubMatCSR(comm, triu))

    @staticmethod
    def load_c_code(code, name, **kwargs):
        petsc_dir = get_petsc_dir()
        cppargs = [f"-I{d}/include" for d in petsc_dir]
        ldargs = ([f"-L{d}/lib" for d in petsc_dir]
                  + [f"-Wl,-rpath,{d}/lib" for d in petsc_dir]
                  + ["-lpetsc", "-lm"])
        return load(code, "c", name, cppargs=cppargs, ldargs=ldargs, **kwargs)

    @staticmethod
    def load_setSubMatCSR(comm, triu=False):
        """Insert one sparse matrix into another sparse matrix.
           Done in C for efficiency, since it loops over rows."""
        if triu:
            name = "setSubMatCSR_SBAIJ"
            select_cols = "icol -= (icol < irow) * (1 + icol);"
        else:
            name = "setSubMatCSR_AIJ"
            select_cols = ""
        code = dedent(f"""
            #include <petsc.h>

            PetscErrorCode {name}(Mat A,
                                  Mat B,
                                  PetscInt *rindices,
                                  PetscInt *cindices,
                                  InsertMode addv)
            {{
                PetscInt m, ncols, irow, icol;
<<<<<<< HEAD
                PetscInt *cols, *indices;
                PetscScalar *vals;
=======
                PetscInt *indices;
                const PetscInt *cols;
                const PetscScalar *vals;
                PetscFunctionBeginUser;
>>>>>>> 2f1e44a7
                PetscCall(MatGetSize(B, &m, NULL));
                PetscCall(MatSeqAIJGetMaxRowNonzeros(B, &ncols));
                PetscCall(PetscMalloc1(ncols, &indices));
                for (PetscInt i = 0; i < m; i++) {{
                    PetscCall(MatGetRow(B, i, &ncols, &cols, &vals));
                    irow = rindices[i];
                    for (PetscInt j = 0; j < ncols; j++) {{
                        icol = cindices[cols[j]];
                        {select_cols}
                        indices[j] = icol;
                    }}
                    PetscCall(MatSetValues(A, 1, &irow, ncols, indices, vals, addv));
                    PetscCall(MatRestoreRow(B, i, &ncols, &cols, &vals));
                }}
                PetscCall(PetscFree(indices));
                return PETSC_SUCCESS;
            }}
            """)
        argtypes = [ctypes.c_voidp, ctypes.c_voidp,
                    ctypes.c_voidp, ctypes.c_voidp, ctypes.c_int]
        funptr = SparseAssembler.load_c_code(code, name, comm=comm, argtypes=argtypes,
                                             restype=ctypes.c_int)

        @PETSc.Log.EventDecorator(name)
        def wrapper(A, B, rows, cols, addv):
            return funptr(A.handle, B.handle, rows.ctypes.data, cols.ctypes.data, addv)

        return wrapper


class PoissonFDMPC(FDMPC):
    """
    A preconditioner for tensor-product elements that changes the shape
    functions so that the H^1 Riesz map is sparse in the interior of a
    Cartesian cell, and assembles a global sparse matrix on which other
    preconditioners, such as `ASMStarPC`, can be applied.

    Here we assume that the volume integrals in the Jacobian can be expressed as:

    inner(grad(v), alpha(grad(u)))*dx + inner(v, beta(u))*dx

    where alpha and beta are possibly tensor-valued.
    The sparse matrix is obtained by approximating alpha and beta by cell-wise
    constants and discarding the coefficients in alpha that couple together
    mixed derivatives and mixed components.

    For spaces that are not H^1-conforming, this preconditioner will use
    the symmetric interior-penalty DG method. The penalty coefficient can be
    provided in the application context, keyed on ``"eta"``.
    """

    _variant = "fdm_ipdg"
    _citation = "Brubeck2022"

    def assemble_reference_tensor(self, V):
        try:
            _, line_elements, shifts = get_permutation_to_nodal_elements(V)
        except ValueError:
            raise ValueError("FDMPC does not support the element %s" % V.ufl_element())

        line_elements, = line_elements
        axes_shifts, = shifts

        degree = max(e.degree() for e in line_elements)
        eta = float(self.appctx.get("eta", degree*(degree+1)))
        element = V.finat_element
        is_dg = element.entity_dofs() == element.entity_closure_dofs()

        Afdm = []  # sparse interval mass and stiffness matrices for each direction
        Dfdm = []  # tabulation of normal derivatives at the boundary for each direction
        bdof = []  # indices of point evaluation dofs for each direction
        cache = self._cache.setdefault("ipdg_reference_tensor", {})
        for e in line_elements:
            key = (e.degree(), eta)
            try:
                rtensor = cache[key]
            except KeyError:
                rtensor = cache.setdefault(key, fdm_setup_ipdg(e, eta, comm=COMM_SELF))
            Afdm[:0], Dfdm[:0], bdof[:0] = tuple(zip(rtensor))
            if not is_dg and e.degree() == degree:
                # do not apply SIPG along continuous directions
                Dfdm[0] = None
        return Afdm, Dfdm, bdof, axes_shifts

    @PETSc.Log.EventDecorator("FDMSetValues")
    def set_values(self, A, Vrow, Vcol, mat_type=None):
        """Assemble the stiffness matrix in the FDM basis using Kronecker
        products of interval matrices.

        Parameters
        ----------
        A : PETSc.Mat
            The (initialized) matrix to assemble.
        Vrow : FunctionSpace
            The test space.
        Vcol : FunctionSpace
            The trial space.
        mat_type : PETSc.Mat.Type
            The matrix type of auxiliary operator. This only used when ``A`` is a preallocator
            to determine the nonzeros on the upper triangual part of an ``'sbaij'`` matrix.
        """
        triu = A.getType() == "preallocator" and mat_type.endswith("sbaij")
        set_submat = SparseAssembler.setSubMatCSR(COMM_SELF, triu=triu)
        update_A = lambda A, Ae, rindices: set_submat(A, Ae, rindices, rindices, addv)
        condense_element_mat = lambda x: x
        addv = PETSc.InsertMode.ADD_VALUES
        if mat_type is None:
            mat_type = A.getType()

        def cell_to_global(lgmap, cell_to_local, cell_index, result=None):
            # Be careful not to create new arrays
            result = cell_to_local(cell_index, result=result)
            return lgmap.apply(result, result=result)

        cell_to_local, nel = extrude_node_map(Vrow.cell_node_map(), bsize=Vrow.block_size)
        get_rindices = partial(cell_to_global, self.lgmaps[Vrow], cell_to_local)
        Afdm, Dfdm, bdof, axes_shifts = self.assemble_reference_tensor(Vrow)

        Gq = self.coefficients.get("alpha")
        Bq = self.coefficients.get("beta")
        bcflags = self.coefficients.get("bcflags")
        Gq_facet = self.coefficients.get("Gq_facet")
        PT_facet = self.coefficients.get("PT_facet")

        V = Vrow
        bsize = V.block_size
        ncomp = V.ufl_element().reference_value_size
        sdim = (V.finat_element.space_dimension() * bsize) // ncomp  # dimension of a single component
        tdim = V.mesh().topological_dimension()
        shift = axes_shifts * bsize

        index_coef, _ = extrude_node_map((Gq or Bq).cell_node_map())
        index_bc, _ = extrude_node_map(bcflags.cell_node_map())
        flag2id = numpy.kron(numpy.eye(tdim, tdim, dtype=PETSc.IntType), [[1], [2]])

        # pshape is the shape of the DOFs in the tensor product
        pshape = tuple(Ak[0].size[0] for Ak in Afdm)
        static_condensation = False
        if sdim != numpy.prod(pshape):
            static_condensation = True

        if set(shift) != {0}:
            assert ncomp == tdim
            pshape = [tuple(numpy.roll(pshape, -shift[k])) for k in range(ncomp)]

        # assemble zero-th order term separately, including off-diagonals (mixed components)
        # I cannot do this for hdiv elements as off-diagonals are not sparse, this is because
        # the FDM eigenbases for CG(k) and CG(k-1) are not orthogonal to each other
        use_diag_Bq = Bq is None or len(Bq.ufl_shape) != 2 or static_condensation
        rindices = None
        if not use_diag_Bq:
            bshape = Bq.ufl_shape
            # Be = Bhat kron ... kron Bhat
            Be = Afdm[0][0].copy()
            for k in range(1, tdim):
                Be = Be.kron(Afdm[k][0])

            aptr = numpy.arange(0, (bshape[0]+1)*bshape[1], bshape[1], dtype=PETSc.IntType)
            aidx = numpy.tile(numpy.arange(bshape[1], dtype=PETSc.IntType), bshape[0])
            for e in range(nel):
                # Ae = Be kron Bq[e]
                adata = numpy.sum(Bq.dat.data_ro[index_coef(e)], axis=0)
                Ae = PETSc.Mat().createAIJWithArrays(bshape, (aptr, aidx, adata), comm=COMM_SELF)
                Ae = Be.kron(Ae)
                rindices = get_rindices(e, result=rindices)
                update_A(A, Ae, rindices)
                Ae.destroy()
            Be.destroy()
            Bq = None

        # assemble the second order term and the zero-th order term if any,
        # discarding mixed derivatives and mixed components
        ae = numpy.zeros((ncomp, tdim), dtype=PETSc.RealType)
        be = numpy.zeros((ncomp,), dtype=PETSc.RealType)
        je = None
        for e in range(nel):
            je = index_coef(e, result=je)
            bce = bcflags.dat.data_ro_with_halos[index_bc(e)] > 1E-8
            # get coefficients on this cell
            if Gq is not None:
                ae[:] = numpy.sum(Gq.dat.data_ro[je], axis=0)
            if Bq is not None:
                be[:] = numpy.sum(Bq.dat.data_ro[je], axis=0)

            rindices = get_rindices(e, result=rindices)
            rows = numpy.reshape(rindices, (-1, bsize))
            rows = numpy.transpose(rows)
            rows = numpy.reshape(rows, (ncomp, -1))
            # for each component: compute the stiffness matrix Ae
            for k in range(ncomp):
                # permutation of axes with respect to the first vector component
                axes = numpy.roll(numpy.arange(tdim), -shift[k])
                bck = bce[:, k] if len(bce.shape) == 2 else bce
                fbc = numpy.dot(bck, flag2id)

                if Gq is not None:
                    # Ae = ae[k][0] Ahat + be[k] Bhat
                    Be = Afdm[axes[0]][0].copy()
                    Ae = Afdm[axes[0]][1+fbc[0]].copy()
                    Ae.scale(ae[k][0])
                    if Bq is not None:
                        Ae.axpy(be[k], Be)

                    if tdim > 1:
                        # Ae = Ae kron Bhat + ae[k][1] Bhat kron Ahat
                        Ae = Ae.kron(Afdm[axes[1]][0])
                        if Gq is not None:
                            Ae.axpy(ae[k][1], Be.kron(Afdm[axes[1]][1+fbc[1]]))

                        if tdim > 2:
                            # Ae = Ae kron Bhat + ae[k][2] Bhat kron Bhat kron Ahat
                            Be = Be.kron(Afdm[axes[1]][0])
                            Ae = Ae.kron(Afdm[axes[2]][0])
                            if Gq is not None:
                                Ae.axpy(ae[k][2], Be.kron(Afdm[axes[2]][1+fbc[2]]))
                    Be.destroy()

                elif Bq is not None:
                    Ae = Afdm[axes[0]][0]
                    for m in range(1, tdim):
                        Ae = Ae.kron(Afdm[axes[m]][0])
                    Ae.scale(be[k])

                Ae = condense_element_mat(Ae)
                update_A(A, Ae, rows[k].astype(PETSc.IntType))
                Ae.destroy()

        # assemble SIPG interior facet terms if the normal derivatives have been set up
        if any(Dk is not None for Dk in Dfdm):
            if static_condensation:
                raise NotImplementedError("Static condensation for SIPG not implemented")
            if tdim < V.mesh().geometric_dimension():
                raise NotImplementedError("SIPG on immersed meshes is not implemented")
            eta = float(self.appctx.get("eta"))

            lgmap = self.lgmaps[V]
            index_facet, local_facet_data, nfacets = extrude_interior_facet_maps(V)
            index_coef, _, _ = extrude_interior_facet_maps(Gq_facet or Gq)
            rows = numpy.zeros((2, sdim), dtype=PETSc.IntType)

            for e in range(nfacets):
                # for each interior facet: compute the SIPG stiffness matrix Ae
                ie = index_facet(e)
                je = numpy.reshape(index_coef(e), (2, -1))
                lfd = local_facet_data(e)
                idir = lfd // 2

                if PT_facet:
                    icell = numpy.reshape(lgmap.apply(ie), (2, ncomp, -1))
                    iord0 = numpy.insert(numpy.delete(numpy.arange(tdim), idir[0]), 0, idir[0])
                    iord1 = numpy.insert(numpy.delete(numpy.arange(tdim), idir[1]), 0, idir[1])
                    je = je[[0, 1], lfd]
                    Pfacet = PT_facet.dat.data_ro_with_halos[je]
                    Gfacet = Gq_facet.dat.data_ro_with_halos[je]
                else:
                    Gfacet = numpy.sum(Gq.dat.data_ro_with_halos[je], axis=1)

                for k in range(ncomp):
                    axes = numpy.roll(numpy.arange(tdim), -shift[k])
                    Dfacet = Dfdm[axes[0]]
                    if Dfacet is None:
                        continue

                    if PT_facet:
                        k0 = iord0[k] if shift[1] != 1 else tdim-1-iord0[-k-1]
                        k1 = iord1[k] if shift[1] != 1 else tdim-1-iord1[-k-1]
                        Piola = Pfacet[[0, 1], [k0, k1]]
                        mu = Gfacet[[0, 1], idir]
                    else:
                        if len(Gfacet.shape) == 3:
                            mu = Gfacet[[0, 1], [k, k], idir]
                        elif len(Gfacet.shape) == 2:
                            mu = Gfacet[[0, 1], idir]
                        else:
                            mu = Gfacet

                    offset = Dfacet.shape[0]
                    Adense = numpy.zeros((2*offset, 2*offset), dtype=PETSc.RealType)
                    dense_indices = []
                    for j, jface in enumerate(lfd):
                        j0 = j * offset
                        j1 = j0 + offset
                        jj = j0 + bdof[axes[0]][jface % 2]
                        dense_indices.append(jj)
                        for i, iface in enumerate(lfd):
                            i0 = i * offset
                            i1 = i0 + offset
                            ii = i0 + bdof[axes[0]][iface % 2]
                            sij = 0.5E0 if i == j else -0.5E0
                            if PT_facet:
                                smu = [sij*numpy.dot(numpy.dot(mu[0], Piola[i]), Piola[j]),
                                       sij*numpy.dot(numpy.dot(mu[1], Piola[i]), Piola[j])]
                            else:
                                smu = sij*mu

                            Adense[ii, jj] += eta * sum(smu)
                            Adense[i0:i1, jj] -= smu[i] * Dfacet[:, iface % 2]
                            Adense[ii, j0:j1] -= smu[j] * Dfacet[:, jface % 2]

                    Ae = numpy_to_petsc(Adense, dense_indices, diag=False)
                    if tdim > 1:
                        # assume that the mesh is oriented
                        Ae = Ae.kron(Afdm[axes[1]][0])
                        if tdim > 2:
                            Ae = Ae.kron(Afdm[axes[2]][0])

                    if bsize == ncomp:
                        icell = numpy.reshape(lgmap.apply(k+bsize*ie), (2, -1))
                        rows[0] = pull_axis(icell[0], pshape, idir[0])
                        rows[1] = pull_axis(icell[1], pshape, idir[1])
                    else:
                        assert pshape[k0][idir[0]] == pshape[k1][idir[1]]
                        rows[0] = pull_axis(icell[0][k0], pshape[k0], idir[0])
                        rows[1] = pull_axis(icell[1][k1], pshape[k1], idir[1])

                    update_A(A, Ae, rows)
                    Ae.destroy()

    def condense(self, A, J, bcs, fcp):
        return A, {}

    @PETSc.Log.EventDecorator("FDMCoefficients")
    def assemble_coefficients(self, J, fcp):
        from firedrake.assemble import get_assembler
        coefficients = {}
        assembly_callables = []

        args_J = J.arguments()
        V = args_J[-1].function_space()
        mesh = V.mesh()
        tdim = mesh.topological_dimension()
        Finv = ufl.JacobianInverse(mesh)

        degree, = set(as_tuple(V.ufl_element().degree()))
        quad_deg = fcp.get("degree", 2*degree+1)
        dx = ufl.dx(degree=quad_deg, domain=mesh)
        family = "Discontinuous Lagrange" if tdim == 1 else "DQ"
        DG = finat.ufl.FiniteElement(family, mesh.ufl_cell(), degree=0)

        # extract coefficients directly from the bilinear form
        integrals_J = J.integrals_by_type("cell")
        mapping = args_J[0].ufl_element().mapping().lower()
        Piola = get_piola_tensor(mapping, mesh)

        # get second order coefficient
        ref_grad = [ufl.variable(ufl.grad(t)) for t in args_J]
        if Piola:
            replace_grad = {ufl.grad(t): ufl.dot(Piola, ufl.dot(dt, Finv)) for t, dt in zip(args_J, ref_grad)}
        else:
            replace_grad = {ufl.grad(t): ufl.dot(dt, Finv) for t, dt in zip(args_J, ref_grad)}
        alpha = expand_derivatives(sum([ufl.diff(ufl.diff(ufl.replace(i.integrand(), replace_grad),
                                                 ref_grad[0]), ref_grad[1]) for i in integrals_J]))
        # discard mixed derivatives and mixed components
        if len(alpha.ufl_shape) == 2:
            alpha = ufl.diag_vector(alpha)
        else:
            ashape = alpha.ufl_shape
            ashape = ashape[:len(ashape)//2]
            alpha = ufl.as_tensor(numpy.reshape([alpha[i+i] for i in numpy.ndindex(ashape)], (ashape[0], -1)))

        # assemble second order coefficient
        if not isinstance(alpha, ufl.constantvalue.Zero):
            Q = FunctionSpace(mesh, finat.ufl.TensorElement(DG, shape=alpha.ufl_shape))
            tensor = coefficients.setdefault("alpha", Function(Q.dual()))
            assembly_callables.append(partial(get_assembler(ufl.inner(TestFunction(Q), alpha)*dx, form_compiler_parameters=fcp).assemble, tensor=tensor))

        # get zero-th order coefficent
        ref_val = [ufl.variable(t) for t in args_J]
        if Piola:
            dummy_element = finat.ufl.TensorElement(family, cell=mesh.ufl_cell(), degree=1, shape=Piola.ufl_shape)
            dummy_Piola = ufl.Coefficient(ufl.FunctionSpace(mesh, dummy_element))
            replace_val = {t: ufl.dot(dummy_Piola, s) for t, s in zip(args_J, ref_val)}
        else:
            replace_val = {t: s for t, s in zip(args_J, ref_val)}
        beta = expand_derivatives(sum(ufl.diff(ufl.diff(ufl.replace(i.integrand(), replace_val),
                                               ref_val[0]), ref_val[1]) for i in integrals_J))
        if Piola:
            beta = ufl.replace(beta, {dummy_Piola: Piola})
        # assemble zero-th order coefficient
        if not isinstance(beta, ufl.constantvalue.Zero):
            if Piola:
                # keep diagonal
                beta = ufl.diag_vector(beta)
            Q = FunctionSpace(mesh, finat.ufl.TensorElement(DG, shape=beta.ufl_shape) if beta.ufl_shape else DG)
            tensor = coefficients.setdefault("beta", Function(Q.dual()))
            assembly_callables.append(partial(get_assembler(ufl.inner(TestFunction(Q), beta)*dx, form_compiler_parameters=fcp).assemble, tensor=tensor))

        family = "CG" if tdim == 1 else "DGT"
        degree = 1 if tdim == 1 else 0
        DGT = finat.ufl.BrokenElement(finat.ufl.FiniteElement(family, cell=mesh.ufl_cell(), degree=degree))
        if Piola:
            # make DGT functions with the second order coefficient
            # and the Piola tensor for each side of each facet
            extruded = mesh.cell_set._extruded
            dS_int = ufl.dS_h(degree=quad_deg) + ufl.dS_v(degree=quad_deg) if extruded else ufl.dS(degree=quad_deg)
            area = ufl.FacetArea(mesh)
            ifacet_inner = lambda v, u: ((ufl.inner(v('+'), u('+')) + ufl.inner(v('-'), u('-')))/area)*dS_int

            replace_grad = {ufl.grad(t): ufl.dot(dt, Finv) for t, dt in zip(args_J, ref_grad)}
            alpha = expand_derivatives(sum(ufl.diff(ufl.diff(ufl.replace(i.integrand(), replace_grad),
                                                    ref_grad[0]), ref_grad[1]) for i in integrals_J))
            G = alpha
            G = ufl.as_tensor([[[G[i, k, j, k] for i in range(G.ufl_shape[0])] for j in range(G.ufl_shape[2])] for k in range(G.ufl_shape[3])])
            G = G * abs(ufl.JacobianDeterminant(mesh))

            Q = FunctionSpace(mesh, finat.ufl.TensorElement(DGT, shape=G.ufl_shape))
            tensor = coefficients.setdefault("Gq_facet", Function(Q.dual()))
            assembly_callables.append(partial(get_assembler(ifacet_inner(TestFunction(Q), G), form_compiler_parameters=fcp).assemble, tensor=tensor))
            PT = Piola.T
            Q = FunctionSpace(mesh, finat.ufl.TensorElement(DGT, shape=PT.ufl_shape))
            tensor = coefficients.setdefault("PT_facet", Function(Q.dual()))
            assembly_callables.append(partial(get_assembler(ifacet_inner(TestFunction(Q), PT), form_compiler_parameters=fcp).assemble, tensor=tensor))

        # make DGT functions with BC flags
        shape = V.ufl_element().reference_value_shape
        Q = FunctionSpace(mesh, finat.ufl.TensorElement(DGT, shape=shape) if shape else DGT)
        test = TestFunction(Q)

        ref_args = [ufl.variable(t) for t in args_J]
        replace_args = {t: s for t, s in zip(args_J, ref_args)}

        forms = []
        md = {"quadrature_degree": 0}
        for it in J.integrals():
            itype = it.integral_type()
            if itype.startswith("exterior_facet"):
                beta = ufl.diff(ufl.diff(ufl.replace(it.integrand(), replace_args), ref_args[0]), ref_args[1])
                beta = expand_derivatives(beta)
                if beta.ufl_shape:
                    beta = ufl.diag_vector(beta)
                ds_ext = ufl.Measure(itype, domain=mesh, subdomain_id=it.subdomain_id(), metadata=md)
                forms.append(ufl.inner(test, beta)*ds_ext)

        tensor = coefficients.setdefault("bcflags", Function(Q.dual()))
        if len(forms):
            form = sum(forms)
            if len(form.arguments()) == 1:
                assembly_callables.append(partial(get_assembler(form, form_compiler_parameters=fcp).assemble, tensor=tensor))
        # set arbitrary non-zero coefficients for preallocation
        for coef in coefficients.values():
            with coef.dat.vec as cvec:
                cvec.set(1.0E0)
        return coefficients, assembly_callables


def get_piola_tensor(mapping, domain):
    tdim = domain.topological_dimension()
    if mapping == 'identity':
        return None
    elif mapping == 'covariant piola':
        return ufl.JacobianInverse(domain).T * ufl.as_tensor(numpy.flipud(numpy.identity(tdim)))
    elif mapping == 'contravariant piola':
        sign = ufl.diag(ufl.as_tensor([-1]+[1]*(tdim-1)))
        return ufl.Jacobian(domain)*sign/ufl.JacobianDeterminant(domain)
    else:
        raise NotImplementedError("Unsupported element mapping %s" % mapping)


def pull_axis(x, pshape, idir):
    """permute x by reshaping into pshape and moving axis idir to the front"""
    return numpy.reshape(numpy.moveaxis(numpy.reshape(x.copy(), pshape), idir, 0), x.shape)


def numpy_to_petsc(A_numpy, dense_indices, diag=True, block=False, comm=None):
    """
    Create a SeqAIJ Mat from a dense matrix using the diagonal and a subset of rows and columns.
    If dense_indices is empty, then also include the off-diagonal corners of the matrix.
    """
    n = A_numpy.shape[0]
    nbase = int(diag) if block else min(n, int(diag) + len(dense_indices))
    nnz = numpy.full((n,), nbase, dtype=PETSc.IntType)
    nnz[dense_indices] = len(dense_indices) if block else n

    imode = PETSc.InsertMode.INSERT
    A_petsc = PETSc.Mat().createAIJ(A_numpy.shape, nnz=(nnz, 0), comm=comm)
    idx = numpy.arange(n, dtype=PETSc.IntType)
    if block:
        values = A_numpy[dense_indices, :][:, dense_indices]
        A_petsc.setValues(dense_indices, dense_indices, values, imode)
    else:
        for j in dense_indices:
            A_petsc.setValues(j, idx, A_numpy[j, :], imode)
            A_petsc.setValues(idx, j, A_numpy[:, j], imode)
    if diag:
        idx = idx[:, None]
        values = A_numpy.diagonal()[:, None]
        A_petsc.setValuesRCV(idx, idx, values, imode)
    A_petsc.assemble()
    return A_petsc


def fdm_setup_ipdg(fdm_element, eta, comm=None):
    """
    Setup for the fast diagonalisation method for the IP-DG formulation.
    Compute sparsified interval stiffness and mass matrices
    and tabulate the normal derivative of the shape functions.

    :arg fdm_element: a :class:`FIAT.FDMElement`
    :arg eta: penalty coefficient as a `float`
    :arg comm: an mpi4py communicator

    :returns: 3-tuple of:
        Afdm: a list of :class:`PETSc.Mats` with the sparse interval matrices
        Bhat, and bcs(Ahat) for every combination of either natural or weak
        Dirichlet BCs on each endpoint.
        Dfdm: the tabulation of the normal derivatives of the Dirichlet eigenfunctions.
        bdof: the indices of the vertex degrees of freedom.
    """
    ref_el = fdm_element.get_reference_element()
    degree = fdm_element.degree()
    rule = FIAT.quadrature.make_quadrature(ref_el, degree+1)
    edof = fdm_element.entity_dofs()
    bdof = edof[0][0] + edof[0][1]

    phi = fdm_element.tabulate(1, rule.get_points())
    Jhat = phi[(0, )]
    Dhat = phi[(1, )]
    Ahat = numpy.dot(numpy.multiply(Dhat, rule.get_weights()), Dhat.T)
    Bhat = numpy.dot(numpy.multiply(Jhat, rule.get_weights()), Jhat.T)

    # Facet normal derivatives
    basis = fdm_element.tabulate(1, ref_el.get_vertices())
    Dfacet = basis[(1,)]
    Dfacet[:, 0] = -Dfacet[:, 0]

    Afdm = [numpy_to_petsc(Bhat, bdof, block=True, comm=comm)]
    for bc in range(4):
        bcs = (bc % 2, bc//2)
        Abc = Ahat.copy()
        for k in range(2):
            if bcs[k] == 1:
                j = bdof[k]
                Abc[:, j] -= Dfacet[:, k]
                Abc[j, :] -= Dfacet[:, k]
                Abc[j, j] += eta
        Afdm.append(numpy_to_petsc(Abc, bdof, comm=comm))
    return Afdm, Dfacet, bdof


def extrude_interior_facet_maps(V):
    """
    Extrude V.interior_facet_node_map and V.mesh().interior_facets.local_facet_dat

    :arg V: a :class:`.FunctionSpace`

    :returns: the 3-tuple of
        facet_to_nodes_fun: maps interior facets to the nodes of the two cells sharing it,
        local_facet_data_fun: maps interior facets to the local facet numbering in the two cells sharing it,
        nfacets: the total number of interior facets owned by this process
    """
    if isinstance(V, (Function, Cofunction)):
        V = V.function_space()
    mesh = V.mesh()
    intfacets = mesh.interior_facets
    facet_to_cells = intfacets.facet_cell_map.values
    local_facet_data = intfacets.local_facet_dat.data_ro

    facet_node_map = V.interior_facet_node_map()
    facet_to_nodes = facet_node_map.values
    nbase = facet_to_nodes.shape[0]

    if mesh.cell_set._extruded:
        facet_offset = facet_node_map.offset
        local_facet_data_h = numpy.array([5, 4], local_facet_data.dtype)

        cell_node_map = V.cell_node_map()
        cell_to_nodes = cell_node_map.values_with_halo
        cell_offset = cell_node_map.offset

        nelv = cell_node_map.values.shape[0]
        layers = facet_node_map.iterset.layers_array
        itype = cell_offset.dtype
        shift_h = numpy.array([[0], [1]], itype)

        if mesh.variable_layers:
            nv = 0
            to_base = []
            to_layer = []
            for f, cells in enumerate(facet_to_cells):
                istart = max(layers[cells, 0])
                iend = min(layers[cells, 1])
                nz = iend-istart-1
                nv += nz
                to_base.append(numpy.full((nz,), f, itype))
                to_layer.append(numpy.arange(nz, dtype=itype))

            nh = layers[:, 1]-layers[:, 0]-2
            to_base.append(numpy.repeat(numpy.arange(len(nh), dtype=itype), nh))
            to_layer += [numpy.arange(nf, dtype=itype) for nf in nh]

            to_base = numpy.concatenate(to_base)
            to_layer = numpy.concatenate(to_layer)
            nfacets = nv + sum(nh[:nelv])

            local_facet_data_fun = lambda e: local_facet_data[to_base[e]] if e < nv else local_facet_data_h
            facet_to_nodes_fun = lambda e: facet_to_nodes[to_base[e]] + to_layer[e]*facet_offset if e < nv else numpy.reshape(cell_to_nodes[to_base[e]] + numpy.kron(to_layer[e]+shift_h, cell_offset), (-1,))
        else:
            nelz = layers[0, 1]-layers[0, 0]-1
            nv = nbase * nelz
            nh = nelv * (nelz-1)
            nfacets = nv + nh

            local_facet_data_fun = lambda e: local_facet_data[e//nelz] if e < nv else local_facet_data_h
            facet_to_nodes_fun = lambda e: facet_to_nodes[e//nelz] + (e % nelz)*facet_offset if e < nv else numpy.reshape(cell_to_nodes[(e-nv)//(nelz-1)] + numpy.kron(((e-nv) % (nelz-1))+shift_h, cell_offset), (-1,))
    else:
        facet_to_nodes_fun = lambda e: facet_to_nodes[e]
        local_facet_data_fun = lambda e: local_facet_data[e]
        nfacets = nbase

    return facet_to_nodes_fun, local_facet_data_fun, nfacets


def extrude_node_map(node_map, bsize=1):
    """
    Construct a (possibly vector-valued) cell to node map from an un-extruded scalar map.

    :arg node_map: a :class:`pyop2.Map` mapping entities to their local dofs, including ghost entities.
    :arg bsize: the block size

    :returns: a 2-tuple with the cell to node map and the number of cells owned by this process
    """
    nel = node_map.values.shape[0]
    if node_map.offset is None:
        def _scalar_map(map_values, e, result=None):
            if result is None:
                result = numpy.empty_like(map_values[e])
            numpy.copyto(result, map_values[e])
            return result

        scalar_map = partial(_scalar_map, node_map.values_with_halo)
    else:
        layers = node_map.iterset.layers_array
        if layers.shape[0] == 1:
            def _scalar_map(map_values, offset, nelz, e, result=None):
                if result is None:
                    result = numpy.empty_like(offset)
                numpy.copyto(result, offset)
                result *= (e % nelz)
                result += map_values[e // nelz]
                return result

            nelz = layers[0, 1]-layers[0, 0]-1
            nel *= nelz
            scalar_map = partial(_scalar_map, node_map.values_with_halo, node_map.offset, nelz)
        else:
            def _scalar_map(map_values, offset, to_base, to_layer, e, result=None):
                if result is None:
                    result = numpy.empty_like(offset)
                numpy.copyto(result, offset)
                result *= to_layer[e]
                result += map_values[to_base[e]]
                return result

            nelz = layers[:, 1]-layers[:, 0]-1
            nel = sum(nelz[:nel])
            to_base = numpy.repeat(numpy.arange(node_map.values_with_halo.shape[0], dtype=node_map.offset.dtype), nelz)
            to_layer = numpy.concatenate([numpy.arange(nz, dtype=node_map.offset.dtype) for nz in nelz])
            scalar_map = partial(_scalar_map, node_map.values_with_halo, node_map.offset, to_base, to_layer)

    if bsize == 1:
        return scalar_map, nel

    def vector_map(bsize, ibase, e, result=None):
        index = None
        if result is not None:
            index = result[:, 0]
        index = scalar_map(e, result=index)
        index *= bsize
        return numpy.add.outer(index, ibase, out=result)

    ibase = numpy.arange(bsize, dtype=node_map.values.dtype)
    return partial(vector_map, bsize, ibase), nel<|MERGE_RESOLUTION|>--- conflicted
+++ resolved
@@ -345,10 +345,9 @@
                                             comm=nsp.getComm())
 
         def set_nullspaces(P, A, iset=None):
-            set_nsps = (P.setNullSpace, P.setTransposeNullSpace, P.setNearNullSpace)
-            get_nsps = (A.getNullSpace, A.getTransposeNullSpace, A.getNearNullSpace)
-            for setNP, getNA in zip(set_nsps, get_nsps):
-                setNP(sub_nullspace(getNA(), iset))
+            P.setNullSpace(sub_nullspace(A.getNullSpace(), iset))
+            P.setTransposeNullSpace(sub_nullspace(A.getTransposeNullSpace(), iset))
+            P.setNearNullSpace(sub_nullspace(A.getNearNullSpace(), iset))
 
         if len(V) == 1:
             Pmat = Pmats[V, V]
@@ -459,7 +458,6 @@
         A0 = TripleProductKernel(R0, self._element_mass_matrix, C0)
         K0 = InteriorSolveKernel(A0, J00, fcp=fcp, pc_type=pc_type)
         K1 = ImplicitSchurComplementKernel(K0)
-        self.kernels.extend((A0, K0, K1))
         kernels = {V0: K0, V1: K1}
         comm = self.comm
         args = [self.coefficients["cell"], V0.mesh().coordinates, *J00.coefficients(), *extract_firedrake_constants(J00)]
@@ -581,6 +579,7 @@
         facet_integrals = [i for i in J.integrals() if "facet" in i.integral_type()]
         J_facet = expand_indices(expand_derivatives(ufl.Form(facet_integrals)))
         if len(J_facet.integrals()) > 0:
+            from firedrake.assemble import get_assembler
             gamma = coefficients.setdefault("facet", Function(V.dual()))
             assembly_callables.append(partial(get_assembler(J_facet, form_compiler_parameters=fcp, tensor=gamma, diagonal=True).assemble, tensor=gamma))
         return coefficients, assembly_callables
@@ -819,11 +818,9 @@
         try:
             assembler = self.assemblers[key]
         except KeyError:
-<<<<<<< HEAD
             addv = self.insert_mode[Vrow, Vcol]
             spaces = (Vrow,) if on_diag else (Vrow, Vcol)
             indices_acc = tuple(self.indices_acc[V] for V in spaces)
-=======
             M = self._element_mass_matrix
             # Interpolation of basis and exterior derivative onto broken spaces
             C1 = self.assemble_reference_tensor(Vcol)
@@ -839,10 +836,6 @@
                                               TripleProductKernel(R1, M, C0),
                                               TripleProductKernel(R0, M, C1),
                                               TripleProductKernel(R0, M, C0))
-            self.kernels.append(element_kernel)
-            spaces = (Vrow, Vcol)[on_diag:]
-            indices_acc = tuple(self.indices[V](op2.READ, V.cell_node_map()) for V in spaces)
->>>>>>> 2f1e44a7
             coefficients = self.coefficients["cell"]
             coefficients_acc = coefficients.dat(op2.READ, coefficients.cell_node_map())
 
@@ -1870,15 +1863,8 @@
                                   InsertMode addv)
             {{
                 PetscInt m, ncols, irow, icol;
-<<<<<<< HEAD
-                PetscInt *cols, *indices;
+                PetscInt *indices, *cols;
                 PetscScalar *vals;
-=======
-                PetscInt *indices;
-                const PetscInt *cols;
-                const PetscScalar *vals;
-                PetscFunctionBeginUser;
->>>>>>> 2f1e44a7
                 PetscCall(MatGetSize(B, &m, NULL));
                 PetscCall(MatSeqAIJGetMaxRowNonzeros(B, &ncols));
                 PetscCall(PetscMalloc1(ncols, &indices));
@@ -1980,13 +1966,13 @@
             The matrix type of auxiliary operator. This only used when ``A`` is a preallocator
             to determine the nonzeros on the upper triangual part of an ``'sbaij'`` matrix.
         """
+        if mat_type is None:
+            mat_type = A.getType()
         triu = A.getType() == "preallocator" and mat_type.endswith("sbaij")
         set_submat = SparseAssembler.setSubMatCSR(COMM_SELF, triu=triu)
         update_A = lambda A, Ae, rindices: set_submat(A, Ae, rindices, rindices, addv)
         condense_element_mat = lambda x: x
         addv = PETSc.InsertMode.ADD_VALUES
-        if mat_type is None:
-            mat_type = A.getType()
 
         def cell_to_global(lgmap, cell_to_local, cell_index, result=None):
             # Be careful not to create new arrays
