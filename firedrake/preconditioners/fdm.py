from textwrap import dedent
from functools import partial
from itertools import chain, product
from firedrake.petsc import PETSc
from firedrake.preconditioners.base import PCBase
from firedrake.preconditioners.patch import bcdofs
from firedrake.preconditioners.pmg import (prolongation_matrix_matfree,
                                           evaluate_dual,
                                           get_permutation_to_line_elements,
                                           cache_generate_code)
from firedrake.preconditioners.facet_split import split_dofs, restricted_dofs
from firedrake.formmanipulation import ExtractSubBlock
from firedrake.functionspace import FunctionSpace, MixedFunctionSpace
from firedrake.function import Function
from firedrake.cofunction import Cofunction
from firedrake.ufl_expr import TestFunction, TestFunctions, TrialFunctions
from firedrake.utils import cached_property
from firedrake_citations import Citations
from ufl.algorithms.ad import expand_derivatives
from ufl.algorithms.expand_indices import expand_indices
from tsfc.finatinterface import create_element
from pyop2.compilation import load
from pyop2.sparsity import get_preallocation
from pyop2.utils import get_petsc_dir, as_tuple
from pyop2 import op2
from tsfc.ufl_utils import extract_firedrake_constants
from firedrake.tsfc_interface import compile_form

import firedrake.dmhooks as dmhooks
import ufl
import finat.ufl
import FIAT
import finat
import numpy
import ctypes

Citations().add("Brubeck2022a", """
@article{Brubeck2022a,
  title={A scalable and robust vertex-star relaxation for high-order {FEM}},
  author={Brubeck, Pablo D. and Farrell, Patrick E.},
  journal = {SIAM J. Sci. Comput.},
  volume = {44},
  number = {5},
  pages = {A2991-A3017},
  year = {2022},
  doi = {10.1137/21M1444187}
""")

Citations().add("Brubeck2022b", """
@misc{Brubeck2022b,
  title={{Multigrid solvers for the de Rham complex with optimal complexity in polynomial degree}},
  author={Brubeck, Pablo D. and Farrell, Patrick E.},
  archiveprefix = {arXiv},
  eprint = {2211.14284},
  primaryclass = {math.NA},
  year={2022}
""")


__all__ = ("FDMPC", "PoissonFDMPC")


class FDMPC(PCBase):
    """
    A preconditioner for tensor-product elements that changes the shape
    functions so that the H(d) (d in {grad, curl, div}) Riesz map is sparse on
    Cartesian cells, and assembles a global sparse matrix on which other
    preconditioners, such as `ASMStarPC`, can be applied.

    Here we assume that the volume integrals in the Jacobian can be expressed as:

    inner(d(v), alpha * d(u))*dx + inner(v, beta * u)*dx

    where alpha and beta are possibly tensor-valued.  The sparse matrix is
    obtained by approximating (v, alpha * u) and (v, beta * u) as diagonal mass
    matrices.

    The PETSc options inspected by this class are:
    - 'fdm_mat_type': can be either 'aij' or 'sbaij'
    - 'fdm_static_condensation': are we assembling the Schur complement on facets?
    """

    _prefix = "fdm_"
    _variant = "fdm"
    _citation = "Brubeck2022b"
    _cache = {}

    @PETSc.Log.EventDecorator("FDMInit")
    def initialize(self, pc):
        Citations().register(self._citation)
        self.comm = pc.comm
        Amat, Pmat = pc.getOperators()
        prefix = pc.getOptionsPrefix()
        options_prefix = prefix + self._prefix
        options = PETSc.Options(options_prefix)

        use_amat = options.getBool("pc_use_amat", True)
        use_static_condensation = options.getBool("static_condensation", False)
        pmat_type = options.getString("mat_type", PETSc.Mat.Type.AIJ)

        appctx = self.get_appctx(pc)
        fcp = appctx.get("form_compiler_parameters") or {}
        self.appctx = appctx

        # Get original Jacobian form and bcs
        if Pmat.getType() == "python":
            ctx = Pmat.getPythonContext()
            J = ctx.a
            bcs = tuple(ctx.bcs)
            mat_type = "matfree"
        else:
            ctx = dmhooks.get_appctx(pc.getDM())
            J = ctx.Jp or ctx.J
            bcs = tuple(ctx._problem.bcs)
            mat_type = ctx.mat_type

        # TODO assemble Schur complements specified by a SLATE Tensor
        # we might extract the form on the interface-interface block like this:
        #
        # if isinstance(J, firedrake.slate.TensorBase) and use_static_condensation:
        #     J = J.children[0].form
        if not isinstance(J, ufl.Form):
            raise ValueError("Expecting a ufl.Form, not a %r" % type(J))

        # Transform the problem into the space with FDM shape functions
        V = J.arguments()[-1].function_space()
        element = V.ufl_element()
        e_fdm = element.reconstruct(variant=self._variant)

        if element == e_fdm:
            V_fdm, J_fdm, bcs_fdm = (V, J, bcs)
        else:
            # Reconstruct Jacobian and bcs with variant element
            V_fdm = FunctionSpace(V.mesh(), e_fdm)
            J_fdm = J(*(t.reconstruct(function_space=V_fdm) for t in J.arguments()))
            bcs_fdm = []
            for bc in bcs:
                W = V_fdm
                for index in bc._indices:
                    W = W.sub(index)
                bcs_fdm.append(bc.reconstruct(V=W, g=0))

            # Create a new _SNESContext in the variant space
            self._ctx_ref = self.new_snes_ctx(pc, J_fdm, bcs_fdm, mat_type,
                                              fcp=fcp, options_prefix=options_prefix)

            # Construct interpolation from variant to original spaces
            self.fdm_interp = prolongation_matrix_matfree(V_fdm, V, bcs_fdm, [])
            self.work_vec_x = Amat.createVecLeft()
            self.work_vec_y = Amat.createVecRight()
            if use_amat:
                from firedrake.assemble import allocate_matrix, TwoFormAssembler
                self.A = allocate_matrix(J_fdm, bcs=bcs_fdm, form_compiler_parameters=fcp,
                                         mat_type=mat_type, options_prefix=options_prefix)
                self._assemble_A = TwoFormAssembler(J_fdm, tensor=self.A, bcs=bcs_fdm,
                                                    form_compiler_parameters=fcp).assemble
                self._assemble_A()
                Amat = self.A.petscmat

            if len(bcs) > 0:
                self.bc_nodes = numpy.unique(numpy.concatenate([bcdofs(bc, ghost=False) for bc in bcs]))
            else:
                self.bc_nodes = numpy.empty(0, dtype=PETSc.IntType)

        # Internally, we just set up a PC object that the user can configure
        # however from the PETSc command line.  Since PC allows the user to specify
        # a KSP, we can do iterative by -fdm_pc_type ksp.
        fdmpc = PETSc.PC().create(comm=pc.comm)
        fdmpc.incrementTabLevel(1, parent=pc)
        # We set a DM and an appropriate SNESContext on the constructed PC so one
        # can do e.g. multigrid or patch solves.
        self._dm = V_fdm.dm
        fdmpc.setDM(self._dm)
        fdmpc.setOptionsPrefix(options_prefix)
        self.pc = fdmpc

        # Assemble the FDM preconditioner with sparse local matrices
        Amat, Pmat, self.assembly_callables = self.allocate_matrix(Amat, V_fdm, J_fdm, bcs_fdm, fcp,
                                                                   pmat_type, use_static_condensation, use_amat)


        self._assemble_P()

        fdmpc.setOperators(A=Amat, P=Pmat)
        fdmpc.setUseAmat(use_amat)
        if hasattr(self, "_ctx_ref"):
            with dmhooks.add_hooks(self._dm, self, appctx=self._ctx_ref, save=False):
                fdmpc.setFromOptions()
        else:
            fdmpc.setFromOptions()

    def get_non_ghosted_lgmap(self, V):
<<<<<<< HEAD
        ncell = V.mesh().cell_set.size
        non_ghost_cell_nodes = numpy.unique(V.cell_node_list[:ncell].flatten())

        lgmap = V.dof_dset.lgmap
        comm = lgmap.getComm()
        print_rank = -1
        if comm.rank == print_rank:
            cn = V.cell_node_list
            cn = lgmap.apply(cn).reshape(cn.shape)
            print("number of cells", comm.rank, ncell, flush=True)
            print("cell_node_list", cn, flush=True)

        if comm.rank == print_rank:
            print("indices before", comm.rank, lgmap.indices, flush=True)

        indices = [ind if i in non_ghost_cell_nodes else -1 for i, ind in enumerate(lgmap.indices)]
        if comm.rank == print_rank:
            print("indices xxx", comm.rank, indices, flush=True)

        #indices[numpy.ghost_cell_nodes] = -1
        if comm.rank == print_rank:
            print("indices after", comm.rank, indices, flush=True)
=======
        # TODO extruded meshes
        lgmap = V.dof_dset.lgmap
        indices = lgmap.indices.copy()

        ncell = V.mesh().cell_set.size
        non_ghost_cell_nodes = numpy.unique(V.cell_node_list[:ncell].flatten())
        ghost_cell_nodes = numpy.setdiff1d(numpy.arange(len(indices)),
                                           non_ghost_cell_nodes,
                                           assume_unique=True)
        indices[ghost_cell_nodes] = -1
>>>>>>> e810ef1e
        return PETSc.LGMap().create(indices, bsize=lgmap.block_size, comm=lgmap.getComm())

    @PETSc.Log.EventDecorator("FDMPrealloc")
    def allocate_matrix(self, Amat, V, J, bcs, fcp, pmat_type, use_static_condensation, use_amat):
        """
        Allocate the FDM sparse preconditioner.

        :arg Amat: the original Jacobian :class:`PETSc.Mat`
        :arg V: the :class:`.FunctionSpace` of the form arguments
        :arg J: the Jacobian bilinear form
        :arg bcs: an iterable of boundary conditions on V
        :arg fcp: form compiler parameters to assemble coefficients
        :arg pmat_type: the `PETSc.Mat.Type` for the blocks in the diagonal
        :arg use_static_condensation: are we assembling the statically-condensed Schur complement on facets?
        :arg use_amat: are we computing the Schur complement exactly?

        :returns: 3-tuple with the Jacobian :class:`PETSc.Mat`, the
                  preconditioner :class:`PETSc.Mat`, and a list of assembly callables
        """
        symmetric = pmat_type.endswith("sbaij")
        ifacet = [i for i, Vsub in enumerate(V) if is_restricted(Vsub.finat_element)[1]]
        if len(ifacet) == 0:
            Vfacet = None
            Vbig = V
            ebig = V.ufl_element()
            _, fdofs = split_dofs(V.finat_element)
        elif len(ifacet) == 1:
            Vfacet = V[ifacet[0]]
            ebig, = set(unrestrict_element(Vsub.ufl_element()) for Vsub in V)
            Vbig = FunctionSpace(V.mesh(), ebig)
            if len(V) > 1:
                dims = [Vsub.finat_element.space_dimension() for Vsub in V]
                assert sum(dims) == Vbig.finat_element.space_dimension()
            fdofs = restricted_dofs(Vfacet.finat_element, Vbig.finat_element)
        else:
            raise ValueError("Expecting at most one FunctionSpace restricted onto facets.")
        self.embedding_element = ebig

        if Vbig.value_size == 1:
            self.fises = PETSc.IS().createGeneral(fdofs, comm=PETSc.COMM_SELF)
        else:
            self.fises = PETSc.IS().createBlock(Vbig.value_size, fdofs, comm=PETSc.COMM_SELF)

        # Create data structures needed for assembly
        self.lgmaps = {Vsub: Vsub.local_to_global_map([bc for bc in bcs if bc.function_space() == Vsub]) for Vsub in V}
        self.non_ghosted_lgmaps = {Vsub: self.get_non_ghosted_lgmap(Vsub) for Vsub in V}

        self.indices = {Vsub: op2.Dat(Vsub.dof_dset, self.lgmaps[Vsub].indices) for Vsub in V}
        self.coefficients, assembly_callables = self.assemble_coefficients(J, fcp)
        self.assemblers = {}
        self.kernels = []
        Pmats = {}

        # Dictionary with kernel to compute the Schur complement
        self.schur_kernel = {}
        if V == Vbig and Vbig.finat_element.formdegree == 0:
            # If we are in H(grad), we just pad with zeros on the statically-condensed pattern
            self.schur_kernel[V] = SchurComplementPattern
        elif Vfacet and use_static_condensation:
            # If we are in a facet space, we build the Schur complement on its diagonal block
            if Vfacet.finat_element.formdegree == 0 and Vfacet.value_size == 1:
                self.schur_kernel[Vfacet] = SchurComplementDiagonal
                interior_pc_type = PETSc.PC.Type.JACOBI
            elif symmetric:
                self.schur_kernel[Vfacet] = SchurComplementBlockCholesky
                interior_pc_type = PETSc.PC.Type.ICC
            else:
                self.schur_kernel[Vfacet] = SchurComplementBlockLU
                interior_pc_type = PETSc.PC.Type.ILU
            if use_amat:
                # Replace the facet block of the stiffness matrix with the exact Schur complement
                # Set up the preconditioner with exact off-diagonal blocks and exact inverse of the interior block
                Amat, Pmats = self.condense(Amat, J, bcs, fcp, pc_type=interior_pc_type)

        diagonal_terms = []
        addv = PETSc.InsertMode.ADD_VALUES
        # Loop over all pairs of subspaces
        for Vrow, Vcol in product(V, V):
            if (Vrow, Vcol) in Pmats:
                continue

            if symmetric and (Vcol, Vrow) in Pmats:
                Pmats[Vrow, Vcol] = PETSc.Mat().createTranspose(Pmats[Vcol, Vrow])
                continue

            # Preallocate and assemble the FDM auxiliary sparse operator
            on_diag = Vrow == Vcol
            sizes = tuple(Vsub.dof_dset.layout_vec.getSizes() for Vsub in (Vrow, Vcol))
            ptype = pmat_type if on_diag else PETSc.Mat.Type.AIJ

            preallocator = PETSc.Mat().create(comm=self.comm)
            preallocator.setType(PETSc.Mat.Type.PREALLOCATOR)
            preallocator.setSizes(sizes)
            preallocator.setUp()
            preallocator.setOption(PETSc.Mat.Option.IGNORE_ZERO_ENTRIES, False)
            self.set_values(preallocator, Vrow, Vcol, addv, mat_type=ptype)
            preallocator.assemble()
            dnz, onz = get_preallocation(preallocator, sizes[0][0])
            if on_diag:
                numpy.maximum(dnz, 1, out=dnz)
            preallocator.destroy()

            P = PETSc.Mat().create(comm=self.comm)
            P.setType(ptype)
            P.setSizes(sizes)

            P.setLGMap(self.non_ghosted_lgmaps[Vrow],
                       self.non_ghosted_lgmaps[Vcol])
            P.setPreallocationNNZ((dnz, onz))

            P.setOption(PETSc.Mat.Option.NEW_NONZERO_ALLOCATION_ERR, True)
            P.setOption(PETSc.Mat.Option.STRUCTURALLY_SYMMETRIC, on_diag)
            P.setOption(PETSc.Mat.Option.KEEP_NONZERO_PATTERN, True)
            if ptype.endswith("sbaij"):
                P.setOption(PETSc.Mat.Option.IGNORE_LOWER_TRIANGULAR, True)
            P.setUp()

            self.set_values(P, Vrow, Vcol, addv, mat_type=ptype)
            # populate diagonal entries
            if on_diag:
                n = len(self.non_ghosted_lgmaps[Vrow].indices)
                i = numpy.arange(n,dtype=PETSc.IntType).reshape(-1,1)
                v = numpy.ones(n,dtype=PETSc.ScalarType).reshape(-1,1)
                P.setValuesLocalRCV(i,i,v,addv=addv)
            P.assemble()

            # append callables to zero entries, insert element matrices, and apply BCs
            assembly_callables.append(P.zeroEntries)
            assembly_callables.append(partial(self.set_values, P, Vrow, Vcol, addv, mat_type=ptype))
            if on_diag:
                own = Vrow.dof_dset.layout_vec.getLocalSize()
                bdofs = numpy.flatnonzero(self.lgmaps[Vrow].indices[:own] < 0).astype(PETSc.IntType)[:, None]
                Vrow.dof_dset.lgmap.apply(bdofs, result=bdofs)
                assembly_callables.append(P.assemble)
                assembly_callables.append(partial(P.zeroRows, bdofs, 1.0))

                gamma = self.coefficients.get("facet")
                if gamma is not None and gamma.function_space() == Vrow.dual():
                    with gamma.dat.vec_ro as diag:
                        diagonal_terms.append(partial(P.setDiagonal, diag, addv=addv))
            Pmats[Vrow, Vcol] = P

        def sub_nullspace(nsp, iset):
            if not nsp.handle:
                return nsp
            return PETSc.NullSpace().create(constant=nsp.hasConstant(),
                                            vectors=[vec.getSubVector(iset) for vec in nsp.getVecs()],
                                            comm=nsp.getComm())

        if len(V) == 1:
            Pmat = Pmats[V, V]
            Pmat.setNullSpace(Amat.getNullSpace())
            Pmat.setTransposeNullSpace(Amat.getTransposeNullSpace())
            Pmat.setNearNullSpace(Amat.getNearNullSpace())

        else:
            Pmat = PETSc.Mat().createNest([[Pmats[Vrow, Vcol] for Vcol in V] for Vrow in V], comm=self.comm)
            for Vrow, iset in zip(V, Pmat.getNestISs()[0]):
                Pmats[Vrow, Vrow].setNullSpace(sub_nullspace(Amat.getNullSpace(), iset))
                Pmats[Vrow, Vrow].setTransposeNullSpace(sub_nullspace(Amat.getTransposeNullSpace(), iset))
                Pmats[Vrow, Vrow].setNearNullSpace(sub_nullspace(Amat.getNearNullSpace(), iset))

        assembly_callables.append(Pmat.assemble)
        assembly_callables.extend(diagonal_terms)
        return Amat, Pmat, assembly_callables

    @PETSc.Log.EventDecorator("FDMAssemble")
    def _assemble_P(self):
        for _assemble in self.assembly_callables:
            _assemble()

    @PETSc.Log.EventDecorator("FDMUpdate")
    def update(self, pc):
        if hasattr(self, "A"):
            self._assemble_A()
        self._assemble_P()

    def apply(self, pc, x, y):
        if hasattr(self, "fdm_interp"):
            self.fdm_interp.multTranspose(x, self.work_vec_x)
            with dmhooks.add_hooks(self._dm, self, appctx=self._ctx_ref):
                self.pc.apply(self.work_vec_x, self.work_vec_y)
            self.fdm_interp.mult(self.work_vec_y, y)
            y.array_w[self.bc_nodes] = x.array_r[self.bc_nodes]
        else:
            self.pc.apply(x, y)

    def applyTranspose(self, pc, x, y):
        if hasattr(self, "fdm_interp"):
            self.fdm_interp.multTranspose(x, self.work_vec_y)
            with dmhooks.add_hooks(self._dm, self, appctx=self._ctx_ref):
                self.pc.applyTranspose(self.work_vec_y, self.work_vec_x)
            self.fdm_interp.mult(self.work_vec_x, y)
            y.array_w[self.bc_nodes] = x.array_r[self.bc_nodes]
        else:
            self.pc.applyTranspose(x, y)

    def view(self, pc, viewer=None):
        super(FDMPC, self).view(pc, viewer)
        if hasattr(self, "pc"):
            viewer.printfASCII("PC to apply inverse\n")
            self.pc.view(viewer)

    def destroy(self, pc):
        if hasattr(self, "A"):
            self.A.petscmat.destroy()
        if hasattr(self, "pc"):
            self.pc.getOperators()[-1].destroy()
            self.pc.destroy()

    def condense(self, A, J, bcs, fcp, pc_type="icc"):
        """Construct block matrices used for matrix-free static condensation.
        The inversion of the interior-interior block is replaced with a local
        KSP object that is reused on each cell within an MPI rank.

        Parameters
        ----------
        A : PETSc.Mat
            The matrix to statically condense.
        J : ufl.Form
            The bilinear form to statically condense.
        bcs : .BCBase[]
            An iterable of boundary conditions to apply on ``A``.
        fcp : dict
            The form compiler parameters.
        pc_type : PETSc.PC.Type
            The preconditioner type for the interior solver.

        Returns
        -------
        Smat : PETSc.Mat
            A matrix with the original blocks of ``A``, except that
            the matrix-free Schur complement replaces the interface-interface block.
        Pmat : dict
            A dict mapping pairs of function spaces to the preconditioner blocks
            ``[[inv(A00), A01], [A10, inv(S)]]``.
        """
        Smats = {}
        V = J.arguments()[0].function_space()
        V0 = next((Vi for Vi in V if is_restricted(Vi.finat_element)[0]), None)
        V1 = next((Vi for Vi in V if is_restricted(Vi.finat_element)[1]), None)
        if V0 is None:
            V0 = FunctionSpace(V.mesh(), restrict_element(self.embedding_element, "interior"))
        if V1 is None:
            V1 = FunctionSpace(V.mesh(), restrict_element(self.embedding_element, "facet"))
        if len(V) == 1:
            J00 = J(*(t.reconstruct(function_space=V0) for t in J.arguments()))
        elif len(V) == 2:
            J00 = ExtractSubBlock().split(J, argument_indices=(V0.index, V0.index))
            ises = V.dof_dset.field_ises
            Smats[V[0], V[1]] = A.createSubMatrix(ises[0], ises[1])
            Smats[V[1], V[0]] = A.createSubMatrix(ises[1], ises[0])
            unindexed = {Vsub: FunctionSpace(Vsub.mesh(), Vsub.ufl_element()) for Vsub in V}
            bcs = tuple(bc.reconstruct(V=unindexed[bc.function_space()], g=0) for bc in bcs)
        else:
            raise ValueError("Expecting at most 2 components")

        Pmats = dict(Smats)
        C0 = self.assemble_reference_tensor(V0)
        R0 = self.assemble_reference_tensor(V0, transpose=True)

        A0 = TripleProductKernel(R0, self._element_mass_matrix, C0)
        K0 = InteriorSolveKernel(A0, J00, fcp=fcp, pc_type=pc_type)
        K1 = ImplicitSchurComplementKernel(K0)
        self.kernels.extend((A0, K0, K1))
        kernels = {V0: K0, V1: K1}
        comm = self.comm
        args = [self.coefficients["cell"], V0.mesh().coordinates, *J00.coefficients(), *extract_firedrake_constants(J00)]
        args_acc = [arg.dat(op2.READ, arg.cell_node_map()) for arg in args]
        for Vsub in V:
            K = kernels[Vsub]
            x = Function(Vsub)
            y = Function(Vsub)
            sizes = (Vsub.dof_dset.layout_vec.getSizes(),) * 2
            parloop = op2.ParLoop(K.kernel(), Vsub.mesh().cell_set,
                                  op2.PassthroughArg(op2.OpaqueType(K.result.klass), K.result.handle),
                                  *args_acc,
                                  x.dat(op2.READ, x.cell_node_map()),
                                  y.dat(op2.INC, y.cell_node_map()))
            ctx = PythonMatrixContext(parloop, x, y, bcs=bcs)
            Smats[Vsub, Vsub] = PETSc.Mat().createPython(sizes, context=ctx, comm=comm)
            if Vsub == V0:
                Pmats[Vsub, Vsub] = Smats[Vsub, Vsub]
                Smats[Vsub, Vsub] = A.createSubMatrix(ises[Vsub.index], ises[Vsub.index])
        Smat = Smats[V, V] if len(V) == 1 else PETSc.Mat().createNest([[Smats[Vrow, Vcol] for Vcol in V] for Vrow in V], comm=comm)
        return Smat, Pmats

    @PETSc.Log.EventDecorator("FDMCoefficients")
    def assemble_coefficients(self, J, fcp, block_diagonal=False):
        """
        Obtain coefficients for the auxiliary operator as the diagonal of a
        weighted mass matrix in broken(V^k) * broken(V^{k+1}).
        See Section 3.2 of Brubeck2022b.

        :arg J: the Jacobian bilinear :class:`ufl.Form`,
        :arg fcp: form compiler parameters to assemble the diagonal of the mass matrices.
        :arg block_diagonal: are we assembling the block diagonal of the mass matrices?

        :returns: a 2-tuple of a dict of coefficients and a list of assembly callables.
        """
        assembly_callables = []
        # Basic idea: take the original bilinear form and
        # replace the exterior derivatives with arguments in broken(V^{k+1}).
        # Then, replace the original arguments with arguments in broken(V^k).
        # Where the broken spaces have L2-orthogonal FDM basis functions.
        index = len(J.arguments()[0].function_space())-1
        if index:
            splitter = ExtractSubBlock()
            J = splitter.split(J, argument_indices=(index, index))
        args_J = J.arguments()
        e = args_J[0].ufl_element()
        mesh = args_J[0].function_space().mesh()
        tdim = mesh.topological_dimension()
        if isinstance(e, (finat.ufl.VectorElement, finat.ufl.TensorElement)):
            e = e._sub_element
        e = unrestrict_element(e)
        sobolev = e.sobolev_space

        # Replacement rule for the exterior derivative = grad(arg) * eps
        map_grad = None
        if sobolev == ufl.H1:
            map_grad = lambda p: p
        elif sobolev in [ufl.HCurl, ufl.HDiv]:
            u = ufl.Coefficient(ufl.FunctionSpace(mesh, e))
            du = ufl.variable(ufl.grad(u))
            dku = ufl.div(u) if sobolev == ufl.HDiv else ufl.curl(u)
            eps = expand_derivatives(ufl.diff(ufl.replace(expand_derivatives(dku), {ufl.grad(u): du}), du))
            if sobolev == ufl.HDiv:
                map_grad = lambda p: ufl.outer(p, eps/tdim)
            elif len(eps.ufl_shape) == 3:
                map_grad = lambda p: ufl.dot(p, eps/2)
            else:
                map_grad = lambda p: p*(eps/2)

        # Construct Z = broken(V^k) * broken(V^{k+1})
        V = args_J[0].function_space()
        fe = V.finat_element
        formdegree = fe.formdegree
        degree = fe.degree
        if type(degree) != int:
            degree, = set(degree)
        qdeg = degree
        if formdegree == tdim:
            qfam = "DG" if tdim == 1 else "DQ"
            qdeg = 0
        elif formdegree == 0:
            qfam = "DG" if tdim == 1 else "RTCE" if tdim == 2 else "NCE"
        elif formdegree == 1 and tdim == 3:
            qfam = "NCF"
        else:
            qfam = "DQ L2"
            qdeg = degree - 1

        qvariant = "fdm_quadrature"
        elements = [e.reconstruct(variant=qvariant),
                    finat.ufl.FiniteElement(qfam, cell=mesh.ufl_cell(), degree=qdeg, variant=qvariant)]
        elements = list(map(finat.ufl.BrokenElement, elements))
        if V.shape:
            elements = [finat.ufl.TensorElement(ele, shape=V.shape) for ele in elements]
        Z = FunctionSpace(mesh, finat.ufl.MixedElement(elements))

        # Transform the exterior derivative and the original arguments of J to arguments in Z
        args = (TestFunctions(Z), TrialFunctions(Z))
        repargs = {t: v[0] for t, v in zip(args_J, args)}
        repgrad = {ufl.grad(t): map_grad(v[1]) for t, v in zip(args_J, args)} if map_grad else {}
        Jcell = expand_indices(expand_derivatives(ufl.Form(J.integrals_by_type("cell"))))
        mixed_form = ufl.replace(ufl.replace(Jcell, repgrad), repargs)

        # Return coefficients and assembly callables
        if block_diagonal and V.shape:
            from firedrake.assemble import assemble
            bdiags = []
            M = assemble(mixed_form, mat_type="matfree", form_compiler_parameters=fcp)
            for iset in Z.dof_dset.field_ises:
                sub = M.petscmat.createSubMatrix(iset, iset)
                ctx = sub.getPythonContext()
                bdiags.append(ctx._block_diagonal)
                assembly_callables.append(ctx._assemble_block_diagonal)
            W = MixedFunctionSpace([c.function_space() for c in bdiags])
            tensor = Function(W, val=op2.MixedDat([c.dat for c in bdiags]))
        else:
            from firedrake.assemble import OneFormAssembler
            tensor = Function(Z.dual())
            assembly_callables.append(OneFormAssembler(mixed_form, tensor=tensor, diagonal=True,
                                                       form_compiler_parameters=fcp).assemble)
        coefficients = {"cell": tensor}
        facet_integrals = [i for i in J.integrals() if "facet" in i.integral_type()]
        J_facet = expand_indices(expand_derivatives(ufl.Form(facet_integrals)))
        if len(J_facet.integrals()) > 0:
            gamma = coefficients.setdefault("facet", Function(V.dual()))
            assembly_callables.append(OneFormAssembler(J_facet, tensor=gamma, diagonal=True,
                                                       form_compiler_parameters=fcp).assemble)
        return coefficients, assembly_callables

    @PETSc.Log.EventDecorator("FDMRefTensor")
    def assemble_reference_tensor(self, V, transpose=False, sort_interior=False):
        """
        Return the reference tensor used in the diagonal factorisation of the
        sparse cell matrices.  See Section 3.2 of Brubeck2022b.

        :arg V: a :class:`.FunctionSpace`

        :returns: a :class:`PETSc.Mat` interpolating V^k * d(V^k) onto
                  broken(V^k) * broken(V^{k+1}) on the reference element.
        """
        value_size = V.value_size
        fe = V.finat_element
        tdim = fe.cell.get_spatial_dimension()
        formdegree = fe.formdegree
        degree = fe.degree
        if type(degree) != int:
            degree, = set(degree)
        if formdegree == tdim:
            degree = degree + 1
        is_interior, is_facet = is_restricted(fe)
        key = (value_size, tdim, degree, formdegree, is_interior, is_facet, transpose, sort_interior)
        cache = self._cache.setdefault("reference_tensor", {})
        try:
            return cache[key]
        except KeyError:
            pass

        if transpose:
            result = self.assemble_reference_tensor(V, transpose=False, sort_interior=sort_interior)
            result = PETSc.Mat().createTranspose(result).convert(result.getType())
            return cache.setdefault(key, result)

        if sort_interior and is_interior:
            assert is_interior and not is_facet and not transpose
            # Sort DOFs to make A00 block diagonal with blocks of increasing dimension along the diagonal
            result = self.assemble_reference_tensor(V, transpose=transpose, sort_interior=False)
            if formdegree != 0:
                # Compute the stiffness matrix on the interior of a cell
                A00 = self._element_mass_matrix.PtAP(result)
                indptr, indices, _ = A00.getValuesCSR()
                degree = numpy.diff(indptr)
                # Sort by blocks
                uniq, u_index = numpy.unique(indices, return_index=True)
                perm = uniq[u_index.argsort(kind='stable')]
                # Sort by degree
                degree = degree[perm]
                perm = perm[degree.argsort(kind='stable')]
                A00.destroy()

                isperm = PETSc.IS().createGeneral(perm, comm=result.getComm())
                result = get_submat(result, iscol=isperm, permute=True)
                isperm.destroy()
            return cache.setdefault(key, result)

        short_key = key[:-3] + (False,) * 3
        try:
            result = cache[short_key]
        except KeyError:
            # Get CG(k) and DG(k-1) 1D elements from V
            elements = sorted(get_base_elements(fe), key=lambda e: e.formdegree)
            e0 = elements[0] if elements[0].formdegree == 0 else None
            e1 = elements[-1] if elements[-1].formdegree == 1 else None
            if e0 and is_interior:
                e0 = FIAT.RestrictedElement(e0, restriction_domain="interior")

            # Get broken(CG(k)) and DG(k-1) 1D elements from the coefficient spaces
            Z = self.coefficients["cell"].function_space()
            Q0 = Z[0].finat_element.element
            elements = sorted(get_base_elements(Q0), key=lambda e: e.formdegree)
            q0 = elements[0] if elements[0].formdegree == 0 else None
            q1 = elements[-1]
            if q1.formdegree != 1:
                Q1 = Z[1].finat_element.element
                q1 = sorted(get_base_elements(Q1), key=lambda e: e.formdegree)[-1]

            # Interpolate V * d(V) -> space(beta) * space(alpha)
            comm = PETSc.COMM_SELF
            zero = PETSc.Mat()
            A00 = petsc_sparse(evaluate_dual(e0, q0), comm=comm) if e0 and q0 else zero
            A11 = petsc_sparse(evaluate_dual(e1, q1), comm=comm) if e1 else zero
            A10 = petsc_sparse(evaluate_dual(e0, q1, derivative="grad"), comm=comm) if e0 else zero
            B_blocks = mass_blocks(tdim, formdegree, A00, A11)
            A_blocks = diff_blocks(tdim, formdegree, A00, A11, A10)
            result = block_mat(B_blocks + A_blocks, destroy_blocks=True)
            A00.destroy()
            A11.destroy()
            A10.destroy()
            if value_size != 1:
                eye = petsc_sparse(numpy.eye(value_size), comm=result.getComm())
                temp = result
                result = temp.kron(eye)
                temp.destroy()
                eye.destroy()

        if is_facet:
            cache[short_key] = result
            result = get_submat(result, iscol=self.fises)
        return cache.setdefault(key, result)

    @cached_property
    def _element_mass_matrix(self):
        Z = self.coefficients["cell"].function_space()
        shape = (sum(V.finat_element.space_dimension() for V in Z),) + Z[0].shape
        data = numpy.ones(shape, dtype=PETSc.RealType)
        shape += (1,) * (3-len(shape))
        nrows = shape[0] * shape[1]
        ai = numpy.arange(nrows+1, dtype=PETSc.IntType)
        aj = numpy.tile(ai[:-1].reshape((-1, shape[1])), (1, shape[2]))
        if shape[2] > 1:
            ai *= shape[2]
            data = numpy.tile(numpy.eye(shape[2], dtype=data.dtype), shape[:1] + (1,)*(len(shape)-1))
        return PETSc.Mat().createAIJ((nrows, nrows), csr=(ai, aj, data), comm=PETSc.COMM_SELF)

    @PETSc.Log.EventDecorator("FDMSetValues")
    def set_values(self, A, Vrow, Vcol, addv, mat_type="aij"):
        """Assemble the auxiliary operator in the FDM basis using sparse
        reference tensors and diagonal mass matrices.

        Parameters
        ----------
        A : PETSc.Mat
            The (initialized) matrix to assemble.
        Vrow : FunctionSpace
            The test space.
        Vcol : FunctionSpace
            The trial space.
        addv : PETSc.Mat.InsertMode
            Flag indicating if we want to insert or add matrix values.
        mat_type : PETSc.Mat.Type
            The matrix type of auxiliary operator. This only used when ``A`` is a preallocator
            to determine the nonzeros on the upper triangual part of an ``'sbaij'`` matrix.
        """
        key = (Vrow.ufl_element(), Vcol.ufl_element())
        on_diag = Vrow == Vcol
        try:
            assembler = self.assemblers[key]
        except KeyError:
            M = self._element_mass_matrix
            # Interpolation of basis and exterior derivative onto broken spaces
            C1 = self.assemble_reference_tensor(Vcol)
            R1 = self.assemble_reference_tensor(Vrow, transpose=True)



            # Element stiffness matrix = R1 * M * C1, see Equation (3.9) of Brubeck2022b
            element_kernel = TripleProductKernel(R1, M, C1)
            schur_kernel = self.schur_kernel.get(Vrow) if on_diag else None
            if schur_kernel is not None:
                V0 = FunctionSpace(Vrow.mesh(), restrict_element(self.embedding_element, "interior"))
                C0 = self.assemble_reference_tensor(V0, sort_interior=True)
                R0 = self.assemble_reference_tensor(V0, sort_interior=True, transpose=True)
                element_kernel = schur_kernel(element_kernel,
                                              TripleProductKernel(R1, M, C0),
                                              TripleProductKernel(R0, M, C1),
                                              TripleProductKernel(R0, M, C0))
            self.kernels.append(element_kernel)
            spaces = (Vrow, Vcol)[on_diag:]
            indices_acc = tuple(self.indices[V](op2.READ, V.cell_node_map()) for V in spaces)
            coefficients = self.coefficients["cell"]
            coefficients_acc = coefficients.dat(op2.READ, coefficients.cell_node_map())
            kernel = element_kernel.kernel(on_diag=on_diag, addv=addv)
            assembler = op2.ParLoop(kernel, Vrow.mesh().cell_set,
                                    *element_kernel.make_args(A),
                                    coefficients_acc,
                                    *indices_acc)
            self.assemblers.setdefault(key, assembler)
        if A.getType() == "preallocator":
            # Determine the global sparsity pattern by inserting a constant sparse element matrix
            args = assembler.arguments[:2]
            kernel = ElementKernel(PETSc.Mat(), name="preallocate").kernel(mat_type=mat_type, on_diag=on_diag)
            assembler = op2.ParLoop(kernel, Vrow.mesh().cell_set,
                                    *(op2.PassthroughArg(op2.OpaqueType("Mat"), arg.data) for arg in args),
                                    *indices_acc)
        assembler.arguments[0].data = A.handle
        assembler()


class ElementKernel:
    """Base class for sparse element kernel builders.
    By default, it inserts the same matrix on each cell."""
    code = dedent("""
        PetscErrorCode %(name)s(const Mat A, const Mat B, %(indices)s) {
            PetscFunctionBeginUser;
            PetscCall(MatSetValuesSparse(A, B, %(rows)s, %(cols)s, %(addv)d));
            PetscFunctionReturn(PETSC_SUCCESS);
        }""")

    def __init__(self, A, name=None):
        self.result = A
        self.mats = [self.result]
        self.name = name or type(self).__name__
        self.rules = {}

    def make_args(self, *mats):
        return [op2.PassthroughArg(op2.OpaqueType(mat.klass), mat.handle) for mat in list(mats) + self.mats]

    def kernel(self, mat_type="aij", on_diag=False, addv=None):
        if addv is None:
            addv = PETSc.InsertMode.INSERT
        indices = ("rindices",) if on_diag else ("rindices", "cindices")
        code = ""
        if "MatSetValuesArray" in self.code:
            code = dedent("""
                static inline PetscErrorCode MatSetValuesArray(Mat A, const PetscScalar *restrict values) {
                    PetscBool done;
                    PetscInt m;
                    const PetscInt *ai;
                    PetscScalar *vals;
                    PetscFunctionBeginUser;
                    PetscCall(MatGetRowIJ(A, 0, PETSC_FALSE, PETSC_FALSE, &m, &ai, NULL, &done));
                    PetscCall(MatSeqAIJGetArrayWrite(A, &vals));
                    PetscCall(PetscMemcpy(vals, values, ai[m] * sizeof(*vals)));
                    PetscCall(MatSeqAIJRestoreArrayWrite(A, &vals));
                    PetscCall(MatRestoreRowIJ(A, 0, PETSC_FALSE, PETSC_FALSE, &m, &ai, NULL, &done));
                    PetscFunctionReturn(PETSC_SUCCESS);
                }""")
        if mat_type != "matfree":
            select_cols = """
        for (PetscInt j = ai[i]; j < ai[i + 1]; j++)
            indices[j] -= (indices[j] < rindices[i]) * (indices[j] + 1);"""
            code += dedent("""
                static inline PetscErrorCode MatSetValuesSparse(const Mat A, const Mat B,
                                                                const PetscInt *restrict rindices,
                                                                const PetscInt *restrict cindices,
                                                                InsertMode addv) {
                    PetscBool done;
                    PetscInt m, ncols, istart, *indices;
                    const PetscInt *ai, *aj;
                    const PetscScalar *vals;
                    PetscFunctionBeginUser;
                    PetscCall(MatGetRowIJ(B, 0, PETSC_FALSE, PETSC_FALSE, &m, &ai, &aj, &done));
                    PetscCall(PetscMalloc1(ai[m], &indices));
                    for (PetscInt j = 0; j < ai[m]; j++) indices[j] = cindices[aj[j]];
                    PetscCall(MatSeqAIJGetArrayRead(B, &vals));
                    for (PetscInt i = 0; i < m; i++) {
                        istart = ai[i];
                        ncols = ai[i + 1] - istart;
                        %(select_cols)s
                        PetscCall(MatSetValues(A, 1, &rindices[i], ncols, &indices[istart], &vals[istart], addv));
                    }
                    PetscCall(MatSeqAIJRestoreArrayRead(B, &vals));
                    PetscCall(MatRestoreRowIJ(B, 0, PETSC_FALSE, PETSC_FALSE, &m, &ai, &aj, &done));
                    PetscCall(PetscFree(indices));
                    PetscFunctionReturn(PETSC_SUCCESS);
                }""" % {"select_cols": select_cols if mat_type.endswith("sbaij") else ""})
        code += self.code % dict(self.rules, name=self.name,
                                 indices=", ".join("const PetscInt *restrict %s" % s for s in indices),
                                 rows=indices[0], cols=indices[-1], addv=addv)
        return op2.Kernel(code, self.name)


class TripleProductKernel(ElementKernel):
    """Kernel builder to assemble a triple product of the form L * C * R for each cell,
    where L, C, R are sparse matrices and the entries of C are updated on each cell."""
    code = dedent("""
        PetscErrorCode %(name)s(const Mat A, const Mat B,
                                const PetscScalar *restrict coefficients,
                                %(indices)s) {
            Mat C;
            PetscFunctionBeginUser;
            PetscCall(MatProductGetMats(B, NULL, &C, NULL));
            PetscCall(MatSetValuesArray(C, coefficients));
            PetscCall(MatProductNumeric(B));
            PetscCall(MatSetValuesSparse(A, B, %(rows)s, %(cols)s, %(addv)d));
            PetscFunctionReturn(PETSC_SUCCESS);
        }""")

    def __init__(self, L, C, R, name=None):
        self.product = partial(L.matMatMult, C, R)
        super().__init__(self.product(), name=name)


class SchurComplementKernel(ElementKernel):
    """Base class for Schur complement kernel builders."""
    condense_code = ""
    code = dedent("""
        #include <petscblaslapack.h>
        PetscErrorCode %(name)s(const Mat A, const Mat B,
                                const Mat A11, const Mat A10, const Mat A01, const Mat A00,
                                const PetscScalar *restrict coefficients, %(indices)s) {
            Mat C;
            PetscFunctionBeginUser;
            PetscCall(MatProductGetMats(A11, NULL, &C, NULL));
            PetscCall(MatSetValuesArray(C, coefficients));
            %(condense)s
            PetscCall(MatSetValuesSparse(A, B, %(rows)s, %(cols)s, %(addv)d));
            PetscFunctionReturn(PETSC_SUCCESS);
        }""")

    def __init__(self, *kernels, name=None):
        self.children = kernels
        self.submats = [k.result for k in kernels]
        self.work = [None for _ in range(2)]

        # Dict of slices with the extents of the diagonal blocks
        A00 = self.submats[-1]
        degree = numpy.diff(A00.getValuesCSR()[0])
        istart = 0
        self.slices = {1: slice(0, 0)}
        unique_degree, counts = numpy.unique(degree, return_counts=True)
        for k, kdofs in sorted(zip(unique_degree, counts)):
            self.slices[k] = slice(istart, istart + k * kdofs)
            istart += k * kdofs
        self.blocks = sorted(degree for degree in self.slices if degree > 1)

        super().__init__(self.condense(), name=name)
        self.mats.extend(self.submats)
        self.rules["condense"] = self.condense_code

    def condense(self, result=None):
        return result


class SchurComplementPattern(SchurComplementKernel):
    """Kernel builder to pad with zeros the Schur complement sparsity pattern."""
    condense_code = dedent("""
        PetscCall(MatProductNumeric(A11));
        PetscCall(MatAYPX(B, 0.0, A11, SUBSET_NONZERO_PATTERN));
        """)

    def condense(self, result=None):
        """Pad with zeros the statically condensed pattern"""
        structure = PETSc.Mat.Structure.SUBSET if result else None
        if result is None:
            _, A10, A01, A00 = self.submats
            result = A10.matMatMult(A00, A01, result=result)
        result.aypx(0.0, self.submats[0], structure=structure)
        return result


class SchurComplementDiagonal(SchurComplementKernel):
    """Schur complement kernel builder that assumes a diagonal interior block."""
    condense_code = dedent("""
        Vec vec;
        PetscInt n;
        PetscScalar *vals;
        PetscCall(MatProductNumeric(A11));
        PetscCall(MatProductNumeric(A10));
        PetscCall(MatProductNumeric(A01));
        PetscCall(MatProductNumeric(A00));

        PetscCall(MatGetSize(A00, &n, NULL));
        PetscCall(MatSeqAIJGetArray(A00, &vals));
        PetscCall(VecCreateSeqWithArray(PETSC_COMM_SELF, 1, n, vals, &vec));
        PetscCall(VecReciprocal(vec));
        PetscCall(VecScale(vec, -1.0));
        PetscCall(MatDiagonalScale(A01, vec, NULL));
        PetscCall(VecDestroy(&vec));
        PetscCall(MatSeqAIJRestoreArray(A00, &vals));

        PetscCall(MatProductNumeric(B));
        PetscCall(MatAXPY(B, 1.0, A11, SUBSET_NONZERO_PATTERN));
        """)

    def condense(self, result=None):
        structure = PETSc.Mat.Structure.SUBSET if result else None
        A11, A10, A01, A00 = self.submats
        self.work[0] = A00.getDiagonal(result=self.work[0])
        self.work[0].reciprocal()
        self.work[0].scale(-1)
        A01.diagonalScale(L=self.work[0])
        result = A10.matMult(A01, result=result)
        result.axpy(1.0, A11, structure=structure)
        return result


class SchurComplementBlockCholesky(SchurComplementKernel):
    """Schur complement kernel builder that assumes a block-diagonal interior block,
    and uses its Cholesky factorization to compute S = A11 - (L^-1 A01)^T (L^-1 A01)."""
    condense_code = dedent("""
        PetscBLASInt bn, lierr;
        PetscBool done;
        PetscInt m, bsize, irow;
        const PetscInt *ai;
        PetscScalar *vals, *U;
        Mat X;
        PetscFunctionBeginUser;
        PetscCall(MatProductNumeric(A11));
        PetscCall(MatProductNumeric(A01));
        PetscCall(MatProductNumeric(A00));
        PetscCall(MatGetRowIJ(A00, 0, PETSC_FALSE, PETSC_FALSE, &m, &ai, NULL, &done));
        PetscCall(MatSeqAIJGetArray(A00, &vals));
        irow = 0;
        while (irow < m && ai[irow + 1] - ai[irow] == 1) {
            vals[irow] = PetscSqrtReal(1.0 / vals[irow]);
            irow++;
        }
        U = &vals[irow];
        while (irow < m) {
            bsize = ai[irow + 1] - ai[irow];
            PetscCall(PetscBLASIntCast(bsize, &bn));
            PetscCallBLAS("LAPACKpotrf", LAPACKpotrf_("U", &bn, U, &bn, &lierr));
            PetscCallBLAS("LAPACKtrtri", LAPACKtrtri_("U", "N", &bn, U, &bn, &lierr));
            for (PetscInt j = 0; j < bsize - 1; j++)
                for (PetscInt i = j + 1; i < bsize; i++)
                    U[i + bsize * j] = 0.0;
            U += bsize * bsize;
            irow += bsize;
        }
        PetscCall(MatSeqAIJRestoreArray(A00, &vals));
        PetscCall(MatRestoreRowIJ(A00, 0, PETSC_FALSE, PETSC_FALSE, &m, &ai, NULL, &done));
        PetscCall(MatProductGetMats(B, &X, NULL, NULL));
        PetscCall(MatProductNumeric(X));
        PetscCall(MatProductNumeric(B));
        PetscCall(MatAYPX(B, -1.0, A11, SUBSET_NONZERO_PATTERN));
        """)

    def condense(self, result=None):
        structure = PETSc.Mat.Structure.SUBSET if result else None
        # asssume that A10 = A01^T
        A11, _, A01, A00 = self.submats
        indptr, indices, R = A00.getValuesCSR()

        zlice = self.slices[1]
        numpy.sqrt(R[zlice], out=R[zlice])
        numpy.reciprocal(R[zlice], out=R[zlice])
        flops = 2 * (zlice.stop - zlice.start)
        for k in self.blocks:
            Rk = R[self.slices[k]]
            A = Rk.reshape((-1, k, k))
            rinv = numpy.linalg.inv(numpy.linalg.cholesky(A))
            numpy.copyto(Rk, rinv.flat)
            flops += A.shape[0] * ((k**3)//3 + k**3)

        PETSc.Log.logFlops(flops)
        A00.setValuesCSR(indptr, indices, R)
        A00.assemble()
        self.work[0] = A00.matMult(A01, result=self.work[0])
        result = self.work[0].transposeMatMult(self.work[0], result=result)
        result.aypx(-1.0, A11, structure=structure)
        return result


class SchurComplementBlockLU(SchurComplementKernel):
    """Schur complement kernel builder that assumes a block-diagonal interior block,
    and uses its LU factorization to compute S = A11 - (A10 U^-1) (L^-1 A01)."""
    condense_code = dedent("""
        PetscBLASInt bn, lierr, lwork;
        PetscBool done;
        PetscInt m, bsize, irow, icol, nnz, iswap, *ipiv, *perm;
        const PetscInt *ai;
        PetscScalar *vals, *work, *L, *U;
        Mat X;
        PetscFunctionBeginUser;
        PetscCall(MatProductNumeric(A11));
        PetscCall(MatProductNumeric(A10));
        PetscCall(MatProductNumeric(A01));
        PetscCall(MatProductNumeric(A00));
        PetscCall(MatGetRowIJ(A00, 0, PETSC_FALSE, PETSC_FALSE, &m, &ai, NULL, &done));
        PetscCall(MatSeqAIJGetArray(A00, &vals));

        // A00 = (U^T) * (L^T)
        nnz = ai[m];
        bsize = ai[m] - ai[m - 1];
        PetscCall(PetscMalloc2(bsize, &ipiv, bsize, &perm));
        PetscCall(PetscCalloc1(nnz, &work));
        irow = 0;
        while (irow < m && ai[irow + 1] - ai[irow] == 1) {
            work[irow] = 1.0;
            vals[irow] = 1.0 / vals[irow];
            irow++;
        }
        L = &work[irow];
        U = &vals[irow];
        while (irow < m) {
            bsize = ai[irow + 1] - ai[irow];
            PetscCall(PetscBLASIntCast(bsize, &bn));
            PetscCallBLAS("LAPACKgetrf", LAPACKgetrf_(&bn, &bn, U, &bn, ipiv, &lierr));
            PetscCallBLAS("LAPACKtrtri", LAPACKtrtri_("U", "N", &bn, U, &bn, &lierr));
            PetscCallBLAS("LAPACKtrtri", LAPACKtrtri_("L", "U", &bn, U, &bn, &lierr));
            for (PetscInt j = 0; j < bsize; j++) perm[j] = j;
            for (PetscInt j = 0; j < bsize; j++) {
                icol = ipiv[j] - 1;
                iswap = perm[icol];
                perm[icol] = perm[j];
                perm[j] = iswap;
            }
            for (PetscInt j = 0; j < bsize; j++) {
                L[j + bsize * perm[j]] = 1.0;
                for (PetscInt i = j + 1; i < bsize; i++) {
                    L[i + bsize * perm[j]] = U[i + bsize * j];
                    U[i + bsize * j] = 0.0;
                }
            }
            L += bsize * bsize;
            U += bsize * bsize;
            irow += bsize;
        }
        PetscCall(MatRestoreRowIJ(A00, 0, PETSC_FALSE, PETSC_FALSE, &m, &ai, NULL, &done));

        // A00 = inv(U^T)
        PetscCall(MatSeqAIJRestoreArray(A00, &vals));
        // X = inv(U^T) * A01
        PetscCall(MatProductGetMats(B, NULL, NULL, &X));
        PetscCall(MatProductNumeric(X));

        // A00 = -inv(L^T)
        PetscCall(MatSeqAIJGetArray(A00, &vals));
        for (PetscInt i = 0; i < nnz; i++) vals[i] = -work[i];
        PetscCall(MatSeqAIJRestoreArray(A00, &vals));
        PetscCall(PetscFree3(ipiv, perm, work));

        // B = A11 - A10 * inv(L^T) * X
        PetscCall(MatProductNumeric(B));
        PetscCall(MatAXPY(B, 1.0, A11, SUBSET_NONZERO_PATTERN));
        """)

    def condense(self, result=None):
        structure = PETSc.Mat.Structure.SUBSET if result else None
        A11, A10, A01, A00 = self.submats
        indptr, indices, R = A00.getValuesCSR()
        Q = numpy.ones(R.shape, dtype=R.dtype)

        zlice = self.slices[1]
        numpy.reciprocal(R[zlice], out=R[zlice])
        flops = zlice.stop - zlice.start
        for k in self.blocks:
            zlice = self.slices[k]
            A = R[zlice].reshape((-1, k, k))
            q, r = numpy.linalg.qr(A, mode="complete")
            numpy.copyto(Q[zlice], numpy.transpose(q, axes=(0, 2, 1)).flat)
            rinv = numpy.linalg.inv(r)
            numpy.copyto(R[zlice], rinv.flat)
            flops += A.shape[0] * ((4*k**3)//3 + k**3)

        PETSc.Log.logFlops(flops)
        A00.setValuesCSR(indptr, indices, Q)
        A00.assemble()
        self.work[0] = A00.matMult(A01, result=self.work[0])
        A00.setValuesCSR(indptr, indices, R)
        A00.assemble()
        A00.scale(-1.0)
        result = A10.matMatMult(A00, self.work[0], result=result)
        result.axpy(1.0, A11, structure=structure)
        return result


class SchurComplementBlockInverse(SchurComplementKernel):
    """Schur complement kernel builder that assumes a block-diagonal interior block,
    and uses its inverse to compute S = A11 - A10 A00^-1 A01."""
    condense_code = dedent("""
        PetscBLASInt bn, lierr, lwork;
        PetscBool done;
        PetscInt m, irow, bsize, *ipiv;
        const PetscInt *ai;
        PetscScalar *vals, *work, *ainv, swork;
        PetscFunctionBeginUser;
        PetscCall(MatProductNumeric(A11));
        PetscCall(MatProductNumeric(A10));
        PetscCall(MatProductNumeric(A01));
        PetscCall(MatProductNumeric(A00));
        PetscCall(MatGetRowIJ(A00, 0, PETSC_FALSE, PETSC_FALSE, &m, &ai, NULL, &done));

        lwork = -1;
        bsize = ai[m] - ai[m - 1];
        PetscCall(PetscMalloc1(bsize, &ipiv));
        PetscCall(PetscBLASIntCast(bsize, &bn));
        PetscCallBLAS("LAPACKgetri", LAPACKgetri_(&bn, ainv, &bn, ipiv, &swork, &lwork, &lierr));
        bsize = (PetscInt)swork;
        PetscCall(PetscBLASIntCast(bsize, &lwork));
        PetscCall(PetscMalloc1(bsize, &work));
        PetscCall(MatSeqAIJGetArray(A00, &vals));
        irow = 0;
        while (irow < m && ai[irow + 1] - ai[irow] == 1) {
            vals[irow] = 1.0 / vals[irow];
            irow++;
        }
        ainv = &vals[irow];
        while (irow < m) {
            bsize = ai[irow + 1] - ai[irow];
            PetscCall(PetscBLASIntCast(bsize, &bn));
            PetscCallBLAS("LAPACKgetrf", LAPACKgetrf_(&bn, &bn, ainv, &bn, ipiv, &lierr));
            PetscCallBLAS("LAPACKgetri", LAPACKgetri_(&bn, ainv, &bn, ipiv, work, &lwork, &lierr));
            ainv += bsize * bsize;
            irow += bsize;
        }
        PetscCall(PetscFree2(ipiv, work));
        PetscCall(MatSeqAIJRestoreArray(A00, &vals));
        PetscCall(MatRestoreRowIJ(A00, 0, PETSC_FALSE, PETSC_FALSE, &m, &ai, NULL, &done));

        PetscCall(MatScale(A00, -1.0));
        PetscCall(MatProductNumeric(B));
        PetscCall(MatAXPY(B, 1.0, A11, SUBSET_NONZERO_PATTERN));
        """)

    def condense(self, result=None):
        structure = PETSc.Mat.Structure.SUBSET if result else None
        A11, A10, A01, A00 = self.submats
        indptr, indices, R = A00.getValuesCSR()

        zlice = self.slices[1]
        numpy.reciprocal(R[zlice], out=R[zlice])
        flops = zlice.stop - zlice.start
        for k in self.blocks:
            Rk = R[self.slices[k]]
            A = Rk.reshape((-1, k, k))
            rinv = numpy.linalg.inv(A)
            numpy.copyto(Rk, rinv.flat)
            flops += A.shape[0] * (k**3)

        PETSc.Log.logFlops(flops)
        A00.setValuesCSR(indptr, indices, R)
        A00.assemble()
        A00.scale(-1.0)
        result = A10.matMatMult(A00, A01, result=result)
        result.axpy(1.0, A11, structure=structure)
        return result


def matmult_kernel_code(a, prefix="form", fcp=None, matshell=False):
    """Generate code for the matrix-vector multiplication local kernel.

    Parameters
    ----------
    a : ufl.Form
        The bilinear form.
    prefix : str
        The kernel prefix.
    fcp : dict
        The form compiler parameters.
    matshell : bool
        A flag to wrap the kernel with a :class:`PETSc.Mat` of type shell.
        This is used for the local matrix-free KSP for the interior solve.

    Returns
    -------
    matmult_struct : str
        The C code to compute the matrix-vector product.
    matmult_call : callable
        - ``x``: the pointer name of the input vector (`str`).
        - ``y``: the pointer name of the output vector (`str`).
        A lambda to generate the C code calling the matrix-vector product.
    ctx_struct : str
        The signature of the kernel.
    ctx_pack : str
        Code to update the coefficient array pointers to be called before
        applying the matshell.
    """
    cache = a._cache.setdefault("fdm_kernels", {})
    key = (prefix,)
    try:
        matmult_struct, matmult_call, ctx_struct, ctx_pack = cache[key]
    except KeyError:
        v, u = a.arguments()
        V = u.function_space()
        F = a(v, ufl.Coefficient(V))
        kernels = compile_form(F, prefix, parameters=fcp)
        kernel = kernels[-1].kinfo.kernel
        nargs = len(kernel.arguments) - len(a.arguments())
        ncoef = nargs - len(extract_firedrake_constants(F))

        matmult_struct = cache_generate_code(kernel, V._comm)
        matmult_struct = matmult_struct.replace("void "+kernel.name, "static void "+kernel.name)

        ctx_coeff = "".join(f"appctx[{i}], " for i in range(ncoef))
        ctx_const = "".join(f", appctx[{i}]" for i in range(ncoef, nargs))
        matmult_call = lambda x, y: f"{kernel.name}({y}, {ctx_coeff}{x}{ctx_const});"

        ctx_struct = "".join(f"const PetscScalar *restrict c{i}, " for i in range(nargs))
        ctx_pointers = ", ".join(f"c{i}" for i in range(nargs))
        ctx_pack = f"const PetscScalar *appctx[{nargs}] = {{ {ctx_pointers} }};"

        cache[key] = (matmult_struct, matmult_call, ctx_struct, ctx_pack)

    if matshell:
        matmult_struct += dedent("""
            static PetscErrorCode %(prefix)s(Mat A, Vec X, Vec Y) {
                PetscScalar **appctx, *y;
                const PetscScalar *x;
                PetscFunctionBeginUser;
                PetscCall(MatShellGetContext(A, &appctx));
                PetscCall(VecZeroEntries(Y));
                PetscCall(VecGetArray(Y, &y));
                PetscCall(VecGetArrayRead(X, &x));
                %(matmult_call)s
                PetscCall(VecRestoreArrayRead(X, &x));
                PetscCall(VecRestoreArray(Y, &y));
                PetscFunctionReturn(PETSC_SUCCESS);
            }""" % {"prefix": prefix, "matmult_call": matmult_call("x", "y")})
    return matmult_struct, matmult_call, ctx_struct, ctx_pack


class InteriorSolveKernel(ElementKernel):
    """Kernel builder that solves the interior block using a local KSP
    across cells owned by an MPI rank."""
    code = dedent("""
        %(A_struct)s
        PetscErrorCode %(name)s(const KSP ksp,
                                const PetscScalar *restrict coefficients,
                                %(ctx_struct)s
                                const PetscScalar *restrict y,
                                PetscScalar *restrict x){
            %(ctx_pack)s
            PetscInt m;
            Mat A, B, C;
            Vec X, Y;
            PetscFunctionBeginUser;
            PetscCall(KSPGetOperators(ksp, &A, &B));
            PetscCall(MatShellSetContext(A, &appctx));
            PetscCall(MatShellSetOperation(A, MATOP_MULT, (void(*)(void))A_interior));
            PetscCall(MatProductGetMats(B, NULL, &C, NULL));
            PetscCall(MatSetValuesArray(C, coefficients));
            PetscCall(MatProductNumeric(B));
            PetscCall(MatGetSize(B, &m, NULL));
            PetscCall(VecCreateSeqWithArray(PETSC_COMM_SELF, 1, m, y, &Y));
            PetscCall(VecCreateSeqWithArray(PETSC_COMM_SELF, 1, m, x, &X));
            PetscCall(KSPSolve(ksp, Y, X));
            PetscCall(VecDestroy(&X));
            PetscCall(VecDestroy(&Y));
            PetscFunctionReturn(PETSC_SUCCESS);
        }""")

    def __init__(self, kernel, form, name=None, prefix="interior_", fcp=None, pc_type="icc"):
        self.child = kernel
        self.form = form
        self.fcp = fcp
        B = kernel.result
        comm = B.getComm()
        A = PETSc.Mat().create(comm=comm)
        A.setType(PETSc.Mat.Type.SHELL)
        A.setSizes(B.getSizes())
        A.setUp()

        # Set up the local KSP for the cell interiors
        ksp = PETSc.KSP().create(comm=comm)
        ksp.setOptionsPrefix(prefix)
        ksp.setOperators(A, B)

        # Default solver options, these can be overriden via -interior_ksp_type, etc.
        rtol = 1E-8
        atol = 1E-14
        ksp_type = PETSc.KSP.Type.MINRES
        norm_type = PETSc.KSP.NormType.PRECONDITIONED
        ksp.pc.setType(pc_type)
        ksp.setType(ksp_type)
        ksp.setNormType(norm_type)
        ksp.setTolerances(rtol=rtol, atol=atol)
        ksp.setFromOptions()
        ksp.setUp()
        super().__init__(ksp, name=name)
        A_struct, _, ctx_struct, ctx_pack = matmult_kernel_code(self.form, prefix="A_interior", fcp=self.fcp, matshell=True)
        rules = dict(A_struct=A_struct, ctx_struct=ctx_struct, ctx_pack=ctx_pack)
        self.rules.update(rules)


class ImplicitSchurComplementKernel(ElementKernel):
    """Kernel builder that applies the matrix-free Schur complement matvec
    reusing a local KSP to invert the interior blocks."""
    code = dedent("""
        %(A_struct)s
        %(A00_struct)s
        PetscErrorCode %(name)s(const KSP ksp,
                                const PetscScalar *restrict coefficients,
                                %(ctx_struct)s
                                const PetscScalar *restrict xf,
                                PetscScalar *restrict yf) {
            %(ctx_pack)s
            static const PetscInt idofs[%(isize)d] = {%(idofs)s};
            static const PetscInt fdofs[%(fsize)d] = {%(fdofs)s};
            static PetscScalar xi[%(isize)d], yi[%(isize)d], x[%(size)d], y[%(size)d];
            PetscInt i;
            Mat A, B, C;
            Vec X, Y;
            PetscFunctionBeginUser;
            PetscCall(KSPGetOperators(ksp, &A, &B));
            PetscCall(MatShellSetContext(A, &appctx));
            PetscCall(MatShellSetOperation(A, MATOP_MULT, (void(*)(void))A_interior));
            PetscCall(MatProductGetMats(B, NULL, &C, NULL));
            PetscCall(MatSetValuesArray(C, coefficients));
            PetscCall(MatProductNumeric(B));

            // x[fdofs] = x1; y = A * x;
            for (i = 0; i < %(size)d; i++) y[i] = 0.0;
            for (i = 0; i < %(size)d; i++) x[i] = 0.0;
            for (i = 0; i < %(fsize)d; i++) x[fdofs[i]] = xf[i];
            %(A_call)s

            // x[idofs] = -inv(Aii) * y[idofs];
            for (i = 0; i < %(isize)d; i++) yi[i] = y[idofs[i]];
            PetscCall(VecCreateSeqWithArray(PETSC_COMM_SELF, 1, %(isize)d, yi, &Y));
            PetscCall(VecCreateSeqWithArray(PETSC_COMM_SELF, 1, %(isize)d, xi, &X));
            PetscCall(KSPSolve(ksp, Y, X));
            PetscCall(VecDestroy(&X));
            PetscCall(VecDestroy(&Y));
            for (i = 0; i < %(isize)d; i++) x[idofs[i]] = -xi[i];

            // y = A * x; y1 += y[fdofs];
            for (i = 0; i < %(size)d; i++) y[i] = 0.0;
            %(A_call)s
            for (i = 0; i < %(fsize)d; i++) yf[i] += y[fdofs[i]];
            PetscFunctionReturn(PETSC_SUCCESS);
        }""")

    def __init__(self, kernel, name=None):
        self.child = kernel
        super().__init__(kernel.result, name=name)

        comm = self.result.getComm()
        form = self.child.form
        fcp = self.child.fcp
        args = form.arguments()
        Q = args[0].function_space()
        V = FunctionSpace(Q.mesh(), unrestrict_element(Q.ufl_element()))
        V0 = FunctionSpace(Q.mesh(), restrict_element(V.ufl_element(), "interior"))
        V1 = FunctionSpace(Q.mesh(), restrict_element(V.ufl_element(), "facet"))
        idofs = PETSc.IS().createBlock(V.value_size, restricted_dofs(V0.finat_element, V.finat_element), comm=comm)
        fdofs = PETSc.IS().createBlock(V.value_size, restricted_dofs(V1.finat_element, V.finat_element), comm=comm)
        size = idofs.size + fdofs.size
        assert size == V.finat_element.space_dimension() * V.value_size
        # Bilinear form on the space with interior and interface
        a = form if Q == V else form(*(t.reconstruct(function_space=V) for t in args))
        # Generate code to apply the action of A within the Schur complement action
        A_struct, A_call, ctx_struct, ctx_pack = matmult_kernel_code(a, prefix="A", fcp=fcp)

        # Bilinear form on the interior
        a00 = form if Q == V0 else form(*(t.reconstruct(function_space=V0) for t in args))
        # Generate code to apply A00 as a PETSc.Mat of type shell within the interior KSP
        A00_struct, *_ = matmult_kernel_code(a00, prefix="A_interior", fcp=fcp, matshell=True)
        A00_struct = A00_struct.replace("#include <stdint.h>", "")

        # Replacement rules to use idofs, fdofs, A, and A00 on self.code
        rules = dict(A_struct=A_struct, A_call=A_call("x", "y"), ctx_struct=ctx_struct, ctx_pack=ctx_pack,
                     A00_struct=A00_struct, size=size, isize=idofs.size, fsize=fdofs.size,
                     idofs=", ".join(map(str, idofs.indices)),
                     fdofs=", ".join(map(str, fdofs.indices)))
        self.rules.update(rules)
        idofs.destroy()
        fdofs.destroy()


class PythonMatrixContext:
    """Python matrix context that handles boundary conditions."""

    def __init__(self, mult_callable, x, y, bcs=None):
        """
        Parameters
        ----------
        mult_callable : callable
            The callable performing the matrix-vector product.
        x : Function
            The tensor holding the input to the matrix-vector product.
        y : Function
            The tensor holding the output to the matrix-vector product.
        bcs : .BCBase[] or None
            An iterable of boundary conditions to apply on ``x`` and ``y``.
        """
        self._mult_callable = mult_callable
        self._x = x
        self._y = y
        Vrow = y.function_space()
        Vcol = x.function_space()
        self.on_diag = Vrow == Vcol
        self.row_bcs = tuple(bc for bc in bcs if bc.function_space() == Vrow)
        if self.on_diag:
            self.col_bcs = self.row_bcs
        else:
            self.col_bcs = tuple(bc for bc in bcs if bc.function_space() == Vcol)

    def _op(self, action, X, Y, W=None):
        with self._y.dat.vec_wo as v:
            if W is None:
                v.zeroEntries()
            else:
                Y.copy(v)
        with self._x.dat.vec_wo as v:
            X.copy(v)
        for bc in self.col_bcs:
            bc.zero(self._x)
        action()
        if self.on_diag:
            if len(self.row_bcs) > 0:
                # TODO, can we avoid the copy?
                with self._x.dat.vec_wo as v:
                    X.copy(v)
            for bc in self.row_bcs:
                bc.set(self._y, self._x)
        else:
            for bc in self.row_bcs:
                bc.zero(self._y)
        with self._y.dat.vec_ro as v:
            v.copy(Y if W is None else W)

    @PETSc.Log.EventDecorator()
    def mult(self, mat, X, Y):
        self._op(self._mult_callable, X, Y)

    @PETSc.Log.EventDecorator()
    def multAdd(self, mat, X, Y, W):
        self._op(self._mult_callable, X, Y, W)


def is_restricted(finat_element):
    """Determine if an element is a restriction onto interior or facets"""
    tdim = finat_element.cell.get_dimension()
    idofs = len(finat_element.entity_dofs()[tdim][0])
    is_interior = idofs == finat_element.space_dimension()
    is_facet = idofs == 0
    return is_interior, is_facet


def petsc_sparse(A_numpy, rtol=1E-10, comm=None):
    """Convert dense numpy matrix into a sparse PETSc matrix"""
    atol = rtol * abs(max(A_numpy.min(), A_numpy.max(), key=abs))
    sparsity = abs(A_numpy) > atol
    nnz = numpy.count_nonzero(sparsity, axis=1).astype(PETSc.IntType)
    A = PETSc.Mat().createAIJ(A_numpy.shape, nnz=(nnz, 0), comm=comm)
    rows, cols = numpy.nonzero(sparsity)
    rows = rows.astype(PETSc.IntType)
    cols = cols.astype(PETSc.IntType)
    vals = A_numpy[sparsity]
    A.setValuesRCV(rows[:, None], cols[:, None], vals[:, None], PETSc.InsertMode.INSERT)
    A.assemble()
    return A


def kron3(A, B, C, scale=None):
    """Returns scale * kron(A, kron(B, C))"""
    temp = B.kron(C)
    if scale is not None:
        temp.scale(scale)
    result = A.kron(temp)
    temp.destroy()
    return result


def get_submat(A, isrow=None, iscol=None, permute=False):
    """Return the sub matrix A[isrow, iscol]"""
    needs_rows = isrow is None
    needs_cols = iscol is None
    if needs_rows and needs_cols:
        return A
    size = A.getSize()
    if needs_rows:
        isrow = PETSc.IS().createStride(size[0], step=1, comm=A.getComm())
    if needs_cols:
        iscol = PETSc.IS().createStride(size[1], step=1, comm=A.getComm())
    if permute:
        submat = A.permute(isrow, iscol)
    else:
        submat = A.createSubMatrix(isrow, iscol)
    if needs_rows:
        isrow.destroy()
    if needs_cols:
        iscol.destroy()
    return submat


def block_mat(A_blocks, destroy_blocks=False):
    """Return a concrete Mat corresponding to a block matrix given as a list of lists.
       Optionally, destroys the input Mats if a new Mat is created."""
    if len(A_blocks) == 1:
        if len(A_blocks[0]) == 1:
            return A_blocks[0][0]

    result = PETSc.Mat().createNest(A_blocks, comm=A_blocks[0][0].getComm())
    # A nest Mat would not allow us to take matrix-matrix products
    result = result.convert(mat_type=A_blocks[0][0].getType())
    if destroy_blocks:
        for row in A_blocks:
            for mat in row:
                mat.destroy()
    return result


def mass_blocks(tdim, formdegree, B00, B11):
    """Construct mass block matrix on reference cell from 1D mass matrices B00 and B11.
       The 1D matrices may come with different test and trial spaces."""
    if tdim == 1:
        B_diag = [B11 if formdegree else B00]
    elif tdim == 2:
        if formdegree == 0:
            B_diag = [B00.kron(B00)]
        elif formdegree == 1:
            B_diag = [B00.kron(B11), B11.kron(B00)]
        else:
            B_diag = [B11.kron(B11)]
    elif tdim == 3:
        if formdegree == 0:
            B_diag = [kron3(B00, B00, B00)]
        elif formdegree == 1:
            B_diag = [kron3(B00, B00, B11), kron3(B00, B11, B00), kron3(B11, B00, B00)]
        elif formdegree == 2:
            B_diag = [kron3(B00, B11, B11), kron3(B11, B00, B11), kron3(B11, B11, B00)]
        else:
            B_diag = [kron3(B11, B11, B11)]

    n = len(B_diag)
    if n == 1:
        return [B_diag]
    else:
        zero = PETSc.Mat()
        return [[B_diag[i] if i == j else zero for j in range(n)] for i in range(n)]


def diff_blocks(tdim, formdegree, A00, A11, A10):
    """Construct exterior derivative block matrix on reference cell from 1D
       mass matrices A00 and A11, and exterior derivative moments A10.
       The 1D matrices may come with different test and trial spaces."""
    if formdegree == tdim:
        ncols = A10.shape[0]**tdim
        zero = PETSc.Mat().createAIJ((1, ncols), nnz=(0, 0), comm=A10.getComm())
        zero.assemble()
        A_blocks = [[zero]]
    elif tdim == 1:
        A_blocks = [[A10]]
    elif tdim == 2:
        if formdegree == 0:
            A_blocks = [[A00.kron(A10)], [A10.kron(A00)]]
        elif formdegree == 1:
            A_blocks = [[A10.kron(A11), A11.kron(A10)]]
            A_blocks[-1][-1].scale(-1)
    elif tdim == 3:
        if formdegree == 0:
            A_blocks = [[kron3(A00, A00, A10)], [kron3(A00, A10, A00)], [kron3(A10, A00, A00)]]
        elif formdegree == 1:
            zero = PETSc.Mat()
            A_blocks = [[kron3(A00, A10, A11, scale=-1), kron3(A00, A11, A10), zero],
                        [kron3(A10, A00, A11, scale=-1), zero, kron3(A11, A00, A10)],
                        [zero, kron3(A10, A11, A00), kron3(A11, A10, A00, scale=-1)]]
        elif formdegree == 2:
            A_blocks = [[kron3(A10, A11, A11, scale=-1), kron3(A11, A10, A11), kron3(A11, A11, A10)]]
    return A_blocks


def tabulate_exterior_derivative(Vc, Vf, cbcs=[], fbcs=[], comm=None):
    """
    Tabulate exterior derivative: Vc -> Vf as an explicit sparse matrix.
    Works for any tensor-product basis. These are the same matrices one needs for HypreAMS and friends.
    """
    if comm is None:
        comm = Vf.comm
    ec = Vc.finat_element
    ef = Vf.finat_element
    if ef.formdegree - ec.formdegree != 1:
        raise ValueError("Expecting Vf = d(Vc)")

    elements = sorted(get_base_elements(ec), key=lambda e: e.formdegree)
    c0, c1 = elements[::len(elements)-1]
    elements = sorted(get_base_elements(ef), key=lambda e: e.formdegree)
    f0, f1 = elements[::len(elements)-1]
    if f0.formdegree != 0:
        f0 = None
    if c1.formdegree != 1:
        c1 = None

    tdim = Vc.mesh().topological_dimension()
    zero = PETSc.Mat()
    A00 = petsc_sparse(evaluate_dual(c0, f0), comm=PETSc.COMM_SELF) if f0 else zero
    A11 = petsc_sparse(evaluate_dual(c1, f1), comm=PETSc.COMM_SELF) if c1 else zero
    A10 = petsc_sparse(evaluate_dual(c0, f1, "grad"), comm=PETSc.COMM_SELF)
    Dhat = block_mat(diff_blocks(tdim, ec.formdegree, A00, A11, A10), destroy_blocks=True)
    A00.destroy()
    A11.destroy()
    if Dhat != A10:
        A10.destroy()

    if any(is_restricted(ec)) or any(is_restricted(ef)):
        scalar_element = lambda e: e._sub_element if isinstance(e, (finat.ufl.TensorElement, finat.ufl.VectorElement)) else e
        fdofs = restricted_dofs(ef, create_element(unrestrict_element(scalar_element(Vf.ufl_element()))))
        cdofs = restricted_dofs(ec, create_element(unrestrict_element(scalar_element(Vc.ufl_element()))))
        temp = Dhat
        fises = PETSc.IS().createGeneral(fdofs, comm=temp.getComm())
        cises = PETSc.IS().createGeneral(cdofs, comm=temp.getComm())
        Dhat = temp.createSubMatrix(fises, cises)
        temp.destroy()
        fises.destroy()
        cises.destroy()

    if Vf.value_size > 1:
        temp = Dhat
        eye = petsc_sparse(numpy.eye(Vf.value_size, dtype=PETSc.RealType), comm=temp.getComm())
        Dhat = temp.kron(eye)
        temp.destroy()
        eye.destroy()

    sizes = tuple(V.dof_dset.layout_vec.getSizes() for V in (Vf, Vc))
    block_size = Vf.dof_dset.layout_vec.getBlockSize()
    preallocator = PETSc.Mat().create(comm=comm)
    preallocator.setType(PETSc.Mat.Type.PREALLOCATOR)
    preallocator.setSizes(sizes)
    preallocator.setUp()

    kernel = ElementKernel(Dhat, name="exterior_derivative").kernel()
    indices = tuple(op2.Dat(V.dof_dset, V.local_to_global_map(bcs).indices)(op2.READ, V.cell_node_map())
                    for V, bcs in zip((Vf, Vc), (fbcs, cbcs)))
    assembler = op2.ParLoop(kernel,
                            Vc.mesh().cell_set,
                            *(op2.PassthroughArg(op2.OpaqueType("Mat"), m.handle) for m in (preallocator, Dhat)),
                            *indices)
    assembler()
    preallocator.assemble()
    nnz = get_preallocation(preallocator, sizes[0][0])
    preallocator.destroy()

    Dmat = PETSc.Mat().createAIJ(sizes, block_size, nnz=nnz, comm=comm)
    Dmat.setOption(PETSc.Mat.Option.NEW_NONZERO_ALLOCATION_ERR, True)
    assembler.arguments[0].data = Dmat.handle
    assembler()

    Dmat.assemble()
    Dhat.destroy()
    return Dmat


def restrict_element(ele, restriction_domain):
    """Get an element that is not restricted and return the restricted element."""
    if isinstance(ele, finat.ufl.VectorElement):
        return type(ele)(restrict_element(ele._sub_element, restriction_domain), dim=ele.num_sub_elements)
    elif isinstance(ele, finat.ufl.TensorElement):
        return type(ele)(restrict_element(ele._sub_element, restriction_domain), shape=ele._shape, symmetry=ele.symmetry())
    elif isinstance(ele, finat.ufl.MixedElement):
        return type(ele)(*(restrict_element(e, restriction_domain) for e in ele.sub_elements))
    else:
        return ele[restriction_domain]


def unrestrict_element(ele):
    """Get an element that might or might not be restricted and
       return the parent unrestricted element."""
    if isinstance(ele, finat.ufl.VectorElement):
        return type(ele)(unrestrict_element(ele._sub_element), dim=ele.num_sub_elements)
    elif isinstance(ele, finat.ufl.TensorElement):
        return type(ele)(unrestrict_element(ele._sub_element), shape=ele._shape, symmetry=ele.symmetry())
    elif isinstance(ele, finat.ufl.MixedElement):
        return type(ele)(*(unrestrict_element(e) for e in ele.sub_elements))
    elif isinstance(ele, finat.ufl.RestrictedElement):
        return unrestrict_element(ele._element)
    else:
        return ele


def get_base_elements(e):
    if isinstance(e, finat.EnrichedElement):
        return list(chain.from_iterable(map(get_base_elements, e.elements)))
    elif isinstance(e, finat.TensorProductElement):
        return list(chain.from_iterable(map(get_base_elements, e.factors)))
    elif isinstance(e, finat.FlattenedDimensions):
        return get_base_elements(e.product)
    elif isinstance(e, (finat.HCurlElement, finat.HDivElement)):
        return get_base_elements(e.wrappee)
    elif isinstance(e, finat.finiteelementbase.FiniteElementBase):
        return get_base_elements(e.fiat_equivalent)
    elif isinstance(e, FIAT.RestrictedElement):
        return get_base_elements(e._element)
    return [e]


class SparseAssembler:
    """Class to generate and cache python wrappers to insert sparse element
    matrices directly with PETSc C code."""
    _cache = {}

    @staticmethod
    def setSubMatCSR(comm, triu=False):
        """
        Compile C code to insert sparse submatrices and store in class cache
        :arg triu: are we inserting onto the upper triangular part of the matrix?
        :returns: a python wrapper for the matrix insertion function
        """
        cache = SparseAssembler._cache.setdefault("setSubMatCSR", {})
        key = (id(comm), triu)
        try:
            return cache[key]
        except KeyError:
            return cache.setdefault(key, SparseAssembler.load_setSubMatCSR(comm, triu))

    @staticmethod
    def load_c_code(code, name, **kwargs):
        petsc_dir = get_petsc_dir()
        cppargs = [f"-I{d}/include" for d in petsc_dir]
        ldargs = ([f"-L{d}/lib" for d in petsc_dir]
                  + [f"-Wl,-rpath,{d}/lib" for d in petsc_dir]
                  + ["-lpetsc", "-lm"])
        return load(code, "c", name, cppargs=cppargs, ldargs=ldargs, **kwargs)

    @staticmethod
    def load_setSubMatCSR(comm, triu=False):
        """Insert one sparse matrix into another sparse matrix.
           Done in C for efficiency, since it loops over rows."""
        if triu:
            name = "setSubMatCSR_SBAIJ"
            select_cols = "icol -= (icol < irow) * (1 + icol);"
        else:
            name = "setSubMatCSR_AIJ"
            select_cols = ""
        code = dedent(f"""
            #include <petsc.h>

            PetscErrorCode {name}(Mat A,
                                  Mat B,
                                  PetscInt *rindices,
                                  PetscInt *cindices,
                                  InsertMode addv)
            {{
                PetscInt m, ncols, irow, icol;
                PetscInt *cols, *indices;
                PetscScalar *vals;
                PetscFunctionBeginUser;
                PetscCall(MatGetSize(B, &m, NULL));
                PetscCall(MatSeqAIJGetMaxRowNonzeros(B, &ncols));
                PetscCall(PetscMalloc1(ncols, &indices));
                for (PetscInt i = 0; i < m; i++) {{
                    PetscCall(MatGetRow(B, i, &ncols, &cols, &vals));
                    irow = rindices[i];
                    for (PetscInt j = 0; j < ncols; j++) {{
                        icol = cindices[cols[j]];
                        {select_cols}
                        indices[j] = icol;
                    }}
                    PetscCall(MatSetValues(A, 1, &irow, ncols, indices, vals, addv));
                    PetscCall(MatRestoreRow(B, i, &ncols, &cols, &vals));
                }}
                PetscCall(PetscFree(indices));
                PetscFunctionReturn(PETSC_SUCCESS);
            }}
            """)
        argtypes = [ctypes.c_voidp, ctypes.c_voidp,
                    ctypes.c_voidp, ctypes.c_voidp, ctypes.c_int]
        funptr = SparseAssembler.load_c_code(code, name, comm=comm, argtypes=argtypes,
                                             restype=ctypes.c_int)

        @PETSc.Log.EventDecorator(name)
        def wrapper(A, B, rows, cols, addv):
            return funptr(A.handle, B.handle, rows.ctypes.data, cols.ctypes.data, addv)

        return wrapper


class PoissonFDMPC(FDMPC):
    """
    A preconditioner for tensor-product elements that changes the shape
    functions so that the H^1 Riesz map is sparse in the interior of a
    Cartesian cell, and assembles a global sparse matrix on which other
    preconditioners, such as `ASMStarPC`, can be applied.

    Here we assume that the volume integrals in the Jacobian can be expressed as:

    inner(grad(v), alpha(grad(u)))*dx + inner(v, beta(u))*dx

    where alpha and beta are possibly tensor-valued.
    The sparse matrix is obtained by approximating alpha and beta by cell-wise
    constants and discarding the coefficients in alpha that couple together
    mixed derivatives and mixed components.

    For spaces that are not H^1-conforming, this preconditioner will use
    the symmetric interior-penalty DG method. The penalty coefficient can be
    provided in the application context, keyed on ``"eta"``.
    """

    _variant = "fdm_ipdg"
    _citation = "Brubeck2022a"

    def assemble_reference_tensor(self, V):
        try:
            _, line_elements, shifts = get_permutation_to_line_elements(V)
        except ValueError:
            raise ValueError("FDMPC does not support the element %s" % V.ufl_element())

        line_elements, = line_elements
        axes_shifts, = shifts

        degree = max(e.degree() for e in line_elements)
        eta = float(self.appctx.get("eta", degree*(degree+1)))
        element = V.finat_element
        is_dg = element.entity_dofs() == element.entity_closure_dofs()

        Afdm = []  # sparse interval mass and stiffness matrices for each direction
        Dfdm = []  # tabulation of normal derivatives at the boundary for each direction
        bdof = []  # indices of point evaluation dofs for each direction
        cache = self._cache.setdefault("ipdg_reference_tensor", {})
        for e in line_elements:
            key = (e.degree(), eta)
            try:
                rtensor = cache[key]
            except KeyError:
                rtensor = cache.setdefault(key, fdm_setup_ipdg(e, eta, comm=PETSc.COMM_SELF))
            Afdm[:0], Dfdm[:0], bdof[:0] = tuple(zip(rtensor))
            if not is_dg and e.degree() == degree:
                # do not apply SIPG along continuous directions
                Dfdm[0] = None
        return Afdm, Dfdm, bdof, axes_shifts

    @PETSc.Log.EventDecorator("FDMSetValues")
    def set_values(self, A, Vrow, Vcol, addv, mat_type="aij"):
        """Assemble the stiffness matrix in the FDM basis using Kronecker
        products of interval matrices.

        Parameters
        ----------
        A : PETSc.Mat
            The (initialized) matrix to assemble.
        Vrow : FunctionSpace
            The test space.
        Vcol : FunctionSpace
            The trial space.
        addv : PETSc.Mat.InsertMode
            Flag indicating if we want to insert or add matrix values.
        mat_type : PETSc.Mat.Type
            The matrix type of auxiliary operator. This only used when ``A`` is a preallocator
            to determine the nonzeros on the upper triangual part of an ``'sbaij'`` matrix.
        """
        triu = A.getType() == "preallocator" and mat_type.endswith("sbaij")
        set_submat = SparseAssembler.setSubMatCSR(PETSc.COMM_SELF, triu=triu)
        update_A = lambda A, Ae, rindices: set_submat(A, Ae, rindices, rindices, addv)
        condense_element_mat = lambda x: x

        def cell_to_global(lgmap, cell_to_local, cell_index, result=None):
            # Be careful not to create new arrays
            result = cell_to_local(cell_index, result=result)
            return lgmap.apply(result, result=result)

        bsize = Vrow.dof_dset.layout_vec.getBlockSize()
        cell_to_local, nel = extrude_node_map(Vrow.cell_node_map(), bsize=bsize)
        get_rindices = partial(cell_to_global, self.lgmaps[Vrow], cell_to_local)
        Afdm, Dfdm, bdof, axes_shifts = self.assemble_reference_tensor(Vrow)

        Gq = self.coefficients.get("alpha")
        Bq = self.coefficients.get("beta")
        bcflags = self.coefficients.get("bcflags")
        Gq_facet = self.coefficients.get("Gq_facet")
        PT_facet = self.coefficients.get("PT_facet")

        V = Vrow
        bsize = V.value_size
        ncomp = V.ufl_element().reference_value_size
        sdim = (V.finat_element.space_dimension() * bsize) // ncomp  # dimension of a single component
        tdim = V.mesh().topological_dimension()
        shift = axes_shifts * bsize

        index_coef, _ = extrude_node_map((Gq or Bq).cell_node_map())
        index_bc, _ = extrude_node_map(bcflags.cell_node_map())
        flag2id = numpy.kron(numpy.eye(tdim, tdim, dtype=PETSc.IntType), [[1], [2]])

        # pshape is the shape of the DOFs in the tensor product
        pshape = tuple(Ak[0].size[0] for Ak in Afdm)
        static_condensation = False
        if sdim != numpy.prod(pshape):
            static_condensation = True

        if set(shift) != {0}:
            assert ncomp == tdim
            pshape = [tuple(numpy.roll(pshape, -shift[k])) for k in range(ncomp)]

        # assemble zero-th order term separately, including off-diagonals (mixed components)
        # I cannot do this for hdiv elements as off-diagonals are not sparse, this is because
        # the FDM eigenbases for CG(k) and CG(k-1) are not orthogonal to each other
        use_diag_Bq = Bq is None or len(Bq.ufl_shape) != 2 or static_condensation
        rindices = None
        if not use_diag_Bq:
            bshape = Bq.ufl_shape
            # Be = Bhat kron ... kron Bhat
            Be = Afdm[0][0].copy()
            for k in range(1, tdim):
                Be = Be.kron(Afdm[k][0])

            aptr = numpy.arange(0, (bshape[0]+1)*bshape[1], bshape[1], dtype=PETSc.IntType)
            aidx = numpy.tile(numpy.arange(bshape[1], dtype=PETSc.IntType), bshape[0])
            for e in range(nel):
                # Ae = Be kron Bq[e]
                adata = numpy.sum(Bq.dat.data_ro[index_coef(e)], axis=0)
                Ae = PETSc.Mat().createAIJWithArrays(bshape, (aptr, aidx, adata), comm=PETSc.COMM_SELF)
                Ae = Be.kron(Ae)
                rindices = get_rindices(e, result=rindices)
                update_A(A, Ae, rindices)
                Ae.destroy()
            Be.destroy()
            Bq = None

        # assemble the second order term and the zero-th order term if any,
        # discarding mixed derivatives and mixed components
        ae = numpy.zeros((ncomp, tdim), dtype=PETSc.RealType)
        be = numpy.zeros((ncomp,), dtype=PETSc.RealType)
        je = None
        for e in range(nel):
            je = index_coef(e, result=je)
            bce = bcflags.dat.data_ro_with_halos[index_bc(e)] > 1E-8
            # get coefficients on this cell
            if Gq is not None:
                ae[:] = numpy.sum(Gq.dat.data_ro[je], axis=0)
            if Bq is not None:
                be[:] = numpy.sum(Bq.dat.data_ro[je], axis=0)

            rindices = get_rindices(e, result=rindices)
            rows = numpy.reshape(rindices, (-1, bsize))
            rows = numpy.transpose(rows)
            rows = numpy.reshape(rows, (ncomp, -1))
            # for each component: compute the stiffness matrix Ae
            for k in range(ncomp):
                # permutation of axes with respect to the first vector component
                axes = numpy.roll(numpy.arange(tdim), -shift[k])
                bck = bce[:, k] if len(bce.shape) == 2 else bce
                fbc = numpy.dot(bck, flag2id)

                if Gq is not None:
                    # Ae = ae[k][0] Ahat + be[k] Bhat
                    Be = Afdm[axes[0]][0].copy()
                    Ae = Afdm[axes[0]][1+fbc[0]].copy()
                    Ae.scale(ae[k][0])
                    if Bq is not None:
                        Ae.axpy(be[k], Be)

                    if tdim > 1:
                        # Ae = Ae kron Bhat + ae[k][1] Bhat kron Ahat
                        Ae = Ae.kron(Afdm[axes[1]][0])
                        if Gq is not None:
                            Ae.axpy(ae[k][1], Be.kron(Afdm[axes[1]][1+fbc[1]]))

                        if tdim > 2:
                            # Ae = Ae kron Bhat + ae[k][2] Bhat kron Bhat kron Ahat
                            Be = Be.kron(Afdm[axes[1]][0])
                            Ae = Ae.kron(Afdm[axes[2]][0])
                            if Gq is not None:
                                Ae.axpy(ae[k][2], Be.kron(Afdm[axes[2]][1+fbc[2]]))
                    Be.destroy()

                elif Bq is not None:
                    Ae = Afdm[axes[0]][0]
                    for m in range(1, tdim):
                        Ae = Ae.kron(Afdm[axes[m]][0])
                    Ae.scale(be[k])

                Ae = condense_element_mat(Ae)
                update_A(A, Ae, rows[k].astype(PETSc.IntType))
                Ae.destroy()

        # assemble SIPG interior facet terms if the normal derivatives have been set up
        if any(Dk is not None for Dk in Dfdm):
            if static_condensation:
                raise NotImplementedError("Static condensation for SIPG not implemented")
            if tdim < V.mesh().geometric_dimension():
                raise NotImplementedError("SIPG on immersed meshes is not implemented")
            eta = float(self.appctx.get("eta"))

            lgmap = self.lgmaps[V]
            index_facet, local_facet_data, nfacets = extrude_interior_facet_maps(V)
            index_coef, _, _ = extrude_interior_facet_maps(Gq_facet or Gq)
            rows = numpy.zeros((2, sdim), dtype=PETSc.IntType)

            for e in range(nfacets):
                # for each interior facet: compute the SIPG stiffness matrix Ae
                ie = index_facet(e)
                je = numpy.reshape(index_coef(e), (2, -1))
                lfd = local_facet_data(e)
                idir = lfd // 2

                if PT_facet:
                    icell = numpy.reshape(lgmap.apply(ie), (2, ncomp, -1))
                    iord0 = numpy.insert(numpy.delete(numpy.arange(tdim), idir[0]), 0, idir[0])
                    iord1 = numpy.insert(numpy.delete(numpy.arange(tdim), idir[1]), 0, idir[1])
                    je = je[[0, 1], lfd]
                    Pfacet = PT_facet.dat.data_ro_with_halos[je]
                    Gfacet = Gq_facet.dat.data_ro_with_halos[je]
                else:
                    Gfacet = numpy.sum(Gq.dat.data_ro_with_halos[je], axis=1)

                for k in range(ncomp):
                    axes = numpy.roll(numpy.arange(tdim), -shift[k])
                    Dfacet = Dfdm[axes[0]]
                    if Dfacet is None:
                        continue

                    if PT_facet:
                        k0 = iord0[k] if shift[1] != 1 else tdim-1-iord0[-k-1]
                        k1 = iord1[k] if shift[1] != 1 else tdim-1-iord1[-k-1]
                        Piola = Pfacet[[0, 1], [k0, k1]]
                        mu = Gfacet[[0, 1], idir]
                    else:
                        if len(Gfacet.shape) == 3:
                            mu = Gfacet[[0, 1], [k, k], idir]
                        elif len(Gfacet.shape) == 2:
                            mu = Gfacet[[0, 1], idir]
                        else:
                            mu = Gfacet

                    offset = Dfacet.shape[0]
                    Adense = numpy.zeros((2*offset, 2*offset), dtype=PETSc.RealType)
                    dense_indices = []
                    for j, jface in enumerate(lfd):
                        j0 = j * offset
                        j1 = j0 + offset
                        jj = j0 + bdof[axes[0]][jface % 2]
                        dense_indices.append(jj)
                        for i, iface in enumerate(lfd):
                            i0 = i * offset
                            i1 = i0 + offset
                            ii = i0 + bdof[axes[0]][iface % 2]
                            sij = 0.5E0 if i == j else -0.5E0
                            if PT_facet:
                                smu = [sij*numpy.dot(numpy.dot(mu[0], Piola[i]), Piola[j]),
                                       sij*numpy.dot(numpy.dot(mu[1], Piola[i]), Piola[j])]
                            else:
                                smu = sij*mu

                            Adense[ii, jj] += eta * sum(smu)
                            Adense[i0:i1, jj] -= smu[i] * Dfacet[:, iface % 2]
                            Adense[ii, j0:j1] -= smu[j] * Dfacet[:, jface % 2]

                    Ae = numpy_to_petsc(Adense, dense_indices, diag=False)
                    if tdim > 1:
                        # assume that the mesh is oriented
                        Ae = Ae.kron(Afdm[axes[1]][0])
                        if tdim > 2:
                            Ae = Ae.kron(Afdm[axes[2]][0])

                    if bsize == ncomp:
                        icell = numpy.reshape(lgmap.apply(k+bsize*ie), (2, -1))
                        rows[0] = pull_axis(icell[0], pshape, idir[0])
                        rows[1] = pull_axis(icell[1], pshape, idir[1])
                    else:
                        assert pshape[k0][idir[0]] == pshape[k1][idir[1]]
                        rows[0] = pull_axis(icell[0][k0], pshape[k0], idir[0])
                        rows[1] = pull_axis(icell[1][k1], pshape[k1], idir[1])

                    update_A(A, Ae, rows)
                    Ae.destroy()

    def condense(self, A, J, bcs, fcp):
        return A, {}

    @PETSc.Log.EventDecorator("FDMCoefficients")
    def assemble_coefficients(self, J, fcp):
        from firedrake.assemble import OneFormAssembler
        coefficients = {}
        assembly_callables = []

        args_J = J.arguments()
        V = args_J[-1].function_space()
        mesh = V.mesh()
        tdim = mesh.topological_dimension()
        Finv = ufl.JacobianInverse(mesh)

        degree = max(as_tuple(V.ufl_element().degree()))
        quad_deg = fcp.get("degree", 2*degree+1)
        dx = ufl.dx(degree=quad_deg, domain=mesh)
        family = "Discontinuous Lagrange" if tdim == 1 else "DQ"
        DG = finat.ufl.FiniteElement(family, mesh.ufl_cell(), degree=0)

        # extract coefficients directly from the bilinear form
        integrals_J = J.integrals_by_type("cell")
        mapping = args_J[0].ufl_element().mapping().lower()
        Piola = get_piola_tensor(mapping, mesh)

        # get second order coefficient
        ref_grad = [ufl.variable(ufl.grad(t)) for t in args_J]
        if Piola:
            replace_grad = {ufl.grad(t): ufl.dot(Piola, ufl.dot(dt, Finv)) for t, dt in zip(args_J, ref_grad)}
        else:
            replace_grad = {ufl.grad(t): ufl.dot(dt, Finv) for t, dt in zip(args_J, ref_grad)}
        alpha = expand_derivatives(sum([ufl.diff(ufl.diff(ufl.replace(i.integrand(), replace_grad),
                                                 ref_grad[0]), ref_grad[1]) for i in integrals_J]))
        # discard mixed derivatives and mixed components
        if len(alpha.ufl_shape) == 2:
            alpha = ufl.diag_vector(alpha)
        else:
            ashape = alpha.ufl_shape
            ashape = ashape[:len(ashape)//2]
            alpha = ufl.as_tensor(numpy.reshape([alpha[i+i] for i in numpy.ndindex(ashape)], (ashape[0], -1)))

        # assemble second order coefficient
        if not isinstance(alpha, ufl.constantvalue.Zero):
            Q = FunctionSpace(mesh, finat.ufl.TensorElement(DG, shape=alpha.ufl_shape))
            tensor = coefficients.setdefault("alpha", Function(Q.dual()))
            assembly_callables.append(OneFormAssembler(ufl.inner(TestFunction(Q), alpha)*dx, tensor=tensor,
                                                       form_compiler_parameters=fcp).assemble)

        # get zero-th order coefficent
        ref_val = [ufl.variable(t) for t in args_J]
        if Piola:
            dummy_element = finat.ufl.TensorElement(family, cell=mesh.ufl_cell(), degree=1, shape=Piola.ufl_shape)
            dummy_Piola = ufl.Coefficient(ufl.FunctionSpace(mesh, dummy_element))
            replace_val = {t: ufl.dot(dummy_Piola, s) for t, s in zip(args_J, ref_val)}
        else:
            replace_val = {t: s for t, s in zip(args_J, ref_val)}
        beta = expand_derivatives(sum(ufl.diff(ufl.diff(ufl.replace(i.integrand(), replace_val),
                                               ref_val[0]), ref_val[1]) for i in integrals_J))
        if Piola:
            beta = ufl.replace(beta, {dummy_Piola: Piola})
        # assemble zero-th order coefficient
        if not isinstance(beta, ufl.constantvalue.Zero):
            if Piola:
                # keep diagonal
                beta = ufl.diag_vector(beta)
            Q = FunctionSpace(mesh, finat.ufl.TensorElement(DG, shape=beta.ufl_shape) if beta.ufl_shape else DG)
            tensor = coefficients.setdefault("beta", Function(Q.dual()))
            assembly_callables.append(OneFormAssembler(ufl.inner(TestFunction(Q), beta)*dx, tensor=tensor,
                                                       form_compiler_parameters=fcp).assemble)

        family = "CG" if tdim == 1 else "DGT"
        degree = 1 if tdim == 1 else 0
        DGT = finat.ufl.BrokenElement(finat.ufl.FiniteElement(family, cell=mesh.ufl_cell(), degree=degree))
        if Piola:
            # make DGT functions with the second order coefficient
            # and the Piola tensor for each side of each facet
            extruded = mesh.cell_set._extruded
            dS_int = ufl.dS_h(degree=quad_deg) + ufl.dS_v(degree=quad_deg) if extruded else ufl.dS(degree=quad_deg)
            area = ufl.FacetArea(mesh)
            ifacet_inner = lambda v, u: ((ufl.inner(v('+'), u('+')) + ufl.inner(v('-'), u('-')))/area)*dS_int

            replace_grad = {ufl.grad(t): ufl.dot(dt, Finv) for t, dt in zip(args_J, ref_grad)}
            alpha = expand_derivatives(sum(ufl.diff(ufl.diff(ufl.replace(i.integrand(), replace_grad),
                                                    ref_grad[0]), ref_grad[1]) for i in integrals_J))
            G = alpha
            G = ufl.as_tensor([[[G[i, k, j, k] for i in range(G.ufl_shape[0])] for j in range(G.ufl_shape[2])] for k in range(G.ufl_shape[3])])
            G = G * abs(ufl.JacobianDeterminant(mesh))

            Q = FunctionSpace(mesh, finat.ufl.TensorElement(DGT, shape=G.ufl_shape))
            tensor = coefficients.setdefault("Gq_facet", Function(Q.dual()))
            assembly_callables.append(OneFormAssembler(ifacet_inner(TestFunction(Q), G), tensor=tensor,
                                                       form_compiler_parameters=fcp).assemble)
            PT = Piola.T
            Q = FunctionSpace(mesh, finat.ufl.TensorElement(DGT, shape=PT.ufl_shape))
            tensor = coefficients.setdefault("PT_facet", Function(Q.dual()))
            assembly_callables.append(OneFormAssembler(ifacet_inner(TestFunction(Q), PT), tensor=tensor,
                                                       form_compiler_parameters=fcp).assemble)

        # make DGT functions with BC flags
        shape = V.ufl_element().reference_value_shape
        Q = FunctionSpace(mesh, finat.ufl.TensorElement(DGT, shape=shape) if shape else DGT)
        test = TestFunction(Q)

        ref_args = [ufl.variable(t) for t in args_J]
        replace_args = {t: s for t, s in zip(args_J, ref_args)}

        forms = []
        md = {"quadrature_degree": 0}
        for it in J.integrals():
            itype = it.integral_type()
            if itype.startswith("exterior_facet"):
                beta = ufl.diff(ufl.diff(ufl.replace(it.integrand(), replace_args), ref_args[0]), ref_args[1])
                beta = expand_derivatives(beta)
                if beta.ufl_shape:
                    beta = ufl.diag_vector(beta)
                ds_ext = ufl.Measure(itype, domain=mesh, subdomain_id=it.subdomain_id(), metadata=md)
                forms.append(ufl.inner(test, beta)*ds_ext)

        tensor = coefficients.setdefault("bcflags", Function(Q.dual()))
        if len(forms):
            form = sum(forms)
            if len(form.arguments()) == 1:
                assembly_callables.append(OneFormAssembler(form, tensor=tensor,
                                                           form_compiler_parameters=fcp).assemble)
        # set arbitrary non-zero coefficients for preallocation
        for coef in coefficients.values():
            with coef.dat.vec as cvec:
                cvec.set(1.0E0)
        return coefficients, assembly_callables


def get_piola_tensor(mapping, domain):
    tdim = domain.topological_dimension()
    if mapping == 'identity':
        return None
    elif mapping == 'covariant piola':
        return ufl.JacobianInverse(domain).T * ufl.as_tensor(numpy.flipud(numpy.identity(tdim)))
    elif mapping == 'contravariant piola':
        sign = ufl.diag(ufl.as_tensor([-1]+[1]*(tdim-1)))
        return ufl.Jacobian(domain)*sign/ufl.JacobianDeterminant(domain)
    else:
        raise NotImplementedError("Unsupported element mapping %s" % mapping)


def pull_axis(x, pshape, idir):
    """permute x by reshaping into pshape and moving axis idir to the front"""
    return numpy.reshape(numpy.moveaxis(numpy.reshape(x.copy(), pshape), idir, 0), x.shape)


def numpy_to_petsc(A_numpy, dense_indices, diag=True, block=False, comm=None):
    """
    Create a SeqAIJ Mat from a dense matrix using the diagonal and a subset of rows and columns.
    If dense_indices is empty, then also include the off-diagonal corners of the matrix.
    """
    n = A_numpy.shape[0]
    nbase = int(diag) if block else min(n, int(diag) + len(dense_indices))
    nnz = numpy.full((n,), nbase, dtype=PETSc.IntType)
    nnz[dense_indices] = len(dense_indices) if block else n

    imode = PETSc.InsertMode.INSERT
    A_petsc = PETSc.Mat().createAIJ(A_numpy.shape, nnz=(nnz, 0), comm=comm)
    idx = numpy.arange(n, dtype=PETSc.IntType)
    if block:
        values = A_numpy[dense_indices, :][:, dense_indices]
        A_petsc.setValues(dense_indices, dense_indices, values, imode)
    else:
        for j in dense_indices:
            A_petsc.setValues(j, idx, A_numpy[j, :], imode)
            A_petsc.setValues(idx, j, A_numpy[:, j], imode)
    if diag:
        idx = idx[:, None]
        values = A_numpy.diagonal()[:, None]
        A_petsc.setValuesRCV(idx, idx, values, imode)
    A_petsc.assemble()
    return A_petsc


def fdm_setup_ipdg(fdm_element, eta, comm=None):
    """
    Setup for the fast diagonalisation method for the IP-DG formulation.
    Compute sparsified interval stiffness and mass matrices
    and tabulate the normal derivative of the shape functions.

    :arg fdm_element: a :class:`FIAT.FDMElement`
    :arg eta: penalty coefficient as a `float`
    :arg comm: a :class:`PETSc.Comm`

    :returns: 3-tuple of:
        Afdm: a list of :class:`PETSc.Mats` with the sparse interval matrices
        Bhat, and bcs(Ahat) for every combination of either natural or weak
        Dirichlet BCs on each endpoint.
        Dfdm: the tabulation of the normal derivatives of the Dirichlet eigenfunctions.
        bdof: the indices of the vertex degrees of freedom.
    """
    ref_el = fdm_element.get_reference_element()
    degree = fdm_element.degree()
    rule = FIAT.quadrature.make_quadrature(ref_el, degree+1)
    edof = fdm_element.entity_dofs()
    bdof = edof[0][0] + edof[0][1]

    phi = fdm_element.tabulate(1, rule.get_points())
    Jhat = phi[(0, )]
    Dhat = phi[(1, )]
    Ahat = numpy.dot(numpy.multiply(Dhat, rule.get_weights()), Dhat.T)
    Bhat = numpy.dot(numpy.multiply(Jhat, rule.get_weights()), Jhat.T)

    # Facet normal derivatives
    basis = fdm_element.tabulate(1, ref_el.get_vertices())
    Dfacet = basis[(1,)]
    Dfacet[:, 0] = -Dfacet[:, 0]

    Afdm = [numpy_to_petsc(Bhat, bdof, block=True, comm=comm)]
    for bc in range(4):
        bcs = (bc % 2, bc//2)
        Abc = Ahat.copy()
        for k in range(2):
            if bcs[k] == 1:
                j = bdof[k]
                Abc[:, j] -= Dfacet[:, k]
                Abc[j, :] -= Dfacet[:, k]
                Abc[j, j] += eta
        Afdm.append(numpy_to_petsc(Abc, bdof, comm=comm))
    return Afdm, Dfacet, bdof


def extrude_interior_facet_maps(V):
    """
    Extrude V.interior_facet_node_map and V.mesh().interior_facets.local_facet_dat

    :arg V: a :class:`.FunctionSpace`

    :returns: the 3-tuple of
        facet_to_nodes_fun: maps interior facets to the nodes of the two cells sharing it,
        local_facet_data_fun: maps interior facets to the local facet numbering in the two cells sharing it,
        nfacets: the total number of interior facets owned by this process
    """
    if isinstance(V, (Function, Cofunction)):
        V = V.function_space()
    mesh = V.mesh()
    intfacets = mesh.interior_facets
    facet_to_cells = intfacets.facet_cell_map.values
    local_facet_data = intfacets.local_facet_dat.data_ro

    facet_node_map = V.interior_facet_node_map()
    facet_to_nodes = facet_node_map.values
    nbase = facet_to_nodes.shape[0]

    if mesh.cell_set._extruded:
        facet_offset = facet_node_map.offset
        local_facet_data_h = numpy.array([5, 4], local_facet_data.dtype)

        cell_node_map = V.cell_node_map()
        cell_to_nodes = cell_node_map.values_with_halo
        cell_offset = cell_node_map.offset

        nelv = cell_node_map.values.shape[0]
        layers = facet_node_map.iterset.layers_array
        itype = cell_offset.dtype
        shift_h = numpy.array([[0], [1]], itype)

        if mesh.variable_layers:
            nv = 0
            to_base = []
            to_layer = []
            for f, cells in enumerate(facet_to_cells):
                istart = max(layers[cells, 0])
                iend = min(layers[cells, 1])
                nz = iend-istart-1
                nv += nz
                to_base.append(numpy.full((nz,), f, itype))
                to_layer.append(numpy.arange(nz, dtype=itype))

            nh = layers[:, 1]-layers[:, 0]-2
            to_base.append(numpy.repeat(numpy.arange(len(nh), dtype=itype), nh))
            to_layer += [numpy.arange(nf, dtype=itype) for nf in nh]

            to_base = numpy.concatenate(to_base)
            to_layer = numpy.concatenate(to_layer)
            nfacets = nv + sum(nh[:nelv])

            local_facet_data_fun = lambda e: local_facet_data[to_base[e]] if e < nv else local_facet_data_h
            facet_to_nodes_fun = lambda e: facet_to_nodes[to_base[e]] + to_layer[e]*facet_offset if e < nv else numpy.reshape(cell_to_nodes[to_base[e]] + numpy.kron(to_layer[e]+shift_h, cell_offset), (-1,))
        else:
            nelz = layers[0, 1]-layers[0, 0]-1
            nv = nbase * nelz
            nh = nelv * (nelz-1)
            nfacets = nv + nh

            local_facet_data_fun = lambda e: local_facet_data[e//nelz] if e < nv else local_facet_data_h
            facet_to_nodes_fun = lambda e: facet_to_nodes[e//nelz] + (e % nelz)*facet_offset if e < nv else numpy.reshape(cell_to_nodes[(e-nv)//(nelz-1)] + numpy.kron(((e-nv) % (nelz-1))+shift_h, cell_offset), (-1,))
    else:
        facet_to_nodes_fun = lambda e: facet_to_nodes[e]
        local_facet_data_fun = lambda e: local_facet_data[e]
        nfacets = nbase

    return facet_to_nodes_fun, local_facet_data_fun, nfacets


def extrude_node_map(node_map, bsize=1):
    """
    Construct a (possibly vector-valued) cell to node map from an un-extruded scalar map.

    :arg node_map: a :class:`pyop2.Map` mapping entities to their local dofs, including ghost entities.
    :arg bsize: the block size

    :returns: a 2-tuple with the cell to node map and the number of cells owned by this process
    """
    nel = node_map.values.shape[0]
    if node_map.offset is None:
        def _scalar_map(map_values, e, result=None):
            if result is None:
                result = numpy.empty_like(map_values[e])
            numpy.copyto(result, map_values[e])
            return result

        scalar_map = partial(_scalar_map, node_map.values_with_halo)
    else:
        layers = node_map.iterset.layers_array
        if layers.shape[0] == 1:
            def _scalar_map(map_values, offset, nelz, e, result=None):
                if result is None:
                    result = numpy.empty_like(offset)
                numpy.copyto(result, offset)
                result *= (e % nelz)
                result += map_values[e // nelz]
                return result

            nelz = layers[0, 1]-layers[0, 0]-1
            nel *= nelz
            scalar_map = partial(_scalar_map, node_map.values_with_halo, node_map.offset, nelz)
        else:
            def _scalar_map(map_values, offset, to_base, to_layer, e, result=None):
                if result is None:
                    result = numpy.empty_like(offset)
                numpy.copyto(result, offset)
                result *= to_layer[e]
                result += map_values[to_base[e]]
                return result

            nelz = layers[:, 1]-layers[:, 0]-1
            nel = sum(nelz[:nel])
            to_base = numpy.repeat(numpy.arange(node_map.values_with_halo.shape[0], dtype=node_map.offset.dtype), nelz)
            to_layer = numpy.concatenate([numpy.arange(nz, dtype=node_map.offset.dtype) for nz in nelz])
            scalar_map = partial(_scalar_map, node_map.values_with_halo, node_map.offset, to_base, to_layer)

    if bsize == 1:
        return scalar_map, nel

    def vector_map(bsize, ibase, e, result=None):
        index = None
        if result is not None:
            index = result[:, 0]
        index = scalar_map(e, result=index)
        index *= bsize
        return numpy.add.outer(index, ibase, out=result)

    ibase = numpy.arange(bsize, dtype=node_map.values.dtype)
    return partial(vector_map, bsize, ibase), nel<|MERGE_RESOLUTION|>--- conflicted
+++ resolved
@@ -190,30 +190,6 @@
             fdmpc.setFromOptions()
 
     def get_non_ghosted_lgmap(self, V):
-<<<<<<< HEAD
-        ncell = V.mesh().cell_set.size
-        non_ghost_cell_nodes = numpy.unique(V.cell_node_list[:ncell].flatten())
-
-        lgmap = V.dof_dset.lgmap
-        comm = lgmap.getComm()
-        print_rank = -1
-        if comm.rank == print_rank:
-            cn = V.cell_node_list
-            cn = lgmap.apply(cn).reshape(cn.shape)
-            print("number of cells", comm.rank, ncell, flush=True)
-            print("cell_node_list", cn, flush=True)
-
-        if comm.rank == print_rank:
-            print("indices before", comm.rank, lgmap.indices, flush=True)
-
-        indices = [ind if i in non_ghost_cell_nodes else -1 for i, ind in enumerate(lgmap.indices)]
-        if comm.rank == print_rank:
-            print("indices xxx", comm.rank, indices, flush=True)
-
-        #indices[numpy.ghost_cell_nodes] = -1
-        if comm.rank == print_rank:
-            print("indices after", comm.rank, indices, flush=True)
-=======
         # TODO extruded meshes
         lgmap = V.dof_dset.lgmap
         indices = lgmap.indices.copy()
@@ -224,7 +200,6 @@
                                            non_ghost_cell_nodes,
                                            assume_unique=True)
         indices[ghost_cell_nodes] = -1
->>>>>>> e810ef1e
         return PETSc.LGMap().create(indices, bsize=lgmap.block_size, comm=lgmap.getComm())
 
     @PETSc.Log.EventDecorator("FDMPrealloc")
