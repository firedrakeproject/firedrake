--- conflicted
+++ resolved
@@ -76,6 +76,7 @@
 
         appctx = self.get_appctx(pc)
         fcp = appctx.get("form_compiler_parameters")
+        self.appctx = appctx
 
         # Get original Jacobian form and bcs
         if Pmat.getType() == "python":
@@ -223,6 +224,7 @@
 
         # dict of cell to global mappings for each function space
         self.cell_to_global = dict()
+        self.lgmaps = dict()
 
         def cell_to_global(lgmap, cell_to_local, cell_index, result=None):
             result = cell_to_local(cell_index, result=result)
@@ -234,6 +236,7 @@
             bsize = Vsub.dof_dset.layout_vec.getBlockSize()
             cell_to_local, nel = glonum_fun(Vsub.cell_node_map(), bsize=bsize)
             self.cell_to_global[Vsub] = partial(cell_to_global, lgmap, cell_to_local)
+            self.lgmaps[Vsub] = lgmap
 
             own = Vsub.dof_dset.layout_vec.getLocalSize()
             bdofs = numpy.nonzero(lgmap.indices[:own] < 0)[0].astype(PETSc.IntType)
@@ -293,8 +296,6 @@
                 if ptype.endswith("sbaij"):
                     P.setOption(PETSc.Mat.Option.IGNORE_LOWER_TRIANGULAR, True)
                 P.setUp()
-                del d_nnz
-                del o_nnz
             Pmats[Vrow, Vcol] = P
 
         if len(V) == 1:
@@ -1149,7 +1150,7 @@
 
     _variant = "fdm"
 
-    def assemble_reference_tensors(self, V, appctx):
+    def assemble_reference_tensor(self, V):
         from firedrake.preconditioners.pmg import get_line_elements
         try:
             line_elements, shifts = get_line_elements(V)
@@ -1160,8 +1161,7 @@
         self.axes_shifts, = shifts
 
         degree = max(e.degree() for e in line_elements)
-        quad_degree = 2*degree+1
-        eta = float(appctx.get("eta", degree*(degree+1)))
+        eta = float(self.appctx.get("eta", degree*(degree+1)))
         element = V.finat_element
         is_dg = element.entity_dofs() == element.entity_closure_dofs()
 
@@ -1172,64 +1172,42 @@
             Afdm[:0], Dfdm[:0], bdof[:0] = tuple(zip(fdm_setup_ipdg(e, eta)))
             if not (e.formdegree or is_dg):
                 Dfdm[0] = None
-
-<<<<<<< HEAD
-        return Afdm, Dfdm, quad_degree, eta
-
-    def assemble_mat(self, A, V, bcs, coefficients, Afdm, Dfdm, bcflags):
-=======
-        # coefficients w.r.t. the reference values
-        coefficients, self.assembly_callables = self.assemble_coef(J, quad_degree)
-        # set arbitrary non-zero coefficients for preallocation
-        for coef in coefficients.values():
-            with coef.dat.vec as cvec:
-                cvec.set(1.0E0)
-
-        bcflags = get_weak_bc_flags(J)
-
-        # preallocate by calling the assembly routine on a PREALLOCATOR Mat
-        sizes = (V.dof_dset.layout_vec.getSizes(),)*2
-        block_size = V.dof_dset.layout_vec.getBlockSize()
-        prealloc = PETSc.Mat().create(comm=self.comm)
-        prealloc.setType(PETSc.Mat.Type.PREALLOCATOR)
-        prealloc.setSizes(sizes)
-        prealloc.setUp()
-        self.assemble_kron(prealloc, V, bcs, eta, coefficients, Afdm, Dfdm, bdof, bcflags)
-        nnz = get_preallocation(prealloc, block_size * V.dof_dset.set.size)
-        Pmat = PETSc.Mat().createAIJ(sizes, block_size, nnz=nnz, comm=self.comm)
-        Pmat.setOption(PETSc.Mat.Option.NEW_NONZERO_ALLOCATION_ERR, True)
-        assemble_P = partial(self.assemble_kron, Pmat, V, bcs, eta,
-                             coefficients, Afdm, Dfdm, bdof, bcflags)
-        prealloc.destroy()
-        return Pmat, assemble_P
-
-    def assemble_kron(self, A, V, bcs, eta, coefficients, Afdm, Dfdm, bdof, bcflags):
->>>>>>> bfb62500
+        return Afdm, Dfdm, bdof
+
+    @PETSc.Log.EventDecorator("FDMSetValues")
+    def set_values(self, A, Vrow, Vcol, addv, triu=False):
         """
         Assemble the stiffness matrix in the FDM basis using Kronecker products of interval matrices
 
         :arg A: the :class:`PETSc.Mat` to assemble
-        :arg V: the :class:`firedrake.FunctionSpace` of the form arguments
-        :arg bcs: an iterable of :class:`firedrake.DirichletBCs`
-        :arg coefficients: a ``dict`` mapping strings to :class:`firedrake.Functions` with the form coefficients
-        :arg Afdm: the list with sparse interval matrices
-        :arg Dfdm: the list with normal derivatives matrices
-        :arg bcflags: the :class:`numpy.ndarray` with BC facet flags returned by `get_weak_bc_flags`
+        :arg Vrow: the :class:`firedrake.FunctionSpace` test space
+        :arg Vcol: the :class:`firedrake.FunctionSpace` trial space
         """
-        Gq = coefficients.get("Gq")
-        Bq = coefficients.get("Bq")
-        Gq_facet = coefficients.get("Gq_facet")
-        PT_facet = coefficients.get("PT_facet")
-
-        lgmap = V.local_to_global_map(bcs)
+        set_values_csr = self.load_set_values(triu=triu)
+        update_A = lambda A, Ae, rindices: set_values_csr(A, Ae, rindices, rindices, addv)
+        condense_element_mat = self.get_static_condensation.get(Vrow, lambda x: x)
+        condense_element_mat = lambda x: x
+
+        get_rindices = self.cell_to_global[Vrow]
+        rtensor = self.reference_tensor_on_diag.get(Vrow, None) or self.assemble_reference_tensor(Vrow)
+        self.reference_tensor_on_diag[Vrow] = rtensor
+        Afdm, Dfdm, bdof = rtensor
+
+        Gq = self.coefficients.get("alpha")
+        Bq = self.coefficients.get("beta")
+        bcflags = self.coefficients.get("bcflags")
+        Gq_facet = self.coefficients.get("Gq_facet")
+        PT_facet = self.coefficients.get("PT_facet")
+
+        V = Vrow
         bsize = V.value_size
         ncomp = V.ufl_element().reference_value_size()
         sdim = (V.finat_element.space_dimension() * bsize) // ncomp  # dimension of a single component
         ndim = V.ufl_domain().topological_dimension()
         shift = self.axes_shifts * bsize
 
-        index_cell, nel = glonum_fun(V.cell_node_map())
         index_coef, _ = glonum_fun((Gq or Bq).cell_node_map())
+        index_bc, _ = glonum_fun(bcflags.cell_node_map())
         flag2id = numpy.kron(numpy.eye(ndim, ndim, dtype=PETSc.IntType), [[1], [2]])
 
         # pshape is the shape of the DOFs in the tensor product
@@ -1242,16 +1220,10 @@
             assert ncomp == ndim
             pshape = [tuple(numpy.roll(pshape, -shift[k])) for k in range(ncomp)]
 
-        if A.getType() != PETSc.Mat.Type.PREALLOCATOR:
-            A.zeroEntries()
-            for assemble_coef in self.assembly_callables:
-                assemble_coef()
-
-        self.set_bc_values(A, V.dof_dset.lgmap.indices[lgmap.indices < 0])
-
         # assemble zero-th order term separately, including off-diagonals (mixed components)
         # I cannot do this for hdiv elements as off-diagonals are not sparse, this is because
         # the FDM eigenbases for GLL(N) and GLL(N-1) are not orthogonal to each other
+        rindices = None
         use_diag_Bq = Bq is None or len(Bq.ufl_shape) != 2 or static_condensation
         if not use_diag_Bq:
             bshape = Bq.ufl_shape
@@ -1262,28 +1234,30 @@
 
             aptr = numpy.arange(0, (bshape[0]+1)*bshape[1], bshape[1], dtype=PETSc.IntType)
             aidx = numpy.tile(numpy.arange(bshape[1], dtype=PETSc.IntType), bshape[0])
-            for e in range(nel):
+            for e in range(self.nel):
                 # Ae = Be kron Bq[e]
                 adata = numpy.sum(Bq.dat.data_ro[index_coef(e)], axis=0)
                 Ae = PETSc.Mat().createAIJWithArrays(bshape, (aptr, aidx, adata), comm=PETSc.COMM_SELF)
                 Ae = Be.kron(Ae)
-
-                ie = index_cell(e)
-                ie = numpy.repeat(ie*bsize, bsize) + numpy.tile(numpy.arange(bsize, dtype=ie.dtype), len(ie))
-                rows = lgmap.apply(ie)
-                self.update_A(A, Ae, rows)
+                rindices = get_rindices(e, result=rindices)
+                update_A(A, Ae, rindices)
                 Ae.destroy()
             Be.destroy()
             Bq = None
 
         # assemble the second order term and the zero-th order term if any,
-        # discarding mixed derivatives and mixed components
+        # discarding mixed derivatives and mixed componentsget_weak_bc_flags(J)
         mue = numpy.zeros((ncomp, ndim), dtype=PETSc.RealType)
         bqe = numpy.zeros((ncomp,), dtype=PETSc.RealType)
-        for e in range(nel):
-            ie = numpy.reshape(index_cell(e), (ncomp//bsize, -1))
+
+        for e in range(self.nel):
             je = index_coef(e)
-            bce = bcflags[e]
+            bce = bcflags.dat.data_ro[index_bc(e)] > 1E-8
+
+            rindices = get_rindices(e, result=rindices)
+            rows = numpy.reshape(rindices, (-1, bsize))
+            rows = numpy.transpose(rows)
+            rows = numpy.reshape(rows, (ncomp, -1))
 
             # get second order coefficient on this cell
             if Gq is not None:
@@ -1327,9 +1301,8 @@
                         Ae = Ae.kron(Afdm[axes[m]][0])
                     Ae.scale(bqe[k])
 
-                Ae = self.condense_element_mat(Ae)
-                rows = lgmap.apply(ie[0]*bsize+k if bsize == ncomp else ie[k])
-                self.update_A(A, Ae, rows)
+                Ae = condense_element_mat(Ae)
+                update_A(A, Ae, rows[k].astype(PETSc.IntType))
                 Ae.destroy()
 
         # assemble SIPG interior facet terms if the normal derivatives have been set up
@@ -1338,7 +1311,9 @@
                 raise NotImplementedError("Static condensation for SIPG not implemented")
             if ndim < V.ufl_domain().geometric_dimension():
                 raise NotImplementedError("SIPG on immersed meshes is not implemented")
-            eta = float(coefficients.get("eta"))
+            eta = float(self.appctx.get("eta"))
+
+            lgmap = self.lgmaps[V]
             index_facet, local_facet_data, nfacets = get_interior_facet_maps(V)
             index_coef, _, _ = get_interior_facet_maps(Gq_facet or Gq)
             rows = numpy.zeros((2, sdim), dtype=PETSc.IntType)
@@ -1418,23 +1393,10 @@
                         rows[0] = pull_axis(icell[0][k0], pshape[k0], idir[0])
                         rows[1] = pull_axis(icell[1][k1], pshape[k1], idir[1])
 
-                    self.update_A(A, Ae, rows)
+                    update_A(A, Ae, rows)
                     Ae.destroy()
-        A.assemble()
-
-    def assemble_coef(self, J, quad_deg, discard_mixed=True, cell_average=True):
-        """
-        Return the coefficients of the Jacobian form arguments and their gradient with respect to the reference coordinates.
-
-        :arg J: the Jacobian bilinear form
-        :arg quad_deg: the quadrature degree used for the coefficients
-        :arg discard_mixed: discard entries in second order coefficient with mixed derivatives and mixed components
-        :arg cell_average: to return the coefficients as DG_0 Functions
-
-        :returns: a 2-tuple of
-            coefficients: a dictionary mapping strings to :class:`firedrake.Functions` with the coefficients of the form,
-            assembly_callables: a list of assembly callables for each coefficient of the form
-        """
+
+    def assemble_coef(self, J, form_compiler_parameters, discard_mixed=True, cell_average=True):
         from ufl import inner, diff
         from ufl.algorithms.ad import expand_derivatives
 
@@ -1444,6 +1406,16 @@
         mesh = J.ufl_domain()
         tdim = mesh.topological_dimension()
         Finv = ufl.JacobianInverse(mesh)
+
+        args_J = J.arguments()
+        V = args_J[-1].function_space()
+        degree = V.ufl_element().degree()
+        try:
+            degree = max(degree)
+        except TypeError:
+            pass
+        quad_deg = 2*degree+1
+        quad_deg = (form_compiler_parameters or {}).get("degree", quad_deg)
         dx = firedrake.dx(degree=quad_deg)
 
         if cell_average:
@@ -1454,7 +1426,6 @@
             degree = quad_deg
 
         # extract coefficients directly from the bilinear form
-        args_J = J.arguments()
         integrals_J = J.integrals_by_type("cell")
         mapping = args_J[0].ufl_element().mapping().lower()
         Piola = get_piola_tensor(mapping, mesh)
@@ -1501,7 +1472,7 @@
             Q = firedrake.FunctionSpace(mesh, Qe)
             q = firedrake.TestFunction(Q)
             Gq = firedrake.Function(Q)
-            coefficients["Gq"] = Gq
+            coefficients["alpha"] = Gq
             assembly_callables.append(partial(firedrake.assemble, inner(G, q)*dx, Gq))
 
         # assemble zero-th order coefficient
@@ -1516,7 +1487,7 @@
             Q = firedrake.FunctionSpace(mesh, Qe)
             q = firedrake.TestFunction(Q)
             Bq = firedrake.Function(Q)
-            coefficients["Bq"] = Bq
+            coefficients["beta"] = Bq
             assembly_callables.append(partial(firedrake.assemble, inner(beta, q)*dx, Bq))
 
         if Piola:
@@ -1547,10 +1518,44 @@
             coefficients["PT_facet"] = PT_facet
             assembly_callables.append(partial(firedrake.assemble, ((inner(q('+'), PT('+')) + inner(q('-'), PT('-')))/area)*dS_int, PT_facet))
 
+        # make DGT functions with BC flags
+        rvs = V.ufl_element().reference_value_shape()
+        cell = mesh.ufl_cell()
+        family = "CG" if cell.topological_dimension() == 1 else "DGT"
+        degree = 1 if cell.topological_dimension() == 1 else 0
+        Qe = ufl.FiniteElement(family, cell=cell, degree=degree)
+        if rvs:
+            Qe = ufl.TensorElement(Qe, shape=rvs)
+        Q = firedrake.FunctionSpace(mesh, Qe)
+        q = firedrake.TestFunction(Q)
+        bcflags = firedrake.Function(Q)
+
+        ref_args = [ufl.variable(t) for t in args_J]
+        replace_args = {t: s for t, s in zip(args_J, ref_args)}
+
+        forms = []
+        md = {"quadrature_degree": 0}
+        for it in J.integrals():
+            itype = it.integral_type()
+            if itype.startswith("exterior_facet"):
+                beta = ufl.diff(ufl.diff(ufl.replace(it.integrand(), replace_args), ref_args[0]), ref_args[1])
+                beta = expand_derivatives(beta)
+                if rvs:
+                    beta = ufl.diag_vector(beta)
+                ds_ext = ufl.Measure(itype, domain=mesh, subdomain_id=it.subdomain_id(), metadata=md)
+                forms.append(ufl.inner(q, beta)*ds_ext)
+
+        if len(forms):
+            form = sum(forms)
+            if len(form.arguments()) == 1:
+                assembly_callables.append(partial(firedrake.assemble, form, bcflags))
+                coefficients["bcflags"] = bcflags
+
         # set arbitrary non-zero coefficients for preallocation
         for coef in coefficients.values():
             with coef.dat.vec as cvec:
                 cvec.set(1.0E0)
+        self.coefficients = coefficients
         return coefficients, assembly_callables
 
 
@@ -1572,9 +1577,6 @@
     return numpy.reshape(numpy.moveaxis(numpy.reshape(x.copy(), pshape), idir, 0), x.shape)
 
 
-<<<<<<< HEAD
-def numpy_to_petsc(A_numpy, dense_indices, diag=True):
-=======
 def set_submat_csr(A_global, A_local, global_indices, imode):
     """insert values from A_local to A_global on the diagonal block with indices global_indices"""
     indptr, indices, data = A_local.getValuesCSR()
@@ -1585,7 +1587,6 @@
 
 
 def numpy_to_petsc(A_numpy, dense_indices, diag=True, block=False):
->>>>>>> bfb62500
     """
     Create a SeqAIJ Mat from a dense matrix using the diagonal and a subset of rows and columns.
     If dense_indices is empty, then also include the off-diagonal corners of the matrix.
@@ -1596,14 +1597,7 @@
     nnz[dense_indices] = len(dense_indices) if block else n
 
     imode = PETSc.InsertMode.INSERT
-<<<<<<< HEAD
-    A_petsc = PETSc.Mat().createAIJ(A_numpy.shape, 1, nnz=(nnz, [0]), comm=PETSc.COMM_SELF)
-    if diag:
-        for j, ajj in enumerate(A_numpy.diagonal()):
-            A_petsc.setValue(j, j, ajj, imode)
-=======
     A_petsc = PETSc.Mat().createAIJ(A_numpy.shape, nnz=(nnz, 0), comm=PETSc.COMM_SELF)
->>>>>>> bfb62500
 
     idx = numpy.arange(n, dtype=PETSc.IntType)
     if block:
@@ -1829,49 +1823,6 @@
             nelz = layers[:, 1]-layers[:, 0]-1
             to_layer = numpy.concatenate([numpy.arange(nz, dtype=node_map.offset.dtype) for nz in nelz])
         return numpy.repeat(node_map.values_with_halo, nelz, axis=0) + numpy.kron(to_layer.reshape((-1, 1)), node_map.offset)
-
-
-def get_weak_bc_flags(J):
-    """
-    Return flags indicating whether the zero-th order coefficient on each facet of every cell is non-zero
-    """
-    from ufl.algorithms.ad import expand_derivatives
-    mesh = J.ufl_domain()
-    args_J = J.arguments()
-    V = args_J[0].function_space()
-    rvs = V.ufl_element().reference_value_shape()
-    cell = mesh.ufl_cell()
-    family = "CG" if cell.topological_dimension() == 1 else "DGT"
-    degree = 1 if cell.topological_dimension() == 1 else 0
-    Qe = ufl.FiniteElement(family, cell=cell, degree=degree)
-    if rvs:
-        Qe = ufl.TensorElement(Qe, shape=rvs)
-    Q = firedrake.FunctionSpace(mesh, Qe)
-    q = firedrake.TestFunction(Q)
-
-    ref_args = [ufl.variable(t) for t in args_J]
-    replace_args = {t: s for t, s in zip(args_J, ref_args)}
-
-    forms = []
-    md = {"quadrature_degree": 0}
-    for it in J.integrals():
-        itype = it.integral_type()
-        if itype.startswith("exterior_facet"):
-            beta = ufl.diff(ufl.diff(ufl.replace(it.integrand(), replace_args), ref_args[0]), ref_args[1])
-            beta = expand_derivatives(beta)
-            if rvs:
-                beta = ufl.diag_vector(beta)
-            ds_ext = ufl.Measure(itype, domain=mesh, subdomain_id=it.subdomain_id(), metadata=md)
-            forms.append(ufl.inner(q, beta)*ds_ext)
-
-    tol = 1E-8
-    if len(forms):
-        form = sum(forms)
-        if len(form.arguments()) == 1:
-            bq = firedrake.assemble(form)
-            fbc = bq.dat.data_with_halos[glonum(Q.cell_node_map())]
-            return (abs(fbc) > tol).astype(PETSc.IntType)
-    return numpy.zeros(glonum(Q.cell_node_map()).shape, dtype=PETSc.IntType)
 
 
 def spy(A, comm=None):
