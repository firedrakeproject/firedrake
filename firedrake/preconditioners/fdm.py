from functools import lru_cache, partial
from firedrake.petsc import PETSc
from firedrake.preconditioners.base import PCBase
<<<<<<< HEAD
=======
from firedrake.preconditioners.patch import bcdofs
from firedrake.preconditioners.pmg import (prolongation_matrix_matfree,
                                           evaluate_dual,
                                           get_permutation_to_line_elements)
from firedrake.preconditioners.facet_split import split_dofs, restricted_dofs
from firedrake.formmanipulation import ExtractSubBlock
from firedrake.function import Function
from firedrake.cofunction import Cofunction
from firedrake.functionspace import FunctionSpace
from firedrake.ufl_expr import TestFunction, TestFunctions, TrialFunctions
from firedrake.utils import cached_property
from firedrake_citations import Citations
from ufl.algorithms.ad import expand_derivatives
from ufl.algorithms.expand_indices import expand_indices
from tsfc.finatinterface import create_element
from pyop2.compilation import load
from pyop2.sparsity import get_preallocation
from pyop2.utils import get_petsc_dir

>>>>>>> fad1e7cc
import firedrake.dmhooks as dmhooks
import firedrake
import numpy
import ufl
from firedrake_citations import Citations

Citations().add("Brubeck2021", """
@misc{Brubeck2021,
  title={A scalable and robust vertex-star relaxation for high-order {FEM}},
  author={Brubeck, Pablo D. and Farrell, Patrick E.},
  archiveprefix = {arXiv},
  eprint = {2107.14758},
  primaryclass = {math.NA},
  year={2021}
}
""")

__all__ = ("FDMPC",)


class FDMPC(PCBase):
    """
    A preconditioner for tensor-product elements that changes the shape
    functions so that the H^1 Riesz map is diagonalized in the interior of a
    Cartesian cell, and assembles a global sparse matrix on which other
    preconditioners, such as `ASMStarPC`, can be applied.

    Here we assume that the volume integrals in the Jacobian can be expressed as:

    inner(grad(v), alpha(grad(u)))*dx + inner(v, beta(u))*dx

    where alpha and beta are linear functions (tensor contractions).
    The sparse matrix is obtained by approximating alpha and beta by cell-wise
    constants and discarding the coefficients in alpha that couple together
    mixed derivatives and mixed components.

    For spaces that are not H^1-conforming, this preconditioner will use
    the symmetric interior-penalty DG method. The penalty coefficient can be
    provided in the application context, keyed on ``"eta"``.
    """

    _prefix = "fdm_"

    @PETSc.Log.EventDecorator("FDMInit")
    def initialize(self, pc):
        from firedrake.assemble import allocate_matrix, assemble
        from firedrake.preconditioners.pmg import prolongation_matrix_matfree
        from firedrake.preconditioners.patch import bcdofs
        Citations().register("Brubeck2021")

        self.comm = pc.comm

        prefix = pc.getOptionsPrefix()
        options_prefix = prefix + self._prefix

        appctx = self.get_appctx(pc)
        fcp = appctx.get("form_compiler_parameters")

        # Get original Jacobian form and bcs
        octx = dmhooks.get_appctx(pc.getDM())
        mat_type = octx.mat_type
        oproblem = octx._problem
        J = oproblem.J
        bcs = tuple(oproblem.bcs)

        # Transform the problem into the space with FDM shape functions
        V = J.arguments()[0].function_space()
        element = V.ufl_element()
        e_fdm = element.reconstruct(variant="fdm")

        def interp_nullspace(I, nsp):
            if not nsp:
                return nsp
            vectors = []
            for x in nsp.getVecs():
                y = I.createVecLeft()
                I.mult(x, y)
                vectors.append(y)
            if nsp.hasConstant():
                y = I.createVecLeft()
                x = I.createVecRight()
                x.set(1.0E0)
                I.mult(x, y)
                vectors.append(y)
                x.destroy()
            return PETSc.NullSpace().create(constant=False, vectors=vectors, comm=nsp.getComm())

        # Matrix-free assembly of the transformed Jacobian
        if element == e_fdm:
            V_fdm, J_fdm, bcs_fdm = (V, J, bcs)
            Amat, _ = pc.getOperators()
            self._ctx_ref = octx
        else:
            V_fdm = firedrake.FunctionSpace(V.mesh(), e_fdm)
            J_fdm = ufl.replace(J, {t: t.reconstruct(function_space=V_fdm) for t in J.arguments()})
            bcs_fdm = tuple(bc.reconstruct(V=V_fdm) for bc in bcs)
            self.fdm_interp = prolongation_matrix_matfree(V, V_fdm, [], bcs_fdm)
            self.A = allocate_matrix(J_fdm, bcs=bcs_fdm, form_compiler_parameters=fcp, mat_type=mat_type,
                                     options_prefix=options_prefix)
            self._assemble_A = partial(assemble, J_fdm, tensor=self.A, bcs=bcs_fdm,
                                       form_compiler_parameters=fcp, mat_type=mat_type)
            self._assemble_A()
            Amat = self.A.petscmat

            omat, _ = pc.getOperators()
            inject = prolongation_matrix_matfree(V_fdm, V, [], [])
            Amat.setNullSpace(interp_nullspace(inject, omat.getNullSpace()))
            Amat.setTransposeNullSpace(interp_nullspace(inject, omat.getTransposeNullSpace()))
            Amat.setNearNullSpace(interp_nullspace(inject, omat.getNearNullSpace()))
            self.work_vec_x = Amat.createVecLeft()
            self.work_vec_y = Amat.createVecRight()

            self._ctx_ref = self.new_snes_ctx(pc, J_fdm, bcs_fdm, mat_type,
                                              fcp=fcp, options_prefix=options_prefix)

        if len(bcs) > 0:
            self.bc_nodes = numpy.unique(numpy.concatenate([bcdofs(bc, ghost=False) for bc in bcs]))
        else:
            self.bc_nodes = numpy.empty(0, dtype=PETSc.IntType)

        # Assemble the FDM preconditioner with sparse local matrices
        Pmat, self._assemble_P = self.assemble_fdm_op(V_fdm, J_fdm, bcs_fdm, appctx)
        self._assemble_P()
        Pmat.setNullSpace(Amat.getNullSpace())
        Pmat.setTransposeNullSpace(Amat.getTransposeNullSpace())
        Pmat.setNearNullSpace(Amat.getNearNullSpace())

        # Internally, we just set up a PC object that the user can configure
        # however from the PETSc command line.  Since PC allows the user to specify
        # a KSP, we can do iterative by -fdm_pc_type ksp.
        fdmpc = PETSc.PC().create(comm=pc.comm)
        fdmpc.incrementTabLevel(1, parent=pc)

        # We set a DM and an appropriate SNESContext on the constructed PC so one
        # can do e.g. multigrid or patch solves.
        fdm_dm = V_fdm.dm
        self._dm = fdm_dm

        fdmpc.setDM(fdm_dm)
        fdmpc.setOptionsPrefix(options_prefix)
        fdmpc.setOperators(A=Amat, P=Pmat)
        fdmpc.setUseAmat(True)
        self.pc = fdmpc

        with dmhooks.add_hooks(fdm_dm, self, appctx=self._ctx_ref, save=False):
            fdmpc.setFromOptions()

    @PETSc.Log.EventDecorator("FDMUpdate")
    def update(self, pc):
        if hasattr(self, "A"):
            self._assemble_A()
        self._assemble_P()

    def apply(self, pc, x, y):
        dm = self._dm
        with dmhooks.add_hooks(dm, self, appctx=self._ctx_ref):
            if hasattr(self, "fdm_interp"):
                self.fdm_interp.multTranspose(x, self.work_vec_x)
                self.pc.apply(self.work_vec_x, self.work_vec_y)
                self.fdm_interp.mult(self.work_vec_y, y)
                y.array_w[self.bc_nodes] = x.array_r[self.bc_nodes]
            else:
                self.pc.apply(x, y)

    def applyTranspose(self, pc, x, y):
        dm = self._dm
        with dmhooks.add_hooks(dm, self, appctx=self._ctx_ref):
            if hasattr(self, "fdm_interp"):
                self.fdm_interp.multTranspose(x, self.work_vec_y)
                self.pc.applyTranspose(self.work_vec_y, self.work_vec_x)
                self.fdm_interp.mult(self.work_vec_x, y)
                y.array_w[self.bc_nodes] = x.array_r[self.bc_nodes]
            else:
                self.pc.applyTranspose(x, y)

    def view(self, pc, viewer=None):
        super(FDMPC, self).view(pc, viewer)
        if hasattr(self, "pc"):
            viewer.printfASCII("PC to apply inverse\n")
            self.pc.view(viewer)

<<<<<<< HEAD
    def assemble_fdm_op(self, V, J, bcs, appctx):
=======
    def destroy(self, pc):
        if hasattr(self, "A"):
            self.A.petscmat.destroy()
        if hasattr(self, "pc"):
            self.pc.getOperators()[-1].destroy()
            self.pc.destroy()

    @PETSc.Log.EventDecorator("FDMCoefficients")
    def assemble_coefficients(self, J, fcp, block_diagonal=True):
        """
        Obtain coefficients for the auxiliary operator as the diagonal of a
        weighted mass matrix in broken(V^k) * broken(V^{k+1}).
        See Section 3.2 of Brubeck2022b.

        :arg J: the Jacobian bilinear :class:`ufl.Form`,
        :arg fcp: form compiler parameters to assemble the diagonal of the mass matrices.
        :arg block_diagonal: are we assembling the block diagonal of the mass matrices?

        :returns: a 2-tuple of a `dict` with the zero-th order and second
                  order coefficients keyed on ``"beta"`` and ``"alpha"``,
                  and a list of assembly callables.
        """
        coefficients = {}
        assembly_callables = []
        # Basic idea: take the original bilinear form and
        # replace the exterior derivatives with arguments in broken(V^{k+1}).
        # Then, replace the original arguments with arguments in broken(V^k).
        # Where the broken spaces have L2-orthogonal FDM basis functions.
        index = len(J.arguments()[-1].function_space())-1
        if index:
            splitter = ExtractSubBlock()
            J = splitter.split(J, argument_indices=(index, index))

        args_J = J.arguments()
        e = args_J[0].ufl_element()
        mesh = args_J[0].function_space().mesh()
        tdim = mesh.topological_dimension()
        if isinstance(e, (ufl.VectorElement, ufl.TensorElement)):
            e = e._sub_element
        e = unrestrict_element(e)
        sobolev = e.sobolev_space()

        # Replacement rule for the exterior derivative = grad(arg) * eps
        map_grad = None
        if sobolev == ufl.H1:
            map_grad = lambda p: p
        elif sobolev in [ufl.HCurl, ufl.HDiv]:
            u = ufl.Coefficient(ufl.FunctionSpace(mesh, e))
            du = ufl.variable(ufl.grad(u))
            dku = ufl.div(u) if sobolev == ufl.HDiv else ufl.curl(u)
            eps = expand_derivatives(ufl.diff(ufl.replace(expand_derivatives(dku), {ufl.grad(u): du}), du))
            if sobolev == ufl.HDiv:
                map_grad = lambda p: ufl.outer(p, eps/tdim)
            elif len(eps.ufl_shape) == 3:
                map_grad = lambda p: ufl.dot(p, eps/2)
            else:
                map_grad = lambda p: p*(eps/2)

        # Construct Z = broken(V^k) * broken(V^{k+1})
        V = args_J[0].function_space()
        fe = V.finat_element
        formdegree = fe.formdegree
        degree = fe.degree
        if type(degree) != int:
            degree, = set(degree)
        qdeg = degree
        if formdegree == tdim:
            qfam = "DG" if tdim == 1 else "DQ"
            qdeg = 0
        elif formdegree == 0:
            qfam = "DG" if tdim == 1 else "RTCE" if tdim == 2 else "NCE"
        elif formdegree == 1 and tdim == 3:
            qfam = "NCF"
        else:
            qfam = "DQ L2"
            qdeg = degree - 1

        qvariant = "fdm_quadrature"
        elements = [e.reconstruct(variant=qvariant),
                    ufl.FiniteElement(qfam, cell=mesh.ufl_cell(), degree=qdeg, variant=qvariant)]
        elements = list(map(ufl.BrokenElement, elements))
        if V.shape:
            elements = [ufl.TensorElement(ele, shape=V.shape) for ele in elements]
        Z = FunctionSpace(mesh, ufl.MixedElement(elements))

        # Transform the exterior derivative and the original arguments of J to arguments in Z
        args = (TestFunctions(Z), TrialFunctions(Z))
        repargs = {t: v[0] for t, v in zip(args_J, args)}
        repgrad = {ufl.grad(t): map_grad(v[1]) for t, v in zip(args_J, args)} if map_grad else {}
        Jcell = expand_indices(expand_derivatives(ufl.Form(J.integrals_by_type("cell"))))
        mixed_form = ufl.replace(ufl.replace(Jcell, repgrad), repargs)

        # Return coefficients and assembly callables
        if block_diagonal and V.shape:
            from firedrake.assemble import assemble
            M = assemble(mixed_form, mat_type="matfree", form_compiler_parameters=fcp)
            for iset, name in zip(Z.dof_dset.field_ises, ("beta", "alpha")):
                sub = M.petscmat.createSubMatrix(iset, iset)
                ctx = sub.getPythonContext()
                coefficients[name] = ctx._block_diagonal
                assembly_callables.append(ctx._assemble_block_diagonal)
        else:
            from firedrake.assemble import OneFormAssembler
            tensor = Function(Z.dual())
            coefficients["beta"] = tensor.subfunctions[0]
            coefficients["alpha"] = tensor.subfunctions[1]
            assembly_callables.append(OneFormAssembler(mixed_form, tensor=tensor, diagonal=True,
                                                       form_compiler_parameters=fcp).assemble)
        return coefficients, assembly_callables

    @PETSc.Log.EventDecorator("FDMRefTensor")
    def assemble_reference_tensor(self, V, transpose=False, sort_interior=False):
>>>>>>> fad1e7cc
        """
        Assemble the sparse preconditioner with cell-wise constant coefficients.

        :arg V: the :class:`~.FunctionSpace` of the form arguments
        :arg J: the Jacobian bilinear form
        :arg bcs: an iterable of boundary conditions on V
        :arg appctx: the application context

        :returns: 2-tuple with the preconditioner :class:`PETSc.Mat` and its assembly callable
        """
        from pyop2.sparsity import get_preallocation
        from firedrake.preconditioners.pmg import get_line_elements
        try:
            line_elements = get_line_elements(V)
        except ValueError:
            raise ValueError("FDMPC does not support the element %s" % V.ufl_element())

        degree = max(e.degree() for e in line_elements)
        eta = float(appctx.get("eta", (degree+1)**2))
        quad_degree = 2*degree+1
        element = V.finat_element
        is_dg = element.entity_dofs() == element.entity_closure_dofs()

        Afdm = []  # sparse interval mass and stiffness matrices for each direction
        Dfdm = []  # tabulation of normal derivatives at the boundary for each direction
        bdof = []  # indices of point evaluation dofs for each direction
        for e in line_elements:
            Afdm[:0], Dfdm[:0], bdof[:0] = tuple(zip(fdm_setup_ipdg(e, eta)))
            if not (e.formdegree or is_dg):
                Dfdm[0] = None

        # coefficients w.r.t. the reference values
        coefficients, self.assembly_callables = self.assemble_coef(J, quad_degree)
        # set arbitrary non-zero coefficients for preallocation
        for coef in coefficients.values():
            with coef.dat.vec as cvec:
                cvec.set(1.0E0)

        bcflags = get_weak_bc_flags(J)

        # preallocate by calling the assembly routine on a PREALLOCATOR Mat
        sizes = (V.dof_dset.layout_vec.getSizes(),)*2
        block_size = V.dof_dset.layout_vec.getBlockSize()
        prealloc = PETSc.Mat().create(comm=self.comm)
        prealloc.setType(PETSc.Mat.Type.PREALLOCATOR)
        prealloc.setSizes(sizes)
        prealloc.setUp()
        self.assemble_kron(prealloc, V, bcs, eta, coefficients, Afdm, Dfdm, bdof, bcflags)
        nnz = get_preallocation(prealloc, block_size * V.dof_dset.set.size)
        Pmat = PETSc.Mat().createAIJ(sizes, block_size, nnz=nnz, comm=self.comm)
        Pmat.setOption(PETSc.Mat.Option.NEW_NONZERO_ALLOCATION_ERR, True)
        assemble_P = partial(self.assemble_kron, Pmat, V, bcs, eta,
                             coefficients, Afdm, Dfdm, bdof, bcflags)
        prealloc.destroy()
        return Pmat, assemble_P

    def assemble_kron(self, A, V, bcs, eta, coefficients, Afdm, Dfdm, bdof, bcflags):
        """
        Assemble the stiffness matrix in the FDM basis using Kronecker products of interval matrices

        :arg A: the :class:`PETSc.Mat` to assemble
        :arg V: the :class:`~.FunctionSpace` of the form arguments
        :arg bcs: an iterable of :class:`~.DirichletBC` s
        :arg eta: a ``float`` penalty parameter for the symmetric interior penalty method
        :arg coefficients: a ``dict`` mapping strings to :class:`firedrake.function.Function` s with the form coefficients
        :arg Afdm: the list with sparse interval matrices
        :arg Dfdm: the list with normal derivatives matrices
        :arg bcflags: the :class:`numpy.ndarray` with BC facet flags returned by ``get_weak_bc_flags``
        """
        from firedrake.preconditioners.pmg import get_axes_shift
        Gq = coefficients.get("Gq")
        Bq = coefficients.get("Bq")
        Gq_facet = coefficients.get("Gq_facet")
        PT_facet = coefficients.get("PT_facet")

        imode = PETSc.InsertMode.ADD_VALUES
        lgmap = V.local_to_global_map(bcs)

        bsize = V.value_size
        ncomp = V.ufl_element().reference_value_size()
        sdim = (V.finat_element.space_dimension() * bsize) // ncomp  # dimension of a single component
        ndim = V.ufl_domain().topological_dimension()
        shift = get_axes_shift(V.finat_element) % ndim

        index_cell, nel = glonum_fun(V.cell_node_map())
        index_coef, _ = glonum_fun(Gq.cell_node_map())
        flag2id = numpy.kron(numpy.eye(ndim, ndim, dtype=PETSc.IntType), [[1], [2]])

        # pshape is the shape of the DOFs in the tensor product
        pshape = tuple(Ak[0].size[0] for Ak in Afdm)
        if shift:
            assert ncomp == ndim
            pshape = [tuple(numpy.roll(pshape, -shift*k)) for k in range(ncomp)]

        if A.getType() != PETSc.Mat.Type.PREALLOCATOR:
            A.zeroEntries()
            for assemble_coef in self.assembly_callables:
                assemble_coef()

        # insert the identity in the Dirichlet rows and columns
        for row in V.dof_dset.lgmap.indices[lgmap.indices < 0]:
            A.setValue(row, row, 1.0E0, imode)

        # assemble zero-th order term separately, including off-diagonals (mixed components)
        # I cannot do this for hdiv elements as off-diagonals are not sparse, this is because
        # the FDM eigenbases for GLL(N) and GLL(N-1) are not orthogonal to each other
        use_diag_Bq = Bq is None or len(Bq.ufl_shape) != 2
        if not use_diag_Bq:
            bshape = Bq.ufl_shape
            # Be = Bhat kron ... kron Bhat
            Be = Afdm[0][0].copy()
            for k in range(1, ndim):
                Be = Be.kron(Afdm[k][0])

            aptr = numpy.arange(0, (bshape[0]+1)*bshape[1], bshape[1], dtype=PETSc.IntType)
            aidx = numpy.tile(numpy.arange(bshape[1], dtype=PETSc.IntType), bshape[0])
            for e in range(nel):
                # Ae = Be kron Bq[e]
                adata = numpy.sum(Bq.dat.data_ro[index_coef(e)], axis=0)
                Ae = PETSc.Mat().createAIJWithArrays(bshape, (aptr, aidx, adata), comm=PETSc.COMM_SELF)
                Ae = Be.kron(Ae)

                ie = index_cell(e)
                ie = numpy.repeat(ie*bsize, bsize) + numpy.tile(numpy.arange(bsize, dtype=ie.dtype), len(ie))
                rows = lgmap.apply(ie)
                set_submat_csr(A, Ae, rows, imode)
                Ae.destroy()
            Be.destroy()
            Bq = None

        # assemble the second order term and the zero-th order term if any,
        # discarding mixed derivatives and mixed components
        for e in range(nel):
            ie = numpy.reshape(index_cell(e), (ncomp//bsize, -1))
            je = index_coef(e)
            bce = bcflags[e]

            # get second order coefficient on this cell
            mue = numpy.atleast_1d(numpy.sum(Gq.dat.data_ro[je], axis=0))
            if Bq is not None:
                # get zero-th order coefficient on this cell
                bqe = numpy.atleast_1d(numpy.sum(Bq.dat.data_ro[je], axis=0))

            for k in range(ncomp):
                # permutation of axes with respect to the first vector component
                axes = numpy.roll(numpy.arange(ndim), -shift*k)
                # for each component: compute the stiffness matrix Ae
                muk = mue[k] if len(mue.shape) == 2 else mue
                bck = bce[:, k] if len(bce.shape) == 2 else bce
                fbc = numpy.dot(bck, flag2id)

                # Ae = mue[k][0] Ahat + bqe[k] Bhat
                Be = Afdm[axes[0]][0].copy()
                Ae = Afdm[axes[0]][1+fbc[0]].copy()
                Ae.scale(muk[0])
                if Bq is not None:
                    Ae.axpy(bqe[k], Be)

                if ndim > 1:
                    # Ae = Ae kron Bhat + mue[k][1] Bhat kron Ahat
                    Ae = Ae.kron(Afdm[axes[1]][0])
                    Ae.axpy(muk[1], Be.kron(Afdm[axes[1]][1+fbc[1]]))
                    if ndim > 2:
                        # Ae = Ae kron Bhat + mue[k][2] Bhat kron Bhat kron Ahat
                        Be = Be.kron(Afdm[axes[1]][0])
                        Ae = Ae.kron(Afdm[axes[2]][0])
                        Ae.axpy(muk[2], Be.kron(Afdm[axes[2]][1+fbc[2]]))

                rows = lgmap.apply(ie[0]*bsize+k if bsize == ncomp else ie[k])
                set_submat_csr(A, Ae, rows, imode)
                Ae.destroy()
                Be.destroy()

        # assemble SIPG interior facet terms if the normal derivatives have been set up
        if any(Dk is not None for Dk in Dfdm):
            if ndim < V.ufl_domain().geometric_dimension():
                raise NotImplementedError("SIPG on immersed meshes is not implemented")
            index_facet, local_facet_data, nfacets = get_interior_facet_maps(V)
            index_coef, _, _ = get_interior_facet_maps(Gq_facet or Gq)
            rows = numpy.zeros((2, sdim), dtype=PETSc.IntType)

            for e in range(nfacets):
                # for each interior facet: compute the SIPG stiffness matrix Ae
                ie = index_facet(e)
                je = numpy.reshape(index_coef(e), (2, -1))
                lfd = local_facet_data(e)
                idir = lfd // 2

                if PT_facet:
                    icell = numpy.reshape(lgmap.apply(ie), (2, ncomp, -1))
                    iord0 = numpy.insert(numpy.delete(numpy.arange(ndim), idir[0]), 0, idir[0])
                    iord1 = numpy.insert(numpy.delete(numpy.arange(ndim), idir[1]), 0, idir[1])
                    je = je[[0, 1], lfd]
                    Pfacet = PT_facet.dat.data_ro_with_halos[je]
                    Gfacet = Gq_facet.dat.data_ro_with_halos[je]
                else:
                    Gfacet = numpy.sum(Gq.dat.data_ro_with_halos[je], axis=1)

                for k in range(ncomp):
                    axes = numpy.roll(numpy.arange(ndim), -shift*k)
                    Dfacet = Dfdm[axes[0]]
                    if Dfacet is None:
                        continue

                    if PT_facet:
                        k0 = iord0[k] if shift != 1 else ndim-1-iord0[-k-1]
                        k1 = iord1[k] if shift != 1 else ndim-1-iord1[-k-1]
                        Piola = Pfacet[[0, 1], [k0, k1]]
                        mu = Gfacet[[0, 1], idir]
                    else:
                        if len(Gfacet.shape) == 3:
                            mu = Gfacet[[0, 1], [k, k], idir]
                        elif len(Gfacet.shape) == 2:
                            mu = Gfacet[[0, 1], idir]
                        else:
                            mu = Gfacet

                    offset = Dfacet.shape[0]
                    Adense = numpy.zeros((2*offset, 2*offset), dtype=PETSc.RealType)
                    dense_indices = []
                    for j, jface in enumerate(lfd):
                        j0 = j * offset
                        j1 = j0 + offset
                        jj = j0 + bdof[axes[0]][jface % 2]
                        dense_indices.append(jj)
                        for i, iface in enumerate(lfd):
                            i0 = i * offset
                            i1 = i0 + offset
                            ii = i0 + bdof[axes[0]][iface % 2]
                            sij = 0.5E0 if i == j else -0.5E0
                            if PT_facet:
                                smu = [sij*numpy.dot(numpy.dot(mu[0], Piola[i]), Piola[j]),
                                       sij*numpy.dot(numpy.dot(mu[1], Piola[i]), Piola[j])]
                            else:
                                smu = sij*mu

                            Adense[ii, jj] += eta * sum(smu)
                            Adense[i0:i1, jj] -= smu[i] * Dfacet[:, iface % 2]
                            Adense[ii, j0:j1] -= smu[j] * Dfacet[:, jface % 2]

                    Ae = numpy_to_petsc(Adense, dense_indices, diag=False)
                    if ndim > 1:
                        # assume that the mesh is oriented
                        Ae = Ae.kron(Afdm[axes[1]][0])
                        if ndim > 2:
                            Ae = Ae.kron(Afdm[axes[2]][0])

                    if bsize == ncomp:
                        icell = numpy.reshape(lgmap.apply(k+bsize*ie), (2, -1))
                        rows[0] = pull_axis(icell[0], pshape, idir[0])
                        rows[1] = pull_axis(icell[1], pshape, idir[1])
                    else:
                        assert pshape[k0][idir[0]] == pshape[k1][idir[1]]
                        rows[0] = pull_axis(icell[0][k0], pshape[k0], idir[0])
                        rows[1] = pull_axis(icell[1][k1], pshape[k1], idir[1])

                    set_submat_csr(A, Ae, rows, imode)
                    Ae.destroy()
        A.assemble()

    def assemble_coef(self, J, quad_deg, discard_mixed=True, cell_average=True):
        """
        Return the coefficients of the Jacobian form arguments and their gradient with respect to the reference coordinates.

        :arg J: the Jacobian bilinear form
        :arg quad_deg: the quadrature degree used for the coefficients
        :arg discard_mixed: discard entries in second order coefficient with mixed derivatives and mixed components
        :arg cell_average: to return the coefficients as DG_0 Functions

        :returns: a 2-tuple of
            coefficients: a dictionary mapping strings to :class:`firedrake.function.Function` s with the coefficients of the form,
            assembly_callables: a list of assembly callables for each coefficient of the form
        """
        from ufl import inner, diff
        from ufl.algorithms.ad import expand_derivatives
        coefficients = {}
        assembly_callables = []

        mesh = J.ufl_domain()
        tdim = mesh.topological_dimension()
        Finv = ufl.JacobianInverse(mesh)
        dx = firedrake.dx(degree=quad_deg)

        if cell_average:
            family = "Discontinuous Lagrange" if tdim == 1 else "DQ"
            degree = 0
        else:
            family = "Quadrature"
            degree = quad_deg

        # extract coefficients directly from the bilinear form
        args_J = J.arguments()
        integrals_J = J.integrals_by_type("cell")
        mapping = args_J[0].ufl_element().mapping().lower()
        Piola = get_piola_tensor(mapping, mesh)

        # get second order coefficient
        ref_grad = [ufl.variable(ufl.grad(t)) for t in args_J]
        if Piola:
            replace_grad = {ufl.grad(t): ufl.dot(Piola, ufl.dot(dt, Finv)) for t, dt in zip(args_J, ref_grad)}
        else:
            replace_grad = {ufl.grad(t): ufl.dot(dt, Finv) for t, dt in zip(args_J, ref_grad)}

<<<<<<< HEAD
        alpha = expand_derivatives(sum([diff(diff(ufl.replace(i.integrand(), replace_grad),
                                             ref_grad[0]), ref_grad[1]) for i in integrals_J]))
=======
        # assemble second order coefficient
        if not isinstance(alpha, ufl.constantvalue.Zero):
            Q = FunctionSpace(mesh, ufl.TensorElement(DG, shape=alpha.ufl_shape))
            tensor = coefficients.setdefault("alpha", Function(Q.dual()))
            assembly_callables.append(OneFormAssembler(ufl.inner(TestFunction(Q), alpha)*dx, tensor=tensor,
                                                       form_compiler_parameters=fcp).assemble)
>>>>>>> fad1e7cc

        # get zero-th order coefficent
        ref_val = [ufl.variable(t) for t in args_J]
        if Piola:
            dummy_element = ufl.TensorElement("DQ", cell=mesh.ufl_cell(), degree=1, shape=Piola.ufl_shape)
            dummy_Piola = ufl.Coefficient(ufl.FunctionSpace(mesh, dummy_element))
            replace_val = {t: ufl.dot(dummy_Piola, s) for t, s in zip(args_J, ref_val)}
        else:
            replace_val = {t: s for t, s in zip(args_J, ref_val)}

        beta = expand_derivatives(sum([diff(diff(ufl.replace(i.integrand(), replace_val),
                                            ref_val[0]), ref_val[1]) for i in integrals_J]))
        if Piola:
            beta = ufl.replace(beta, {dummy_Piola: Piola})

        G = alpha
        if discard_mixed:
            # discard mixed derivatives and mixed components
            if len(G.ufl_shape) == 2:
                G = ufl.diag_vector(G)
            else:
                Gshape = G.ufl_shape
                Gshape = Gshape[:len(Gshape)//2]
                G = ufl.as_tensor(numpy.reshape([G[i+i] for i in numpy.ndindex(Gshape)], (Gshape[0], -1)))
            Qe = ufl.TensorElement(family, mesh.ufl_cell(), degree=degree, quad_scheme="default", shape=G.ufl_shape)
        else:
            Qe = ufl.TensorElement(family, mesh.ufl_cell(), degree=degree, quad_scheme="default", shape=G.ufl_shape, symmetry=True)

        # assemble second order coefficient
        Q = firedrake.FunctionSpace(mesh, Qe)
        q = firedrake.TestFunction(Q)
        Gq = firedrake.Function(Q)
        coefficients["Gq"] = Gq
        assembly_callables.append(partial(firedrake.assemble, inner(G, q)*dx, Gq))

        # assemble zero-th order coefficient
        if not isinstance(beta, ufl.constantvalue.Zero):
            if Piola:
                # keep diagonal
                beta = ufl.diag_vector(beta)
<<<<<<< HEAD
            shape = beta.ufl_shape
            Qe = ufl.FiniteElement(family, mesh.ufl_cell(), degree=degree, quad_scheme="default")
            if shape:
                Qe = ufl.TensorElement(Qe, shape=shape)
            Q = firedrake.FunctionSpace(mesh, Qe)
            q = firedrake.TestFunction(Q)
            Bq = firedrake.Function(Q)
            coefficients["Bq"] = Bq
            assembly_callables.append(partial(firedrake.assemble, inner(beta, q)*dx, Bq))

=======
            Q = FunctionSpace(mesh, ufl.TensorElement(DG, shape=beta.ufl_shape) if beta.ufl_shape else DG)
            tensor = coefficients.setdefault("beta", Function(Q.dual()))
            assembly_callables.append(OneFormAssembler(ufl.inner(TestFunction(Q), beta)*dx, tensor=tensor,
                                                       form_compiler_parameters=fcp).assemble)

        family = "CG" if tdim == 1 else "DGT"
        degree = 1 if tdim == 1 else 0
        DGT = ufl.BrokenElement(ufl.FiniteElement(family, cell=mesh.ufl_cell(), degree=degree))
>>>>>>> fad1e7cc
        if Piola:
            # make DGT functions with the second order coefficient
            # and the Piola tensor for each side of each facet
            extruded = mesh.cell_set._extruded
            dS_int = firedrake.dS_h(degree=quad_deg) + firedrake.dS_v(degree=quad_deg) if extruded else firedrake.dS(degree=quad_deg)
            ele = ufl.BrokenElement(ufl.FiniteElement("DGT", mesh.ufl_cell(), 0))
            area = ufl.FacetArea(mesh)

            replace_grad = {ufl.grad(t): ufl.dot(dt, Finv) for t, dt in zip(args_J, ref_grad)}
            alpha = expand_derivatives(sum([diff(diff(ufl.replace(i.integrand(), replace_grad),
                                                 ref_grad[0]), ref_grad[1]) for i in integrals_J]))
            vol = abs(ufl.JacobianDeterminant(mesh))
            G = vol * alpha
            G = ufl.as_tensor([[[G[i, k, j, k] for i in range(G.ufl_shape[0])] for j in range(G.ufl_shape[2])] for k in range(G.ufl_shape[3])])

<<<<<<< HEAD
            Q = firedrake.TensorFunctionSpace(mesh, ele, shape=G.ufl_shape)
            q = firedrake.TestFunction(Q)
            Gq_facet = firedrake.Function(Q)
            coefficients["Gq_facet"] = Gq_facet
            assembly_callables.append(partial(firedrake.assemble, ((inner(q('+'), G('+')) + inner(q('-'), G('-')))/area)*dS_int, Gq_facet))

            PT = Piola.T
            Q = firedrake.TensorFunctionSpace(mesh, ele, shape=PT.ufl_shape)
            q = firedrake.TestFunction(Q)
            PT_facet = firedrake.Function(Q)
            coefficients["PT_facet"] = PT_facet
            assembly_callables.append(partial(firedrake.assemble, ((inner(q('+'), PT('+')) + inner(q('-'), PT('-')))/area)*dS_int, PT_facet))
=======
            Q = FunctionSpace(mesh, ufl.TensorElement(DGT, shape=G.ufl_shape))
            tensor = coefficients.setdefault("Gq_facet", Function(Q.dual()))
            assembly_callables.append(OneFormAssembler(ifacet_inner(TestFunction(Q), G), tensor=tensor,
                                                       form_compiler_parameters=fcp).assemble)
            PT = Piola.T
            Q = FunctionSpace(mesh, ufl.TensorElement(DGT, shape=PT.ufl_shape))
            tensor = coefficients.setdefault("PT_facet", Function(Q.dual()))
            assembly_callables.append(OneFormAssembler(ifacet_inner(TestFunction(Q), PT), tensor=tensor,
                                                       form_compiler_parameters=fcp).assemble)

        # make DGT functions with BC flags
        shape = V.ufl_element().reference_value_shape()
        Q = FunctionSpace(mesh, ufl.TensorElement(DGT, shape=shape) if shape else DGT)
        test = TestFunction(Q)

        ref_args = [ufl.variable(t) for t in args_J]
        replace_args = {t: s for t, s in zip(args_J, ref_args)}

        forms = []
        md = {"quadrature_degree": 0}
        for it in J.integrals():
            itype = it.integral_type()
            if itype.startswith("exterior_facet"):
                beta = ufl.diff(ufl.diff(ufl.replace(it.integrand(), replace_args), ref_args[0]), ref_args[1])
                beta = expand_derivatives(beta)
                if beta.ufl_shape:
                    beta = ufl.diag_vector(beta)
                ds_ext = ufl.Measure(itype, domain=mesh, subdomain_id=it.subdomain_id(), metadata=md)
                forms.append(ufl.inner(test, beta)*ds_ext)

        tensor = coefficients.setdefault("bcflags", Function(Q.dual()))
        if len(forms):
            form = sum(forms)
            if len(form.arguments()) == 1:
                assembly_callables.append(OneFormAssembler(form, tensor=tensor,
                                                           form_compiler_parameters=fcp).assemble)
        # set arbitrary non-zero coefficients for preallocation
        for coef in coefficients.values():
            with coef.dat.vec as cvec:
                cvec.set(1.0E0)
>>>>>>> fad1e7cc
        return coefficients, assembly_callables


def get_piola_tensor(mapping, domain):
    tdim = domain.topological_dimension()
    if mapping == 'identity':
        return None
    elif mapping == 'covariant piola':
        return ufl.JacobianInverse(domain).T * ufl.as_tensor(numpy.flipud(numpy.identity(tdim)))
    elif mapping == 'contravariant piola':
        sign = ufl.diag(ufl.as_tensor([-1]+[1]*(tdim-1)))
        return ufl.Jacobian(domain)*sign/ufl.JacobianDeterminant(domain)
    else:
        raise NotImplementedError("Unsupported element mapping %s" % mapping)


def pull_axis(x, pshape, idir):
    """permute x by reshaping into pshape and moving axis idir to the front"""
    return numpy.reshape(numpy.moveaxis(numpy.reshape(x.copy(), pshape), idir, 0), x.shape)


def set_submat_csr(A_global, A_local, global_indices, imode):
    """insert values from A_local to A_global on the diagonal block with indices global_indices"""
    indptr, indices, data = A_local.getValuesCSR()
    for i, row in enumerate(global_indices.flat):
        i0 = indptr[i]
        i1 = indptr[i+1]
        A_global.setValues(row, global_indices.flat[indices[i0:i1]], data[i0:i1], imode)


def numpy_to_petsc(A_numpy, dense_indices, diag=True, block=False):
    """
    Create a SeqAIJ Mat from a dense matrix using the diagonal and a subset of rows and columns.
    If dense_indices is empty, then also include the off-diagonal corners of the matrix.
    """
    n = A_numpy.shape[0]
    nbase = int(diag) if block else min(n, int(diag) + len(dense_indices))
    nnz = numpy.full((n,), nbase, dtype=PETSc.IntType)
    nnz[dense_indices] = len(dense_indices) if block else n

    imode = PETSc.InsertMode.INSERT
    A_petsc = PETSc.Mat().createAIJ(A_numpy.shape, nnz=(nnz, 0), comm=PETSc.COMM_SELF)

    idx = numpy.arange(n, dtype=PETSc.IntType)
    if block:
        values = A_numpy[dense_indices, :][:, dense_indices]
        A_petsc.setValues(dense_indices, dense_indices, values, imode)
    else:
        for j in dense_indices:
            A_petsc.setValues(j, idx, A_numpy[j, :], imode)
            A_petsc.setValues(idx, j, A_numpy[:, j], imode)

    if diag:
        idx = idx[:, None]
        values = A_numpy.diagonal()[:, None]
        A_petsc.setValuesRCV(idx, idx, values, imode)

    A_petsc.assemble()
    return A_petsc


@lru_cache(maxsize=10)
def fdm_setup_ipdg(fdm_element, eta):
    """
    Setup for the fast diagonalization method for the IP-DG formulation.
    Compute sparsified interval stiffness and mass matrices
    and tabulate the normal derivative of the shape functions.

    :arg fdm_element: a :class:`FIAT.FDMElement`
    :arg eta: penalty coefficient as a `float`

    :returns: 3-tuple of:
        Afdm: a list of :class:`PETSc.Mats` with the sparse interval matrices
        Bhat, and bcs(Ahat) for every combination of either natural or weak
        Dirichlet BCs on each endpoint.
        Dfdm: the tabulation of the normal derivatives of the Dirichlet eigenfunctions.
        bdof: the indices of PointEvaluation dofs.
    """
    from FIAT.quadrature import GaussLegendreQuadratureLineRule
    from FIAT.functional import PointEvaluation
    ref_el = fdm_element.get_reference_element()
    degree = fdm_element.degree()
    rule = GaussLegendreQuadratureLineRule(ref_el, degree+1)
    bdof = [k for k, f in enumerate(fdm_element.dual_basis()) if isinstance(f, PointEvaluation)]

    phi = fdm_element.tabulate(1, rule.get_points())
    Jhat = phi[(0, )]
    Dhat = phi[(1, )]
    Ahat = numpy.dot(numpy.multiply(Dhat, rule.get_weights()), Dhat.T)
    Bhat = numpy.dot(numpy.multiply(Jhat, rule.get_weights()), Jhat.T)

    # Facet normal derivatives
    basis = fdm_element.tabulate(1, ref_el.get_vertices())
    Dfacet = basis[(1,)]
    Dfacet[:, 0] = -Dfacet[:, 0]

    Afdm = [numpy_to_petsc(Bhat, bdof, block=True)]
    for bc in range(4):
        bcs = (bc % 2, bc//2)
        Abc = Ahat.copy()
        for k in range(2):
            if bcs[k] == 1:
                j = bdof[k]
                Abc[:, j] -= Dfacet[:, k]
                Abc[j, :] -= Dfacet[:, k]
                Abc[j, j] += eta
        Afdm.append(numpy_to_petsc(Abc, bdof))
    return Afdm, Dfacet, bdof


@lru_cache(maxsize=10)
def get_interior_facet_maps(V):
    """
    Extrude V.interior_facet_node_map and V.ufl_domain().interior_facets.local_facet_dat

    :arg V: a :class:`~.FunctionSpace`

    :returns: the 3-tuple of
        facet_to_nodes_fun: maps interior facets to the nodes of the two cells sharing it,
        local_facet_data_fun: maps interior facets to the local facet numbering in the two cells sharing it,
        nfacets: the total number of interior facets owned by this process
    """
<<<<<<< HEAD
    mesh = V.ufl_domain()
=======
    if isinstance(V, (Function, Cofunction)):
        V = V.function_space()
    mesh = V.mesh()
>>>>>>> fad1e7cc
    intfacets = mesh.interior_facets
    facet_to_cells = intfacets.facet_cell_map.values
    local_facet_data = intfacets.local_facet_dat.data_ro

    facet_node_map = V.interior_facet_node_map()
    facet_to_nodes = facet_node_map.values
    nbase = facet_to_nodes.shape[0]

    if mesh.cell_set._extruded:
        facet_offset = facet_node_map.offset
        local_facet_data_h = numpy.array([5, 4], local_facet_data.dtype)

        cell_node_map = V.cell_node_map()
        cell_to_nodes = cell_node_map.values_with_halo
        cell_offset = cell_node_map.offset

        nelv = cell_node_map.values.shape[0]
        layers = facet_node_map.iterset.layers_array
        itype = cell_offset.dtype
        shift_h = numpy.array([[0], [1]], itype)

        if mesh.variable_layers:
            nv = 0
            to_base = []
            to_layer = []
            for f, cells in enumerate(facet_to_cells):
                istart = max(layers[cells, 0])
                iend = min(layers[cells, 1])
                nz = iend-istart-1
                nv += nz
                to_base.append(numpy.full((nz,), f, itype))
                to_layer.append(numpy.arange(nz, dtype=itype))

            nh = layers[:, 1]-layers[:, 0]-2
            to_base.append(numpy.repeat(numpy.arange(len(nh), dtype=itype), nh))
            to_layer += [numpy.arange(nf, dtype=itype) for nf in nh]

            to_base = numpy.concatenate(to_base)
            to_layer = numpy.concatenate(to_layer)
            nfacets = nv + sum(nh[:nelv])

            local_facet_data_fun = lambda e: local_facet_data[to_base[e]] if e < nv else local_facet_data_h
            facet_to_nodes_fun = lambda e: facet_to_nodes[to_base[e]] + to_layer[e]*facet_offset if e < nv else numpy.reshape(cell_to_nodes[to_base[e]] + numpy.kron(to_layer[e]+shift_h, cell_offset), (-1,))
        else:
            nelz = layers[0, 1]-layers[0, 0]-1
            nv = nbase * nelz
            nh = nelv * (nelz-1)
            nfacets = nv + nh

            local_facet_data_fun = lambda e: local_facet_data[e//nelz] if e < nv else local_facet_data_h
            facet_to_nodes_fun = lambda e: facet_to_nodes[e//nelz] + (e % nelz)*facet_offset if e < nv else numpy.reshape(cell_to_nodes[(e-nv)//(nelz-1)] + numpy.kron(((e-nv) % (nelz-1))+shift_h, cell_offset), (-1,))
    else:
        facet_to_nodes_fun = lambda e: facet_to_nodes[e]
        local_facet_data_fun = lambda e: local_facet_data[e]
        nfacets = nbase

    return facet_to_nodes_fun, local_facet_data_fun, nfacets


@lru_cache(maxsize=10)
def glonum_fun(node_map):
    """
    Return a function that maps each topological entity to its nodes and the total number of entities.

    :arg node_map: a :class:`pyop2.Map` mapping entities to their nodes, including ghost entities.

    :returns: a 2-tuple with the map and the number of cells owned by this process
    """
    nelv = node_map.values.shape[0]
    if node_map.offset is None:
        return lambda e: node_map.values_with_halo[e], nelv
    else:
        layers = node_map.iterset.layers_array
        if layers.shape[0] == 1:
            nelz = layers[0, 1]-layers[0, 0]-1
            nel = nelz*nelv
            return lambda e: node_map.values_with_halo[e//nelz] + (e % nelz)*node_map.offset, nel
        else:
            nelz = layers[:, 1]-layers[:, 0]-1
            nel = sum(nelz[:nelv])
            to_base = numpy.repeat(numpy.arange(node_map.values_with_halo.shape[0], dtype=node_map.offset.dtype), nelz)
            to_layer = numpy.concatenate([numpy.arange(nz, dtype=node_map.offset.dtype) for nz in nelz])
            return lambda e: node_map.values_with_halo[to_base[e]] + to_layer[e]*node_map.offset, nel


def glonum(node_map):
    """
    Return an array with the nodes of each topological entity of a certain kind.

    :arg node_map: a :class:`pyop2.Map` mapping entities to their nodes, including ghost entities.

    :returns: a :class:`numpy.ndarray` whose rows are the nodes for each cell
    """
    if (node_map.offset is None) or (node_map.values_with_halo.size == 0):
        return node_map.values_with_halo
    else:
        layers = node_map.iterset.layers_array
        if layers.shape[0] == 1:
            nelz = layers[0, 1]-layers[0, 0]-1
            to_layer = numpy.tile(numpy.arange(nelz, dtype=node_map.offset.dtype), len(node_map.values_with_halo))
        else:
            nelz = layers[:, 1]-layers[:, 0]-1
            to_layer = numpy.concatenate([numpy.arange(nz, dtype=node_map.offset.dtype) for nz in nelz])
        return numpy.repeat(node_map.values_with_halo, nelz, axis=0) + numpy.kron(to_layer.reshape((-1, 1)), node_map.offset)


def get_weak_bc_flags(J):
    """
    Return flags indicating whether the zero-th order coefficient on each facet of every cell is non-zero
    """
    from ufl.algorithms.ad import expand_derivatives
    mesh = J.ufl_domain()
    args_J = J.arguments()
    V = args_J[0].function_space()
    rvs = V.ufl_element().reference_value_shape()
    cell = mesh.ufl_cell()
    family = "CG" if cell.topological_dimension() == 1 else "DGT"
    degree = 1 if cell.topological_dimension() == 1 else 0
    Qe = ufl.FiniteElement(family, cell=cell, degree=degree)
    if rvs:
        Qe = ufl.TensorElement(Qe, shape=rvs)
    Q = firedrake.FunctionSpace(mesh, Qe)
    q = firedrake.TestFunction(Q)

    ref_args = [ufl.variable(t) for t in args_J]
    replace_args = {t: s for t, s in zip(args_J, ref_args)}

    forms = []
    md = {"quadrature_degree": 0}
    for it in J.integrals():
        itype = it.integral_type()
        if itype.startswith("exterior_facet"):
            beta = ufl.diff(ufl.diff(ufl.replace(it.integrand(), replace_args), ref_args[0]), ref_args[1])
            beta = expand_derivatives(beta)
            if rvs:
                beta = ufl.diag_vector(beta)
            ds_ext = ufl.Measure(itype, domain=mesh, subdomain_id=it.subdomain_id(), metadata=md)
            forms.append(ufl.inner(q, beta)*ds_ext)

    tol = 1E-8
    if len(forms):
        bq = firedrake.assemble(sum(forms))
        fbc = bq.dat.data_with_halos[glonum(Q.cell_node_map())]
        return (abs(fbc) > tol).astype(PETSc.IntType)
    else:
        return numpy.zeros(glonum(Q.cell_node_map()).shape, dtype=PETSc.IntType)<|MERGE_RESOLUTION|>--- conflicted
+++ resolved
@@ -1,8 +1,7 @@
-from functools import lru_cache, partial
+from functools import partial
+from itertools import chain, product
 from firedrake.petsc import PETSc
 from firedrake.preconditioners.base import PCBase
-<<<<<<< HEAD
-=======
 from firedrake.preconditioners.patch import bcdofs
 from firedrake.preconditioners.pmg import (prolongation_matrix_matfree,
                                            evaluate_dual,
@@ -22,133 +21,149 @@
 from pyop2.sparsity import get_preallocation
 from pyop2.utils import get_petsc_dir
 
->>>>>>> fad1e7cc
 import firedrake.dmhooks as dmhooks
-import firedrake
+import ufl
+import FIAT
+import finat
 import numpy
-import ufl
-from firedrake_citations import Citations
-
-Citations().add("Brubeck2021", """
-@misc{Brubeck2021,
+import ctypes
+import operator
+
+Citations().add("Brubeck2022a", """
+@article{Brubeck2022a,
   title={A scalable and robust vertex-star relaxation for high-order {FEM}},
   author={Brubeck, Pablo D. and Farrell, Patrick E.},
+  journal = {SIAM J. Sci. Comput.},
+  volume = {44},
+  number = {5},
+  pages = {A2991-A3017},
+  year = {2022},
+  doi = {10.1137/21M1444187}
+""")
+
+Citations().add("Brubeck2022b", """
+@misc{Brubeck2022b,
+  title={{Multigrid solvers for the de Rham complex with optimal complexity in polynomial degree}},
+  author={Brubeck, Pablo D. and Farrell, Patrick E.},
   archiveprefix = {arXiv},
-  eprint = {2107.14758},
+  eprint = {2211.14284},
   primaryclass = {math.NA},
-  year={2021}
-}
+  year={2022}
 """)
 
-__all__ = ("FDMPC",)
+
+__all__ = ("FDMPC", "PoissonFDMPC")
 
 
 class FDMPC(PCBase):
     """
     A preconditioner for tensor-product elements that changes the shape
-    functions so that the H^1 Riesz map is diagonalized in the interior of a
-    Cartesian cell, and assembles a global sparse matrix on which other
+    functions so that the H(d) (d in {grad, curl, div}) Riesz map is sparse on
+    Cartesian cells, and assembles a global sparse matrix on which other
     preconditioners, such as `ASMStarPC`, can be applied.
 
     Here we assume that the volume integrals in the Jacobian can be expressed as:
 
-    inner(grad(v), alpha(grad(u)))*dx + inner(v, beta(u))*dx
-
-    where alpha and beta are linear functions (tensor contractions).
-    The sparse matrix is obtained by approximating alpha and beta by cell-wise
-    constants and discarding the coefficients in alpha that couple together
-    mixed derivatives and mixed components.
-
-    For spaces that are not H^1-conforming, this preconditioner will use
-    the symmetric interior-penalty DG method. The penalty coefficient can be
-    provided in the application context, keyed on ``"eta"``.
+    inner(d(v), alpha * d(u))*dx + inner(v, beta * u)*dx
+
+    where alpha and beta are possibly tensor-valued.  The sparse matrix is
+    obtained by approximating (v, alpha * u) and (v, beta * u) as diagonal mass
+    matrices.
+
+    The PETSc options inspected by this class are:
+    - 'fdm_mat_type': can be either 'aij' or 'sbaij'
+    - 'fdm_static_condensation': are we assembling the Schur complement on facets?
     """
 
     _prefix = "fdm_"
+    _variant = "fdm"
+    _citation = "Brubeck2022b"
+    _cache = {}
 
     @PETSc.Log.EventDecorator("FDMInit")
     def initialize(self, pc):
-        from firedrake.assemble import allocate_matrix, assemble
-        from firedrake.preconditioners.pmg import prolongation_matrix_matfree
-        from firedrake.preconditioners.patch import bcdofs
-        Citations().register("Brubeck2021")
-
+        Citations().register(self._citation)
         self.comm = pc.comm
-
+        Amat, Pmat = pc.getOperators()
         prefix = pc.getOptionsPrefix()
         options_prefix = prefix + self._prefix
+        options = PETSc.Options(options_prefix)
+
+        use_amat = options.getBool("pc_use_amat", True)
+        use_static_condensation = options.getBool("static_condensation", False)
+        pmat_type = options.getString("mat_type", PETSc.Mat.Type.AIJ)
 
         appctx = self.get_appctx(pc)
-        fcp = appctx.get("form_compiler_parameters")
+        fcp = appctx.get("form_compiler_parameters") or {}
+        self.appctx = appctx
 
         # Get original Jacobian form and bcs
-        octx = dmhooks.get_appctx(pc.getDM())
-        mat_type = octx.mat_type
-        oproblem = octx._problem
-        J = oproblem.J
-        bcs = tuple(oproblem.bcs)
+        if Pmat.getType() == "python":
+            ctx = Pmat.getPythonContext()
+            J = ctx.a
+            bcs = tuple(ctx.bcs)
+            mat_type = "matfree"
+        else:
+            ctx = dmhooks.get_appctx(pc.getDM())
+            J = ctx.Jp or ctx.J
+            bcs = tuple(ctx._problem.bcs)
+            mat_type = ctx.mat_type
+
+        # TODO assemble Schur complements specified by a SLATE Tensor
+        # we might extract the form on the interface-interface block like this:
+        #
+        # if isinstance(J, firedrake.slate.TensorBase) and use_static_condensation:
+        #     J = J.children[0].form
+        if not isinstance(J, ufl.Form):
+            raise ValueError("Expecting a ufl.Form, not a %r" % type(J))
 
         # Transform the problem into the space with FDM shape functions
-        V = J.arguments()[0].function_space()
+        V = J.arguments()[-1].function_space()
         element = V.ufl_element()
-        e_fdm = element.reconstruct(variant="fdm")
-
-        def interp_nullspace(I, nsp):
-            if not nsp:
-                return nsp
-            vectors = []
-            for x in nsp.getVecs():
-                y = I.createVecLeft()
-                I.mult(x, y)
-                vectors.append(y)
-            if nsp.hasConstant():
-                y = I.createVecLeft()
-                x = I.createVecRight()
-                x.set(1.0E0)
-                I.mult(x, y)
-                vectors.append(y)
-                x.destroy()
-            return PETSc.NullSpace().create(constant=False, vectors=vectors, comm=nsp.getComm())
-
-        # Matrix-free assembly of the transformed Jacobian
+        e_fdm = element.reconstruct(variant=self._variant)
+
         if element == e_fdm:
             V_fdm, J_fdm, bcs_fdm = (V, J, bcs)
-            Amat, _ = pc.getOperators()
-            self._ctx_ref = octx
-        else:
-            V_fdm = firedrake.FunctionSpace(V.mesh(), e_fdm)
-            J_fdm = ufl.replace(J, {t: t.reconstruct(function_space=V_fdm) for t in J.arguments()})
-            bcs_fdm = tuple(bc.reconstruct(V=V_fdm) for bc in bcs)
-            self.fdm_interp = prolongation_matrix_matfree(V, V_fdm, [], bcs_fdm)
-            self.A = allocate_matrix(J_fdm, bcs=bcs_fdm, form_compiler_parameters=fcp, mat_type=mat_type,
-                                     options_prefix=options_prefix)
-            self._assemble_A = partial(assemble, J_fdm, tensor=self.A, bcs=bcs_fdm,
-                                       form_compiler_parameters=fcp, mat_type=mat_type)
-            self._assemble_A()
-            Amat = self.A.petscmat
-
-            omat, _ = pc.getOperators()
-            inject = prolongation_matrix_matfree(V_fdm, V, [], [])
-            Amat.setNullSpace(interp_nullspace(inject, omat.getNullSpace()))
-            Amat.setTransposeNullSpace(interp_nullspace(inject, omat.getTransposeNullSpace()))
-            Amat.setNearNullSpace(interp_nullspace(inject, omat.getNearNullSpace()))
+        else:
+            # Reconstruct Jacobian and bcs with variant element
+            V_fdm = FunctionSpace(V.mesh(), e_fdm)
+            J_fdm = J(*(t.reconstruct(function_space=V_fdm) for t in J.arguments()), coefficients={})
+            bcs_fdm = []
+            for bc in bcs:
+                W = V_fdm
+                for index in bc._indices:
+                    W = W.sub(index)
+                bcs_fdm.append(bc.reconstruct(V=W, g=0))
+
+            # Create a new _SNESContext in the variant space
+            self._ctx_ref = self.new_snes_ctx(pc, J_fdm, bcs_fdm, mat_type,
+                                              fcp=fcp, options_prefix=options_prefix)
+
+            # Construct interpolation from variant to original spaces
+            self.fdm_interp = prolongation_matrix_matfree(V_fdm, V, bcs_fdm, [])
             self.work_vec_x = Amat.createVecLeft()
             self.work_vec_y = Amat.createVecRight()
-
-            self._ctx_ref = self.new_snes_ctx(pc, J_fdm, bcs_fdm, mat_type,
-                                              fcp=fcp, options_prefix=options_prefix)
-
-        if len(bcs) > 0:
-            self.bc_nodes = numpy.unique(numpy.concatenate([bcdofs(bc, ghost=False) for bc in bcs]))
-        else:
-            self.bc_nodes = numpy.empty(0, dtype=PETSc.IntType)
+            if use_amat:
+                from firedrake.assemble import allocate_matrix, TwoFormAssembler
+                self.A = allocate_matrix(J_fdm, bcs=bcs_fdm, form_compiler_parameters=fcp,
+                                         mat_type=mat_type, options_prefix=options_prefix)
+                self._assemble_A = TwoFormAssembler(J_fdm, tensor=self.A, bcs=bcs_fdm,
+                                                    form_compiler_parameters=fcp,
+                                                    mat_type=mat_type).assemble
+                self._assemble_A()
+                Amat = self.A.petscmat
+
+            if len(bcs) > 0:
+                self.bc_nodes = numpy.unique(numpy.concatenate([bcdofs(bc, ghost=False) for bc in bcs]))
+            else:
+                self.bc_nodes = numpy.empty(0, dtype=PETSc.IntType)
 
         # Assemble the FDM preconditioner with sparse local matrices
-        Pmat, self._assemble_P = self.assemble_fdm_op(V_fdm, J_fdm, bcs_fdm, appctx)
-        self._assemble_P()
+        Pmat, self.assembly_callables = self.allocate_matrix(V_fdm, J_fdm, bcs_fdm, fcp, pmat_type, use_static_condensation)
         Pmat.setNullSpace(Amat.getNullSpace())
         Pmat.setTransposeNullSpace(Amat.getTransposeNullSpace())
         Pmat.setNearNullSpace(Amat.getNearNullSpace())
+        self._assemble_P()
 
         # Internally, we just set up a PC object that the user can configure
         # however from the PETSc command line.  Since PC allows the user to specify
@@ -158,17 +173,135 @@
 
         # We set a DM and an appropriate SNESContext on the constructed PC so one
         # can do e.g. multigrid or patch solves.
-        fdm_dm = V_fdm.dm
-        self._dm = fdm_dm
-
-        fdmpc.setDM(fdm_dm)
+        self._dm = V_fdm.dm
+        fdmpc.setDM(self._dm)
         fdmpc.setOptionsPrefix(options_prefix)
         fdmpc.setOperators(A=Amat, P=Pmat)
-        fdmpc.setUseAmat(True)
+        fdmpc.setUseAmat(use_amat)
         self.pc = fdmpc
-
-        with dmhooks.add_hooks(fdm_dm, self, appctx=self._ctx_ref, save=False):
+        if hasattr(self, "_ctx_ref"):
+            with dmhooks.add_hooks(self._dm, self, appctx=self._ctx_ref, save=False):
+                fdmpc.setFromOptions()
+        else:
             fdmpc.setFromOptions()
+
+    @PETSc.Log.EventDecorator("FDMPrealloc")
+    def allocate_matrix(self, V, J, bcs, fcp, pmat_type, use_static_condensation):
+        """
+        Allocate the FDM sparse preconditioner.
+
+        :arg V: the :class:`.FunctionSpace` of the form arguments
+        :arg J: the Jacobian bilinear form
+        :arg bcs: an iterable of boundary conditions on V
+        :arg fcp: form compiler parameters to assemble coefficients
+        :arg pmat_type: the `PETSc.Mat.Type` for the blocks in the diagonal
+        :arg use_static_condensation: are we assembling the statically-condensed Schur complement on facets?
+
+        :returns: 2-tuple with the preconditioner :class:`PETSc.Mat` and a list of assembly callables
+        """
+        symmetric = pmat_type.endswith("sbaij")
+        ifacet = [i for i, Vsub in enumerate(V) if is_restricted(Vsub.finat_element)[1]]
+        if len(ifacet) == 0:
+            Vfacet = None
+            Vbig = V
+            ebig = V.ufl_element()
+            _, fdofs = split_dofs(V.finat_element)
+        elif len(ifacet) == 1:
+            Vfacet = V[ifacet[0]]
+            ebig, = set(unrestrict_element(Vsub.ufl_element()) for Vsub in V)
+            Vbig = FunctionSpace(V.mesh(), ebig)
+            if len(V) > 1:
+                dims = [Vsub.finat_element.space_dimension() for Vsub in V]
+                assert sum(dims) == Vbig.finat_element.space_dimension()
+            fdofs = restricted_dofs(Vfacet.finat_element, Vbig.finat_element)
+        else:
+            raise ValueError("Expecting at most one FunctionSpace restricted onto facets.")
+        self.embedding_element = ebig
+
+        if Vbig.value_size == 1:
+            self.fises = PETSc.IS().createGeneral(fdofs, comm=PETSc.COMM_SELF)
+        else:
+            self.fises = PETSc.IS().createBlock(Vbig.value_size, fdofs, comm=PETSc.COMM_SELF)
+
+        # Dictionary with kernel to compute the Schur complement
+        self.schur_kernel = {}
+        if V == Vbig and Vbig.finat_element.formdegree == 0:
+            # If we are in H(grad), we just pad with zeros on the statically-condensed pattern
+            self.schur_kernel[V] = SchurComplementPattern
+        elif Vfacet and use_static_condensation:
+            # If we are in a facet space, we build the Schur complement on its diagonal block
+            if Vfacet.finat_element.formdegree == 0 and Vfacet.value_size == 1:
+                self.schur_kernel[Vfacet] = SchurComplementDiagonal
+            elif symmetric:
+                self.schur_kernel[Vfacet] = SchurComplementBlockCholesky
+            else:
+                self.schur_kernel[Vfacet] = SchurComplementBlockQR
+
+        # Create data structures needed for assembly
+        self.lgmaps = {Vsub: Vsub.local_to_global_map([bc for bc in bcs if bc.function_space() == Vsub]) for Vsub in V}
+        self.coefficients, assembly_callables = self.assemble_coefficients(J, fcp)
+        self.assemblers = {}
+
+        Pmats = {}
+        addv = PETSc.InsertMode.ADD_VALUES
+        # Store only off-diagonal blocks with more columns than rows to save memory
+        Vsort = sorted(V, key=lambda Vsub: Vsub.dim())
+        # Loop over all pairs of subspaces
+        for Vrow, Vcol in product(Vsort, Vsort):
+            if symmetric and (Vcol, Vrow) in Pmats:
+                P = PETSc.Mat().createTranspose(Pmats[Vcol, Vrow])
+            else:
+                on_diag = Vrow == Vcol
+                triu = on_diag and symmetric
+                ptype = pmat_type if on_diag else PETSc.Mat.Type.AIJ
+                sizes = tuple(Vsub.dof_dset.layout_vec.getSizes() for Vsub in (Vrow, Vcol))
+
+                preallocator = PETSc.Mat().create(comm=self.comm)
+                preallocator.setType(PETSc.Mat.Type.PREALLOCATOR)
+                preallocator.setSizes(sizes)
+                preallocator.setOption(PETSc.Mat.Option.IGNORE_ZERO_ENTRIES, False)
+                preallocator.setUp()
+                self.set_values(preallocator, Vrow, Vcol, addv, triu=triu)
+
+                preallocator.assemble()
+                d_nnz, o_nnz = get_preallocation(preallocator, sizes[0][0])
+                preallocator.destroy()
+                if on_diag:
+                    numpy.maximum(d_nnz, 1, out=d_nnz)
+
+                P = PETSc.Mat().create(comm=self.comm)
+                P.setType(ptype)
+                P.setSizes(sizes)
+                P.setPreallocationNNZ((d_nnz, o_nnz))
+                P.setOption(PETSc.Mat.Option.NEW_NONZERO_ALLOCATION_ERR, True)
+                if on_diag:
+                    P.setOption(PETSc.Mat.Option.STRUCTURALLY_SYMMETRIC, True)
+                if ptype.endswith("sbaij"):
+                    P.setOption(PETSc.Mat.Option.IGNORE_LOWER_TRIANGULAR, True)
+                P.setUp()
+                # append callables to zero entries, insert element matrices, and apply BCs
+                assembly_callables.append(P.zeroEntries)
+                assembly_callables.append(partial(self.set_values, P, Vrow, Vcol, addv))
+                if on_diag:
+                    own = Vrow.dof_dset.layout_vec.getLocalSize()
+                    bdofs = numpy.flatnonzero(self.lgmaps[Vrow].indices[:own] < 0).astype(PETSc.IntType)[:, None]
+                    Vrow.dof_dset.lgmap.apply(bdofs, result=bdofs)
+                    if len(bdofs) > 0:
+                        vals = numpy.ones(bdofs.shape, dtype=PETSc.RealType)
+                        assembly_callables.append(partial(P.setValuesRCV, bdofs, bdofs, vals, addv))
+            Pmats[Vrow, Vcol] = P
+
+        if len(V) == 1:
+            Pmat = Pmats[V, V]
+        else:
+            Pmat = PETSc.Mat().createNest([[Pmats[Vrow, Vcol] for Vcol in V] for Vrow in V], comm=self.comm)
+        assembly_callables.append(Pmat.assemble)
+        return Pmat, assembly_callables
+
+    @PETSc.Log.EventDecorator("FDMAssemble")
+    def _assemble_P(self):
+        for _assemble in self.assembly_callables:
+            _assemble()
 
     @PETSc.Log.EventDecorator("FDMUpdate")
     def update(self, pc):
@@ -177,26 +310,24 @@
         self._assemble_P()
 
     def apply(self, pc, x, y):
-        dm = self._dm
-        with dmhooks.add_hooks(dm, self, appctx=self._ctx_ref):
-            if hasattr(self, "fdm_interp"):
-                self.fdm_interp.multTranspose(x, self.work_vec_x)
+        if hasattr(self, "fdm_interp"):
+            self.fdm_interp.multTranspose(x, self.work_vec_x)
+            with dmhooks.add_hooks(self._dm, self, appctx=self._ctx_ref):
                 self.pc.apply(self.work_vec_x, self.work_vec_y)
-                self.fdm_interp.mult(self.work_vec_y, y)
-                y.array_w[self.bc_nodes] = x.array_r[self.bc_nodes]
-            else:
-                self.pc.apply(x, y)
+            self.fdm_interp.mult(self.work_vec_y, y)
+            y.array_w[self.bc_nodes] = x.array_r[self.bc_nodes]
+        else:
+            self.pc.apply(x, y)
 
     def applyTranspose(self, pc, x, y):
-        dm = self._dm
-        with dmhooks.add_hooks(dm, self, appctx=self._ctx_ref):
-            if hasattr(self, "fdm_interp"):
-                self.fdm_interp.multTranspose(x, self.work_vec_y)
+        if hasattr(self, "fdm_interp"):
+            self.fdm_interp.multTranspose(x, self.work_vec_y)
+            with dmhooks.add_hooks(self._dm, self, appctx=self._ctx_ref):
                 self.pc.applyTranspose(self.work_vec_y, self.work_vec_x)
-                self.fdm_interp.mult(self.work_vec_x, y)
-                y.array_w[self.bc_nodes] = x.array_r[self.bc_nodes]
-            else:
-                self.pc.applyTranspose(x, y)
+            self.fdm_interp.mult(self.work_vec_x, y)
+            y.array_w[self.bc_nodes] = x.array_r[self.bc_nodes]
+        else:
+            self.pc.applyTranspose(x, y)
 
     def view(self, pc, viewer=None):
         super(FDMPC, self).view(pc, viewer)
@@ -204,9 +335,6 @@
             viewer.printfASCII("PC to apply inverse\n")
             self.pc.view(viewer)
 
-<<<<<<< HEAD
-    def assemble_fdm_op(self, V, J, bcs, appctx):
-=======
     def destroy(self, pc):
         if hasattr(self, "A"):
             self.A.petscmat.destroy()
@@ -310,7 +438,7 @@
                 assembly_callables.append(ctx._assemble_block_diagonal)
         else:
             from firedrake.assemble import OneFormAssembler
-            tensor = Function(Z.dual())
+            tensor = Function(Z)
             coefficients["beta"] = tensor.subfunctions[0]
             coefficients["alpha"] = tensor.subfunctions[1]
             assembly_callables.append(OneFormAssembler(mixed_form, tensor=tensor, diagonal=True,
@@ -319,119 +447,978 @@
 
     @PETSc.Log.EventDecorator("FDMRefTensor")
     def assemble_reference_tensor(self, V, transpose=False, sort_interior=False):
->>>>>>> fad1e7cc
         """
-        Assemble the sparse preconditioner with cell-wise constant coefficients.
-
-        :arg V: the :class:`~.FunctionSpace` of the form arguments
-        :arg J: the Jacobian bilinear form
-        :arg bcs: an iterable of boundary conditions on V
-        :arg appctx: the application context
-
-        :returns: 2-tuple with the preconditioner :class:`PETSc.Mat` and its assembly callable
+        Return the reference tensor used in the diagonal factorisation of the
+        sparse cell matrices.  See Section 3.2 of Brubeck2022b.
+
+        :arg V: a :class:`.FunctionSpace`
+
+        :returns: a :class:`PETSc.Mat` interpolating V^k * d(V^k) onto
+                  broken(V^k) * broken(V^{k+1}) on the reference element.
         """
-        from pyop2.sparsity import get_preallocation
-        from firedrake.preconditioners.pmg import get_line_elements
+        value_size = V.value_size
+        fe = V.finat_element
+        tdim = fe.cell.get_spatial_dimension()
+        formdegree = fe.formdegree
+        degree = fe.degree
+        if type(degree) != int:
+            degree, = set(degree)
+        if formdegree == tdim:
+            degree = degree + 1
+        is_interior, is_facet = is_restricted(fe)
+        key = (value_size, tdim, degree, formdegree, is_interior, is_facet, transpose, sort_interior)
+        cache = self._cache.setdefault("reference_tensor", {})
         try:
-            line_elements = get_line_elements(V)
+            return cache[key]
+        except KeyError:
+            pass
+
+        if transpose:
+            result = self.assemble_reference_tensor(V, transpose=False, sort_interior=sort_interior)
+            result = PETSc.Mat().createTranspose(result).convert(result.getType())
+            return cache.setdefault(key, result)
+
+        if sort_interior:
+            assert is_interior and not is_facet and not transpose
+            # Sort DOFs to make A00 block diagonal with blocks of increasing dimension along the diagonal
+            result = self.assemble_reference_tensor(V, transpose=transpose, sort_interior=False)
+            if formdegree != 0:
+                # Compute the stiffness matrix on the interior of a cell
+                A00 = self._element_mass_matrix.PtAP(result)
+                indptr, indices, _ = A00.getValuesCSR()
+                degree = numpy.diff(indptr)
+                # Sort by blocks
+                uniq, u_index = numpy.unique(indices, return_index=True)
+                perm = uniq[u_index.argsort(kind='stable')]
+                # Sort by degree
+                degree = degree[perm]
+                perm = perm[degree.argsort(kind='stable')]
+                A00.destroy()
+
+                isperm = PETSc.IS().createGeneral(perm, comm=result.getComm())
+                result = get_submat(result, iscol=isperm, permute=True)
+                isperm.destroy()
+            return cache.setdefault(key, result)
+
+        short_key = key[:-3] + (False,) * 3
+        try:
+            result = cache[short_key]
+        except KeyError:
+            # Get CG(k) and DG(k-1) 1D elements from V
+            elements = sorted(get_base_elements(fe), key=lambda e: e.formdegree)
+            e0 = elements[0] if elements[0].formdegree == 0 else None
+            e1 = elements[-1] if elements[-1].formdegree == 1 else None
+            if e0 and is_interior:
+                e0 = FIAT.RestrictedElement(e0, restriction_domain="interior")
+
+            # Get broken(CG(k)) and DG(k-1) 1D elements from the coefficient spaces
+            Q0 = self.coefficients["beta"].function_space().finat_element.element
+            elements = sorted(get_base_elements(Q0), key=lambda e: e.formdegree)
+            q0 = elements[0] if elements[0].formdegree == 0 else None
+            q1 = elements[-1]
+            if q1.formdegree != 1:
+                Q1 = self.coefficients["alpha"].function_space().finat_element.element
+                q1 = sorted(get_base_elements(Q1), key=lambda e: e.formdegree)[-1]
+
+            # Interpolate V * d(V) -> space(beta) * space(alpha)
+            comm = PETSc.COMM_SELF
+            zero = PETSc.Mat()
+            A00 = petsc_sparse(evaluate_dual(e0, q0), comm=comm) if e0 and q0 else zero
+            A11 = petsc_sparse(evaluate_dual(e1, q1), comm=comm) if e1 else zero
+            A10 = petsc_sparse(evaluate_dual(e0, q1, alpha=(1,)), comm=comm) if e0 else zero
+            B_blocks = mass_blocks(tdim, formdegree, A00, A11)
+            A_blocks = diff_blocks(tdim, formdegree, A00, A11, A10)
+            result = block_mat(B_blocks + A_blocks, destroy_blocks=True)
+            A00.destroy()
+            A10.destroy()
+            A11.destroy()
+            if value_size != 1:
+                eye = petsc_sparse(numpy.eye(value_size), comm=result.getComm())
+                temp = result
+                result = temp.kron(eye)
+                temp.destroy()
+                eye.destroy()
+
+        if is_facet:
+            cache[short_key] = result
+            result = get_submat(result, iscol=self.fises)
+        return cache.setdefault(key, result)
+
+    @cached_property
+    def _element_mass_matrix(self):
+        Z = [self.coefficients[name].function_space() for name in ("beta", "alpha")]
+        shape = (sum(V.finat_element.space_dimension() for V in Z),) + Z[0].shape
+        data = numpy.ones(shape, dtype=PETSc.RealType)
+        shape += (1,) * (3-len(shape))
+        nrows = shape[0] * shape[1]
+        ai = numpy.arange(nrows+1, dtype=PETSc.IntType)
+        aj = numpy.tile(ai[:-1].reshape((-1, shape[1])), (1, shape[2]))
+        if shape[2] > 1:
+            ai *= shape[2]
+            data = numpy.tile(numpy.eye(shape[2], dtype=data.dtype), shape[:1] + (1,)*(len(shape)-1))
+        return PETSc.Mat().createAIJ((nrows, nrows), csr=(ai, aj, data), comm=PETSc.COMM_SELF)
+
+    @PETSc.Log.EventDecorator("FDMSetValues")
+    def set_values(self, A, Vrow, Vcol, addv, triu=False):
+        """
+        Assemble the stiffness matrix in the FDM basis using sparse reference
+        tensors and diagonal mass matrices.
+
+        :arg A: the :class:`PETSc.Mat` to assemble
+        :arg Vrow: the :class:`.FunctionSpace` test space
+        :arg Vcol: the :class:`.FunctionSpace` trial space
+        :arg addv: a `PETSc.Mat.InsertMode`
+        :arg triu: are we assembling only the upper triangular part?
+        """
+        key = (Vrow.ufl_element(), Vcol.ufl_element())
+        try:
+            assembler = self.assemblers[key]
+        except KeyError:
+            # Interpolation of basis and exterior derivative onto broken spaces
+            C1 = self.assemble_reference_tensor(Vcol)
+            R1 = self.assemble_reference_tensor(Vrow, transpose=True)
+            M = self._element_mass_matrix
+            # Element stiffness matrix = R1 * M * C1, see Equation (3.9) of Brubeck2022b
+            element_kernel = TripleProductKernel(R1, M, C1, self.coefficients["beta"], self.coefficients["alpha"])
+
+            schur_kernel = None
+            if Vrow == Vcol:
+                schur_kernel = self.schur_kernel.get(Vrow)
+            if schur_kernel is not None:
+                V0 = FunctionSpace(Vrow.mesh(), restrict_element(self.embedding_element, "interior"))
+                C0 = self.assemble_reference_tensor(V0, sort_interior=True)
+                R0 = self.assemble_reference_tensor(V0, sort_interior=True, transpose=True)
+                # Only the facet block updates the coefficients in M
+                element_kernel = schur_kernel(element_kernel,
+                                              TripleProductKernel(R1, M, C0),
+                                              TripleProductKernel(R0, M, C1),
+                                              TripleProductKernel(R0, M, C0))
+
+            assembler = SparseAssembler(element_kernel, Vrow, Vcol, self.lgmaps[Vrow], self.lgmaps[Vcol])
+            self.assemblers.setdefault(key, assembler)
+        assembler.assemble(A, addv=addv, triu=triu)
+
+
+class SparseAssembler(object):
+
+    _cache = {}
+
+    @staticmethod
+    def setSubMatCSR(comm, triu=False):
+        """
+        Compile C code to insert sparse submatrices and store in class cache
+
+        :arg triu: are we inserting onto the upper triangular part of the matrix?
+
+        :returns: a python wrapper for the matrix insertion function
+        """
+        cache = SparseAssembler._cache.setdefault("setSubMatCSR", {})
+        key = triu
+        try:
+            return cache[key]
+        except KeyError:
+            return cache.setdefault(key, load_setSubMatCSR(comm, triu))
+
+    def __init__(self, kernel, Vrow, Vcol, rmap, cmap):
+        self.kernel = kernel
+        m, n = kernel.result.getSize()
+
+        spaces = [Vrow]
+        row_shape = tuple() if Vrow.value_size == 1 else (Vrow.value_size,)
+        map_rows = (self.map_block_indices, rmap) if row_shape else (rmap.apply,)
+        rows = numpy.empty((m, ), dtype=PETSc.IntType).reshape((-1,) + row_shape)
+        if Vcol == Vrow:
+            cols = rows
+            map_cols = (lambda *args, result=None: result, )
+        else:
+            spaces.append(Vcol)
+            col_shape = tuple() if Vcol.value_size == 1 else (Vcol.value_size,)
+            map_cols = (self.map_block_indices, cmap) if col_shape else (cmap.apply, )
+            cols = numpy.empty((n, ), dtype=PETSc.IntType).reshape((-1,) + col_shape)
+        spaces.extend(c.function_space() for c in kernel.coefficients)
+
+        integral_type = kernel.integral_type
+        if integral_type in ["cell", "interior_facet_horiz"]:
+            get_map = operator.methodcaller("cell_node_map")
+        elif integral_type in ["interior_facet", "interior_facet_vert"]:
+            get_map = operator.methodcaller("interior_facet_node_map")
+        else:
+            raise NotImplementedError("Only for cell or interior facet integrals")
+        self.node_maps = tuple(map(get_map, spaces))
+
+        ncell = 2 if integral_type.startswith("interior_facet") else 1
+        self.indices = tuple(numpy.empty((V.finat_element.space_dimension() * ncell,), dtype=PETSc.IntType) for V in spaces)
+        self.map_rows = partial(*map_rows, self.indices[spaces.index(Vrow)], result=rows)
+        self.map_cols = partial(*map_cols, self.indices[spaces.index(Vcol)], result=cols)
+        self.kernel_args = self.indices[-len(kernel.coefficients):]
+        self.set_indices = self.copy_indices
+
+        node_map = self.node_maps[0]
+        self.nel = node_map.values.shape[0]
+        if node_map.offset is None:
+            layers = None
+        else:
+            layers = node_map.iterset.layers_array
+            layers = layers[:, 1]-layers[:, 0]-1
+            if integral_type.endswith("horiz"):
+                layers -= 1
+                self.set_indices = self.copy_indices_horiz
+            if layers.shape[0] != self.nel:
+                layers = numpy.repeat(layers, self.nel)
+        self.layers = layers
+
+    def map_block_indices(self, lgmap, indices, result=None):
+        bsize = result.shape[-1]
+        numpy.copyto(result[:, 0], indices)
+        result[:, 0] *= bsize
+        numpy.add.outer(result[:, 0], numpy.arange(1, bsize, dtype=indices.dtype), out=result[:, 1:])
+        return lgmap.apply(result, result=result)
+
+    def copy_indices_horiz(self, e):
+        for index, node_map in zip(self.indices, self.node_maps):
+            index = index.reshape((2, -1))
+            numpy.copyto(index, node_map.values_with_halo[e])
+            index[1] += node_map.offset
+
+    def copy_indices(self, e):
+        for index, node_map in zip(self.indices, self.node_maps):
+            numpy.copyto(index, node_map.values_with_halo[e])
+
+    def add_offsets(self):
+        for index, node_map in zip(self.indices, self.node_maps):
+            index += node_map.offset
+
+    def assemble(self, A, addv=None, triu=False):
+        if A.getType() == PETSc.Mat.Type.PREALLOCATOR:
+            kernel = lambda *args, result=None: result
+        else:
+            kernel = self.kernel
+        result = self.kernel.result
+        insert = self.setSubMatCSR(PETSc.COMM_SELF, triu=triu)
+
+        # Core assembly loop
+        if self.layers is None:
+            for e in range(self.nel):
+                self.set_indices(e)
+                insert(A, kernel(*self.kernel_args, result=result),
+                       self.map_rows(), self.map_cols(), addv)
+        else:
+            for e in range(self.nel):
+                self.set_indices(e)
+                for _ in range(self.layers[e]):
+                    insert(A, kernel(*self.kernel_args, result=result),
+                           self.map_rows(), self.map_cols(), addv)
+                    self.add_offsets()
+
+
+class ElementKernel(object):
+    """
+    A constant element kernel
+    """
+    def __init__(self, A, *coefficients):
+        self.result = A
+        self.coefficients = coefficients
+        self.integral_type = "cell"
+
+    def __call__(self, *args, result=None):
+        return result or self.result
+
+    def __del__(self):
+        self.destroy()
+
+    def destroy(self):
+        pass
+
+
+class TripleProductKernel(ElementKernel):
+    """
+    An element kernel to compute a triple matrix product A * B * C, where A and
+    C are constant matrices and B is a block diagonal matrix with entries given
+    by coefficients.
+    """
+    def __init__(self, A, B, C, *coefficients):
+        self.work = None
+        if len(coefficients) == 0:
+            self.data = numpy.array([])
+            self.update = lambda *args: args
+        else:
+            dshape = (-1, ) + coefficients[0].dat.data_ro.shape[1:]
+            if numpy.prod(dshape[1:]) == 1:
+                self.work = B.getDiagonal()
+                self.data = self.work.array_w.reshape(dshape)
+                self.update = partial(B.setDiagonal, self.work)
+            else:
+                indptr, indices, data = B.getValuesCSR()
+                self.data = data.reshape(dshape)
+                self.update = lambda *args: (B.setValuesCSR(indptr, indices, self.data), B.assemble())
+
+        stops = numpy.zeros((len(coefficients) + 1,), dtype=PETSc.IntType)
+        numpy.cumsum([c.function_space().finat_element.space_dimension() for c in coefficients], out=stops[1:])
+        self.slices = [slice(*stops[k:k+2]) for k in range(len(coefficients))]
+
+        self.product = partial(A.matMatMult, B, C)
+        super().__init__(self.product(), *coefficients)
+
+    def __call__(self, *indices, result=None):
+        for c, i, z in zip(self.coefficients, indices, self.slices):
+            numpy.take(c.dat.data_ro, i, axis=0, out=self.data[z])
+        self.update()
+        return self.product(result=result)
+
+    def destroy(self):
+        self.result.destroy()
+        if isinstance(self.work, PETSc.Object):
+            self.work.destroy()
+
+
+class SchurComplementKernel(ElementKernel):
+    """
+    An element kernel to compute Schur complements that reuses work matrices and the
+    symbolic factorization of the interior block.
+    """
+    def __init__(self, *kernels):
+        self.children = kernels
+        self.submats = [k.result for k in kernels]
+
+        # Create dict of slices with the extents of the diagonal blocks
+        A00 = self.submats[-1]
+        degree = numpy.diff(A00.getValuesCSR()[0])
+        istart = 0
+        self.slices = {1: slice(0, 0)}
+        unique_degree, counts = numpy.unique(degree, return_counts=True)
+        for k, kdofs in sorted(zip(unique_degree, counts)):
+            self.slices[k] = slice(istart, istart + k * kdofs)
+            istart += k * kdofs
+
+        self.blocks = sorted(degree for degree in self.slices if degree > 1)
+
+        self.work = [None for _ in range(2)]
+        coefficients = []
+        for k in self.children:
+            coefficients.extend(k.coefficients)
+        coefficients = list(dict.fromkeys(coefficients))
+        super().__init__(self.condense(), *coefficients)
+
+    def __call__(self, *args, result=None):
+        for k in self.children:
+            k(*args, result=k.result)
+        return self.condense(result=result)
+
+    def destroy(self):
+        for k in self.children:
+            k.destroy()
+        self.result.destroy()
+        for obj in self.work:
+            if isinstance(obj, PETSc.Object):
+                obj.destroy()
+
+    @PETSc.Log.EventDecorator("FDMCondense")
+    def condense(self, result=None):
+        return result
+
+
+class SchurComplementPattern(SchurComplementKernel):
+
+    def __call__(self, *args, result=None):
+        k = self.children[0]
+        k(*args, result=k.result)
+        return self.condense(result=result)
+
+    @PETSc.Log.EventDecorator("FDMCondense")
+    def condense(self, result=None):
+        """By default pad with zeros the statically condensed pattern"""
+        structure = PETSc.Mat.Structure.SUBSET if result else None
+        if result is None:
+            _, A10, A01, A00 = self.submats
+            result = A10.matMatMult(A00, A01, result=result)
+        result.aypx(0.0, self.submats[0], structure=structure)
+        return result
+
+
+class SchurComplementDiagonal(SchurComplementKernel):
+
+    @PETSc.Log.EventDecorator("FDMCondense")
+    def condense(self, result=None):
+        structure = PETSc.Mat.Structure.SUBSET if result else None
+        A11, A10, A01, A00 = self.submats
+        self.work[0] = A00.getDiagonal(result=self.work[0])
+        self.work[0].reciprocal()
+        self.work[0].scale(-1)
+        A01.diagonalScale(L=self.work[0])
+        result = A10.matMult(A01, result=result)
+        result.axpy(1.0, A11, structure=structure)
+        return result
+
+
+class SchurComplementBlockCholesky(SchurComplementKernel):
+
+    def __init__(self, K11, K10, K01, K00):
+        # asssume that K10 = K01^T
+        super().__init__(K11, K01, K00)
+
+    @PETSc.Log.EventDecorator("FDMCondense")
+    def condense(self, result=None):
+        structure = PETSc.Mat.Structure.SUBSET if result else None
+        A11, A01, A00 = self.submats
+        indptr, indices, R = A00.getValuesCSR()
+
+        zlice = self.slices[1]
+        numpy.sqrt(R[zlice], out=R[zlice])
+        numpy.reciprocal(R[zlice], out=R[zlice])
+        flops = 2 * (zlice.stop - zlice.start)
+        for k in self.blocks:
+            Rk = R[self.slices[k]]
+            A = Rk.reshape((-1, k, k))
+            rinv = numpy.linalg.inv(numpy.linalg.cholesky(A))
+            numpy.copyto(Rk, rinv.flat)
+            flops += A.shape[0] * ((k**3)//3 + k**3)
+
+        PETSc.Log.logFlops(flops)
+        A00.setValuesCSR(indptr, indices, R)
+        A00.assemble()
+        self.work[0] = A00.matMult(A01, result=self.work[0])
+        result = self.work[0].transposeMatMult(self.work[0], result=result)
+        result.aypx(-1.0, A11, structure=structure)
+        return result
+
+
+class SchurComplementBlockQR(SchurComplementKernel):
+
+    @PETSc.Log.EventDecorator("FDMCondense")
+    def condense(self, result=None):
+        structure = PETSc.Mat.Structure.SUBSET if result else None
+        A11, A10, A01, A00 = self.submats
+        indptr, indices, R = A00.getValuesCSR()
+        Q = numpy.ones(R.shape, dtype=R.dtype)
+
+        zlice = self.slices[1]
+        numpy.reciprocal(R[zlice], out=R[zlice])
+        flops = zlice.stop - zlice.start
+        for k in self.blocks:
+            zlice = self.slices[k]
+            A = R[zlice].reshape((-1, k, k))
+            q, r = numpy.linalg.qr(A, mode="complete")
+            numpy.copyto(Q[zlice], q.flat)
+            rinv = numpy.linalg.inv(r)
+            numpy.copyto(R[zlice], rinv.flat)
+            flops += A.shape[0] * ((4*k**3)//3 + k**3)
+
+        PETSc.Log.logFlops(flops)
+        A00.setValuesCSR(indptr, indices, Q)
+        A00.assemble()
+        self.work[0] = A00.transposeMatMult(A01, result=self.work[0])
+        A00.setValuesCSR(indptr, indices, R)
+        A00.assemble()
+        A00.scale(-1.0)
+        result = A10.matMatMult(A00, self.work[0], result=result)
+        result.axpy(1.0, A11, structure=structure)
+        return result
+
+
+class SchurComplementBlockSVD(SchurComplementKernel):
+
+    @PETSc.Log.EventDecorator("FDMCondense")
+    def condense(self, result=None):
+        structure = PETSc.Mat.Structure.SUBSET if result else None
+        A11, A10, A01, A00 = self.submats
+        indptr, indices, U = A00.getValuesCSR()
+        V = numpy.ones(U.shape, dtype=U.dtype)
+        self.work[0] = A00.getDiagonal(result=self.work[0])
+        D = self.work[0]
+        dslice = self.slices[1]
+        numpy.sign(D.array_r[dslice], out=U[dslice])
+        flops = dslice.stop - dslice.start
+        for k in self.blocks:
+            bslice = self.slices[k]
+            A = U[bslice].reshape((-1, k, k))
+            u, s, v = numpy.linalg.svd(A, full_matrices=False)
+            dslice = slice(dslice.stop, dslice.stop + k * A.shape[0])
+            numpy.copyto(D.array_w[dslice], s.flat)
+            numpy.copyto(U[bslice], numpy.transpose(u, axes=(0, 2, 1)).flat)
+            numpy.copyto(V[bslice], numpy.transpose(v, axes=(0, 2, 1)).flat)
+            flops += A.shape[0] * ((4*k**3)//3 + 4*k**3)
+
+        PETSc.Log.logFlops(flops)
+        D.sqrtabs()
+        D.reciprocal()
+        A00.setValuesCSR(indptr, indices, V)
+        A00.assemble()
+        A00.diagonalScale(R=D)
+        self.work[1] = A10.matMult(A00, result=self.work[1])
+        D.scale(-1.0)
+        A00.setValuesCSR(indptr, indices, U)
+        A00.assemble()
+        A00.diagonalScale(L=D)
+        result = self.work[1].matMatMult(A00, A01, result=result)
+        result.axpy(1.0, A11, structure=structure)
+        return result
+
+
+class SchurComplementBlockInverse(SchurComplementKernel):
+
+    @PETSc.Log.EventDecorator("FDMCondense")
+    def condense(self, result=None):
+        structure = PETSc.Mat.Structure.SUBSET if result else None
+        A11, A10, A01, A00 = self.submats
+        indptr, indices, R = A00.getValuesCSR()
+
+        zlice = self.slices[1]
+        numpy.reciprocal(R[zlice], out=R[zlice])
+        flops = zlice.stop - zlice.start
+        for k in self.blocks:
+            Rk = R[self.slices[k]]
+            A = Rk.reshape((-1, k, k))
+            rinv = numpy.linalg.inv(A)
+            numpy.copyto(Rk, rinv.flat)
+            flops += A.shape[0] * (k**3)
+
+        PETSc.Log.logFlops(flops)
+        A00.setValuesCSR(indptr, indices, R)
+        A00.assemble()
+        A00.scale(-1.0)
+        result = A10.matMatMult(A00, A01, result=result)
+        result.axpy(1.0, A11, structure=structure)
+        return result
+
+
+@PETSc.Log.EventDecorator("LoadCode")
+def load_c_code(code, name, **kwargs):
+    petsc_dir = get_petsc_dir()
+    cppargs = ["-I%s/include" % d for d in petsc_dir]
+    ldargs = (["-L%s/lib" % d for d in petsc_dir]
+              + ["-Wl,-rpath,%s/lib" % d for d in petsc_dir]
+              + ["-lpetsc", "-lm"])
+    return load(code, "c", name, cppargs=cppargs, ldargs=ldargs, **kwargs)
+
+
+def load_setSubMatCSR(comm, triu=False):
+    """Insert one sparse matrix into another sparse matrix.
+       Done in C for efficiency, since it loops over rows."""
+    if triu:
+        name = "setSubMatCSR_SBAIJ"
+        select_cols = "icol -= (icol < irow) * (1 + icol);"
+    else:
+        name = "setSubMatCSR_AIJ"
+        select_cols = ""
+    code = f"""
+#include <petsc.h>
+
+PetscErrorCode {name}(Mat A,
+                      Mat B,
+                      PetscInt *rindices,
+                      PetscInt *cindices,
+                      InsertMode addv)
+{{
+    PetscInt ncols, irow, icol;
+    PetscInt *cols, *indices;
+    PetscScalar *vals;
+
+    PetscInt m, n;
+    PetscErrorCode ierr;
+    PetscFunctionBeginUser;
+    MatGetSize(B, &m, NULL);
+
+    n = 0;
+    for (PetscInt i = 0; i < m; i++) {{
+        ierr = MatGetRow(B, i, &ncols, NULL, NULL);CHKERRQ(ierr);
+        n = ncols > n ? ncols : n;
+        ierr = MatRestoreRow(B, i, &ncols, NULL, NULL);CHKERRQ(ierr);
+    }}
+    PetscMalloc1(n, &indices);
+    for (PetscInt i = 0; i < m; i++) {{
+        ierr = MatGetRow(B, i, &ncols, &cols, &vals);CHKERRQ(ierr);
+        irow = rindices[i];
+        for (PetscInt j = 0; j < ncols; j++) {{
+            icol = cindices[cols[j]];
+            {select_cols}
+            indices[j] = icol;
+        }}
+        ierr = MatSetValues(A, 1, &irow, ncols, indices, vals, addv);CHKERRQ(ierr);
+        ierr = MatRestoreRow(B, i, &ncols, &cols, &vals);CHKERRQ(ierr);
+    }}
+    PetscFree(indices);
+    PetscFunctionReturn(0);
+}}
+"""
+    argtypes = [ctypes.c_voidp, ctypes.c_voidp,
+                ctypes.c_voidp, ctypes.c_voidp, ctypes.c_int]
+    funptr = load_c_code(code, name, comm=comm, argtypes=argtypes,
+                         restype=ctypes.c_int)
+
+    @PETSc.Log.EventDecorator(name)
+    def wrapper(A, B, rows, cols, addv):
+        return funptr(A.handle, B.handle, rows.ctypes.data, cols.ctypes.data, addv)
+
+    return wrapper
+
+
+def is_restricted(finat_element):
+    """Determine if an element is a restriction onto interior or facets"""
+    tdim = finat_element.cell.get_dimension()
+    idofs = len(finat_element.entity_dofs()[tdim][0])
+    is_interior = idofs == finat_element.space_dimension()
+    is_facet = idofs == 0
+    return is_interior, is_facet
+
+
+def petsc_sparse(A_numpy, rtol=1E-10, comm=None):
+    """Convert dense numpy matrix into a sparse PETSc matrix"""
+    atol = rtol * abs(max(A_numpy.min(), A_numpy.max(), key=abs))
+    sparsity = abs(A_numpy) > atol
+    nnz = numpy.count_nonzero(sparsity, axis=1).astype(PETSc.IntType)
+    A = PETSc.Mat().createAIJ(A_numpy.shape, nnz=(nnz, 0), comm=comm)
+    rows, cols = numpy.nonzero(sparsity)
+    rows = rows.astype(PETSc.IntType)
+    cols = cols.astype(PETSc.IntType)
+    vals = A_numpy[sparsity]
+    A.setValuesRCV(rows[:, None], cols[:, None], vals[:, None], PETSc.InsertMode.INSERT)
+    A.assemble()
+    return A
+
+
+def kron3(A, B, C, scale=None):
+    """Returns scale * kron(A, kron(B, C))"""
+    temp = B.kron(C)
+    if scale is not None:
+        temp.scale(scale)
+    result = A.kron(temp)
+    temp.destroy()
+    return result
+
+
+def get_submat(A, isrow=None, iscol=None, permute=False):
+    """Return the sub matrix A[isrow, iscol]"""
+    needs_rows = isrow is None
+    needs_cols = iscol is None
+    if needs_rows and needs_cols:
+        return A
+    size = A.getSize()
+    if needs_rows:
+        isrow = PETSc.IS().createStride(size[0], step=1, comm=A.getComm())
+    if needs_cols:
+        iscol = PETSc.IS().createStride(size[1], step=1, comm=A.getComm())
+    if permute:
+        submat = A.permute(isrow, iscol)
+    else:
+        submat = A.createSubMatrix(isrow, iscol)
+    if needs_rows:
+        isrow.destroy()
+    if needs_cols:
+        iscol.destroy()
+    return submat
+
+
+def block_mat(A_blocks, destroy_blocks=False):
+    """Return a concrete Mat corresponding to a block matrix given as a list of lists.
+       Optionally, destroys the input Mats if a new Mat is created."""
+    if len(A_blocks) == 1:
+        if len(A_blocks[0]) == 1:
+            return A_blocks[0][0]
+
+    result = PETSc.Mat().createNest(A_blocks, comm=A_blocks[0][0].getComm())
+    # A nest Mat would not allow us to take matrix-matrix products
+    result = result.convert(mat_type=A_blocks[0][0].getType())
+    if destroy_blocks:
+        for row in A_blocks:
+            for mat in row:
+                mat.destroy()
+    return result
+
+
+def mass_blocks(tdim, formdegree, B00, B11):
+    """Construct mass block matrix on reference cell from 1D mass matrices B00 and B11.
+       The 1D matrices may come with different test and trial spaces."""
+    if tdim == 1:
+        B_diag = [B11 if formdegree else B00]
+    elif tdim == 2:
+        if formdegree == 0:
+            B_diag = [B00.kron(B00)]
+        elif formdegree == 1:
+            B_diag = [B00.kron(B11), B11.kron(B00)]
+        else:
+            B_diag = [B11.kron(B11)]
+    elif tdim == 3:
+        if formdegree == 0:
+            B_diag = [kron3(B00, B00, B00)]
+        elif formdegree == 1:
+            B_diag = [kron3(B00, B00, B11), kron3(B00, B11, B00), kron3(B11, B00, B00)]
+        elif formdegree == 2:
+            B_diag = [kron3(B00, B11, B11), kron3(B11, B00, B11), kron3(B11, B11, B00)]
+        else:
+            B_diag = [kron3(B11, B11, B11)]
+
+    n = len(B_diag)
+    if n == 1:
+        return [B_diag]
+    else:
+        zero = PETSc.Mat()
+        return [[B_diag[i] if i == j else zero for j in range(n)] for i in range(n)]
+
+
+def diff_blocks(tdim, formdegree, A00, A11, A10):
+    """Construct exterior derivative block matrix on reference cell from 1D
+       mass matrices A00 and A11, and exterior derivative moments A10.
+       The 1D matrices may come with different test and trial spaces."""
+    if formdegree == tdim:
+        ncols = A10.shape[0]**tdim
+        zero = PETSc.Mat().createAIJ((1, ncols), nnz=(0, 0), comm=A10.getComm())
+        zero.assemble()
+        A_blocks = [[zero]]
+    elif tdim == 1:
+        A_blocks = [[A10]]
+    elif tdim == 2:
+        if formdegree == 0:
+            A_blocks = [[A00.kron(A10)], [A10.kron(A00)]]
+        elif formdegree == 1:
+            A_blocks = [[A10.kron(A11), A11.kron(A10)]]
+            A_blocks[-1][-1].scale(-1)
+    elif tdim == 3:
+        if formdegree == 0:
+            A_blocks = [[kron3(A00, A00, A10)], [kron3(A00, A10, A00)], [kron3(A10, A00, A00)]]
+        elif formdegree == 1:
+            zero = PETSc.Mat()
+            A_blocks = [[kron3(A00, A10, A11, scale=-1), kron3(A00, A11, A10), zero],
+                        [kron3(A10, A00, A11, scale=-1), zero, kron3(A11, A00, A10)],
+                        [zero, kron3(A10, A11, A00), kron3(A11, A10, A00, scale=-1)]]
+        elif formdegree == 2:
+            A_blocks = [[kron3(A10, A11, A11, scale=-1), kron3(A11, A10, A11), kron3(A11, A11, A10)]]
+    return A_blocks
+
+
+def tabulate_exterior_derivative(Vc, Vf, cbcs=[], fbcs=[], comm=None):
+    """
+    Tabulate exterior derivative: Vc -> Vf as an explicit sparse matrix.
+    Works for any tensor-product basis. These are the same matrices one needs for HypreAMS and friends.
+    """
+    if comm is None:
+        comm = Vf.comm
+    ec = Vc.finat_element
+    ef = Vf.finat_element
+    if ef.formdegree - ec.formdegree != 1:
+        raise ValueError("Expecting Vf = d(Vc)")
+
+    elements = sorted(get_base_elements(ec), key=lambda e: e.formdegree)
+    c0, c1 = elements[::len(elements)-1]
+    elements = sorted(get_base_elements(ef), key=lambda e: e.formdegree)
+    f0, f1 = elements[::len(elements)-1]
+    if f0.formdegree != 0:
+        f0 = None
+    if c1.formdegree != 1:
+        c1 = None
+
+    tdim = Vc.mesh().topological_dimension()
+    zero = PETSc.Mat()
+    A00 = petsc_sparse(evaluate_dual(c0, f0), comm=PETSc.COMM_SELF) if f0 else zero
+    A11 = petsc_sparse(evaluate_dual(c1, f1), comm=PETSc.COMM_SELF) if c1 else zero
+    A10 = petsc_sparse(evaluate_dual(c0, f1, alpha=(1,)), comm=PETSc.COMM_SELF)
+    Dhat = block_mat(diff_blocks(tdim, ec.formdegree, A00, A11, A10), destroy_blocks=True)
+    A00.destroy()
+    A10.destroy()
+    A11.destroy()
+
+    if any(is_restricted(ec)) or any(is_restricted(ef)):
+        scalar_element = lambda e: e._sub_element if isinstance(e, (ufl.TensorElement, ufl.VectorElement)) else e
+        fdofs = restricted_dofs(ef, create_element(unrestrict_element(scalar_element(Vf.ufl_element()))))
+        cdofs = restricted_dofs(ec, create_element(unrestrict_element(scalar_element(Vc.ufl_element()))))
+        temp = Dhat
+        fises = PETSc.IS().createGeneral(fdofs, comm=temp.getComm())
+        cises = PETSc.IS().createGeneral(cdofs, comm=temp.getComm())
+        Dhat = temp.createSubMatrix(fises, cises)
+        temp.destroy()
+        fises.destroy()
+        cises.destroy()
+
+    if Vf.value_size > 1:
+        temp = Dhat
+        eye = petsc_sparse(numpy.eye(Vf.value_size, dtype=PETSc.RealType), comm=temp.getComm())
+        Dhat = temp.kron(eye)
+        temp.destroy()
+        eye.destroy()
+
+    sizes = tuple(V.dof_dset.layout_vec.getSizes() for V in (Vf, Vc))
+    block_size = Vf.dof_dset.layout_vec.getBlockSize()
+    preallocator = PETSc.Mat().create(comm=comm)
+    preallocator.setType(PETSc.Mat.Type.PREALLOCATOR)
+    preallocator.setSizes(sizes)
+    preallocator.setUp()
+
+    insert = PETSc.InsertMode.INSERT
+    rmap = Vf.local_to_global_map(fbcs)
+    cmap = Vc.local_to_global_map(cbcs)
+    assembler = SparseAssembler(ElementKernel(Dhat), Vf, Vc, rmap, cmap)
+    assembler.assemble(preallocator, addv=insert)
+    preallocator.assemble()
+
+    nnz = get_preallocation(preallocator, sizes[0][0])
+    preallocator.destroy()
+    Dmat = PETSc.Mat().createAIJ(sizes, block_size, nnz=nnz, comm=comm)
+    Dmat.setOption(PETSc.Mat.Option.NEW_NONZERO_ALLOCATION_ERR, True)
+
+    assembler.assemble(Dmat, addv=insert)
+    Dmat.assemble()
+    Dhat.destroy()
+    return Dmat
+
+
+def restrict_element(ele, restriction_domain):
+    """Get an element that is not restricted and return the restricted element."""
+    if isinstance(ele, ufl.VectorElement):
+        return type(ele)(restrict_element(ele._sub_element, restriction_domain), dim=ele.num_sub_elements())
+    elif isinstance(ele, ufl.TensorElement):
+        return type(ele)(restrict_element(ele._sub_element, restriction_domain), shape=ele._shape, symmetry=ele.symmetry())
+    elif isinstance(ele, ufl.MixedElement):
+        return type(ele)(*(restrict_element(e, restriction_domain) for e in ele.sub_elements()))
+    else:
+        return ele[restriction_domain]
+
+
+def unrestrict_element(ele):
+    """Get an element that might or might not be restricted and
+       return the parent unrestricted element."""
+    if isinstance(ele, ufl.VectorElement):
+        return type(ele)(unrestrict_element(ele._sub_element), dim=ele.num_sub_elements())
+    elif isinstance(ele, ufl.TensorElement):
+        return type(ele)(unrestrict_element(ele._sub_element), shape=ele._shape, symmetry=ele.symmetry())
+    elif isinstance(ele, ufl.MixedElement):
+        return type(ele)(*(unrestrict_element(e) for e in ele.sub_elements()))
+    elif isinstance(ele, ufl.RestrictedElement):
+        return unrestrict_element(ele._element)
+    else:
+        return ele
+
+
+def get_base_elements(e):
+    if isinstance(e, finat.EnrichedElement):
+        return list(chain.from_iterable(map(get_base_elements, e.elements)))
+    elif isinstance(e, finat.TensorProductElement):
+        return list(chain.from_iterable(map(get_base_elements, e.factors)))
+    elif isinstance(e, finat.FlattenedDimensions):
+        return get_base_elements(e.product)
+    elif isinstance(e, (finat.HCurlElement, finat.HDivElement)):
+        return get_base_elements(e.wrappee)
+    elif isinstance(e, finat.finiteelementbase.FiniteElementBase):
+        return get_base_elements(e.fiat_equivalent)
+    elif isinstance(e, FIAT.RestrictedElement):
+        return get_base_elements(e._element)
+    return [e]
+
+
+class PoissonFDMPC(FDMPC):
+    """
+    A preconditioner for tensor-product elements that changes the shape
+    functions so that the H^1 Riesz map is sparse in the interior of a
+    Cartesian cell, and assembles a global sparse matrix on which other
+    preconditioners, such as `ASMStarPC`, can be applied.
+
+    Here we assume that the volume integrals in the Jacobian can be expressed as:
+
+    inner(grad(v), alpha(grad(u)))*dx + inner(v, beta(u))*dx
+
+    where alpha and beta are possibly tensor-valued.
+    The sparse matrix is obtained by approximating alpha and beta by cell-wise
+    constants and discarding the coefficients in alpha that couple together
+    mixed derivatives and mixed components.
+
+    For spaces that are not H^1-conforming, this preconditioner will use
+    the symmetric interior-penalty DG method. The penalty coefficient can be
+    provided in the application context, keyed on ``"eta"``.
+    """
+
+    _variant = "fdm_ipdg"
+    _citation = "Brubeck2022a"
+
+    def assemble_reference_tensor(self, V):
+        try:
+            _, line_elements, shifts = get_permutation_to_line_elements(V)
         except ValueError:
             raise ValueError("FDMPC does not support the element %s" % V.ufl_element())
 
+        line_elements, = line_elements
+        axes_shifts, = shifts
+
         degree = max(e.degree() for e in line_elements)
-        eta = float(appctx.get("eta", (degree+1)**2))
-        quad_degree = 2*degree+1
+        eta = float(self.appctx.get("eta", degree*(degree+1)))
         element = V.finat_element
         is_dg = element.entity_dofs() == element.entity_closure_dofs()
 
         Afdm = []  # sparse interval mass and stiffness matrices for each direction
         Dfdm = []  # tabulation of normal derivatives at the boundary for each direction
         bdof = []  # indices of point evaluation dofs for each direction
+        cache = self._cache.setdefault("ipdg_reference_tensor", {})
         for e in line_elements:
-            Afdm[:0], Dfdm[:0], bdof[:0] = tuple(zip(fdm_setup_ipdg(e, eta)))
-            if not (e.formdegree or is_dg):
+            key = (e.degree(), eta)
+            try:
+                rtensor = cache[key]
+            except KeyError:
+                rtensor = cache.setdefault(key, fdm_setup_ipdg(e, eta, comm=PETSc.COMM_SELF))
+            Afdm[:0], Dfdm[:0], bdof[:0] = tuple(zip(rtensor))
+            if not is_dg and e.degree() == degree:
+                # do not apply SIPG along continuous directions
                 Dfdm[0] = None
-
-        # coefficients w.r.t. the reference values
-        coefficients, self.assembly_callables = self.assemble_coef(J, quad_degree)
-        # set arbitrary non-zero coefficients for preallocation
-        for coef in coefficients.values():
-            with coef.dat.vec as cvec:
-                cvec.set(1.0E0)
-
-        bcflags = get_weak_bc_flags(J)
-
-        # preallocate by calling the assembly routine on a PREALLOCATOR Mat
-        sizes = (V.dof_dset.layout_vec.getSizes(),)*2
-        block_size = V.dof_dset.layout_vec.getBlockSize()
-        prealloc = PETSc.Mat().create(comm=self.comm)
-        prealloc.setType(PETSc.Mat.Type.PREALLOCATOR)
-        prealloc.setSizes(sizes)
-        prealloc.setUp()
-        self.assemble_kron(prealloc, V, bcs, eta, coefficients, Afdm, Dfdm, bdof, bcflags)
-        nnz = get_preallocation(prealloc, block_size * V.dof_dset.set.size)
-        Pmat = PETSc.Mat().createAIJ(sizes, block_size, nnz=nnz, comm=self.comm)
-        Pmat.setOption(PETSc.Mat.Option.NEW_NONZERO_ALLOCATION_ERR, True)
-        assemble_P = partial(self.assemble_kron, Pmat, V, bcs, eta,
-                             coefficients, Afdm, Dfdm, bdof, bcflags)
-        prealloc.destroy()
-        return Pmat, assemble_P
-
-    def assemble_kron(self, A, V, bcs, eta, coefficients, Afdm, Dfdm, bdof, bcflags):
+        return Afdm, Dfdm, bdof, axes_shifts
+
+    @PETSc.Log.EventDecorator("FDMSetValues")
+    def set_values(self, A, Vrow, Vcol, addv, triu=False):
         """
         Assemble the stiffness matrix in the FDM basis using Kronecker products of interval matrices
 
         :arg A: the :class:`PETSc.Mat` to assemble
-        :arg V: the :class:`~.FunctionSpace` of the form arguments
-        :arg bcs: an iterable of :class:`~.DirichletBC` s
-        :arg eta: a ``float`` penalty parameter for the symmetric interior penalty method
-        :arg coefficients: a ``dict`` mapping strings to :class:`firedrake.function.Function` s with the form coefficients
-        :arg Afdm: the list with sparse interval matrices
-        :arg Dfdm: the list with normal derivatives matrices
-        :arg bcflags: the :class:`numpy.ndarray` with BC facet flags returned by ``get_weak_bc_flags``
+        :arg Vrow: the :class:`.FunctionSpace` test space
+        :arg Vcol: the :class:`.FunctionSpace` trial space
+        :arg addv: a `PETSc.Mat.InsertMode`
+        :arg triu: are we assembling only the upper triangular part?
         """
-        from firedrake.preconditioners.pmg import get_axes_shift
-        Gq = coefficients.get("Gq")
-        Bq = coefficients.get("Bq")
-        Gq_facet = coefficients.get("Gq_facet")
-        PT_facet = coefficients.get("PT_facet")
-
-        imode = PETSc.InsertMode.ADD_VALUES
-        lgmap = V.local_to_global_map(bcs)
-
+        set_submat = SparseAssembler.setSubMatCSR(PETSc.COMM_SELF, triu=triu)
+        update_A = lambda A, Ae, rindices: set_submat(A, Ae, rindices, rindices, addv)
+        condense_element_mat = lambda x: x
+
+        def cell_to_global(lgmap, cell_to_local, cell_index, result=None):
+            # Be careful not to create new arrays
+            result = cell_to_local(cell_index, result=result)
+            return lgmap.apply(result, result=result)
+
+        bsize = Vrow.dof_dset.layout_vec.getBlockSize()
+        cell_to_local, nel = extrude_node_map(Vrow.cell_node_map(), bsize=bsize)
+        get_rindices = partial(cell_to_global, self.lgmaps[Vrow], cell_to_local)
+        Afdm, Dfdm, bdof, axes_shifts = self.assemble_reference_tensor(Vrow)
+
+        Gq = self.coefficients.get("alpha")
+        Bq = self.coefficients.get("beta")
+        bcflags = self.coefficients.get("bcflags")
+        Gq_facet = self.coefficients.get("Gq_facet")
+        PT_facet = self.coefficients.get("PT_facet")
+
+        V = Vrow
         bsize = V.value_size
         ncomp = V.ufl_element().reference_value_size()
         sdim = (V.finat_element.space_dimension() * bsize) // ncomp  # dimension of a single component
-        ndim = V.ufl_domain().topological_dimension()
-        shift = get_axes_shift(V.finat_element) % ndim
-
-        index_cell, nel = glonum_fun(V.cell_node_map())
-        index_coef, _ = glonum_fun(Gq.cell_node_map())
-        flag2id = numpy.kron(numpy.eye(ndim, ndim, dtype=PETSc.IntType), [[1], [2]])
+        tdim = V.mesh().topological_dimension()
+        shift = axes_shifts * bsize
+
+        index_coef, _ = extrude_node_map((Gq or Bq).cell_node_map())
+        index_bc, _ = extrude_node_map(bcflags.cell_node_map())
+        flag2id = numpy.kron(numpy.eye(tdim, tdim, dtype=PETSc.IntType), [[1], [2]])
 
         # pshape is the shape of the DOFs in the tensor product
         pshape = tuple(Ak[0].size[0] for Ak in Afdm)
-        if shift:
-            assert ncomp == ndim
-            pshape = [tuple(numpy.roll(pshape, -shift*k)) for k in range(ncomp)]
-
-        if A.getType() != PETSc.Mat.Type.PREALLOCATOR:
-            A.zeroEntries()
-            for assemble_coef in self.assembly_callables:
-                assemble_coef()
-
-        # insert the identity in the Dirichlet rows and columns
-        for row in V.dof_dset.lgmap.indices[lgmap.indices < 0]:
-            A.setValue(row, row, 1.0E0, imode)
+        static_condensation = False
+        if sdim != numpy.prod(pshape):
+            static_condensation = True
+
+        if set(shift) != {0}:
+            assert ncomp == tdim
+            pshape = [tuple(numpy.roll(pshape, -shift[k])) for k in range(ncomp)]
 
         # assemble zero-th order term separately, including off-diagonals (mixed components)
         # I cannot do this for hdiv elements as off-diagonals are not sparse, this is because
-        # the FDM eigenbases for GLL(N) and GLL(N-1) are not orthogonal to each other
-        use_diag_Bq = Bq is None or len(Bq.ufl_shape) != 2
+        # the FDM eigenbases for CG(k) and CG(k-1) are not orthogonal to each other
+        use_diag_Bq = Bq is None or len(Bq.ufl_shape) != 2 or static_condensation
+        rindices = None
         if not use_diag_Bq:
             bshape = Bq.ufl_shape
             # Be = Bhat kron ... kron Bhat
             Be = Afdm[0][0].copy()
-            for k in range(1, ndim):
+            for k in range(1, tdim):
                 Be = Be.kron(Afdm[k][0])
 
             aptr = numpy.arange(0, (bshape[0]+1)*bshape[1], bshape[1], dtype=PETSc.IntType)
@@ -441,64 +1428,80 @@
                 adata = numpy.sum(Bq.dat.data_ro[index_coef(e)], axis=0)
                 Ae = PETSc.Mat().createAIJWithArrays(bshape, (aptr, aidx, adata), comm=PETSc.COMM_SELF)
                 Ae = Be.kron(Ae)
-
-                ie = index_cell(e)
-                ie = numpy.repeat(ie*bsize, bsize) + numpy.tile(numpy.arange(bsize, dtype=ie.dtype), len(ie))
-                rows = lgmap.apply(ie)
-                set_submat_csr(A, Ae, rows, imode)
+                rindices = get_rindices(e, result=rindices)
+                update_A(A, Ae, rindices)
                 Ae.destroy()
             Be.destroy()
             Bq = None
 
         # assemble the second order term and the zero-th order term if any,
         # discarding mixed derivatives and mixed components
+        ae = numpy.zeros((ncomp, tdim), dtype=PETSc.RealType)
+        be = numpy.zeros((ncomp,), dtype=PETSc.RealType)
+        je = None
         for e in range(nel):
-            ie = numpy.reshape(index_cell(e), (ncomp//bsize, -1))
-            je = index_coef(e)
-            bce = bcflags[e]
-
-            # get second order coefficient on this cell
-            mue = numpy.atleast_1d(numpy.sum(Gq.dat.data_ro[je], axis=0))
+            je = index_coef(e, result=je)
+            bce = bcflags.dat.data_ro_with_halos[index_bc(e)] > 1E-8
+            # get coefficients on this cell
+            if Gq is not None:
+                ae[:] = numpy.sum(Gq.dat.data_ro[je], axis=0)
             if Bq is not None:
-                # get zero-th order coefficient on this cell
-                bqe = numpy.atleast_1d(numpy.sum(Bq.dat.data_ro[je], axis=0))
-
+                be[:] = numpy.sum(Bq.dat.data_ro[je], axis=0)
+
+            rindices = get_rindices(e, result=rindices)
+            rows = numpy.reshape(rindices, (-1, bsize))
+            rows = numpy.transpose(rows)
+            rows = numpy.reshape(rows, (ncomp, -1))
+            # for each component: compute the stiffness matrix Ae
             for k in range(ncomp):
                 # permutation of axes with respect to the first vector component
-                axes = numpy.roll(numpy.arange(ndim), -shift*k)
-                # for each component: compute the stiffness matrix Ae
-                muk = mue[k] if len(mue.shape) == 2 else mue
+                axes = numpy.roll(numpy.arange(tdim), -shift[k])
                 bck = bce[:, k] if len(bce.shape) == 2 else bce
                 fbc = numpy.dot(bck, flag2id)
 
-                # Ae = mue[k][0] Ahat + bqe[k] Bhat
-                Be = Afdm[axes[0]][0].copy()
-                Ae = Afdm[axes[0]][1+fbc[0]].copy()
-                Ae.scale(muk[0])
-                if Bq is not None:
-                    Ae.axpy(bqe[k], Be)
-
-                if ndim > 1:
-                    # Ae = Ae kron Bhat + mue[k][1] Bhat kron Ahat
-                    Ae = Ae.kron(Afdm[axes[1]][0])
-                    Ae.axpy(muk[1], Be.kron(Afdm[axes[1]][1+fbc[1]]))
-                    if ndim > 2:
-                        # Ae = Ae kron Bhat + mue[k][2] Bhat kron Bhat kron Ahat
-                        Be = Be.kron(Afdm[axes[1]][0])
-                        Ae = Ae.kron(Afdm[axes[2]][0])
-                        Ae.axpy(muk[2], Be.kron(Afdm[axes[2]][1+fbc[2]]))
-
-                rows = lgmap.apply(ie[0]*bsize+k if bsize == ncomp else ie[k])
-                set_submat_csr(A, Ae, rows, imode)
+                if Gq is not None:
+                    # Ae = ae[k][0] Ahat + be[k] Bhat
+                    Be = Afdm[axes[0]][0].copy()
+                    Ae = Afdm[axes[0]][1+fbc[0]].copy()
+                    Ae.scale(ae[k][0])
+                    if Bq is not None:
+                        Ae.axpy(be[k], Be)
+
+                    if tdim > 1:
+                        # Ae = Ae kron Bhat + ae[k][1] Bhat kron Ahat
+                        Ae = Ae.kron(Afdm[axes[1]][0])
+                        if Gq is not None:
+                            Ae.axpy(ae[k][1], Be.kron(Afdm[axes[1]][1+fbc[1]]))
+
+                        if tdim > 2:
+                            # Ae = Ae kron Bhat + ae[k][2] Bhat kron Bhat kron Ahat
+                            Be = Be.kron(Afdm[axes[1]][0])
+                            Ae = Ae.kron(Afdm[axes[2]][0])
+                            if Gq is not None:
+                                Ae.axpy(ae[k][2], Be.kron(Afdm[axes[2]][1+fbc[2]]))
+                    Be.destroy()
+
+                elif Bq is not None:
+                    Ae = Afdm[axes[0]][0]
+                    for m in range(1, tdim):
+                        Ae = Ae.kron(Afdm[axes[m]][0])
+                    Ae.scale(be[k])
+
+                Ae = condense_element_mat(Ae)
+                update_A(A, Ae, rows[k].astype(PETSc.IntType))
                 Ae.destroy()
-                Be.destroy()
 
         # assemble SIPG interior facet terms if the normal derivatives have been set up
         if any(Dk is not None for Dk in Dfdm):
-            if ndim < V.ufl_domain().geometric_dimension():
+            if static_condensation:
+                raise NotImplementedError("Static condensation for SIPG not implemented")
+            if tdim < V.mesh().geometric_dimension():
                 raise NotImplementedError("SIPG on immersed meshes is not implemented")
-            index_facet, local_facet_data, nfacets = get_interior_facet_maps(V)
-            index_coef, _, _ = get_interior_facet_maps(Gq_facet or Gq)
+            eta = float(self.appctx.get("eta"))
+
+            lgmap = self.lgmaps[V]
+            index_facet, local_facet_data, nfacets = extrude_interior_facet_maps(V)
+            index_coef, _, _ = extrude_interior_facet_maps(Gq_facet or Gq)
             rows = numpy.zeros((2, sdim), dtype=PETSc.IntType)
 
             for e in range(nfacets):
@@ -510,8 +1513,8 @@
 
                 if PT_facet:
                     icell = numpy.reshape(lgmap.apply(ie), (2, ncomp, -1))
-                    iord0 = numpy.insert(numpy.delete(numpy.arange(ndim), idir[0]), 0, idir[0])
-                    iord1 = numpy.insert(numpy.delete(numpy.arange(ndim), idir[1]), 0, idir[1])
+                    iord0 = numpy.insert(numpy.delete(numpy.arange(tdim), idir[0]), 0, idir[0])
+                    iord1 = numpy.insert(numpy.delete(numpy.arange(tdim), idir[1]), 0, idir[1])
                     je = je[[0, 1], lfd]
                     Pfacet = PT_facet.dat.data_ro_with_halos[je]
                     Gfacet = Gq_facet.dat.data_ro_with_halos[je]
@@ -519,14 +1522,14 @@
                     Gfacet = numpy.sum(Gq.dat.data_ro_with_halos[je], axis=1)
 
                 for k in range(ncomp):
-                    axes = numpy.roll(numpy.arange(ndim), -shift*k)
+                    axes = numpy.roll(numpy.arange(tdim), -shift[k])
                     Dfacet = Dfdm[axes[0]]
                     if Dfacet is None:
                         continue
 
                     if PT_facet:
-                        k0 = iord0[k] if shift != 1 else ndim-1-iord0[-k-1]
-                        k1 = iord1[k] if shift != 1 else ndim-1-iord1[-k-1]
+                        k0 = iord0[k] if shift[1] != 1 else tdim-1-iord0[-k-1]
+                        k1 = iord1[k] if shift[1] != 1 else tdim-1-iord1[-k-1]
                         Piola = Pfacet[[0, 1], [k0, k1]]
                         mu = Gfacet[[0, 1], idir]
                     else:
@@ -561,10 +1564,10 @@
                             Adense[ii, j0:j1] -= smu[j] * Dfacet[:, jface % 2]
 
                     Ae = numpy_to_petsc(Adense, dense_indices, diag=False)
-                    if ndim > 1:
+                    if tdim > 1:
                         # assume that the mesh is oriented
                         Ae = Ae.kron(Afdm[axes[1]][0])
-                        if ndim > 2:
+                        if tdim > 2:
                             Ae = Ae.kron(Afdm[axes[2]][0])
 
                     if bsize == ncomp:
@@ -576,42 +1579,32 @@
                         rows[0] = pull_axis(icell[0][k0], pshape[k0], idir[0])
                         rows[1] = pull_axis(icell[1][k1], pshape[k1], idir[1])
 
-                    set_submat_csr(A, Ae, rows, imode)
+                    update_A(A, Ae, rows)
                     Ae.destroy()
-        A.assemble()
-
-    def assemble_coef(self, J, quad_deg, discard_mixed=True, cell_average=True):
-        """
-        Return the coefficients of the Jacobian form arguments and their gradient with respect to the reference coordinates.
-
-        :arg J: the Jacobian bilinear form
-        :arg quad_deg: the quadrature degree used for the coefficients
-        :arg discard_mixed: discard entries in second order coefficient with mixed derivatives and mixed components
-        :arg cell_average: to return the coefficients as DG_0 Functions
-
-        :returns: a 2-tuple of
-            coefficients: a dictionary mapping strings to :class:`firedrake.function.Function` s with the coefficients of the form,
-            assembly_callables: a list of assembly callables for each coefficient of the form
-        """
-        from ufl import inner, diff
-        from ufl.algorithms.ad import expand_derivatives
+
+    @PETSc.Log.EventDecorator("FDMCoefficients")
+    def assemble_coefficients(self, J, fcp):
+        from firedrake.assemble import OneFormAssembler
         coefficients = {}
         assembly_callables = []
 
-        mesh = J.ufl_domain()
+        args_J = J.arguments()
+        V = args_J[-1].function_space()
+        mesh = V.mesh()
         tdim = mesh.topological_dimension()
         Finv = ufl.JacobianInverse(mesh)
-        dx = firedrake.dx(degree=quad_deg)
-
-        if cell_average:
-            family = "Discontinuous Lagrange" if tdim == 1 else "DQ"
-            degree = 0
-        else:
-            family = "Quadrature"
-            degree = quad_deg
+
+        degree = V.ufl_element().degree()
+        try:
+            degree = max(degree)
+        except TypeError:
+            pass
+        quad_deg = fcp.get("degree", 2*degree+1)
+        dx = ufl.dx(degree=quad_deg, domain=mesh)
+        family = "Discontinuous Lagrange" if tdim == 1 else "DQ"
+        DG = ufl.FiniteElement(family, mesh.ufl_cell(), degree=0)
 
         # extract coefficients directly from the bilinear form
-        args_J = J.arguments()
         integrals_J = J.integrals_by_type("cell")
         mapping = args_J[0].ufl_element().mapping().lower()
         Piola = get_piola_tensor(mapping, mesh)
@@ -622,115 +1615,70 @@
             replace_grad = {ufl.grad(t): ufl.dot(Piola, ufl.dot(dt, Finv)) for t, dt in zip(args_J, ref_grad)}
         else:
             replace_grad = {ufl.grad(t): ufl.dot(dt, Finv) for t, dt in zip(args_J, ref_grad)}
-
-<<<<<<< HEAD
-        alpha = expand_derivatives(sum([diff(diff(ufl.replace(i.integrand(), replace_grad),
-                                             ref_grad[0]), ref_grad[1]) for i in integrals_J]))
-=======
+        alpha = expand_derivatives(sum([ufl.diff(ufl.diff(ufl.replace(i.integrand(), replace_grad),
+                                                 ref_grad[0]), ref_grad[1]) for i in integrals_J]))
+        # discard mixed derivatives and mixed components
+        if len(alpha.ufl_shape) == 2:
+            alpha = ufl.diag_vector(alpha)
+        else:
+            ashape = alpha.ufl_shape
+            ashape = ashape[:len(ashape)//2]
+            alpha = ufl.as_tensor(numpy.reshape([alpha[i+i] for i in numpy.ndindex(ashape)], (ashape[0], -1)))
+
         # assemble second order coefficient
         if not isinstance(alpha, ufl.constantvalue.Zero):
             Q = FunctionSpace(mesh, ufl.TensorElement(DG, shape=alpha.ufl_shape))
-            tensor = coefficients.setdefault("alpha", Function(Q.dual()))
+            tensor = coefficients.setdefault("alpha", Function(Q))
             assembly_callables.append(OneFormAssembler(ufl.inner(TestFunction(Q), alpha)*dx, tensor=tensor,
                                                        form_compiler_parameters=fcp).assemble)
->>>>>>> fad1e7cc
 
         # get zero-th order coefficent
         ref_val = [ufl.variable(t) for t in args_J]
         if Piola:
-            dummy_element = ufl.TensorElement("DQ", cell=mesh.ufl_cell(), degree=1, shape=Piola.ufl_shape)
+            dummy_element = ufl.TensorElement(family, cell=mesh.ufl_cell(), degree=1, shape=Piola.ufl_shape)
             dummy_Piola = ufl.Coefficient(ufl.FunctionSpace(mesh, dummy_element))
             replace_val = {t: ufl.dot(dummy_Piola, s) for t, s in zip(args_J, ref_val)}
         else:
             replace_val = {t: s for t, s in zip(args_J, ref_val)}
-
-        beta = expand_derivatives(sum([diff(diff(ufl.replace(i.integrand(), replace_val),
-                                            ref_val[0]), ref_val[1]) for i in integrals_J]))
+        beta = expand_derivatives(sum(ufl.diff(ufl.diff(ufl.replace(i.integrand(), replace_val),
+                                               ref_val[0]), ref_val[1]) for i in integrals_J))
         if Piola:
             beta = ufl.replace(beta, {dummy_Piola: Piola})
-
-        G = alpha
-        if discard_mixed:
-            # discard mixed derivatives and mixed components
-            if len(G.ufl_shape) == 2:
-                G = ufl.diag_vector(G)
-            else:
-                Gshape = G.ufl_shape
-                Gshape = Gshape[:len(Gshape)//2]
-                G = ufl.as_tensor(numpy.reshape([G[i+i] for i in numpy.ndindex(Gshape)], (Gshape[0], -1)))
-            Qe = ufl.TensorElement(family, mesh.ufl_cell(), degree=degree, quad_scheme="default", shape=G.ufl_shape)
-        else:
-            Qe = ufl.TensorElement(family, mesh.ufl_cell(), degree=degree, quad_scheme="default", shape=G.ufl_shape, symmetry=True)
-
-        # assemble second order coefficient
-        Q = firedrake.FunctionSpace(mesh, Qe)
-        q = firedrake.TestFunction(Q)
-        Gq = firedrake.Function(Q)
-        coefficients["Gq"] = Gq
-        assembly_callables.append(partial(firedrake.assemble, inner(G, q)*dx, Gq))
-
         # assemble zero-th order coefficient
         if not isinstance(beta, ufl.constantvalue.Zero):
             if Piola:
                 # keep diagonal
                 beta = ufl.diag_vector(beta)
-<<<<<<< HEAD
-            shape = beta.ufl_shape
-            Qe = ufl.FiniteElement(family, mesh.ufl_cell(), degree=degree, quad_scheme="default")
-            if shape:
-                Qe = ufl.TensorElement(Qe, shape=shape)
-            Q = firedrake.FunctionSpace(mesh, Qe)
-            q = firedrake.TestFunction(Q)
-            Bq = firedrake.Function(Q)
-            coefficients["Bq"] = Bq
-            assembly_callables.append(partial(firedrake.assemble, inner(beta, q)*dx, Bq))
-
-=======
             Q = FunctionSpace(mesh, ufl.TensorElement(DG, shape=beta.ufl_shape) if beta.ufl_shape else DG)
-            tensor = coefficients.setdefault("beta", Function(Q.dual()))
+            tensor = coefficients.setdefault("beta", Function(Q))
             assembly_callables.append(OneFormAssembler(ufl.inner(TestFunction(Q), beta)*dx, tensor=tensor,
                                                        form_compiler_parameters=fcp).assemble)
 
         family = "CG" if tdim == 1 else "DGT"
         degree = 1 if tdim == 1 else 0
         DGT = ufl.BrokenElement(ufl.FiniteElement(family, cell=mesh.ufl_cell(), degree=degree))
->>>>>>> fad1e7cc
         if Piola:
             # make DGT functions with the second order coefficient
             # and the Piola tensor for each side of each facet
             extruded = mesh.cell_set._extruded
-            dS_int = firedrake.dS_h(degree=quad_deg) + firedrake.dS_v(degree=quad_deg) if extruded else firedrake.dS(degree=quad_deg)
-            ele = ufl.BrokenElement(ufl.FiniteElement("DGT", mesh.ufl_cell(), 0))
+            dS_int = ufl.dS_h(degree=quad_deg) + ufl.dS_v(degree=quad_deg) if extruded else ufl.dS(degree=quad_deg)
             area = ufl.FacetArea(mesh)
+            ifacet_inner = lambda v, u: ((ufl.inner(v('+'), u('+')) + ufl.inner(v('-'), u('-')))/area)*dS_int
 
             replace_grad = {ufl.grad(t): ufl.dot(dt, Finv) for t, dt in zip(args_J, ref_grad)}
-            alpha = expand_derivatives(sum([diff(diff(ufl.replace(i.integrand(), replace_grad),
-                                                 ref_grad[0]), ref_grad[1]) for i in integrals_J]))
-            vol = abs(ufl.JacobianDeterminant(mesh))
-            G = vol * alpha
+            alpha = expand_derivatives(sum(ufl.diff(ufl.diff(ufl.replace(i.integrand(), replace_grad),
+                                                    ref_grad[0]), ref_grad[1]) for i in integrals_J))
+            G = alpha
             G = ufl.as_tensor([[[G[i, k, j, k] for i in range(G.ufl_shape[0])] for j in range(G.ufl_shape[2])] for k in range(G.ufl_shape[3])])
-
-<<<<<<< HEAD
-            Q = firedrake.TensorFunctionSpace(mesh, ele, shape=G.ufl_shape)
-            q = firedrake.TestFunction(Q)
-            Gq_facet = firedrake.Function(Q)
-            coefficients["Gq_facet"] = Gq_facet
-            assembly_callables.append(partial(firedrake.assemble, ((inner(q('+'), G('+')) + inner(q('-'), G('-')))/area)*dS_int, Gq_facet))
-
-            PT = Piola.T
-            Q = firedrake.TensorFunctionSpace(mesh, ele, shape=PT.ufl_shape)
-            q = firedrake.TestFunction(Q)
-            PT_facet = firedrake.Function(Q)
-            coefficients["PT_facet"] = PT_facet
-            assembly_callables.append(partial(firedrake.assemble, ((inner(q('+'), PT('+')) + inner(q('-'), PT('-')))/area)*dS_int, PT_facet))
-=======
+            G = G * abs(ufl.JacobianDeterminant(mesh))
+
             Q = FunctionSpace(mesh, ufl.TensorElement(DGT, shape=G.ufl_shape))
-            tensor = coefficients.setdefault("Gq_facet", Function(Q.dual()))
+            tensor = coefficients.setdefault("Gq_facet", Function(Q))
             assembly_callables.append(OneFormAssembler(ifacet_inner(TestFunction(Q), G), tensor=tensor,
                                                        form_compiler_parameters=fcp).assemble)
             PT = Piola.T
             Q = FunctionSpace(mesh, ufl.TensorElement(DGT, shape=PT.ufl_shape))
-            tensor = coefficients.setdefault("PT_facet", Function(Q.dual()))
+            tensor = coefficients.setdefault("PT_facet", Function(Q))
             assembly_callables.append(OneFormAssembler(ifacet_inner(TestFunction(Q), PT), tensor=tensor,
                                                        form_compiler_parameters=fcp).assemble)
 
@@ -754,7 +1702,7 @@
                 ds_ext = ufl.Measure(itype, domain=mesh, subdomain_id=it.subdomain_id(), metadata=md)
                 forms.append(ufl.inner(test, beta)*ds_ext)
 
-        tensor = coefficients.setdefault("bcflags", Function(Q.dual()))
+        tensor = coefficients.setdefault("bcflags", Function(Q))
         if len(forms):
             form = sum(forms)
             if len(form.arguments()) == 1:
@@ -764,7 +1712,6 @@
         for coef in coefficients.values():
             with coef.dat.vec as cvec:
                 cvec.set(1.0E0)
->>>>>>> fad1e7cc
         return coefficients, assembly_callables
 
 
@@ -786,16 +1733,7 @@
     return numpy.reshape(numpy.moveaxis(numpy.reshape(x.copy(), pshape), idir, 0), x.shape)
 
 
-def set_submat_csr(A_global, A_local, global_indices, imode):
-    """insert values from A_local to A_global on the diagonal block with indices global_indices"""
-    indptr, indices, data = A_local.getValuesCSR()
-    for i, row in enumerate(global_indices.flat):
-        i0 = indptr[i]
-        i1 = indptr[i+1]
-        A_global.setValues(row, global_indices.flat[indices[i0:i1]], data[i0:i1], imode)
-
-
-def numpy_to_petsc(A_numpy, dense_indices, diag=True, block=False):
+def numpy_to_petsc(A_numpy, dense_indices, diag=True, block=False, comm=None):
     """
     Create a SeqAIJ Mat from a dense matrix using the diagonal and a subset of rows and columns.
     If dense_indices is empty, then also include the off-diagonal corners of the matrix.
@@ -806,8 +1744,7 @@
     nnz[dense_indices] = len(dense_indices) if block else n
 
     imode = PETSc.InsertMode.INSERT
-    A_petsc = PETSc.Mat().createAIJ(A_numpy.shape, nnz=(nnz, 0), comm=PETSc.COMM_SELF)
-
+    A_petsc = PETSc.Mat().createAIJ(A_numpy.shape, nnz=(nnz, 0), comm=comm)
     idx = numpy.arange(n, dtype=PETSc.IntType)
     if block:
         values = A_numpy[dense_indices, :][:, dense_indices]
@@ -816,39 +1753,36 @@
         for j in dense_indices:
             A_petsc.setValues(j, idx, A_numpy[j, :], imode)
             A_petsc.setValues(idx, j, A_numpy[:, j], imode)
-
     if diag:
         idx = idx[:, None]
         values = A_numpy.diagonal()[:, None]
         A_petsc.setValuesRCV(idx, idx, values, imode)
-
     A_petsc.assemble()
     return A_petsc
 
 
-@lru_cache(maxsize=10)
-def fdm_setup_ipdg(fdm_element, eta):
+def fdm_setup_ipdg(fdm_element, eta, comm=None):
     """
-    Setup for the fast diagonalization method for the IP-DG formulation.
+    Setup for the fast diagonalisation method for the IP-DG formulation.
     Compute sparsified interval stiffness and mass matrices
     and tabulate the normal derivative of the shape functions.
 
     :arg fdm_element: a :class:`FIAT.FDMElement`
     :arg eta: penalty coefficient as a `float`
+    :arg comm: a :class:`PETSc.Comm`
 
     :returns: 3-tuple of:
         Afdm: a list of :class:`PETSc.Mats` with the sparse interval matrices
         Bhat, and bcs(Ahat) for every combination of either natural or weak
         Dirichlet BCs on each endpoint.
         Dfdm: the tabulation of the normal derivatives of the Dirichlet eigenfunctions.
-        bdof: the indices of PointEvaluation dofs.
+        bdof: the indices of the vertex degrees of freedom.
     """
-    from FIAT.quadrature import GaussLegendreQuadratureLineRule
-    from FIAT.functional import PointEvaluation
     ref_el = fdm_element.get_reference_element()
     degree = fdm_element.degree()
-    rule = GaussLegendreQuadratureLineRule(ref_el, degree+1)
-    bdof = [k for k, f in enumerate(fdm_element.dual_basis()) if isinstance(f, PointEvaluation)]
+    rule = FIAT.quadrature.make_quadrature(ref_el, degree+1)
+    edof = fdm_element.entity_dofs()
+    bdof = edof[0][0] + edof[0][1]
 
     phi = fdm_element.tabulate(1, rule.get_points())
     Jhat = phi[(0, )]
@@ -861,7 +1795,7 @@
     Dfacet = basis[(1,)]
     Dfacet[:, 0] = -Dfacet[:, 0]
 
-    Afdm = [numpy_to_petsc(Bhat, bdof, block=True)]
+    Afdm = [numpy_to_petsc(Bhat, bdof, block=True, comm=comm)]
     for bc in range(4):
         bcs = (bc % 2, bc//2)
         Abc = Ahat.copy()
@@ -871,29 +1805,24 @@
                 Abc[:, j] -= Dfacet[:, k]
                 Abc[j, :] -= Dfacet[:, k]
                 Abc[j, j] += eta
-        Afdm.append(numpy_to_petsc(Abc, bdof))
+        Afdm.append(numpy_to_petsc(Abc, bdof, comm=comm))
     return Afdm, Dfacet, bdof
 
 
-@lru_cache(maxsize=10)
-def get_interior_facet_maps(V):
+def extrude_interior_facet_maps(V):
     """
-    Extrude V.interior_facet_node_map and V.ufl_domain().interior_facets.local_facet_dat
-
-    :arg V: a :class:`~.FunctionSpace`
+    Extrude V.interior_facet_node_map and V.mesh().interior_facets.local_facet_dat
+
+    :arg V: a :class:`.FunctionSpace`
 
     :returns: the 3-tuple of
         facet_to_nodes_fun: maps interior facets to the nodes of the two cells sharing it,
         local_facet_data_fun: maps interior facets to the local facet numbering in the two cells sharing it,
         nfacets: the total number of interior facets owned by this process
     """
-<<<<<<< HEAD
-    mesh = V.ufl_domain()
-=======
     if isinstance(V, (Function, Cofunction)):
         V = V.function_space()
     mesh = V.mesh()
->>>>>>> fad1e7cc
     intfacets = mesh.interior_facets
     facet_to_cells = intfacets.facet_cell_map.values
     local_facet_data = intfacets.local_facet_dat.data_ro
@@ -953,90 +1882,63 @@
     return facet_to_nodes_fun, local_facet_data_fun, nfacets
 
 
-@lru_cache(maxsize=10)
-def glonum_fun(node_map):
+def extrude_node_map(node_map, bsize=1):
     """
-    Return a function that maps each topological entity to its nodes and the total number of entities.
-
-    :arg node_map: a :class:`pyop2.Map` mapping entities to their nodes, including ghost entities.
-
-    :returns: a 2-tuple with the map and the number of cells owned by this process
+    Construct a (possibly vector-valued) cell to node map from an un-extruded scalar map.
+
+    :arg node_map: a :class:`pyop2.Map` mapping entities to their local dofs, including ghost entities.
+    :arg bsize: the block size
+
+    :returns: a 2-tuple with the cell to node map and the number of cells owned by this process
     """
-    nelv = node_map.values.shape[0]
+    nel = node_map.values.shape[0]
     if node_map.offset is None:
-        return lambda e: node_map.values_with_halo[e], nelv
+        def _scalar_map(map_values, e, result=None):
+            if result is None:
+                result = numpy.empty_like(map_values[e])
+            numpy.copyto(result, map_values[e])
+            return result
+
+        scalar_map = partial(_scalar_map, node_map.values_with_halo)
     else:
         layers = node_map.iterset.layers_array
         if layers.shape[0] == 1:
+            def _scalar_map(map_values, offset, nelz, e, result=None):
+                if result is None:
+                    result = numpy.empty_like(offset)
+                numpy.copyto(result, offset)
+                result *= (e % nelz)
+                result += map_values[e // nelz]
+                return result
+
             nelz = layers[0, 1]-layers[0, 0]-1
-            nel = nelz*nelv
-            return lambda e: node_map.values_with_halo[e//nelz] + (e % nelz)*node_map.offset, nel
-        else:
+            nel *= nelz
+            scalar_map = partial(_scalar_map, node_map.values_with_halo, node_map.offset, nelz)
+        else:
+            def _scalar_map(map_values, offset, to_base, to_layer, e, result=None):
+                if result is None:
+                    result = numpy.empty_like(offset)
+                numpy.copyto(result, offset)
+                result *= to_layer[e]
+                result += map_values[to_base[e]]
+                return result
+
             nelz = layers[:, 1]-layers[:, 0]-1
-            nel = sum(nelz[:nelv])
+            nel = sum(nelz[:nel])
             to_base = numpy.repeat(numpy.arange(node_map.values_with_halo.shape[0], dtype=node_map.offset.dtype), nelz)
             to_layer = numpy.concatenate([numpy.arange(nz, dtype=node_map.offset.dtype) for nz in nelz])
-            return lambda e: node_map.values_with_halo[to_base[e]] + to_layer[e]*node_map.offset, nel
-
-
-def glonum(node_map):
-    """
-    Return an array with the nodes of each topological entity of a certain kind.
-
-    :arg node_map: a :class:`pyop2.Map` mapping entities to their nodes, including ghost entities.
-
-    :returns: a :class:`numpy.ndarray` whose rows are the nodes for each cell
-    """
-    if (node_map.offset is None) or (node_map.values_with_halo.size == 0):
-        return node_map.values_with_halo
-    else:
-        layers = node_map.iterset.layers_array
-        if layers.shape[0] == 1:
-            nelz = layers[0, 1]-layers[0, 0]-1
-            to_layer = numpy.tile(numpy.arange(nelz, dtype=node_map.offset.dtype), len(node_map.values_with_halo))
-        else:
-            nelz = layers[:, 1]-layers[:, 0]-1
-            to_layer = numpy.concatenate([numpy.arange(nz, dtype=node_map.offset.dtype) for nz in nelz])
-        return numpy.repeat(node_map.values_with_halo, nelz, axis=0) + numpy.kron(to_layer.reshape((-1, 1)), node_map.offset)
-
-
-def get_weak_bc_flags(J):
-    """
-    Return flags indicating whether the zero-th order coefficient on each facet of every cell is non-zero
-    """
-    from ufl.algorithms.ad import expand_derivatives
-    mesh = J.ufl_domain()
-    args_J = J.arguments()
-    V = args_J[0].function_space()
-    rvs = V.ufl_element().reference_value_shape()
-    cell = mesh.ufl_cell()
-    family = "CG" if cell.topological_dimension() == 1 else "DGT"
-    degree = 1 if cell.topological_dimension() == 1 else 0
-    Qe = ufl.FiniteElement(family, cell=cell, degree=degree)
-    if rvs:
-        Qe = ufl.TensorElement(Qe, shape=rvs)
-    Q = firedrake.FunctionSpace(mesh, Qe)
-    q = firedrake.TestFunction(Q)
-
-    ref_args = [ufl.variable(t) for t in args_J]
-    replace_args = {t: s for t, s in zip(args_J, ref_args)}
-
-    forms = []
-    md = {"quadrature_degree": 0}
-    for it in J.integrals():
-        itype = it.integral_type()
-        if itype.startswith("exterior_facet"):
-            beta = ufl.diff(ufl.diff(ufl.replace(it.integrand(), replace_args), ref_args[0]), ref_args[1])
-            beta = expand_derivatives(beta)
-            if rvs:
-                beta = ufl.diag_vector(beta)
-            ds_ext = ufl.Measure(itype, domain=mesh, subdomain_id=it.subdomain_id(), metadata=md)
-            forms.append(ufl.inner(q, beta)*ds_ext)
-
-    tol = 1E-8
-    if len(forms):
-        bq = firedrake.assemble(sum(forms))
-        fbc = bq.dat.data_with_halos[glonum(Q.cell_node_map())]
-        return (abs(fbc) > tol).astype(PETSc.IntType)
-    else:
-        return numpy.zeros(glonum(Q.cell_node_map()).shape, dtype=PETSc.IntType)+            scalar_map = partial(_scalar_map, node_map.values_with_halo, node_map.offset, to_base, to_layer)
+
+    if bsize == 1:
+        return scalar_map, nel
+
+    def vector_map(bsize, ibase, e, result=None):
+        index = None
+        if result is not None:
+            index = result[:, 0]
+        index = scalar_map(e, result=index)
+        index *= bsize
+        return numpy.add.outer(index, ibase, out=result)
+
+    ibase = numpy.arange(bsize, dtype=node_map.values.dtype)
+    return partial(vector_map, bsize, ibase), nel