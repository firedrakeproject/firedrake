--- conflicted
+++ resolved
@@ -133,11 +133,7 @@
     else:
         expr = expression
 
-<<<<<<< HEAD
-    # DAG assembly: traverse the DAG in a post-order fashion and evaluate the node as we go.
-=======
     # DAG assembly: traverse the DAG in a post-order fashion and evaluate the node on the fly.
->>>>>>> bcd01851
     stack = [expr]
     visited = {}
     while stack:
@@ -1240,11 +1236,7 @@
 def get_form_assembler(form, tensor, *args, **kwargs):
     """Provide the assemble method for `form`"""
 
-<<<<<<< HEAD
-    # Don't expand derivatives if mat_type is 'matfree'
-=======
     # Don't expand derivatives if `mat_type` is 'matfree'
->>>>>>> bcd01851
     mat_type = kwargs.pop('mat_type', None)
     fc_params = kwargs.get('form_compiler_parameters')
     # Only pre-process `form` once beforehand to avoid pre-processing for each assembly call
@@ -1258,12 +1250,7 @@
         else:
             raise ValueError('Expecting a 1-form or 2-form and not %s' % (form))
     elif isinstance(form, ufl.form.BaseForm):
-<<<<<<< HEAD
-        return functools.partial(assemble_base_form, form, *args, tensor=tensor,
-                                 mat_type=mat_type,
-=======
         return functools.partial(assemble_base_form, form, *args, tensor=tensor, mat_type=mat_type,
->>>>>>> bcd01851
                                  is_base_form_preprocessed=True, **kwargs)
     else:
         raise ValueError('Expecting a BaseForm or a slate.TensorBase object and not %s' % form)
