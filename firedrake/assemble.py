import abc
from collections import OrderedDict
import functools
import itertools
from itertools import product
import operator

import cachetools
import finat
import firedrake
import numpy
from pyadjoint.tape import annotate_tape
from tsfc import kernel_args
from tsfc.finatinterface import create_element
import ufl
from firedrake import (extrusion_utils as eutils, matrix, parameters, solving,
                       tsfc_interface, utils)
from firedrake.adjoint_utils import annotate_assemble
from firedrake.ufl_expr import extract_unique_domain
from firedrake.bcs import DirichletBC, EquationBC, EquationBCSplit
from firedrake.functionspaceimpl import WithGeometry, FunctionSpace, FiredrakeDualSpace
from firedrake.functionspacedata import entity_dofs_key, entity_permutations_key
from firedrake.petsc import PETSc
from firedrake.slate import slac, slate
from firedrake.slate.slac.kernel_builder import CellFacetKernelArg, LayerCountKernelArg
from firedrake.utils import ScalarType, tuplify
from pyop2 import op2
from pyop2.exceptions import MapValueError, SparsityFormatError
from pyop2.utils import cached_property


__all__ = "assemble",


_FORM_CACHE_KEY = "firedrake.assemble.FormAssembler"
"""Entry used in form cache to try and reuse assemblers where possible."""


@PETSc.Log.EventDecorator()
@annotate_assemble
def assemble(expr, *args, **kwargs):
    r"""Evaluate expr.

    :arg expr: a :class:`~ufl.classes.Form`, :class:`~ufl.classes.Expr` or
        a :class:`~.slate.TensorBase` expression.
    :arg tensor: Existing tensor object to place the result in.
    :arg bcs: Iterable of boundary conditions to apply.
    :kwarg diagonal: If assembling a matrix is it diagonal?
    :kwarg form_compiler_parameters: Dictionary of parameters to pass to
        the form compiler. Ignored if not assembling a :class:`~ufl.classes.Form`.
        Any parameters provided here will be overridden by parameters set on the
        :class:`~ufl.classes.Measure` in the form. For example, if a
        ``quadrature_degree`` of 4 is specified in this argument, but a degree of
        3 is requested in the measure, the latter will be used.
    :kwarg mat_type: String indicating how a 2-form (matrix) should be
        assembled -- either as a monolithic matrix (``"aij"`` or ``"baij"``),
        a block matrix (``"nest"``), or left as a :class:`.ImplicitMatrix` giving
        matrix-free actions (``'matfree'``). If not supplied, the default value in
        ``parameters["default_matrix_type"]`` is used.  BAIJ differs
        from AIJ in that only the block sparsity rather than the dof
        sparsity is constructed.  This can result in some memory
        savings, but does not work with all PETSc preconditioners.
        BAIJ matrices only make sense for non-mixed matrices.
    :kwarg sub_mat_type: String indicating the matrix type to
        use *inside* a nested block matrix.  Only makes sense if
        ``mat_type`` is ``nest``.  May be one of ``"aij"`` or ``"baij"``.  If
        not supplied, defaults to ``parameters["default_sub_matrix_type"]``.
    :kwarg appctx: Additional information to hang on the assembled
        matrix if an implicit matrix is requested (mat_type ``"matfree"``).
    :kwarg options_prefix: PETSc options prefix to apply to matrices.
    :kwarg zero_bc_nodes: If ``True``, set the boundary condition nodes in the
        output tensor to zero rather than to the values prescribed by the
        boundary condition. Default is ``False``.
    :kwarg weight: weight of the boundary condition, i.e. the scalar in front of the
        identity matrix corresponding to the boundary nodes.
        To discretise eigenvalue problems set the weight equal to 0.0.

    :returns: See below.

    If expr is a :class:`~ufl.classes.Form` or Slate tensor expression then
    this evaluates the corresponding integral(s) and returns a :class:`float`
    for 0-forms, a :class:`.Function` for 1-forms and a :class:`.Matrix` or
    :class:`.ImplicitMatrix` for 2-forms. In the case of 2-forms the rows
    correspond to the test functions and the columns to the trial functions.

    If expr is an expression other than a form, it will be evaluated
    pointwise on the :class:`.Function`\s in the expression. This will
    only succeed if all the Functions are on the same
    :class:`.FunctionSpace`.

    If ``tensor`` is supplied, the assembled result will be placed
    there, otherwise a new object of the appropriate type will be
    returned.

    If ``bcs`` is supplied and ``expr`` is a 2-form, the rows and columns
    of the resulting :class:`.Matrix` corresponding to boundary nodes
    will be set to 0 and the diagonal entries to 1. If ``expr`` is a
    1-form, the vector entries at boundary nodes are set to the
    boundary condition values.
    """
    if isinstance(expr, (ufl.form.BaseForm, slate.TensorBase)):
        return assemble_base_form(expr, *args, **kwargs)
    elif isinstance(expr, ufl.core.expr.Expr):
        return _assemble_expr(expr)
    else:
        raise TypeError(f"Unable to assemble: {expr}")


def assemble_base_form(expression, tensor=None, bcs=None,
                       diagonal=False,
                       mat_type=None,
                       sub_mat_type=None,
                       form_compiler_parameters=None,
                       appctx=None,
                       options_prefix=None,
                       zero_bc_nodes=False,
                       is_base_form_preprocessed=False,
                       weight=1.0):

    # Preprocess the DAG and restructure the DAG
    if not is_base_form_preprocessed and not isinstance(expression, slate.TensorBase):
        # Preprocessing the form makes a new object -> current form caching mechanism
        # will populate `expr`'s cache which is now different than `expression`'s cache so we need
        # to transmit the cache. All of this only holds when `expression` if a `ufl.Form`
        # and therefore when `is_base_form_preprocessed` is False.
        expr = preprocess_base_form(expression, mat_type, form_compiler_parameters)
        if isinstance(expression, ufl.form.Form) and isinstance(expr, ufl.form.Form):
            expr._cache = expression._cache
<<<<<<< HEAD
        # BaseForm preprocessing can turn BaseForm into an Expr (cf. case (6) in `restructure_base_form`)
        if isinstance(expr, ufl.core.expr.Expr) and not isinstance(expr, ufl.core.base_form_operator.BaseFormOperator):
            # FIXME: Directly call assemble_expressions once sum of BaseFormOperator has been lifted
            return assemble(expr)
=======
>>>>>>> 436aef05
    else:
        expr = expression

    # DAG assembly: traverse the DAG in a post-order fashion and evaluate the node as we go.
    stack = [expr]
    visited = {}
    while stack:
        e = stack.pop()
        unvisted_children = []
        operands = base_form_operands(e)
        for arg in operands:
            if arg not in visited:
                unvisted_children.append(arg)

        if unvisted_children:
            stack.append(e)
            stack.extend(unvisted_children)
        else:
            t = tensor if e is expr else None
            visited[e] = base_form_assembly_visitor(e, t, bcs, diagonal,
                                                    form_compiler_parameters,
                                                    mat_type, sub_mat_type,
                                                    appctx, options_prefix,
                                                    zero_bc_nodes, weight,
                                                    *(visited[arg] for arg in operands))

    # Update tensor with the assembled result value
    # assembled_base_form = visited[expr]
    # Doesn't need to update `tensor` with `assembled_base_form`
    # for assembled 1-form (Cofunction) because both underlying
    # Dat objects are the same (they automatically update).
    # if tensor and isinstance(assembled_base_form, matrix.MatrixBase):
    #     Uses the PETSc copy method.
    #    assembled_base_form.petscmat.copy(tensor.petscmat)

    # What about cases where expanding derivatives produce a non-Form object ?
    # if isinstance(expression, ufl.form.Form) and isinstance(expr, ufl.form.Form):
    #    expression._cache = expr._cache
    # return assembled_base_form

    if tensor:
        update_tensor(visited[expr], tensor)
    return visited[expr]


def update_tensor(assembled_base_form, tensor):
    if isinstance(tensor, (firedrake.Function, firedrake.Cofunction)):
        assembled_base_form.dat.copy(tensor.dat)
    elif isinstance(tensor, matrix.MatrixBase):
        # Uses the PETSc copy method.
        assembled_base_form.petscmat.copy(tensor.petscmat)
    else:
        raise NotImplementedError("Cannot update tensor of type %s" % type(tensor))


def restructure_base_form(expr, visited=None):
    r"""Perform a preorder traversal to simplify and optimize the DAG.
    Example: Let's consider F(u, N(u; v*); v) with N(u; v*) a base form operator.

             We have: dFdu = \frac{\partial F}{\partial u} + Action(dFdN, dNdu)
             Now taking the action on a rank-1 object w (e.g. Coefficient/Cofunction) results in:

        (1) Action(Action(dFdN, dNdu), w)

                Action                     Action
                /    \                     /     \
              Action  w     ----->       dFdN   Action
              /    \                            /    \
            dFdN    dNdu                      dNdu    w

        This situations does not only arise for BaseFormOperator but also when we have a 2-form instead of dNdu!

        (2) Action(dNdu, w)

             Action
              /   \
             /     w        ----->   dNdu(u; w, v*)
            /
       dNdu(u; uhat, v*)

        (3) Action(F, N)

             Action                                       F
              /   \         ----->   F(..., N)[v]  =      |
            F[v]   N                                      N

        (4) Adjoint(dNdu)

             Adjoint
                |           ----->   dNdu(u; v*, uhat)
           dNdu(u; uhat, v*)

        (5) N(u; w) (scalar valued)

                                 Action
            N(u; w)   ---->       /   \   = Action(N, w)
                             N(u; v*)  w

    So from Action(Action(dFdN, dNdu(u; v*)), w) we get:

             Action             Action               Action
             /    \    (1)      /     \      (2)     /     \               (4)                                dFdN
           Action  w  ---->  dFdN   Action  ---->  dFdN   dNdu(u; w, v*)  ---->  dFdN(..., dNdu(u; w, v*)) =    |
           /    \                    /    \                                                                  dNdu(u; w, v*)
         dFdN    dNdu              dNdu    w

        (6) ufl.FormSum(dN1du(u; w, v*), dN2du(u; w, v*)) -> ufl.Sum(dN1du(u; w, v*), dN2du(u; w, v*))

          Let's consider `Action(dN1du, w) + Action(dN2du, w)`, we have:

                      FormSum                 (2)         FormSum                    (6)                     Sum
                      /     \                ---->        /     \                   ---->                    /  \
                     /       \                           /       \                                          /    \
          Action(dN1du, w)  Action(dN2du, w)    dN1du(u; w, v*) dN2du(u; w, v*)                 dN1du(u; w, v*)  dN2du(u; w, v*)

        This case arises as a consequence of (2) which turns sum of `Action`s (i.e. ufl.FormSum since Action is a BaseForm)
        into sum of `BaseFormOperator`s (i.e. ufl.Sum since BaseFormOperator is an Expr as well).

        (7) Action(w*, dNdu)

                 Action
                 /   \
                w*    \        ----->   dNdu(u; v0, w*)
                       \
                  dNdu(u; v1, v0*)

    It uses a recursive approach to reconstruct the DAG as we traverse it, enabling to take into account
    various dag rotations/manipulations in expr.
    """
    if isinstance(expr, ufl.Action):
        left, right = expr.ufl_operands
        is_rank_1 = lambda x: isinstance(x, (firedrake.Cofunction, firedrake.Function, firedrake.Argument)) or len(x.arguments()) == 1
        is_rank_2 = lambda x: len(x.arguments()) == 2

        # -- Case (1) -- #
        # If left is Action and has a rank 2, then it is an action of a 2-form on a 2-form
        if isinstance(left, ufl.Action) and is_rank_2(left):
            return ufl.action(left.left(), ufl.action(left.right(), right))
        # -- Case (2) (except if left has only 1 argument, i.e. we have done case (5)) -- #
        if isinstance(left, ufl.core.base_form_operator.BaseFormOperator) and is_rank_1(right) and len(left.arguments()) != 1:
            # Retrieve the highest numbered argument
            arg = max(left.arguments(), key=lambda v: v.number())
            return ufl.replace(left, {arg: right})
        # -- Case (3) -- #
        if isinstance(left, ufl.Form) and is_rank_1(right):
            # 1) Replace the highest-numbered argument of left by right when needed
            #    -> e.g. if right is a BaseFormOperator with 1 argument.
            # Or
            # 2) Let expr as it is by returning `ufl.Action(left, right)`.
            return ufl.action(left, right)
        # -- Case (7) -- #
        if is_rank_1(left) and isinstance(right, ufl.core.base_form_operator.BaseFormOperator) and len(right.arguments()) != 1:
            # Action(w*, dNdu(u; v1, v*)) -> dNdu(u; v0, w*)
            # Get lowest numbered argument
            arg = min(right.arguments(), key=lambda v: v.number())
            # Need to replace lowest numbered argument of right by left
            replace_map = {arg: left}
            # Decrease number for all the other arguments since the lowest numbered argument will be replaced.
            other_args = [a for a in right.arguments() if a is not arg]
            new_args = [firedrake.Argument(a.function_space(), number=a.number()-1, part=a.part()) for a in other_args]
            replace_map.update(dict(zip(other_args, new_args)))
            # Replace arguments
            return ufl.replace(right, replace_map)

    # -- Case (4) -- #
    if isinstance(expr, ufl.Adjoint) and isinstance(expr.form(), ufl.core.base_form_operator.BaseFormOperator):
        B = expr.form()
        u, v = B.arguments()
        # Let V1 and V2 be primal spaces, B: V1 -> V2 and B*: V2* -> V1*:
        # Adjoint(B(Argument(V1, 1), Argument(V2.dual(), 0))) = B(Argument(V1, 0), Argument(V2.dual(), 1))
        reordered_arguments = (firedrake.Argument(u.function_space(), number=v.number(), part=v.part()),
                               firedrake.Argument(v.function_space(), number=u.number(), part=u.part()))
        # Replace arguments in argument slots
        return ufl.replace(B, dict(zip((u, v), reordered_arguments)))

    # -- Case (5) -- #
    if isinstance(expr, ufl.core.base_form_operator.BaseFormOperator) and not expr.arguments():
        # We are assembling a BaseFormOperator of rank 0 (no arguments).
        # B(f, u*) be a BaseFormOperator with u* a Cofunction and f a Coefficient, then:
        #    B(f, u*) <=> Action(B(f, v*), f) where v* is a Coargument
        ustar, *_ = expr.argument_slots()
        vstar = firedrake.Argument(ustar.function_space(), 0)
        expr = ufl.replace(expr, {ustar: vstar})
        return ufl.action(expr, ustar)

    # -- Case (6) -- #
    if isinstance(expr, ufl.FormSum) and all(isinstance(c, ufl.core.base_form_operator.BaseFormOperator) for c in expr.components()):
        # Return ufl.Sum
        return sum([c for c in expr.components()])
    return expr


def restructure_base_form_postorder(expr, visited=None):
    visited = visited or {}
    if expr in visited:
        return visited[expr]

    # Visit/update the children
    operands = base_form_operands(expr)
    operands = list(restructure_base_form_postorder(op, visited) for op in operands)
    # Need to reconstruct the DAG as we traverse it!
    expr = reconstruct_node_from_operands(expr, operands)
    # Perform the DAG rotation when needed
    visited[expr] = restructure_base_form(expr, visited)
    return visited[expr]


def restructure_base_form_preorder(expr, visited=None):
    visited = visited or {}
    if expr in visited:
        return visited[expr]

    # Perform the DAG rotation when needed
    expr = restructure_base_form(expr, visited)
    # Visit/update the children
    operands = base_form_operands(expr)
    operands = list(restructure_base_form_preorder(op, visited) for op in operands)
    # Need to reconstruct the DAG as we traverse it!
    visited[expr] = reconstruct_node_from_operands(expr, operands)
    return visited[expr]


def reconstruct_node_from_operands(expr, operands):
    if isinstance(expr, (ufl.Adjoint, ufl.Action)):
        return expr._ufl_expr_reconstruct_(*operands)
    elif isinstance(expr, ufl.FormSum):
        return ufl.FormSum(*[(op, w) for op, w in zip(operands, expr.weights())])
    return expr


def base_form_operands(expr):
    if isinstance(expr, (ufl.FormSum, ufl.Adjoint, ufl.Action)):
        return expr.ufl_operands
    if isinstance(expr, ufl.Form):
        # Use reversed to treat base form operators
        # in the order in which they have been made.
        return list(reversed(expr.base_form_operators()))
    if isinstance(expr, ufl.core.base_form_operator.BaseFormOperator):
        # Conserve order
        children = dict.fromkeys(e for e in (expr.argument_slots() + expr.ufl_operands)
                                 if isinstance(e, ufl.form.BaseForm))
        return list(children)
    return []


def preprocess_form(form, fc_params):
    """Preprocess ufl.BaseForm objects
    :arg form: a :class:`~ufl.classes.BaseForm`
    :arg fc_params:: Dictionary of parameters to pass to the form compiler.

    :returns: The resulting preprocessed :class:`~ufl.classes.BaseForm`.
    This function preprocess the form, mainly by expanding the derivatives, in order to determine
    if we are dealing with a :class:`~ufl.classes.Form` or another :class:`~ufl.classes.BaseForm` object.
    This function is called in :func:`base_form_assembly_visitor`. Depending on the type of the resulting tensor,
    we may call :func:`assemble_form` or traverse the sub-DAG via :func:`assemble_base_form`.
    """
    if isinstance(form, ufl.form.Form):
        from firedrake.parameters import parameters as default_parameters
        from tsfc.parameters import is_complex

        if fc_params is None:
            fc_params = default_parameters["form_compiler"].copy()
        else:
            # Override defaults with user-specified values
            _ = fc_params
            fc_params = default_parameters["form_compiler"].copy()
            fc_params.update(_)

        complex_mode = fc_params and is_complex(fc_params.get("scalar_type"))

        return ufl.algorithms.preprocess_form(form, complex_mode)
    # We also need to expand derivatives for `ufl.BaseForm` objects that are not `ufl.Form`
    # Example: `Action(A, derivative(B, f))`, where `A` is a `ufl.BaseForm` and `B` can
    # be `ufl.BaseForm`, or even an appropriate `ufl.Expr`, since assembly of expressions
    # containing derivatives is not supported anymore but might be needed if the expression
    # in question is within a `ufl.BaseForm` object.
    return ufl.algorithms.ad.expand_derivatives(form)


def preprocess_base_form(expr, mat_type=None, form_compiler_parameters=None):
    if mat_type != "matfree":
        # For "matfree", Form evaluation is delayed
        expr = preprocess_form(expr, form_compiler_parameters)
    # Expanding derivatives may turn `ufl.BaseForm` objects into `ufl.Expr` objects that are not `ufl.BaseForm`.
    if not isinstance(expr, ufl.form.BaseForm):
        return assemble(expr)
    if not isinstance(expr, (ufl.form.Form, slate.TensorBase)):
        # => No restructuring needed for Form and slate.TensorBase
        expr = restructure_base_form_preorder(expr)
        expr = restructure_base_form_postorder(expr)
    return expr


def base_form_assembly_visitor(expr, tensor, bcs, diagonal,
                               form_compiler_parameters,
                               mat_type, sub_mat_type,
                               appctx, options_prefix,
                               zero_bc_nodes, weight, *args):
    if isinstance(expr, (ufl.form.Form, slate.TensorBase)):

        if args and mat_type != "matfree":
            # Retrieve the Form's children
            base_form_operators = base_form_operands(expr)
            # Substitute the base form operators by their output
            expr = ufl.replace(expr, dict(zip(base_form_operators, args)))

        return _assemble_form(expr, tensor=tensor, bcs=bcs,
                              diagonal=diagonal,
                              mat_type=mat_type,
                              sub_mat_type=sub_mat_type,
                              appctx=appctx,
                              options_prefix=options_prefix,
                              form_compiler_parameters=form_compiler_parameters,
                              zero_bc_nodes=zero_bc_nodes, weight=weight)

        # if isinstance(res, firedrake.Function):
        #   # TODO: Remove once MatrixImplicitContext is Cofunction safe.
        #   res = firedrake.Cofunction(res.function_space().dual(), val=res.vector())
        # return res

    elif isinstance(expr, ufl.Adjoint):
        if len(args) != 1:
            raise TypeError("Not enough operands for Adjoint")
        mat, = args
        petsc_mat = mat.petscmat
        petsc_mat.hermitianTranspose()
        (row, col) = mat.arguments()
        return matrix.AssembledMatrix((col, row), bcs, petsc_mat,
                                      appctx=appctx,
                                      options_prefix=options_prefix)
    elif isinstance(expr, ufl.Action):
        if (len(args) != 2):
            raise TypeError("Not enough operands for Action")
        lhs, rhs = args
        if isinstance(lhs, matrix.MatrixBase):
            if isinstance(rhs, (firedrake.Cofunction, firedrake.Function)):
                petsc_mat = lhs.petscmat
                (row, col) = lhs.arguments()
                res = firedrake.Cofunction(col.function_space().dual())

                with rhs.dat.vec_ro as v_vec:
                    with res.dat.vec as res_vec:
                        petsc_mat.mult(v_vec, res_vec)
                return firedrake.Cofunction(row.function_space().dual(), val=res.dat)
            elif isinstance(rhs, matrix.MatrixBase):
                petsc_mat = lhs.petscmat
                (row, col) = lhs.arguments()
                res = PETSc.Mat().create()
                res = petsc_mat.matMult(rhs.petscmat)
                return matrix.AssembledMatrix(expr, bcs, res,
                                              appctx=appctx,
                                              options_prefix=options_prefix)
            else:
                raise TypeError("Incompatible RHS for Action.")
        elif isinstance(lhs, (firedrake.Cofunction, firedrake.Function)):
            if isinstance(rhs, (firedrake.Cofunction, firedrake.Function)):
                # Return scalar value
                with lhs.dat.vec_ro as x, rhs.dat.vec_ro as y:
                    res = x.dot(y)
                return res
            else:
                raise TypeError("Incompatible RHS for Action.")
        else:
            raise TypeError("Incompatible LHS for Action.")
    elif isinstance(expr, ufl.FormSum):
        if len(args) != len(expr.weights()):
            raise TypeError("Mismatching weights and operands in FormSum")
        if len(args) == 0:
            raise TypeError("Empty FormSum")
        if all([isinstance(op, float) for op in args]):
            return sum(args)
        elif all([isinstance(op, firedrake.Cofunction) for op in args]):
            # TODO check all are in same function space
            res = sum([w*op.dat for (op, w) in zip(args, expr.weights())])
            return firedrake.Cofunction(args[0].function_space(), res)
        elif all([isinstance(op, ufl.Matrix) for op in args]):
            res = PETSc.Mat().create()
            is_set = False
            for (op, w) in zip(args, expr.weights()):
                petsc_mat = op.petscmat
                petsc_mat.scale(w)
                if is_set:
                    res = res + petsc_mat
                else:
                    res = petsc_mat
                    is_set = True
            return matrix.AssembledMatrix(expr, bcs, res,
                                          appctx=appctx,
                                          options_prefix=options_prefix)
        else:
            raise TypeError("Mismatching FormSum shapes")
    elif isinstance(expr, ufl.Interpolate):
        # Replace assembled children
        _, expression = expr.argument_slots()
        v, *assembled_expression = args
        if assembled_expression:
            # Occur in situations such as Interpolate composition
            expression = assembled_expression[0]
        expr = expr._ufl_expr_reconstruct_(expression, v)

        # Different assembly procedures:
        # 1) Interpolate(Argument(V1, 1), Argument(V2.dual(), 0)) -> Jacobian (Interpolate matrix)
        # 2) Interpolate(Coefficient(...), Argument(V2.dual(), 0)) -> Operator (or Jacobian action)
        # 3) Interpolate(Argument(V1, 0), Argument(V2.dual(), 1)) -> Jacobian adjoint
        # 4) Interpolate(Argument(V1, 0), Cofunction(...)) -> Action of the Jacobian adjoint
        # This can be generalized to the case where the first slot is an arbitray expression.
        rank = len(expr.arguments())
        # If argument numbers have been swapped => Adjoint.
        arg_expression = ufl.algorithms.extract_arguments(expression)
        is_adjoint = (arg_expression and arg_expression[0].number() == 0)
        # Workaround: Renumber argument when needed since Interpolator assumes it takes a zero-numbered argument.
        if not is_adjoint and rank != 1:
            _, v1 = expr.arguments()
            expression = ufl.replace(expression, {v1: firedrake.Argument(v1.function_space(), number=0, part=v1.part())})
        # Should we use `freeze_expr` to cache the interpolation ? (e.g. if timestepping loop)
        interp_data = expr.interp_data
        default_missing_val = interp_data.pop('default_missing_val', None)
        interpolator = firedrake.Interpolator(expression, expr.function_space(), **interp_data)
        # Assembly
        if rank == 1:
            # Assembling the action of the Jacobian adjoint.
            if is_adjoint:
                output = tensor or firedrake.Cofunction(arg_expression[0].function_space().dual())
                return interpolator._interpolate(v, output=output, transpose=True, default_missing_val=default_missing_val)
            # Assembling the operator, or its Jacobian action.
            return interpolator._interpolate(output=tensor, default_missing_val=default_missing_val)
        elif rank == 2:
            # Return the interpolation matrix
            op2_mat = interpolator.callable()
            petsc_mat = op2_mat.handle
            if is_adjoint:
                petsc_mat.hermitianTranspose()
            return matrix.AssembledMatrix(expr.arguments(), bcs, petsc_mat,
                                          appctx=appctx,
                                          options_prefix=options_prefix)
        else:
            # The case rank == 0 is handled via the DAG restructuring
            raise ValueError("Incompatible number of arguments.")
    elif isinstance(expr, (ufl.Cofunction, ufl.Coargument, ufl.Argument, ufl.Matrix, ufl.ZeroBaseForm)):
        return expr
    elif isinstance(expr, ufl.Coefficient):
        return expr
    else:
        raise TypeError(f"Unrecognised BaseForm instance: {expr}")


@PETSc.Log.EventDecorator()
def allocate_matrix(expr, bcs=None, *, mat_type=None, sub_mat_type=None,
                    appctx=None, form_compiler_parameters=None, options_prefix=None):
    r"""Allocate a matrix given an expression.

    .. warning::

       Do not use this function unless you know what you're doing.
    """
    bcs = bcs or ()
    appctx = appctx or {}

    matfree = mat_type == "matfree"
    arguments = expr.arguments()
    if bcs is None:
        bcs = ()
    else:
        if any(isinstance(bc, EquationBC) for bc in bcs):
            raise TypeError("EquationBC objects not expected here. "
                            "Preprocess by extracting the appropriate form with bc.extract_form('Jp') or bc.extract_form('J')")
    if matfree:
        return matrix.ImplicitMatrix(expr, bcs,
                                     appctx=appctx,
                                     fc_params=form_compiler_parameters,
                                     options_prefix=options_prefix)

    integral_types = set(i.integral_type() for i in expr.integrals())
    for bc in bcs:
        integral_types.update(integral.integral_type()
                              for integral in bc.integrals())
    nest = mat_type == "nest"
    if nest:
        baij = sub_mat_type == "baij"
    else:
        baij = mat_type == "baij"

    if any(len(a.function_space()) > 1 for a in arguments) and mat_type == "baij":
        raise ValueError("BAIJ matrix type makes no sense for mixed spaces, use 'aij'")

    get_cell_map = operator.methodcaller("cell_node_map")
    get_extf_map = operator.methodcaller("exterior_facet_node_map")
    get_intf_map = operator.methodcaller("interior_facet_node_map")
    domains = OrderedDict((k, set()) for k in (get_cell_map,
                                               get_extf_map,
                                               get_intf_map))
    mapping = {"cell": (get_cell_map, op2.ALL),
               "exterior_facet_bottom": (get_cell_map, op2.ON_BOTTOM),
               "exterior_facet_top": (get_cell_map, op2.ON_TOP),
               "interior_facet_horiz": (get_cell_map, op2.ON_INTERIOR_FACETS),
               "exterior_facet": (get_extf_map, op2.ALL),
               "exterior_facet_vert": (get_extf_map, op2.ALL),
               "interior_facet": (get_intf_map, op2.ALL),
               "interior_facet_vert": (get_intf_map, op2.ALL)}
    for integral_type in integral_types:
        try:
            get_map, region = mapping[integral_type]
        except KeyError:
            raise ValueError(f"Unknown integral type '{integral_type}'")
        domains[get_map].add(region)

    test, trial = arguments
    map_pairs, iteration_regions = zip(*(((get_map(test), get_map(trial)),
                                          tuple(sorted(regions)))
                                         for get_map, regions in domains.items()
                                         if regions))
    try:
        sparsity = op2.Sparsity((test.function_space().dof_dset,
                                 trial.function_space().dof_dset),
                                tuple(map_pairs),
                                iteration_regions=tuple(iteration_regions),
                                nest=nest,
                                block_sparse=baij)
    except SparsityFormatError:
        raise ValueError("Monolithic matrix assembly not supported for systems "
                         "with R-space blocks")

    return matrix.Matrix(expr, bcs, mat_type, sparsity, ScalarType,
                         options_prefix=options_prefix)


@PETSc.Log.EventDecorator()
def create_assembly_callable(expr, tensor=None, bcs=None, form_compiler_parameters=None,
                             mat_type=None, sub_mat_type=None, diagonal=False):
    r"""Create a callable object than be used to assemble expr into a tensor.

    This is really only designed to be used inside residual and
    jacobian callbacks, since it always assembles back into the
    initially provided tensor.  See also :func:`allocate_matrix`.

    .. warning::

        This function is now deprecated.

    .. warning::

       Really do not use this function unless you know what you're doing.
    """
    import warnings
    with warnings.catch_warnings():
        warnings.simplefilter("once", DeprecationWarning)
        warnings.warn("create_assembly_callable is now deprecated. Please use assemble or FormAssembler instead.",
                      DeprecationWarning)

    if tensor is None:
        raise ValueError("Have to provide tensor to write to")

    rank = len(expr.arguments())
    if rank == 0:
        return ZeroFormAssembler(expr, tensor, form_compiler_parameters).assemble
    elif rank == 1 or (rank == 2 and diagonal):
        return OneFormAssembler(expr, tensor, bcs, diagonal=diagonal,
                                form_compiler_parameters=form_compiler_parameters).assemble
    elif rank == 2:
        return TwoFormAssembler(expr, tensor, bcs, form_compiler_parameters).assemble
    else:
        raise AssertionError


def _assemble_form(form, tensor=None, bcs=None, *,
                   diagonal=False,
                   mat_type=None,
                   sub_mat_type=None,
                   appctx=None,
                   options_prefix=None,
                   form_compiler_parameters=None,
                   zero_bc_nodes=False,
                   weight=1.0):
    """Assemble a form.

    See :func:`assemble` for a description of the arguments to this function.
    """
    bcs = solving._extract_bcs(bcs)

    _check_inputs(form, tensor, bcs, diagonal)

    if tensor is not None:
        _zero_tensor(tensor, form, diagonal)
    else:
        tensor = _make_tensor(form, bcs, diagonal=diagonal, mat_type=mat_type,
                              sub_mat_type=sub_mat_type, appctx=appctx,
                              form_compiler_parameters=form_compiler_parameters,
                              options_prefix=options_prefix)

    # It is expensive to construct new assemblers because extracting the data
    # from the form is slow. Since all of the data structures in the assembler
    # are persistent apart from the output tensor, we stash the assembler on the
    # form and swap out the tensor if needed.
    # The cache key only needs to contain the boundary conditions, diagonal and
    # form compiler parameters since all other assemble kwargs are only used for
    # creating the tensor which is handled above and has no bearing on the assembler.
    # Note: This technically creates a memory leak since bcs are 'heavy' and so
    # repeated assembly of the same form but with different boundary conditions
    # will lead to old bcs getting stored along with old tensors.

    # FIXME This only works for 1-forms at the moment
    is_cacheable = len(form.arguments()) == 1
    if is_cacheable:
        try:
            key = tuple(bcs), diagonal, tuplify(form_compiler_parameters), zero_bc_nodes
            assembler = form._cache[_FORM_CACHE_KEY][key]
            assembler.replace_tensor(tensor)
            return assembler.assemble()
        except KeyError:
            pass

    rank = len(form.arguments())
    if rank == 0:
        assembler = ZeroFormAssembler(form, tensor, form_compiler_parameters)
    elif rank == 1 or (rank == 2 and diagonal):
        assembler = OneFormAssembler(form, tensor, bcs, diagonal=diagonal,
                                     form_compiler_parameters=form_compiler_parameters,
                                     needs_zeroing=False, zero_bc_nodes=zero_bc_nodes)
    elif rank == 2:
        assembler = TwoFormAssembler(form, tensor, bcs, form_compiler_parameters,
                                     needs_zeroing=False, weight=weight)
    else:
        raise AssertionError

    if is_cacheable:
        if _FORM_CACHE_KEY not in form._cache:
            form._cache[_FORM_CACHE_KEY] = {}
        form._cache[_FORM_CACHE_KEY][key] = assembler

    return assembler.assemble()


def _assemble_expr(expr):
    """Assemble a pointwise expression.

    :arg expr: The :class:`ufl.core.expr.Expr` to be evaluated.
    :returns: A :class:`firedrake.Function` containing the result of this evaluation.
    """
    from ufl.algorithms.analysis import extract_base_form_operators
    from ufl.checks import is_scalar_constant_expression

    # Get BaseFormOperators (e.g. `Interpolate` or `ExternalOperator`)
    base_form_operators = extract_base_form_operators(expr)

    # -- Linear combination involving 2-form BaseFormOperators -- #
    # Example: a * dNdu1(u1, u2; v1, v*) + b * dNdu2(u1, u2; v2, v*)
    # with u1, u2 Functions, v1, v2, v* BaseArguments, dNdu1, dNdu2 BaseFormOperators, and a, b scalars.
    if len(base_form_operators) and any(len(e.arguments()) > 1 for e in base_form_operators):
        if isinstance(expr, ufl.algebra.Sum):
            a, b = [assemble(e) for e in expr.ufl_operands]
            # Only Expr resulting in a Matrix if assembled are BaseFormOperator
            if not all(isinstance(op, matrix.AssembledMatrix) for op in (a, b)):
                raise TypeError('Mismatching Sum shapes')
            return assemble_base_form(ufl.FormSum((a, 1), (b, 1)))
        elif isinstance(expr, ufl.algebra.Product):
            a, b = expr.ufl_operands
            scalar = [e for e in expr.ufl_operands if is_scalar_constant_expression(e)]
            if scalar:
                base_form = a if a is scalar else b
                assembled_mat = assemble(base_form)
                return assemble_base_form(ufl.FormSum((assembled_mat, scalar[0])))
            a, b = [assemble(e) for e in (a, b)]
            return assemble_base_form(ufl.action(a, b))
    # -- Linear combination of Functions and 1-form BaseFormOperators -- #
    # Example: a * u1 + b * u2 + c * N(u1; v*) + d * N(u2; v*)
    # with u1, u2 Functions, N a BaseFormOperator, and a, b, c, d scalars or 0-form BaseFormOperators.
    else:
        base_form_operators = extract_base_form_operators(expr)
        assembled_bfops = [firedrake.assemble(e) for e in base_form_operators]
        # Substitute base form operators with their output before examining the expression
        # which avoids conflict when determining function space, for example:
        # extract_coefficients(Interpolate(u, V2)) with u \in V1 will result in an output function space V1
        # instead of V2.
        if base_form_operators:
            expr = ufl.replace(expr, dict(zip(base_form_operators, assembled_bfops)))
        try:
            coefficients = ufl.algorithms.extract_coefficients(expr)
            V, = set(c.function_space() for c in coefficients) - {None}
        except ValueError:
            raise ValueError("Cannot deduce correct target space from pointwise expression")
        return firedrake.Function(V).assign(expr)


def _check_inputs(form, tensor, bcs, diagonal):
    # Ensure mesh is 'initialised' as we could have got here without building a
    # function space (e.g. if integrating a constant).
    for mesh in form.ufl_domains():
        mesh.init()

    if diagonal and any(isinstance(bc, EquationBCSplit) for bc in bcs):
        raise NotImplementedError("Diagonal assembly and EquationBC not supported")

    rank = len(form.arguments())
    if rank == 0:
        assert tensor is None
        assert not bcs
    elif rank == 1:
        test, = form.arguments()

        if tensor is not None and test.function_space() != tensor.function_space():
            raise ValueError("Form's argument does not match provided result tensor")
    elif rank == 2 and diagonal:
        test, trial = form.arguments()
        if test.function_space() != trial.function_space():
            raise ValueError("Can only assemble the diagonal of 2-form if the function spaces match")
    elif rank == 2:
        if tensor is not None and tensor.a.arguments() != form.arguments():
            raise ValueError("Form's arguments do not match provided result tensor")
    else:
        raise AssertionError

    if any(c.dat.dtype != ScalarType for c in form.coefficients()):
        raise ValueError("Cannot assemble a form containing coefficients where the "
                         "dtype is not the PETSc scalar type.")


def _zero_tensor(tensor, form, diagonal):
    rank = len(form.arguments())
    assert rank != 0
    if rank == 1 or (rank == 2 and diagonal):
        tensor.dat.zero()
    elif rank == 2:
        if not isinstance(tensor, matrix.ImplicitMatrix):
            tensor.M.zero()
    else:
        raise AssertionError


def _make_tensor(form, bcs, *, diagonal, mat_type, sub_mat_type, appctx,
                 form_compiler_parameters, options_prefix):
    rank = len(form.arguments())
    if rank == 0:
        # Getting the comm attribute of a form isn't straightforward
        # form.ufl_domains()[0]._comm seems the most robust method
        # revisit in a refactor
        return op2.Global(
            1,
            [0.0],
            dtype=utils.ScalarType,
            comm=form.ufl_domains()[0]._comm
        )
    elif rank == 1:
        test, = form.arguments()
        return firedrake.Cofunction(test.function_space().dual())
    elif rank == 2 and diagonal:
        test, _ = form.arguments()
        return firedrake.Cofunction(test.function_space().dual())
    elif rank == 2:
        mat_type, sub_mat_type = _get_mat_type(mat_type, sub_mat_type, form.arguments())
        return allocate_matrix(form, bcs, mat_type=mat_type, sub_mat_type=sub_mat_type,
                               appctx=appctx, form_compiler_parameters=form_compiler_parameters,
                               options_prefix=options_prefix)
    else:
        raise AssertionError


class FormAssembler(abc.ABC):
    """Abstract base class for assembling forms.

    :param form: The variational form to be assembled.
    :param tensor: The output tensor to store the result.
    :param bcs: Iterable of boundary conditions to apply.
    :param form_compiler_parameters: Optional parameters to pass to the
        TSFC and/or Slate compilers.
    :param needs_zeroing: Should ``tensor`` be zeroed before assembling?
    """

    def __init__(self, form, tensor, bcs=(), form_compiler_parameters=None, needs_zeroing=True, weight=1.0):
        assert tensor is not None

        bcs = solving._extract_bcs(bcs)

        self._form = form
        self._tensor = tensor
        self._bcs = bcs
        self._form_compiler_params = form_compiler_parameters or {}
        self._needs_zeroing = needs_zeroing
        self.weight = weight

    @property
    @abc.abstractmethod
    def result(self):
        """The result of the assembly operation."""

    @property
    @abc.abstractmethod
    def diagonal(self):
        """Are we assembling the diagonal of a 2-form?"""

    def assemble(self):
        """Perform the assembly.

        :returns: The assembled object.
        """
        if annotate_tape():
            raise NotImplementedError(
                "Taping with explicit FormAssembler objects is not supported yet. "
                "Use assemble instead."
            )

        if self._needs_zeroing:
            self._as_pyop2_type(self._tensor).zero()

        self.execute_parloops()

        for bc in self._bcs:
            if isinstance(bc, EquationBC):  # can this be lifted?
                bc = bc.extract_form("F")
            self._apply_bc(bc)

        return self.result

    def replace_tensor(self, tensor):
        if tensor is self._tensor:
            return

        # TODO We should have some proper checks here
        for lknl, parloop in zip(self.local_kernels, self.parloops):
            data = _FormHandler.index_tensor(tensor, self._form, lknl.indices, self.diagonal)
            parloop.arguments[0].data = data
        self._tensor = tensor

    def execute_parloops(self):
        for parloop in self.parloops:
            parloop()

    @cached_property
    def local_kernels(self):
        try:
            topology, = set(d.topology for d in self._form.ufl_domains())
        except ValueError:
            raise NotImplementedError("All integration domains must share a mesh topology")

        for o in itertools.chain(self._form.arguments(), self._form.coefficients()):
            domain = extract_unique_domain(o)
            if domain is not None and domain.topology != topology:
                raise NotImplementedError("Assembly with multiple meshes is not supported")

        if isinstance(self._form, ufl.Form):
            return tsfc_interface.compile_form(self._form, "form", diagonal=self.diagonal,
                                               parameters=self._form_compiler_params)
        elif isinstance(self._form, slate.TensorBase):
            return slac.compile_expression(self._form, compiler_parameters=self._form_compiler_params)
        else:
            raise AssertionError

    @cached_property
    def all_integer_subdomain_ids(self):
        return tsfc_interface.gather_integer_subdomain_ids(self.local_kernels)

    @cached_property
    def global_kernels(self):
        return tuple(
            _make_global_kernel(
                self._form, tsfc_knl, subdomain_id, self.all_integer_subdomain_ids,
                diagonal=self.diagonal, unroll=self.needs_unrolling(tsfc_knl, self._bcs)
            )
            for tsfc_knl in self.local_kernels
            for subdomain_id in tsfc_knl.kinfo.subdomain_id
        )

    @cached_property
    def parloops(self):
        return tuple(
            ParloopBuilder(
                self._form, lknl, gknl, self._tensor, subdomain_id,
                self.all_integer_subdomain_ids, diagonal=self.diagonal,
                lgmaps=self.collect_lgmaps(lknl, self._bcs)).build()
            for lknl, gknl in zip(self.local_kernels, self.global_kernels)
            for subdomain_id in lknl.kinfo.subdomain_id
        )

    def needs_unrolling(self, local_knl, bcs):
        """Do we need to address matrix elements directly rather than in
        a blocked fashion?

        This is slower but required for the application of some boundary conditions
        to 2-forms.

        :param local_knl: A :class:`tsfc_interface.SplitKernel`.
        :param bcs: Iterable of boundary conditions.
        """
        return False

    def collect_lgmaps(self, local_knl, bcs):
        """Return any local-to-global maps that need to be swapped out.

        This is only needed when applying boundary conditions to 2-forms.

        :param local_knl: A :class:`tsfc_interface.SplitKernel`.
        :param bcs: Iterable of boundary conditions.
        """
        return None

    @staticmethod
    def _as_pyop2_type(tensor):
        if isinstance(tensor, op2.Global):
            return tensor
        elif isinstance(tensor, firedrake.Cofunction):
            return tensor.dat
        elif isinstance(tensor, matrix.Matrix):
            return tensor.M
        else:
            raise AssertionError


class ZeroFormAssembler(FormAssembler):
    """Class for assembling a 0-form."""

    diagonal = False
    """Diagonal assembly not possible for zero forms."""

    def __init__(self, form, tensor, form_compiler_parameters=None):
        super().__init__(form, tensor, (), form_compiler_parameters)

    @property
    def result(self):
        return self._tensor.data[0]


class OneFormAssembler(FormAssembler):
    """Class for assembling a 1-form.

    :param diagonal: Are we actually assembling the diagonal of a 2-form?
    :param zero_bc_nodes: If ``True``, set the boundary condition nodes in the
        output tensor to zero rather than to the values prescribed by the
        boundary condition.

    For all other arguments see :class:`FormAssembler` for more information.
    """

    def __init__(self, form, tensor, bcs=(), diagonal=False, zero_bc_nodes=False,
                 form_compiler_parameters=None, needs_zeroing=True):
        super().__init__(form, tensor, bcs, form_compiler_parameters, needs_zeroing)
        self._diagonal = diagonal
        self._zero_bc_nodes = zero_bc_nodes

    @property
    def diagonal(self):
        return self._diagonal

    @property
    def result(self):
        return self._tensor

    def execute_parloops(self):
        # We are repeatedly incrementing into the same Dat so intermediate halo exchanges
        # can be skipped.
        with self._tensor.dat.frozen_halo(op2.INC):
            for parloop in self.parloops:
                parloop()

    def _apply_bc(self, bc):
        # TODO Maybe this could be a singledispatchmethod?
        if isinstance(bc, DirichletBC):
            self._apply_dirichlet_bc(bc)
        elif isinstance(bc, EquationBCSplit):
            bc.zero(self._tensor)

            type(self)(bc.f, self._tensor, bc.bcs, self._diagonal, self._zero_bc_nodes,
                       self._form_compiler_params, needs_zeroing=False).assemble()
        else:
            raise AssertionError

    def _apply_dirichlet_bc(self, bc):
        if not self._zero_bc_nodes:
            if self._diagonal:
                bc.set(self._tensor, 1)
            else:
                bc.apply(self._tensor)
        else:
            bc.zero(self._tensor)


def TwoFormAssembler(form, tensor, *args, **kwargs):
    if isinstance(tensor, matrix.ImplicitMatrix):
        return MatrixFreeAssembler(tensor)
    else:
        return ExplicitMatrixAssembler(form, tensor, *args, **kwargs)


class ExplicitMatrixAssembler(FormAssembler):
    """Class for assembling a 2-form."""

    diagonal = False
    """Diagonal assembly not possible for two forms."""

    @property
    def test_function_space(self):
        test, _ = self._form.arguments()
        return test.function_space()

    @property
    def trial_function_space(self):
        _, trial = self._form.arguments()
        return trial.function_space()

    def get_indicess(self, knl):
        if all(i is None for i in knl.indices):
            return numpy.ndindex(self._tensor.block_shape)
        else:
            assert all(i is not None for i in knl.indices)
            return knl.indices,

    @property
    def result(self):
        self._tensor.M.assemble()
        return self._tensor

    def needs_unrolling(self, knl, bcs):
        for i, j in self.get_indicess(knl):
            for bc in itertools.chain(*self._filter_bcs(bcs, i, j)):
                if bc.function_space().component is not None:
                    return True
        return False

    def collect_lgmaps(self, knl, bcs):
        if not bcs:
            return None

        lgmaps = []
        for i, j in self.get_indicess(knl):
            row_bcs, col_bcs = self._filter_bcs(bcs, i, j)
            rlgmap, clgmap = self._tensor.M[i, j].local_to_global_maps
            rlgmap = self.test_function_space[i].local_to_global_map(row_bcs, rlgmap)
            clgmap = self.trial_function_space[j].local_to_global_map(col_bcs, clgmap)
            lgmaps.append((rlgmap, clgmap))
        return tuple(lgmaps)

    def _filter_bcs(self, bcs, row, col):
        if len(self.test_function_space) > 1:
            bcrow = tuple(bc for bc in bcs
                          if bc.function_space_index() == row)
        else:
            bcrow = bcs

        if len(self.trial_function_space) > 1:
            bccol = tuple(bc for bc in bcs
                          if bc.function_space_index() == col
                          and isinstance(bc, DirichletBC))
        else:
            bccol = tuple(bc for bc in bcs if isinstance(bc, DirichletBC))
        return bcrow, bccol

    def _apply_bc(self, bc):
        op2tensor = self._tensor.M
        spaces = tuple(a.function_space() for a in self._tensor.a.arguments())
        V = bc.function_space()
        component = V.component
        if component is not None:
            V = V.parent
        index = 0 if V.index is None else V.index
        space = V if V.parent is None else V.parent
        if isinstance(bc, DirichletBC):
            if space != spaces[0]:
                raise TypeError("bc space does not match the test function space")
            elif space != spaces[1]:
                raise TypeError("bc space does not match the trial function space")

            # Set diagonal entries on bc nodes to 1 if the current
            # block is on the matrix diagonal and its index matches the
            # index of the function space the bc is defined on.
            op2tensor[index, index].set_local_diagonal_entries(bc.nodes, idx=component, diag_val=self.weight)

            # Handle off-diagonal block involving real function space.
            # "lgmaps" is correctly constructed in _matrix_arg, but
            # is ignored by PyOP2 in this case.
            # Walk through row blocks associated with index.
            for j, s in enumerate(space):
                if j != index and s.ufl_element().family() == "Real":
                    self._apply_bcs_mat_real_block(op2tensor, index, j, component, bc.node_set)
            # Walk through col blocks associated with index.
            for i, s in enumerate(space):
                if i != index and s.ufl_element().family() == "Real":
                    self._apply_bcs_mat_real_block(op2tensor, i, index, component, bc.node_set)
        elif isinstance(bc, EquationBCSplit):
            for j, s in enumerate(spaces[1]):
                if s.ufl_element().family() == "Real":
                    self._apply_bcs_mat_real_block(op2tensor, index, j, component, bc.node_set)
            type(self)(bc.f, self._tensor, bc.bcs, self._form_compiler_params,
                       needs_zeroing=False).assemble()
        else:
            raise AssertionError

    @staticmethod
    def _apply_bcs_mat_real_block(op2tensor, i, j, component, node_set):
        dat = op2tensor[i, j].handle.getPythonContext().dat
        if component is not None:
            dat = op2.DatView(dat, component)
        dat.zero(subset=node_set)


class MatrixFreeAssembler:
    """Stub class wrapping matrix-free assembly."""

    def __init__(self, tensor):
        self._tensor = tensor

    def assemble(self):
        self._tensor.assemble()
        return self._tensor


def get_form_assembler(form, tensor, *args, **kwargs):
    """Provide the assemble method for `form`"""

    # Don't expand derivatives if mat_type is 'matfree'
    mat_type = kwargs.pop('mat_type', None)
    fc_params = kwargs.get('form_compiler_parameters')
    # Only pre-process `form` once beforehand to avoid pre-processing for each assembly call
    form = preprocess_base_form(form, mat_type=mat_type, form_compiler_parameters=fc_params)
    if isinstance(form, (ufl.form.Form, slate.TensorBase)) and not base_form_operands(form):
        diagonal = kwargs.pop('diagonal', False)
        if len(form.arguments()) == 1 or diagonal:
            return OneFormAssembler(form, tensor, *args, diagonal=diagonal, **kwargs).assemble
        elif len(form.arguments()) == 2:
            return TwoFormAssembler(form, tensor, *args, **kwargs).assemble
        else:
            raise ValueError('Expecting a 1-form or 2-form and not %s' % (form))
    elif isinstance(form, ufl.form.BaseForm):
        return functools.partial(assemble_base_form, form, *args, tensor=tensor,
                                 mat_type=mat_type,
                                 is_base_form_preprocessed=True, **kwargs)
    else:
        raise ValueError('Expecting a BaseForm or a slate.TensorBase object and not %s' % form)


def _global_kernel_cache_key(form, local_knl, subdomain_id, all_integer_subdomain_ids, **kwargs):
    # N.B. Generating the global kernel is not a collective operation so the
    # communicator does not need to be a part of this cache key.

    if isinstance(form, ufl.Form):
        sig = form.signature()
    elif isinstance(form, slate.TensorBase):
        sig = form.expression_hash

    # The form signature does not store this information. This should be accessible from
    # the UFL so we don't need this nasty hack.
    subdomain_key = []
    for val in form.subdomain_data().values():
        for k, v in val.items():
            for i, vi in enumerate(v):
                if vi is not None:
                    extruded = vi._extruded
                    constant_layers = extruded and vi.constant_layers
                    subset = isinstance(vi, op2.Subset)
                    subdomain_key.append((k, i, extruded, constant_layers, subset))
                else:
                    subdomain_key.append((k, i))

    return ((sig, subdomain_id)
            + tuple(subdomain_key)
            + tuplify(all_integer_subdomain_ids)
            + cachetools.keys.hashkey(local_knl, **kwargs))


@cachetools.cached(cache={}, key=_global_kernel_cache_key)
def _make_global_kernel(*args, **kwargs):
    return _GlobalKernelBuilder(*args, **kwargs).build()


class _GlobalKernelBuilder:
    """Class that builds a :class:`op2.GlobalKernel`.

    :param form: The variational form.
    :param local_knl: :class:`tsfc_interface.SplitKernel` compiled by either
        TSFC or Slate.
    :param subdomain_id: The subdomain of the mesh to iterate over.
    :param all_integer_subdomain_ids: See :func:`tsfc_interface.gather_integer_subdomain_ids`.
    :param diagonal: Are we assembling the diagonal of a 2-form?
    :param unroll: If ``True``, address matrix elements directly rather than in
        a blocked fashion. This is slower but required for the application of
        some boundary conditions.

    .. note::
        One should be able to generate a global kernel without needing to
        use any data structures (i.e. a stripped form should be sufficient).
    """

    def __init__(self, form, local_knl, subdomain_id, all_integer_subdomain_ids, diagonal=False, unroll=False):
        self._form = form
        self._indices, self._kinfo = local_knl
        self._subdomain_id = subdomain_id
        self._all_integer_subdomain_ids = all_integer_subdomain_ids.get(self._kinfo.integral_type, None)
        self._diagonal = diagonal
        self._unroll = unroll

        self._active_coefficients = _FormHandler.iter_active_coefficients(form, local_knl.kinfo)
        self._constants = _FormHandler.iter_constants(form, local_knl.kinfo)

        self._map_arg_cache = {}
        # Cache for holding :class:`op2.MapKernelArg` instances.
        # This is required to ensure that we use the same map argument when the
        # data objects in the parloop would be using the same map. This is to avoid
        # unnecessary packing in the global kernel.

    def build(self):
        """Build the global kernel."""
        kernel_args = [self._as_global_kernel_arg(arg)
                       for arg in self._kinfo.arguments]

        iteration_regions = {"exterior_facet_top": op2.ON_TOP,
                             "exterior_facet_bottom": op2.ON_BOTTOM,
                             "interior_facet_horiz": op2.ON_INTERIOR_FACETS}
        iteration_region = iteration_regions.get(self._integral_type, None)
        extruded = self._mesh.extruded
        extruded_periodic = self._mesh.extruded_periodic
        constant_layers = extruded and not self._mesh.variable_layers

        return op2.GlobalKernel(self._kinfo.kernel,
                                kernel_args,
                                iteration_region=iteration_region,
                                pass_layer_arg=self._kinfo.pass_layer_arg,
                                extruded=extruded,
                                extruded_periodic=extruded_periodic,
                                constant_layers=constant_layers,
                                subset=self._needs_subset)

    @property
    def _integral_type(self):
        return self._kinfo.integral_type

    @cached_property
    def _mesh(self):
        return self._form.ufl_domains()[self._kinfo.domain_number]

    @cached_property
    def _needs_subset(self):
        subdomain_data = self._form.subdomain_data()[self._mesh]
        if not all(sd is None for sd in subdomain_data.get(self._integral_type, [None])):
            return True

        if self._subdomain_id == "everywhere":
            return False
        elif self._subdomain_id == "otherwise":
            return self._all_integer_subdomain_ids is not None
        else:
            return True

    @property
    def _indexed_function_spaces(self):
        return _FormHandler.index_function_spaces(self._form, self._indices)

    def _as_global_kernel_arg(self, tsfc_arg):
        # TODO Make singledispatchmethod with Python 3.8
        return _as_global_kernel_arg(tsfc_arg, self)

    def _get_map_arg(self, finat_element):
        """Get the appropriate map argument for the given FInAT element.

        :arg finat_element: A FInAT element.
        :returns: A :class:`op2.MapKernelArg` instance corresponding to
            the given FInAT element. This function uses a cache to ensure
            that PyOP2 knows when it can reuse maps.
        """
        key = self._get_map_id(finat_element)

        try:
            return self._map_arg_cache[key]
        except KeyError:
            pass

        shape = finat_element.index_shape
        if isinstance(finat_element, finat.TensorFiniteElement):
            shape = shape[:-len(finat_element._shape)]
        arity = numpy.prod(shape, dtype=int)
        if self._integral_type in {"interior_facet", "interior_facet_vert"}:
            arity *= 2

        if self._mesh.extruded:
            offset = tuple(eutils.calculate_dof_offset(finat_element))
            # for interior facet integrals we double the size of the offset array
            if self._integral_type in {"interior_facet", "interior_facet_vert"}:
                offset += offset
        else:
            offset = None
        if self._mesh.extruded_periodic:
            offset_quotient = eutils.calculate_dof_offset_quotient(finat_element)
            if offset_quotient is not None:
                offset_quotient = tuple(offset_quotient)
                if self._integral_type in {"interior_facet", "interior_facet_vert"}:
                    offset_quotient += offset_quotient
        else:
            offset_quotient = None

        map_arg = op2.MapKernelArg(arity, offset, offset_quotient)
        self._map_arg_cache[key] = map_arg
        return map_arg

    def _get_dim(self, finat_element):
        if isinstance(finat_element, finat.TensorFiniteElement):
            return finat_element._shape
        else:
            return (1,)

    def _make_dat_global_kernel_arg(self, finat_element, index=None):
        if isinstance(finat_element, finat.EnrichedElement) and finat_element.is_mixed:
            assert index is None
            subargs = tuple(self._make_dat_global_kernel_arg(subelem.element)
                            for subelem in finat_element.elements)
            return op2.MixedDatKernelArg(subargs)
        else:
            dim = self._get_dim(finat_element)
            map_arg = self._get_map_arg(finat_element)
            return op2.DatKernelArg(dim, map_arg, index)

    def _make_mat_global_kernel_arg(self, relem, celem):
        if any(isinstance(e, finat.EnrichedElement) and e.is_mixed for e in {relem, celem}):
            subargs = tuple(self._make_mat_global_kernel_arg(rel.element, cel.element)
                            for rel, cel in product(relem.elements, celem.elements))
            shape = len(relem.elements), len(celem.elements)
            return op2.MixedMatKernelArg(subargs, shape)
        else:
            # PyOP2 matrix objects have scalar dims so we flatten them here
            rdim = numpy.prod(self._get_dim(relem), dtype=int)
            cdim = numpy.prod(self._get_dim(celem), dtype=int)
            map_args = self._get_map_arg(relem), self._get_map_arg(celem)
            return op2.MatKernelArg((((rdim, cdim),),), map_args, unroll=self._unroll)

    @staticmethod
    def _get_map_id(finat_element):
        """Return a key that is used to check if we reuse maps.

        This mirrors firedrake.functionspacedata.
        """
        if isinstance(finat_element, finat.TensorFiniteElement):
            finat_element = finat_element.base_element

        real_tensorproduct = eutils.is_real_tensor_product_element(finat_element)
        try:
            eperm_key = entity_permutations_key(finat_element.entity_permutations)
        except NotImplementedError:
            eperm_key = None
        return entity_dofs_key(finat_element.entity_dofs()), real_tensorproduct, eperm_key


@functools.singledispatch
def _as_global_kernel_arg(tsfc_arg, self):
    raise NotImplementedError


@_as_global_kernel_arg.register(kernel_args.OutputKernelArg)
def _as_global_kernel_arg_output(_, self):
    rank = len(self._form.arguments())
    Vs = self._indexed_function_spaces

    if rank == 0:
        return op2.GlobalKernelArg((1,))
    elif rank == 1 or rank == 2 and self._diagonal:
        V, = Vs
        if V.ufl_element().family() == "Real":
            return op2.GlobalKernelArg((1,))
        else:
            return self._make_dat_global_kernel_arg(create_element(V.ufl_element()))
    elif rank == 2:
        if all(V.ufl_element().family() == "Real" for V in Vs):
            return op2.GlobalKernelArg((1,))
        elif any(V.ufl_element().family() == "Real" for V in Vs):
            el, = (create_element(V.ufl_element()) for V in Vs
                   if V.ufl_element().family() != "Real")
            return self._make_dat_global_kernel_arg(el)
        else:
            rel, cel = (create_element(V.ufl_element()) for V in Vs)
            return self._make_mat_global_kernel_arg(rel, cel)
    else:
        raise AssertionError


@_as_global_kernel_arg.register(kernel_args.CoordinatesKernelArg)
def _as_global_kernel_arg_coordinates(_, self):
    finat_element = create_element(self._mesh.ufl_coordinate_element())
    return self._make_dat_global_kernel_arg(finat_element)


@_as_global_kernel_arg.register(kernel_args.CoefficientKernelArg)
def _as_global_kernel_arg_coefficient(_, self):
    coeff = next(self._active_coefficients)
    V = coeff.ufl_function_space()
    if hasattr(V, "component") and V.component is not None:
        index = V.component,
        V = V.parent
    else:
        index = None

    ufl_element = V.ufl_element()
    if ufl_element.family() == "Real":
        return op2.GlobalKernelArg((ufl_element.value_size(),))
    else:
        finat_element = create_element(ufl_element)
        return self._make_dat_global_kernel_arg(finat_element, index)


@_as_global_kernel_arg.register(kernel_args.ConstantKernelArg)
def _as_global_kernel_arg_constant(_, self):
    const = next(self._constants)
    value_size = numpy.prod(const.ufl_shape, dtype=int)
    return op2.GlobalKernelArg((value_size,))


@_as_global_kernel_arg.register(kernel_args.CellSizesKernelArg)
def _as_global_kernel_arg_cell_sizes(_, self):
    # this mirrors tsfc.kernel_interface.firedrake_loopy.KernelBuilder.set_cell_sizes
    ufl_element = ufl.FiniteElement("P", self._mesh.ufl_cell(), 1)
    finat_element = create_element(ufl_element)
    return self._make_dat_global_kernel_arg(finat_element)


@_as_global_kernel_arg.register(kernel_args.ExteriorFacetKernelArg)
def _as_global_kernel_arg_exterior_facet(_, self):
    return op2.DatKernelArg((1,))


@_as_global_kernel_arg.register(kernel_args.InteriorFacetKernelArg)
def _as_global_kernel_arg_interior_facet(_, self):
    return op2.DatKernelArg((2,))


@_as_global_kernel_arg.register(CellFacetKernelArg)
def _as_global_kernel_arg_cell_facet(_, self):
    if self._mesh.extruded:
        num_facets = self._mesh._base_mesh.ufl_cell().num_facets()
    else:
        num_facets = self._mesh.ufl_cell().num_facets()
    return op2.DatKernelArg((num_facets, 2))


@_as_global_kernel_arg.register(kernel_args.CellOrientationsKernelArg)
def _as_global_kernel_arg_cell_orientations(_, self):
    # this mirrors firedrake.mesh.MeshGeometry.init_cell_orientations
    ufl_element = ufl.FiniteElement("DG", cell=self._form.ufl_domain().ufl_cell(), degree=0)
    finat_element = create_element(ufl_element)
    return self._make_dat_global_kernel_arg(finat_element)


@_as_global_kernel_arg.register(LayerCountKernelArg)
def _as_global_kernel_arg_layer_count(_, self):
    return op2.GlobalKernelArg((1,))


class ParloopBuilder:
    """Class that builds a :class:`op2.Parloop`.

    :param form: The variational form.
    :param local_knl: :class:`tsfc_interface.SplitKernel` compiled by either
        TSFC or Slate.
    :param global_knl: A :class:`pyop2.GlobalKernel` instance.
    :param tensor: The output tensor to write to (cannot be ``None``).
    :param subdomain_id: The subdomain of the mesh to iterate over.
    :param all_integer_subdomain_ids: See :func:`tsfc_interface.gather_integer_subdomain_ids`.
    :param diagonal: Are we assembling the diagonal of a 2-form?
    :param lgmaps: Optional iterable of local-to-global maps needed for applying
        boundary conditions to 2-forms.
    """

    def __init__(self, form, local_knl, global_knl, tensor, subdomain_id,
                 all_integer_subdomain_ids, diagonal=False, lgmaps=None):
        self._form = form
        self._local_knl = local_knl
        self._global_knl = global_knl
        self._subdomain_id = subdomain_id
        self._all_integer_subdomain_ids = all_integer_subdomain_ids
        self._tensor = tensor
        self._diagonal = diagonal
        self._lgmaps = lgmaps

        self._active_coefficients = _FormHandler.iter_active_coefficients(form, local_knl.kinfo)
        self._constants = _FormHandler.iter_constants(form, local_knl.kinfo)

    def build(self):
        """Construct the parloop."""
        parloop_args = [self._as_parloop_arg(tsfc_arg)
                        for tsfc_arg in self._kinfo.arguments]
        try:
            return op2.Parloop(self._global_knl, self._iterset, parloop_args)
        except MapValueError:
            raise RuntimeError("Integral measure does not match measure of all "
                               "coefficients/arguments")

    @property
    def _indices(self):
        return self._local_knl.indices

    @property
    def _kinfo(self):
        return self._local_knl.kinfo

    @property
    def _integral_type(self):
        return self._kinfo.integral_type

    @property
    def _indexed_function_spaces(self):
        return _FormHandler.index_function_spaces(self._form, self._indices)

    @property
    def _indexed_tensor(self):
        return _FormHandler.index_tensor(self._tensor, self._form, self._indices, self._diagonal)

    @cached_property
    def _mesh(self):
        return self._form.ufl_domains()[self._kinfo.domain_number]

    @cached_property
    def _iterset(self):
        try:
            subdomain_data = self._form.subdomain_data()[self._mesh][self._integral_type]
        except KeyError:
            subdomain_data = [None]

        subdomain_data = [sd for sd in subdomain_data if sd is not None]
        if subdomain_data:
            try:
                subdomain_data, = subdomain_data
            except ValueError:
                raise NotImplementedError("Assembly with multiple subdomain data values is not supported")
            if self._integral_type != "cell":
                raise NotImplementedError("subdomain_data only supported with cell integrals")
            if self._subdomain_id not in ["everywhere", "otherwise"]:
                raise ValueError("Cannot use subdomain data and subdomain_id")
            return subdomain_data
        else:
            return self._mesh.measure_set(self._integral_type, self._subdomain_id,
                                          self._all_integer_subdomain_ids)

    def _get_map(self, V):
        """Return the appropriate PyOP2 map for a given function space."""
        assert isinstance(V, (WithGeometry, FiredrakeDualSpace, FunctionSpace))

        if self._integral_type in {"cell", "exterior_facet_top",
                                   "exterior_facet_bottom", "interior_facet_horiz"}:
            return V.cell_node_map()
        elif self._integral_type in {"exterior_facet", "exterior_facet_vert"}:
            return V.exterior_facet_node_map()
        elif self._integral_type in {"interior_facet", "interior_facet_vert"}:
            return V.interior_facet_node_map()
        else:
            raise AssertionError

    def _as_parloop_arg(self, tsfc_arg):
        """Return a :class:`op2.ParloopArg` corresponding to the provided
        :class:`tsfc.KernelArg`.
        """
        # TODO Make singledispatchmethod with Python 3.8
        return _as_parloop_arg(tsfc_arg, self)


@functools.singledispatch
def _as_parloop_arg(tsfc_arg, self):
    raise NotImplementedError


@_as_parloop_arg.register(kernel_args.OutputKernelArg)
def _as_parloop_arg_output(_, self):
    rank = len(self._form.arguments())
    tensor = self._indexed_tensor
    Vs = self._indexed_function_spaces

    if rank == 0:
        return op2.GlobalParloopArg(tensor)
    elif rank == 1 or rank == 2 and self._diagonal:
        V, = Vs
        if V.ufl_element().family() == "Real":
            return op2.GlobalParloopArg(tensor)
        else:
            return op2.DatParloopArg(tensor, self._get_map(V))
    elif rank == 2:
        rmap, cmap = [self._get_map(V) for V in Vs]

        if all(V.ufl_element().family() == "Real" for V in Vs):
            assert rmap is None and cmap is None
            return op2.GlobalParloopArg(tensor.handle.getPythonContext().global_)
        elif any(V.ufl_element().family() == "Real" for V in Vs):
            m = rmap or cmap
            return op2.DatParloopArg(tensor.handle.getPythonContext().dat, m)
        else:
            return op2.MatParloopArg(tensor, (rmap, cmap), lgmaps=self._lgmaps)
    else:
        raise AssertionError


@_as_parloop_arg.register(kernel_args.CoordinatesKernelArg)
def _as_parloop_arg_coordinates(_, self):
    func = self._mesh.coordinates
    map_ = self._get_map(func.function_space())
    return op2.DatParloopArg(func.dat, map_)


@_as_parloop_arg.register(kernel_args.CoefficientKernelArg)
def _as_parloop_arg_coefficient(arg, self):
    coeff = next(self._active_coefficients)
    if coeff.ufl_element().family() == "Real":
        return op2.GlobalParloopArg(coeff.dat)
    else:
        m = self._get_map(coeff.function_space())
        return op2.DatParloopArg(coeff.dat, m)


@_as_parloop_arg.register(kernel_args.ConstantKernelArg)
def _as_parloop_arg_constant(arg, self):
    const = next(self._constants)
    return op2.GlobalParloopArg(const.dat)


@_as_parloop_arg.register(kernel_args.CellOrientationsKernelArg)
def _as_parloop_arg_cell_orientations(_, self):
    func = self._mesh.cell_orientations()
    m = self._get_map(func.function_space())
    return op2.DatParloopArg(func.dat, m)


@_as_parloop_arg.register(kernel_args.CellSizesKernelArg)
def _as_parloop_arg_cell_sizes(_, self):
    func = self._mesh.cell_sizes
    m = self._get_map(func.function_space())
    return op2.DatParloopArg(func.dat, m)


@_as_parloop_arg.register(kernel_args.ExteriorFacetKernelArg)
def _as_parloop_arg_exterior_facet(_, self):
    return op2.DatParloopArg(self._mesh.exterior_facets.local_facet_dat)


@_as_parloop_arg.register(kernel_args.InteriorFacetKernelArg)
def _as_parloop_arg_interior_facet(_, self):
    return op2.DatParloopArg(self._mesh.interior_facets.local_facet_dat)


@_as_parloop_arg.register(CellFacetKernelArg)
def _as_parloop_arg_cell_facet(_, self):
    return op2.DatParloopArg(self._mesh.cell_to_facets)


@_as_parloop_arg.register(LayerCountKernelArg)
def _as_parloop_arg_layer_count(_, self):
    glob = op2.Global(
        (1,),
        self._iterset.layers-2,
        dtype=numpy.int32,
        comm=self._iterset.comm
    )
    return op2.GlobalParloopArg(glob)


class _FormHandler:
    """Utility class for inspecting forms and local kernels."""

    @staticmethod
    def iter_active_coefficients(form, kinfo):
        """Yield the form coefficients referenced in ``kinfo``."""
        for idx, subidxs in kinfo.coefficient_map:
            for subidx in subidxs:
                yield form.coefficients()[idx].subfunctions[subidx]

    @staticmethod
    def iter_constants(form, kinfo):
        """Yield the form constants"""
        # Is kinfo really needed?
        from tsfc.ufl_utils import extract_firedrake_constants
        if isinstance(form, slate.TensorBase):
            for const in form.constants():
                yield const
        else:
            for const in extract_firedrake_constants(form):
                yield const

    @staticmethod
    def index_function_spaces(form, indices):
        """Return the function spaces of the form's arguments, indexed
        if necessary.
        """
        if all(i is None for i in indices):
            return tuple(a.ufl_function_space() for a in form.arguments())
        elif all(i is not None for i in indices):
            return tuple(a.ufl_function_space()[i] for i, a in zip(indices, form.arguments()))
        else:
            raise AssertionError

    @staticmethod
    def index_tensor(tensor, form, indices, diagonal):
        """Return the PyOP2 data structure tied to ``tensor``, indexed
        if necessary.
        """
        rank = len(form.arguments())
        is_indexed = any(i is not None for i in indices)

        if rank == 0:
            return tensor
        elif rank == 1 or rank == 2 and diagonal:
            i, = indices
            return tensor.dat[i] if is_indexed else tensor.dat
        elif rank == 2:
            i, j = indices
            return tensor.M[i, j] if is_indexed else tensor.M
        else:
            raise AssertionError


def _get_mat_type(mat_type, sub_mat_type, arguments):
    """Validate the matrix types provided by the user and set any that are
    undefined to default values.

    :arg mat_type: (:class:`str`) PETSc matrix type for the assembled matrix.
    :arg sub_mat_type: (:class:`str`) PETSc matrix type for blocks if
        ``mat_type`` is ``"nest"``.
    :arg arguments: The test and trial functions of the expression being assembled.
    :raises ValueError: On bad arguments.
    :returns: 2-:class:`tuple` of validated/default ``mat_type`` and ``sub_mat_type``.
    """
    if mat_type is None:
        mat_type = parameters.parameters["default_matrix_type"]
        if any(V.ufl_element().family() == "Real"
               for arg in arguments
               for V in arg.function_space()):
            mat_type = "nest"
    if mat_type not in {"matfree", "aij", "baij", "nest", "dense"}:
        raise ValueError(f"Unrecognised matrix type, '{mat_type}'")
    if sub_mat_type is None:
        sub_mat_type = parameters.parameters["default_sub_matrix_type"]
    if sub_mat_type not in {"aij", "baij"}:
        raise ValueError(f"Invalid submatrix type, '{sub_mat_type}' (not 'aij' or 'baij')")
    return mat_type, sub_mat_type<|MERGE_RESOLUTION|>--- conflicted
+++ resolved
@@ -126,13 +126,10 @@
         expr = preprocess_base_form(expression, mat_type, form_compiler_parameters)
         if isinstance(expression, ufl.form.Form) and isinstance(expr, ufl.form.Form):
             expr._cache = expression._cache
-<<<<<<< HEAD
         # BaseForm preprocessing can turn BaseForm into an Expr (cf. case (6) in `restructure_base_form`)
         if isinstance(expr, ufl.core.expr.Expr) and not isinstance(expr, ufl.core.base_form_operator.BaseFormOperator):
             # FIXME: Directly call assemble_expressions once sum of BaseFormOperator has been lifted
             return assemble(expr)
-=======
->>>>>>> 436aef05
     else:
         expr = expression
 
