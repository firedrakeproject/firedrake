--- conflicted
+++ resolved
@@ -108,24 +108,9 @@
         raise TypeError(f"Unable to assemble: {expr}")
 
 
-<<<<<<< HEAD
-def assemble_base_form(expression, tensor=None, bcs=None,
-                       diagonal=False,
-                       mat_type=None,
-                       sub_mat_type=None,
-                       form_compiler_parameters=None,
-                       appctx=None,
-                       options_prefix=None,
-                       zero_bc_nodes=False,
-                       is_base_form_preprocessed=False,
-                       visited=None,
-                       weight=1.0):
-    r"""Evaluate expression.
-=======
 def base_form_postorder_traversal(expr, visitor, visited={}):
     if expr in visited:
         return visited[expr]
->>>>>>> 8dc0f18c
 
     stack = [expr]
     while stack:
@@ -150,10 +135,6 @@
         return visited[expr]
 
     stack = [expr]
-<<<<<<< HEAD
-    visited = visited or {}
-=======
->>>>>>> 8dc0f18c
     while stack:
         e = stack.pop()
         unvisited_children = []
