--- conflicted
+++ resolved
@@ -477,7 +477,6 @@
                                           options_prefix=options_prefix)
         else:
             raise TypeError("Mismatching FormSum shapes")
-<<<<<<< HEAD
     elif isinstance(expr, ufl.Interp):
         # Replace assembled children
         _, expression = expr.argument_slots()
@@ -523,10 +522,7 @@
         else:
             # The case rank == 0 is handled via the DAG restructuration
             raise ValueError("Incompatible number of arguments.")
-    elif isinstance(expr, (ufl.Cofunction, ufl.Coargument, ufl.Matrix, ufl.ZeroBaseForm)):
-=======
     elif isinstance(expr, (ufl.Cofunction, ufl.Coargument, ufl.Argument, ufl.Matrix, ufl.ZeroBaseForm)):
->>>>>>> a42f7fdd
         return expr
     elif isinstance(expr, ufl.Coefficient):
         return expr
