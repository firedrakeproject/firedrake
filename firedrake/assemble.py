import time  # undo me

import abc
import contextlib
import functools
import itertools
import numbers
import operator
from collections import OrderedDict, defaultdict
from collections.abc import Mapping
from itertools import product
from functools import cached_property

import cachetools
from pyrsistent import freeze, pmap
import finat
import loopy as lp
import firedrake
import numpy
from pyadjoint.tape import annotate_tape
from tsfc import kernel_args
from finat.element_factory import create_element
from tsfc.ufl_utils import extract_firedrake_constants
import ufl
import pyop3 as op3
from firedrake import (extrusion_utils as eutils, matrix, parameters, solving,
                       tsfc_interface, utils)
from firedrake.adjoint_utils import annotate_assemble
from firedrake.ufl_expr import extract_domains
from firedrake.bcs import DirichletBC, EquationBC, EquationBCSplit
from firedrake.parloops import pack_pyop3_tensor, pack_tensor
from firedrake.petsc import PETSc
from firedrake.mesh import iteration_set
from firedrake.slate import slac, slate
from firedrake.slate.slac.kernel_builder import CellFacetKernelArg, LayerCountKernelArg
from firedrake.utils import ScalarType, assert_empty, tuplify
from pyop2 import op2
from pyop2.caching import active_scoped_cache
from pyop2.exceptions import MapValueError, SparsityFormatError


__all__ = "assemble",


_FORM_CACHE_KEY = "firedrake.assemble.FormAssembler"
"""Entry used in form cache to try and reuse assemblers where possible."""


@PETSc.Log.EventDecorator()
@annotate_assemble
def assemble(expr, *args, **kwargs):
    """Assemble.

    Parameters
    ----------
    expr : ufl.classes.Expr or ufl.classes.BaseForm or slate.TensorBase
        Object to assemble.
    tensor : firedrake.function.Function or firedrake.cofunction.Cofunction or matrix.MatrixBase or None
        Existing tensor object to place the result in.
    bcs : Sequence
        Iterable of boundary conditions to apply.
    form_compiler_parameters : dict
        Dictionary of parameters to pass to
        the form compiler. Ignored if not assembling a `ufl.classes.Form`.
        Any parameters provided here will be overridden by parameters set on the
        `ufl.classes.Measure` in the form. For example, if a
        ``quadrature_degree`` of 4 is specified in this argument, but a degree of
        3 is requested in the measure, the latter will be used.
    mat_type : str | None
        String indicating how a 2-form (matrix) should be
        assembled -- either as a monolithic matrix (``"aij"`` or ``"baij"``),
        a block matrix (``"nest"``), or left as a :class:`firedrake.matrix.ImplicitMatrix` giving
        matrix-free actions (``'matfree'``). If not supplied, the default value in
        ``parameters["default_matrix_type"]`` is used.  ``"baij"``` differs
        from ``"aij"`` in that only the block sparsity rather than the DoF
        sparsity is constructed.  This can result in some memory
        savings, but does not work with all PETSc preconditioners.
        ``"baij"`` matrices only make sense for non-mixed matrices with arguments
        on a :func:`firedrake.functionspace.VectorFunctionSpace`.

        NOTE
        ----
        For the assembly of a 0-form or 1-form arising from the action of a 2-form,
        the default matrix type is ``"matfree"``.
    sub_mat_type : str | None
        String indicating the matrix type to
        use *inside* a nested block matrix.  Only makes sense if
        ``mat_type`` is ``nest``.  May be one of ``"aij"`` or ``"baij"``.  If
        not supplied, defaults to ``parameters["default_sub_matrix_type"]``.
    options_prefix : str
        PETSc options prefix to apply to matrices.
    appctx : dict
        Additional information to hang on the assembled
        matrix if an implicit matrix is requested (mat_type ``"matfree"``).
    zero_bc_nodes : bool
        If `True`, set the boundary condition nodes in the
        output tensor to zero rather than to the values prescribed by the
        boundary condition. Default is `True`.
    diagonal : bool
        If assembling a matrix is it diagonal?
    weight : float
        Weight of the boundary condition, i.e. the scalar in front of the
        identity matrix corresponding to the boundary nodes.
        To discretise eigenvalue problems set the weight equal to 0.0.
    allocation_integral_types : Sequence
        `Sequence` of integral types to be used when allocating the output
        `matrix.Matrix`.
    is_base_form_preprocessed : bool
        If `True`, skip preprocessing of the form.
    current_state : firedrake.function.Function or None
        If provided and ``zero_bc_nodes == False``, the boundary condition
        nodes of the output are set to the residual of the boundary conditions
        computed as ``current_state`` minus the boundary condition value.

    Returns
    -------
    float or firedrake.function.Function or firedrake.cofunction.Cofunction or matrix.MatrixBase
        Result of assembly.

    Notes
    -----
    Input arguments are all optional, except ``expr``.

    If expr is a `ufl.classes.Form` or `slate.TensorBase` then this evaluates
    the corresponding integral(s) and returns a `float` for 0-forms,
    a `firedrake.function.Function` or a `firedrake.cofunction.Cofunction`
    for 1-forms and a `matrix.Matrix` or a `matrix.ImplicitMatrix` for 2-forms.
    In the case of 2-forms the rows correspond to the test functions and the
    columns to the trial functions.

    If expr is an expression other than a form, it will be evaluated
    pointwise on the `firedrake.function.Function`s in the expression. This will
    only succeed if all the Functions are on the same
    `firedrake.functionspace.FunctionSpace`.

    If ``tensor`` is supplied, the assembled result will be placed
    there, otherwise a new object of the appropriate type will be
    returned.

    If ``bcs`` is supplied and ``expr`` is a 2-form, the rows and columns
    of the resulting `matrix.Matrix` corresponding to boundary nodes
    will be set to 0 and the diagonal entries to 1. If ``expr`` is a
    1-form, the vector entries at boundary nodes are set to the
    boundary condition values.

    """
    if args:
        raise RuntimeError(f"Got unexpected args: {args}")

    assemble_kwargs = {}
    for key in ("tensor", "current_state"):
        if key in kwargs:
            assemble_kwargs[key] = kwargs.pop(key, None)

    return get_assembler(expr, *args, **kwargs).assemble(**assemble_kwargs)


def get_assembler(form, *args, **kwargs):
    """Create an assembler.

    Notes
    -----
    See `assemble` for descriptions of the parameters. ``tensor`` and
    ``current_state`` should not be passed to this function.

    """
    is_base_form_preprocessed = kwargs.pop('is_base_form_preprocessed', False)
    fc_params = kwargs.get('form_compiler_parameters', None)
    pyop3_compiler_parameters = kwargs.get('pyop3_compiler_parameters', None)
    if isinstance(form, ufl.form.BaseForm) and not is_base_form_preprocessed:
        # If not assembling a matrix, internal BaseForm nodes are matfree by default
        # Otherwise, the default matrix type is firedrake.parameters["default_matrix_type"]
        default_mat_type = "matfree" if len(form.arguments()) < 2 else None
        mat_type = kwargs.get('mat_type', default_mat_type)
        # Preprocess the DAG and restructure the DAG
        # Only pre-process `form` once beforehand to avoid pre-processing for each assembly call
        form = BaseFormAssembler.preprocess_base_form(form, mat_type=mat_type, form_compiler_parameters=fc_params)
    if isinstance(form, (ufl.form.Form, slate.TensorBase)) and not BaseFormAssembler.base_form_operands(form):
        diagonal = kwargs.pop('diagonal', False)
        if len(form.arguments()) == 0:
            return ZeroFormAssembler(form, form_compiler_parameters=fc_params, pyop3_compiler_parameters=pyop3_compiler_parameters)
        elif len(form.arguments()) == 1 or diagonal:
            return OneFormAssembler(form, *args,
                                    bcs=kwargs.get("bcs", None),
                                    form_compiler_parameters=fc_params,
                                    pyop3_compiler_parameters=pyop3_compiler_parameters,
                                    needs_zeroing=kwargs.get("needs_zeroing", True),
                                    zero_bc_nodes=kwargs.get("zero_bc_nodes", True),
                                    diagonal=diagonal,
                                    weight=kwargs.get("weight", 1.0))
        elif len(form.arguments()) == 2:
            return TwoFormAssembler(form, *args, **kwargs)
        else:
            raise ValueError('Expecting a 0-, 1-, or 2-form: got %s' % (form))
    elif isinstance(form, ufl.core.expr.Expr) and not isinstance(form, ufl.core.base_form_operator.BaseFormOperator):
        # BaseForm preprocessing can turn BaseForm into an Expr (cf. case (6) in `restructure_base_form`)
        return ExprAssembler(form)
    elif isinstance(form, ufl.form.BaseForm):
        return BaseFormAssembler(form, *args, **kwargs)
    else:
        raise ValueError(f'Expecting a BaseForm, slate.TensorBase, or Expr object: got {form}')


class ExprAssembler:
    """Expression assembler.

    Parameters
    ----------
    expr : ufl.core.expr.Expr
        Expression.

    """

    def __init__(self, expr):
        self._expr = expr

    def assemble(self, tensor=None, current_state=None):
        """Assemble the pointwise expression.

        Parameters
        ----------
        tensor : firedrake.function.Function or firedrake.cofunction.Cofunction or matrix.MatrixBase
            Output tensor.
        current_state : None
            Ignored by this class.

        Returns
        -------
        float or firedrake.cofunction.Cofunction or firedrake.function.Function or matrix.MatrixBase
            Result of evaluation: `float` for 0-forms, `firedrake.cofunction.Cofunction` or `firedrake.function.Function` for 1-forms, and `matrix.MatrixBase` for 2-forms.

        """
        from ufl.algorithms.analysis import extract_base_form_operators
        from ufl.checks import is_scalar_constant_expression

        assert tensor is None
        assert current_state is None
        expr = self._expr
        # Get BaseFormOperators (e.g. `Interpolate` or `ExternalOperator`)
        base_form_operators = extract_base_form_operators(expr)

        # -- Linear combination involving 2-form BaseFormOperators -- #
        # Example: a * dNdu1(u1, u2; v1, v*) + b * dNdu2(u1, u2; v2, v*)
        # with u1, u2 Functions, v1, v2, v* BaseArguments, dNdu1, dNdu2 BaseFormOperators, and a, b scalars.
        if len(base_form_operators) and any(len(e.arguments()) > 1 for e in base_form_operators):
            if isinstance(expr, ufl.algebra.Sum):
                a, b = [assemble(e) for e in expr.ufl_operands]
                # Only Expr resulting in a Matrix if assembled are BaseFormOperator
                if not all(isinstance(op, matrix.AssembledMatrix) for op in (a, b)):
                    raise TypeError('Mismatching Sum shapes')
                return assemble(ufl.FormSum((a, 1), (b, 1)), tensor=tensor)
            elif isinstance(expr, ufl.algebra.Product):
                a, b = expr.ufl_operands
                scalar = [e for e in expr.ufl_operands if is_scalar_constant_expression(e)]
                if scalar:
                    base_form = a if a is scalar else b
                    assembled_mat = assemble(base_form)
                    return assemble(ufl.FormSum((assembled_mat, scalar[0])), tensor=tensor)
                a, b = [assemble(e) for e in (a, b)]
                return assemble(ufl.action(a, b), tensor=tensor)
        # -- Linear combination of Functions and 1-form BaseFormOperators -- #
        # Example: a * u1 + b * u2 + c * N(u1; v*) + d * N(u2; v*)
        # with u1, u2 Functions, N a BaseFormOperator, and a, b, c, d scalars or 0-form BaseFormOperators.
        else:
            base_form_operators = extract_base_form_operators(expr)
            # Substitute base form operators with their output before examining the expression
            # which avoids conflict when determining function space, for example:
            # extract_coefficients(Interpolate(u, V2)) with u \in V1 will result in an output function space V1
            # instead of V2.
            if base_form_operators:
                assembled_bfops = {e: firedrake.assemble(e) for e in base_form_operators}
                expr = ufl.replace(expr, assembled_bfops)
            if tensor is None:
                try:
                    coefficients = ufl.algorithms.extract_coefficients(expr)
                    V, = set(c.function_space() for c in coefficients) - {None}
                except ValueError:
                    raise ValueError("Cannot deduce correct target space from pointwise expression")
                tensor = firedrake.Function(V)
            return tensor.assign(expr)


class AbstractFormAssembler(abc.ABC):
    """Abstract assembler class for forms.

    Parameters
    ----------
    form : ufl.form.BaseForm or slate.TensorBase
        ``form`` to assemble.
    bcs : DirichletBC or EquationBCSplit or Sequence
        Boundary conditions.
    form_compiler_parameters : dict
        ``form_compiler_parameters`` to use.

    """
    def __init__(self, form, bcs=None, form_compiler_parameters=None, pyop3_compiler_parameters=None):
        self._form = form
        self._bcs = solving._extract_bcs(bcs)
        if any(isinstance(bc, EquationBC) for bc in self._bcs):
            raise TypeError("EquationBC objects not expected here. "
                            "Preprocess by extracting the appropriate form with bc.extract_form('Jp') or bc.extract_form('J')")
        self._form_compiler_params = form_compiler_parameters or {}
        self._pyop3_compiler_parameters = pyop3_compiler_parameters

    @abc.abstractmethod
    def allocate(self):
        """Allocate memory for the output tensor."""

    @abc.abstractmethod
    def assemble(self, tensor=None, current_state=None):
        """Assemble the form.

        Parameters
        ----------
        tensor : firedrake.cofunction.Cofunction or firedrake.function.Function or matrix.MatrixBase
            Output tensor to contain the result of assembly; if `None`, a tensor of appropriate type is created.
        current_state : firedrake.function.Function or None
            If provided, the boundary condition nodes are set to the boundary condition residual
            computed as ``current_state`` minus the boundary condition value.

        Returns
        -------
        float or firedrake.cofunction.Cofunction or firedrake.function.Function or matrix.MatrixBase
            Result of assembly: `float` for 0-forms, `firedrake.cofunction.Cofunction` or `firedrake.function.Function` for 1-forms, and `matrix.MatrixBase` for 2-forms.

        """


class BaseFormAssembler(AbstractFormAssembler):
    """Base form assembler.

    Parameters
    ----------
    form : ufl.form.BaseForm
        `ufl.form.BaseForm` to assemble.

    Notes
    -----
    See `AbstractFormAssembler` and `assemble` for descriptions of the other parameters.

    """

    def __init__(self,
                 form,
                 bcs=None,
                 form_compiler_parameters=None,
                 pyop3_compiler_parameters=None,
                 mat_type=None,
                 sub_mat_type=None,
                 options_prefix=None,
                 appctx=None,
                 zero_bc_nodes=True,
                 diagonal=False,
                 weight=1.0,
                 allocation_integral_types=None):
        super().__init__(form, bcs=bcs, form_compiler_parameters=form_compiler_parameters, pyop3_compiler_parameters=pyop3_compiler_parameters)
        self._mat_type = mat_type
        self._sub_mat_type = sub_mat_type
        self._options_prefix = options_prefix
        self._appctx = appctx
        self._zero_bc_nodes = zero_bc_nodes
        self._diagonal = diagonal
        self._weight = weight
        self._allocation_integral_types = allocation_integral_types

    def allocate(self):
        rank = len(self._form.arguments())
        if rank == 2 and not self._diagonal:
            if isinstance(self._form, matrix.MatrixBase):
                return self._form
            elif self._mat_type == "matfree":
                return MatrixFreeAssembler(self._form, bcs=self._bcs, form_compiler_parameters=self._form_compiler_params,
                                           options_prefix=self._options_prefix,
                                           appctx=self._appctx).allocate()
            else:
                raise NotImplementedError("Reuse ExplicitMatrixAssembler bits")
                # TODO: I'm a bit confused why this allocation needs to exist here
                topology = self._form.ufl_domain().topology

                # TODO handle different mat types
                if self._mat_type != "aij":
                    raise NotImplementedError

                def adjacency(pt):
                    return topology.closure(topology.star(pt))

                test_arg, trial_arg = self._form.arguments()
                mymat = op3.PetscMat(
                    topology.points,
                    adjacency,
                    test_arg.function_space().axes,
                    trial_arg.function_space().axes,
                )

                return matrix.Matrix(self._form, self._bcs, self._mat_type, mymat, options_prefix=self._options_prefix)
                # sparsity = ExplicitMatrixAssembler._make_sparsity(test, trial, self._mat_type, self._sub_mat_type, self.maps_and_regions)
                # return matrix.Matrix(self._form, self._bcs, self._mat_type, sparsity, ScalarType, options_prefix=self._options_prefix)
        else:
            raise NotImplementedError("Only implemented for rank = 2 and diagonal = False")

    @cached_property
    def maps_and_regions(self):
        # The sparsity could be made tighter by inspecting the form DAG.
        test, trial = self._form.arguments()
        return ExplicitMatrixAssembler._make_maps_and_regions_default(test, trial, self.allocation_integral_types)

    @cached_property
    def allocation_integral_types(self):
        if self._allocation_integral_types is None:
            # Use the most conservative integration types.
            test, _ = self._form.arguments()
            if test.function_space().mesh().extruded:
                return ("interior_facet_vert", "interior_facet_horiz")
            else:
                return ("interior_facet", )
        else:
            return self._allocation_integral_types

    def assemble(self, tensor=None, current_state=None):
        """Assemble the form.

        Parameters
        ----------
        tensor : firedrake.cofunction.Cofunction or firedrake.function.Function or matrix.MatrixBase
            Output tensor to contain the result of assembly.
        current_state : firedrake.function.Function or None
            If provided, the boundary condition nodes are set to the boundary condition residual
            computed as ``current_state`` minus the boundary condition value.

        Returns
        -------
        float or firedrake.cofunction.Cofunction or firedrake.function.Function or matrix.MatrixBase
            Result of assembly: `float` for 0-forms, `firedrake.cofunction.Cofunction` or `firedrake.function.Function` for 1-forms, and `matrix.MatrixBase` for 2-forms.

        Notes
        -----
        This function assembles a `ufl.form.BaseForm` object by traversing the corresponding DAG
        in a post-order fashion and evaluating the nodes on the fly.

        """
        def visitor(e, *operands):
            t = tensor if e is self._form else None
            return self.base_form_assembly_visitor(e, t, *operands)

        # DAG assembly: traverse the DAG in a post-order fashion and evaluate the node on the fly.
        visited = {}
        result = BaseFormAssembler.base_form_postorder_traversal(self._form, visitor, visited)

        # Apply BCs after assembly
        rank = len(self._form.arguments())
        if rank == 1 and not isinstance(result, ufl.ZeroBaseForm):
            for bc in self._bcs:
                OneFormAssembler._apply_bc(self, result, bc, u=current_state)

        return result

    def base_form_assembly_visitor(self, expr, tensor, *args):
        r"""Assemble a :class:`~ufl.classes.BaseForm` object given its assembled operands.

            This functions contains the assembly handlers corresponding to the different nodes that
            can arise in a `~ufl.classes.BaseForm` object. It is called by :func:`assemble_base_form`
            in a post-order fashion.
        """
        if isinstance(expr, (ufl.form.Form, slate.TensorBase)):
            if args and self._mat_type != "matfree":
                # Retrieve the Form's children
                base_form_operators = BaseFormAssembler.base_form_operands(expr)
                # Substitute the base form operators by their output
                expr = ufl.replace(expr, dict(zip(base_form_operators, args)))
            form = expr
            rank = len(form.arguments())
            if rank == 0:
                assembler = ZeroFormAssembler(form, form_compiler_parameters=self._form_compiler_params, pyop3_compiler_parameters=self._pyop3_compiler_parameters)
            elif rank == 1 or (rank == 2 and self._diagonal):
                assembler = OneFormAssembler(form, form_compiler_parameters=self._form_compiler_params,
                                             pyop3_compiler_parameters=self._pyop3_compiler_parameters,
                                             zero_bc_nodes=self._zero_bc_nodes, diagonal=self._diagonal, weight=self._weight)
            elif rank == 2:
                assembler = TwoFormAssembler(form, bcs=self._bcs, form_compiler_parameters=self._form_compiler_params, pyop3_compiler_parameters=self._pyop3_compiler_parameters,
                                             mat_type=self._mat_type, sub_mat_type=self._sub_mat_type,
                                             options_prefix=self._options_prefix, appctx=self._appctx, weight=self._weight,
                                             allocation_integral_types=self.allocation_integral_types)
            else:
                raise AssertionError
            return assembler.assemble(tensor=tensor)
        elif isinstance(expr, ufl.Adjoint):
            if len(args) != 1:
                raise TypeError("Not enough operands for Adjoint")
            mat, = args
            res = tensor.petscmat if tensor else PETSc.Mat()
            petsc_mat = mat.petscmat
            # Out-of-place Hermitian transpose
            petsc_mat.hermitianTranspose(out=res)
            (row, col) = mat.arguments()
            return matrix.AssembledMatrix((col, row), self._bcs, res,
                                          options_prefix=self._options_prefix)
        elif isinstance(expr, ufl.Action):
            if len(args) != 2:
                raise TypeError("Not enough operands for Action")
            lhs, rhs = args
            if isinstance(lhs, matrix.MatrixBase):
                if isinstance(rhs, (firedrake.Cofunction, firedrake.Function)):
                    petsc_mat = lhs.petscmat
                    (row, col) = lhs.arguments()
                    # The matrix-vector product lives in the dual of the test space.
                    res = tensor if tensor else firedrake.Function(row.function_space().dual())
                    with rhs.vec_ro as v_vec, res.vec_wo as res_vec:
                        petsc_mat.mult(v_vec, res_vec)
                    return res
                elif isinstance(rhs, matrix.MatrixBase):
                    result = tensor.petscmat if tensor else PETSc.Mat()
                    lhs.petscmat.matMult(rhs.petscmat, result=result)
                    if tensor is None:
                        tensor = self.assembled_matrix(expr, result)
                    return tensor
                else:
                    raise TypeError("Incompatible RHS for Action.")
            elif isinstance(lhs, (firedrake.Cofunction, firedrake.Function)):
                if isinstance(rhs, (firedrake.Cofunction, firedrake.Function)):
                    # Return scalar value
                    with lhs.vec_ro as x, rhs.vec_ro as y:
                        res = x.dot(y)
                    return res
                else:
                    raise TypeError("Incompatible RHS for Action.")
            else:
                raise TypeError("Incompatible LHS for Action.")
        elif isinstance(expr, ufl.FormSum):
            if len(args) != len(expr.weights()):
                raise TypeError("Mismatching weights and operands in FormSum")
            if len(args) == 0:
                raise TypeError("Empty FormSum")
            if tensor:
                tensor.zero()

            # Assemble weights
            weights = []
            for w in expr.weights():
                if isinstance(w, ufl.constantvalue.Zero):
                    w = 0.0
                elif isinstance(w, ufl.constantvalue.ScalarValue):
                    w = w.value()
                elif isinstance(w, (firedrake.Constant, firedrake.Function)):
                    w = w.dat.data_ro

                if isinstance(w, numpy.ndarray):
                    # Assert singleton ndarray
                    w = w.item()
                if not isinstance(w, numbers.Complex):
                    raise ValueError("Expecting a scalar weight expression")
                weights.append(w)

            if all(isinstance(op, numbers.Complex) for op in args):
                result = sum(weight * arg for weight, arg in zip(weights, args))
                return tensor.assign(result) if tensor else result
            elif (all(isinstance(op, firedrake.Cofunction) for op in args)
                    or all(isinstance(op, firedrake.Function) for op in args)):
                V, = set(a.function_space() for a in args)
                result = tensor if tensor else firedrake.Function(V)
                result.dat.maxpy(weights, [a.dat for a in args])
                return result
            elif all(isinstance(op, ufl.Matrix) for op in args):
                result = tensor.petscmat if tensor else PETSc.Mat()
                for (op, w) in zip(args, weights):
                    if result:
                        # If result is not void, then accumulate on it
                        result.axpy(w, op.petscmat)
                    else:
                        # If result is void, then allocate it with first term
                        op.petscmat.copy(result=result)
                        result.scale(w)
                if tensor is None:
                    tensor = self.assembled_matrix(expr, result)
                return tensor
            else:
                raise TypeError("Mismatching FormSum shapes")
        elif isinstance(expr, ufl.ExternalOperator):
            opts = {'form_compiler_parameters': self._form_compiler_params,
                    'mat_type': self._mat_type, 'sub_mat_type': self._sub_mat_type,
                    'appctx': self._appctx, 'options_prefix': self._options_prefix,
                    'diagonal': self._diagonal}
            # External operators might not have any children that needs to be assembled
            # -> e.g. N(u; v0, w) with v0 a ufl.Argument and w a ufl.Coefficient
            if args:
                # Replace base forms in the operands and argument slots of the external operator by their result
                v, *assembled_children = args
                if assembled_children:
                    _, *children = BaseFormAssembler.base_form_operands(expr)
                    # Replace assembled children by their results
                    expr = ufl.replace(expr, dict(zip(children, assembled_children)))
                # Always reconstruct the dual argument (0-slot argument) since it is a BaseForm
                # It is also convenient when we have a Form in that slot since Forms don't play well with `ufl.replace`
                expr = expr._ufl_expr_reconstruct_(*expr.ufl_operands, argument_slots=(v,) + expr.argument_slots()[1:])
            # Call the external operator assembly
            result = expr.assemble(assembly_opts=opts)
            return tensor.assign(result) if tensor else result
        elif isinstance(expr, ufl.Interpolate):
            # Replace assembled children
            _, operand = expr.argument_slots()
            v, *assembled_operand = args
            if assembled_operand:
                # Occur in situations such as Interpolate composition
                operand = assembled_operand[0]

            reconstruct_interp = expr._ufl_expr_reconstruct_
            if (v, operand) != expr.argument_slots():
                expr = reconstruct_interp(operand, v=v)

            rank = len(expr.arguments())
            if rank > 2:
                raise ValueError("Cannot assemble an Interpolate with more than two arguments")
            # Get the target space
            V = v.function_space().dual()

            # Get the interpolator
            interp_data = expr.interp_data.copy()
            default_missing_val = interp_data.pop('default_missing_val', None)
            if rank == 1 and isinstance(tensor, firedrake.Function):
                V = tensor
            interpolator = firedrake.Interpolator(expr, V, **interp_data)
            # Assembly
            return interpolator.assemble(tensor=tensor, default_missing_val=default_missing_val)
        elif tensor and isinstance(expr, (firedrake.Function, firedrake.Cofunction, firedrake.MatrixBase)):
            return tensor.assign(expr)
        elif tensor and isinstance(expr, ufl.ZeroBaseForm):
            return tensor.zero()
        elif isinstance(expr, (ufl.Coefficient, ufl.Cofunction, ufl.Matrix, ufl.Argument, ufl.Coargument, ufl.ZeroBaseForm)):
            return expr
        else:
            raise TypeError(f"Unrecognised BaseForm instance: {expr}")

    @staticmethod
    def update_tensor(assembled_base_form, tensor):
        if isinstance(tensor, (firedrake.Function, firedrake.Cofunction)):
            if isinstance(assembled_base_form, ufl.ZeroBaseForm):
                tensor.dat.zero(eager=True)
            else:
                assembled_base_form.dat.assign(tensor.dat, eager=True)
        elif isinstance(tensor, matrix.MatrixBase):
            if isinstance(assembled_base_form, ufl.ZeroBaseForm):
                tensor.petscmat.zeroEntries()
            else:
                assembled_base_form.petscmat.assign(tensor.petscmat, eager=True)
        else:
            raise NotImplementedError("Cannot update tensor of type %s" % type(tensor))

    def assembled_matrix(self, expr, petscmat):
        return matrix.AssembledMatrix(expr.arguments(), self._bcs, petscmat,
                                      options_prefix=self._options_prefix)

    @staticmethod
    def base_form_postorder_traversal(expr, visitor, visited={}):
        if expr in visited:
            return visited[expr]

        stack = [expr]
        while stack:
            e = stack.pop()
            unvisited_children = []
            operands = BaseFormAssembler.base_form_operands(e)
            for arg in operands:
                if arg not in visited:
                    unvisited_children.append(arg)

            if unvisited_children:
                stack.append(e)
                stack.extend(unvisited_children)
            else:
                visited[e] = visitor(e, *(visited[arg] for arg in operands))

        return visited[expr]

    @staticmethod
    def base_form_preorder_traversal(expr, visitor, visited={}):
        if expr in visited:
            return visited[expr]

        stack = [expr]
        while stack:
            e = stack.pop()
            unvisited_children = []
            operands = BaseFormAssembler.base_form_operands(e)
            for arg in operands:
                if arg not in visited:
                    unvisited_children.append(arg)

            if unvisited_children:
                stack.extend(unvisited_children)

            visited[e] = visitor(e)

        return visited[expr]

    @staticmethod
    def reconstruct_node_from_operands(expr, operands):
        if isinstance(expr, (ufl.Adjoint, ufl.Action)):
            return expr._ufl_expr_reconstruct_(*operands)
        elif isinstance(expr, ufl.FormSum):
            return ufl.FormSum(*[(op, w) for op, w in zip(operands, expr.weights())])
        return expr

    @staticmethod
    def base_form_operands(expr):
        if isinstance(expr, (ufl.FormSum, ufl.Adjoint, ufl.Action)):
            return expr.ufl_operands
        if isinstance(expr, ufl.Form):
            # Use reversed to treat base form operators
            # in the order in which they have been made.
            return list(reversed(expr.base_form_operators()))
        if isinstance(expr, ufl.core.base_form_operator.BaseFormOperator):
            # Conserve order
            children = dict.fromkeys(e for e in (expr.argument_slots() + expr.ufl_operands)
                                     if isinstance(e, ufl.form.BaseForm))
            return list(children)
        return []

    @staticmethod
    def restructure_base_form_postorder(expression, visited=None):
        visited = visited or {}

        def visitor(expr, *operands):
            # Need to reconstruct the expression with its visited operands!
            expr = BaseFormAssembler.reconstruct_node_from_operands(expr, operands)
            # Perform the DAG restructuring when needed
            return BaseFormAssembler.restructure_base_form(expr, visited)

        return BaseFormAssembler.base_form_postorder_traversal(expression, visitor, visited)

    @staticmethod
    def restructure_base_form_preorder(expression, visited=None):
        visited = visited or {}

        def visitor(expr):
            # Perform the DAG restructuring when needed
            return BaseFormAssembler.restructure_base_form(expr, visited)

        expression = BaseFormAssembler.base_form_preorder_traversal(expression, visitor, visited)
        # Need to reconstruct the expression at the end when all its operands have been visited!
        operands = [visited.get(args, args) for args in BaseFormAssembler.base_form_operands(expression)]
        return BaseFormAssembler.reconstruct_node_from_operands(expression, operands)

    @staticmethod
    def restructure_base_form(expr, visited=None):
        r"""Perform a preorder traversal to simplify and optimize the DAG.
        Example: Let's consider F(u, N(u; v*); v) with N(u; v*) a base form operator.

                 We have: dFdu = \frac{\partial F}{\partial u} + Action(dFdN, dNdu)
                 Now taking the action on a rank-1 object w (e.g. Coefficient/Cofunction) results in:

            (1) Action(Action(dFdN, dNdu), w)

                    Action                     Action
                    /    \                     /     \
                  Action  w     ----->       dFdN   Action
                  /    \                            /    \
                dFdN    dNdu                      dNdu    w

            This situations does not only arise for BaseFormOperator but also when we have a 2-form instead of dNdu!

            (2) Action(dNdu, w)

                 Action
                  /   \
                 /     w        ----->   dNdu(u; w, v*)
                /
           dNdu(u; uhat, v*)

            (3) Action(F, N)

                 Action                                       F
                  /   \         ----->   F(..., N)[v]  =      |
                F[v]   N                                      N

            (4) Adjoint(dNdu)

                 Adjoint
                    |           ----->   dNdu(u; v*, uhat)
               dNdu(u; uhat, v*)

            (5) N(u; w) (scalar valued)

                                     Action
                N(u; w)   ---->       /   \   = Action(N, w)
                                 N(u; v*)  w

        So from Action(Action(dFdN, dNdu(u; v*)), w) we get:

                 Action             Action               Action
                 /    \    (1)      /     \      (2)     /     \               (4)                                dFdN
               Action  w  ---->  dFdN   Action  ---->  dFdN   dNdu(u; w, v*)  ---->  dFdN(..., dNdu(u; w, v*)) =    |
               /    \                    /    \                                                                  dNdu(u; w, v*)
             dFdN    dNdu              dNdu    w

            (6) ufl.FormSum(dN1du(u; w, v*), dN2du(u; w, v*)) -> ufl.Sum(dN1du(u; w, v*), dN2du(u; w, v*))

              Let's consider `Action(dN1du, w) + Action(dN2du, w)`, we have:

                          FormSum                 (2)         FormSum                    (6)                     Sum
                          /     \                ---->        /     \                   ---->                    /  \
                         /       \                           /       \                                          /    \
              Action(dN1du, w)  Action(dN2du, w)    dN1du(u; w, v*) dN2du(u; w, v*)                 dN1du(u; w, v*)  dN2du(u; w, v*)

            This case arises as a consequence of (2) which turns sum of `Action`s (i.e. ufl.FormSum since Action is a BaseForm)
            into sum of `BaseFormOperator`s (i.e. ufl.Sum since BaseFormOperator is an Expr as well).

            (7) Action(w*, dNdu)

                     Action
                     /   \
                    w*    \        ----->   dNdu(u; v0, w*)
                           \
                      dNdu(u; v1, v0*)

        It uses a recursive approach to reconstruct the DAG as we traverse it, enabling to take into account
        various dag rotations/manipulations in expr.
        """
        if isinstance(expr, ufl.Action):
            left, right = expr.ufl_operands
            is_rank_1 = lambda x: isinstance(x, (firedrake.Cofunction, firedrake.Function, firedrake.Argument)) or len(x.arguments()) == 1
            is_rank_2 = lambda x: len(x.arguments()) == 2

            # -- Case (1) -- #
            # If left is Action and has a rank 2, then it is an action of a 2-form on a 2-form
            if isinstance(left, ufl.Action) and is_rank_2(left):
                return ufl.action(left.left(), ufl.action(left.right(), right))
            # -- Case (2) (except if left has only 1 argument, i.e. we have done case (5)) -- #
            if isinstance(left, ufl.core.base_form_operator.BaseFormOperator) and is_rank_1(right) and len(left.arguments()) != 1:
                # Retrieve the highest numbered argument
                arg = max(left.arguments(), key=lambda v: v.number())
                return ufl.replace(left, {arg: right})
            # -- Case (3) -- #
            if isinstance(left, ufl.Form) and is_rank_1(right):
                # 1) Replace the highest-numbered argument of left by right when needed
                #    -> e.g. if right is a BaseFormOperator with 1 argument.
                # Or
                # 2) Let expr as it is by returning `ufl.Action(left, right)`.
                return ufl.action(left, right)
            # -- Case (7) -- #
            if is_rank_1(left) and isinstance(right, ufl.core.base_form_operator.BaseFormOperator) and len(right.arguments()) != 1:
                # Action(w*, dNdu(u; v1, v*)) -> dNdu(u; v0, w*)
                # Get lowest numbered argument
                arg = min(right.arguments(), key=lambda v: v.number())
                # Need to replace lowest numbered argument of right by left
                replace_map = {arg: left}
                # Decrease number for all the other arguments since the lowest numbered argument will be replaced.
                other_args = [a for a in right.arguments() if a is not arg]
                new_args = [a.reconstruct(number=a.number()-1) for a in other_args]
                replace_map.update(dict(zip(other_args, new_args)))
                # Replace arguments
                return ufl.replace(right, replace_map)

        # -- Case (4) -- #
        if isinstance(expr, ufl.Adjoint) and isinstance(expr.form(), ufl.core.base_form_operator.BaseFormOperator):
            B = expr.form()
            u, v = B.arguments()
            # Let V1 and V2 be primal spaces, B: V1 -> V2 and B*: V2* -> V1*:
            # Adjoint(B(Argument(V1, 1), Argument(V2.dual(), 0))) = B(Argument(V1, 0), Argument(V2.dual(), 1))
            reordered_arguments = {u: u.reconstruct(number=v.number()),
                                   v: v.reconstruct(number=u.number())}
            # Replace arguments in argument slots
            return ufl.replace(B, reordered_arguments)

        # -- Case (5) -- #
        if isinstance(expr, ufl.core.base_form_operator.BaseFormOperator) and len(expr.arguments()) == 0:
            # We are assembling a BaseFormOperator of rank 0 (no arguments).
            # B(f, u*) be a BaseFormOperator with u* a Cofunction and f a Coefficient, then:
            #    B(f, u*) <=> Action(B(f, v*), f) where v* is a Coargument
            ustar, *_ = expr.argument_slots()
            vstar = firedrake.Argument(ustar.function_space(), 0)
            expr = ufl.replace(expr, {ustar: vstar})
            return ufl.action(expr, ustar)

        # -- Case (6) -- #
        if isinstance(expr, ufl.FormSum) and all(ufl.duals.is_dual(a.function_space()) for a in expr.arguments()):
            # Return ufl.Sum if we are assembling a FormSum with Coarguments (a primal expression)
            return sum(w*c for w, c in zip(expr.weights(), expr.components()))
        return expr

    @staticmethod
    def preprocess_base_form(expr, mat_type=None, form_compiler_parameters=None):
        """Preprocess ufl.BaseForm objects"""
        original_expr = expr
        if mat_type != "matfree":
            # Don't expand derivatives if `mat_type` is 'matfree'
            # For "matfree", Form evaluation is delayed
            expr = BaseFormAssembler.expand_derivatives_form(expr, form_compiler_parameters)
        if not isinstance(expr, (ufl.form.Form, slate.TensorBase)):
            # => No restructuring needed for Form and slate.TensorBase
            expr = BaseFormAssembler.restructure_base_form_preorder(expr)
            expr = BaseFormAssembler.restructure_base_form_postorder(expr)
        # Preprocessing the form makes a new object -> current form caching mechanism
        # will populate `expr`'s cache which is now different than `original_expr`'s cache so we need
        # to transmit the cache. All of this only holds when both are `ufl.Form` objects.
        if isinstance(original_expr, ufl.form.Form) and isinstance(expr, ufl.form.Form):
            expr._cache = original_expr._cache
        return expr

    @staticmethod
    def expand_derivatives_form(form, fc_params):
        """Expand derivatives of ufl.BaseForm objects
        :arg form: a :class:`~ufl.classes.BaseForm`
        :arg fc_params:: Dictionary of parameters to pass to the form compiler.

        :returns: The resulting preprocessed :class:`~ufl.classes.BaseForm`.
        This function preprocess the form, mainly by expanding the derivatives, in order to determine
        if we are dealing with a :class:`~ufl.classes.Form` or another :class:`~ufl.classes.BaseForm` object.
        This function is called in :func:`base_form_assembly_visitor`. Depending on the type of the resulting tensor,
        we may call :func:`assemble_form` or traverse the sub-DAG via :func:`assemble_base_form`.
        """
        if isinstance(form, ufl.form.Form):
            from firedrake.parameters import parameters as default_parameters
            from tsfc.parameters import is_complex

            if fc_params is None:
                fc_params = default_parameters["form_compiler"].copy()
            else:
                # Override defaults with user-specified values
                _ = fc_params
                fc_params = default_parameters["form_compiler"].copy()
                fc_params.update(_)

            complex_mode = fc_params and is_complex(fc_params.get("scalar_type"))

            return ufl.algorithms.preprocess_form(form, complex_mode)
        # We also need to expand derivatives for `ufl.BaseForm` objects that are not `ufl.Form`
        # Example: `Action(A, derivative(B, f))`, where `A` is a `ufl.BaseForm` and `B` can
        # be `ufl.BaseForm`, or even an appropriate `ufl.Expr`, since assembly of expressions
        # containing derivatives is not supported anymore but might be needed if the expression
        # in question is within a `ufl.BaseForm` object.
        return ufl.algorithms.ad.expand_derivatives(form)


class FormAssembler(AbstractFormAssembler):
    """Form assembler.

    Parameters
    ----------
    form : ufl.Form or slate.TensorBase
        Variational form to be assembled.
    bcs : Sequence
        Iterable of boundary conditions to apply.
    form_compiler_parameters : dict
        Optional parameters to pass to the TSFC and/or Slate compilers.

    """

    def __new__(cls, *args, **kwargs):
        form = args[0]
        if not isinstance(form, (ufl.Form, slate.TensorBase)):
            raise TypeError(f"The first positional argument must be of ufl.Form or slate.TensorBase: got {type(form)} ({form})")
        # It is expensive to construct new assemblers because extracting the data
        # from the form is slow. Since all of the data structures in the assembler
        # are persistent apart from the output tensor, we stash the assembler on the
        # form and swap out the tensor if needed.
        # The cache key only needs to contain the boundary conditions, diagonal and
        # form compiler parameters since all other assemble kwargs are only used for
        # creating the tensor which is handled above and has no bearing on the assembler.
        # Note: This technically creates a memory leak since bcs are 'heavy' and so
        # repeated assembly of the same form but with different boundary conditions
        # will lead to old bcs getting stored along with old tensors.
        # FIXME This only works for 1-forms at the moment
        key = cls._cache_key(*args, **kwargs)
        if key is not None:
            try:
                return form._cache[_FORM_CACHE_KEY][key]
            except KeyError:
                pass
        self = super().__new__(cls)
        self._initialised = False
        self.__init__(*args, **kwargs)
        if _FORM_CACHE_KEY not in form._cache:
            form._cache[_FORM_CACHE_KEY] = {}
        form._cache[_FORM_CACHE_KEY][key] = self
        return self

    @classmethod
    @abc.abstractmethod
    def _cache_key(cls, *args, **kwargs):
        """Return cache key."""

    @staticmethod
    def _skip_if_initialised(init):
        @functools.wraps(init)
        def wrapper(self, *args, **kwargs):
            if not self._initialised:
                init(self, *args, **kwargs)
                self._initialised = True
        return wrapper

    def __init__(self, form, bcs=None, form_compiler_parameters=None, pyop3_compiler_parameters=None):
        super().__init__(form, bcs=bcs, form_compiler_parameters=form_compiler_parameters, pyop3_compiler_parameters=pyop3_compiler_parameters)
        if any(c.dat.dtype != ScalarType for c in form.coefficients()):
            raise ValueError("Cannot assemble a form containing coefficients where the "
                             "dtype is not the PETSc scalar type.")


class ParloopFormAssembler(FormAssembler):
    """FormAssembler that uses Parloops.

    Parameters
    ----------
    form : ufl.Form or slate.TensorBase
        Variational form to be assembled.
    bcs : Sequence
        Iterable of boundary conditions to apply.
    form_compiler_parameters : dict
        Optional parameters to pass to the TSFC and/or Slate compilers.
    needs_zeroing : bool
        Should ``tensor`` be zeroed before assembling?

    """
    # NOTE: I think it would be nice to pass the tensor in here as we need it for codegen. But
    # that is difficult to achieve.
    def __init__(self, form, bcs=None, form_compiler_parameters=None, needs_zeroing=True, pyop3_compiler_parameters=None):
        super().__init__(form, bcs=bcs, form_compiler_parameters=form_compiler_parameters)
        self._needs_zeroing = needs_zeroing
        self._pyop3_compiler_parameters = pyop3_compiler_parameters or {}

    def assemble(self, tensor=None, current_state=None):
        """Assemble the form.

        Parameters
        ----------
        tensor : firedrake.cofunction.Cofunction or matrix.MatrixBase
            Output tensor to contain the result of assembly; if `None`, a tensor of appropriate type is created.
        current_state : firedrake.function.Function or None
            If provided, the boundary condition nodes are set to the boundary condition residual
            computed as ``current_state`` minus the boundary condition value.

        Returns
        -------
        float or firedrake.cofunction.Cofunction or firedrake.function.Function or matrix.MatrixBase
            Result of assembly: `float` for 0-forms, `firedrake.cofunction.Cofunction` or `firedrake.function.Function` for 1-forms, and `matrix.MatrixBase` for 2-forms.

        """
        if annotate_tape():
            raise NotImplementedError(
                "Taping with explicit FormAssembler objects is not supported yet. "
                "Use assemble instead."
            )

        mesh = self._form.ufl_domains()[0]
        with active_scoped_cache(mesh._cache):  # NOTE: This doesn't really do anything
            # debug
            pyop3_compiler_parameters = {"optimize": True}
            # pyop3_compiler_parameters = {"optimize": False, "attach_debugger": True}
            # pyop3_compiler_parameters = {"optimize": False}
            pyop3_compiler_parameters.update(self._pyop3_compiler_parameters)

            if tensor is None:
                tensor = self.allocate()
            else:
                self._check_tensor(tensor)
                if self._needs_zeroing:
                    self._as_pyop3_type(tensor).zero(eager=True)

            for (local_kernel, _), (parloop, lgmaps) in zip(self.local_kernels, self.parloops(tensor)):
                subtensor = self._as_pyop3_type(tensor, local_kernel.indices)

                # TODO: move this elsewhere, or avoid entirely?
                if isinstance(subtensor, op3.Mat) and subtensor.buffer.mat_type == "python":
                    subtensor = subtensor.buffer.mat.getPythonContext().dat

                if isinstance(self, ExplicitMatrixAssembler):
                    with _modified_lgmaps(subtensor, local_kernel.indices, lgmaps):
                        parloop({self._tensor_name[local_kernel]: subtensor.buffer}, compiler_parameters=pyop3_compiler_parameters)
                else:
                    parloop({self._tensor_name[local_kernel]: subtensor.buffer}, compiler_parameters=pyop3_compiler_parameters)

            for bc in self._bcs:
                self._apply_bc(tensor, bc, u=current_state)

            return self.result(tensor)

    @abc.abstractmethod
    def _apply_bc(self, tensor, bc, u=None):
        """Apply boundary condition."""

    @abc.abstractmethod
    def _check_tensor(self, tensor):
        """Check input tensor."""

    @staticmethod
    @abc.abstractmethod
    def _as_pyop3_type(tensor, indices=None):
        """Cast a Firedrake tensor into a PyOP2 data structure, optionally indexing it."""

    def parloops(self, tensor):
        if hasattr(self, "_parloops"):
            assert hasattr(self, "_tensor_name")
        else:
            tensor_name = {}
            parloops_ = []
            for local_kernel, subdomain_id in self.local_kernels:
                # TODO: Move this about
                subtensor = self._as_pyop3_type(tensor, local_kernel.indices)
                if isinstance(subtensor, op3.Mat) and subtensor.buffer.mat_type == "python":
                    subtensor = subtensor.buffer.mat.getPythonContext().dat

                if isinstance(self, ExplicitMatrixAssembler) and tensor.M.buffer.mat_type == "nest":
                    tensor_name[local_kernel] = (subtensor.buffer.name, (local_kernel.indices,))
                else:
                    tensor_name[local_kernel] = (subtensor.buffer.name, ())

                parloop_builder = ParloopBuilder(
                    self._form,
                    tensor,
                    self._bcs,
                    local_kernel,
                    subdomain_id,
                    self.all_integer_subdomain_ids[local_kernel.indices][local_kernel.kinfo.domain_number],
                    diagonal=self.diagonal,
                )
                parloops_.append((parloop_builder.build(), parloop_builder.collect_lgmaps(tensor, local_kernel.indices)))
            self._parloops = parloops_
            self._tensor_name = tensor_name

        return self._parloops

    @cached_property
    def local_kernels(self):
        """Return local kernels and their subdomain IDs.

        Returns
        -------
        tuple
            Collection of ``(local_kernel, subdomain_id)`` 2-tuples, one for
            each possible combination.

        """
        try:
            topology, = set(d.topology.submesh_ancesters[-1] for d in self._form.ufl_domains())
        except ValueError:
            raise NotImplementedError("All integration domains must share a mesh topology")

        for o in itertools.chain(self._form.arguments(), self._form.coefficients()):
            domains = extract_domains(o)
            for domain in domains:
                if domain is not None and domain.topology.submesh_ancesters[-1] != topology:
                    raise NotImplementedError("Assembly with multiple meshes is not supported")

        if isinstance(self._form, ufl.Form):
            kernels = tsfc_interface.compile_form(
                self._form, "form", diagonal=self.diagonal,
                parameters=self._form_compiler_params
            )
        elif isinstance(self._form, slate.TensorBase):
            kernels = slac.compile_expression(
                self._form,
                compiler_parameters=self._form_compiler_params
            )
        else:
            raise AssertionError
        return tuple(
            (k, subdomain_id) for k in kernels for subdomain_id in k.kinfo.subdomain_id
        )

    @property
    @abc.abstractmethod
    def diagonal(self):
        """Are we assembling the diagonal of a 2-form?"""

    @cached_property
    def all_integer_subdomain_ids(self):
        """Return a dict mapping local_kernel.indices to all integer subdomain ids."""
        all_indices = {k.indices for k, _ in self.local_kernels}
        return {
            i: tsfc_interface.gather_integer_subdomain_ids(
                {k for k, _ in self.local_kernels if k.indices == i}
            )
            for i in all_indices
        }

    @abc.abstractmethod
    def result(self, tensor):
        """The result of the assembly operation."""

    @staticmethod
    def _as_pyop3_type(tensor):
        if isinstance(tensor, op3.Dat):
            return tensor
        elif isinstance(tensor, firedrake.Cofunction):
            return tensor.dat
        elif isinstance(tensor, matrix.Matrix):
            return tensor.M
        else:
            raise AssertionError


class ZeroFormAssembler(ParloopFormAssembler):
    """Class for assembling a 0-form.

    Parameters
    ----------
    form : ufl.Form or slate.TensorBase
        0-form.

    Notes
    -----
    See `FormAssembler` and `assemble` for descriptions of the other parameters.

    """

    diagonal = False
    """Diagonal assembly not possible for zero forms."""

    @classmethod
    def _cache_key(cls, *args, **kwargs):
        return

    @FormAssembler._skip_if_initialised
    def __init__(self, form, form_compiler_parameters=None, pyop3_compiler_parameters=None):
        super().__init__(form, bcs=None, form_compiler_parameters=form_compiler_parameters, pyop3_compiler_parameters=None)

    def allocate(self):
        # Getting the comm attribute of a form isn't straightforward
        # form.ufl_domains()[0]._comm seems the most robust method
        # revisit in a refactor
        comm = self._form.ufl_domains()[0]._comm

        return op3.Scalar(0.0, comm=comm)

    def _apply_bc(self, tensor, bc, u=None):
        pass

    def _check_tensor(self, tensor):
        pass

    @staticmethod
    def _as_pyop3_type(tensor, indices=None):
        assert not indices
        return tensor

    def result(self, tensor):
        # NOTE: If we could return the tensor here then that would avoid a
        # reduction. That would be a very significant API change though (but more consistent?).
        # It would be even nicer to return a firedrake.Constant.
        # Return with halo data here because non-root ranks have no owned data.
        return tensor.value


class OneFormAssembler(ParloopFormAssembler):
    """Class for assembling a 1-form.

    Parameters
    ----------
    form : ufl.Form or slate.TensorBase
        1-form.

    Notes
    -----
    See `FormAssembler` and `assemble` for descriptions of the other parameters.

    """

    @classmethod
    def _cache_key(cls, form, bcs=None, form_compiler_parameters=None, pyop3_compiler_parameters=None, needs_zeroing=True,
                   zero_bc_nodes=True, diagonal=False, weight=1.0):
        bcs = solving._extract_bcs(bcs)
        return tuple(bcs), tuplify(form_compiler_parameters), tuplify(pyop3_compiler_parameters), needs_zeroing, zero_bc_nodes, diagonal, weight

    @FormAssembler._skip_if_initialised
    def __init__(self, form, bcs=None, form_compiler_parameters=None, pyop3_compiler_parameters=None, needs_zeroing=True,
                 zero_bc_nodes=True, diagonal=False, weight=1.0):
        super().__init__(form, bcs=bcs, form_compiler_parameters=form_compiler_parameters, pyop3_compiler_parameters=pyop3_compiler_parameters, needs_zeroing=needs_zeroing)
        self._weight = weight
        self._diagonal = diagonal
        self._zero_bc_nodes = zero_bc_nodes
        if self._diagonal and any(isinstance(bc, EquationBCSplit) for bc in self._bcs):
            raise NotImplementedError("Diagonal assembly and EquationBC not supported")
        rank = len(self._form.arguments())
        if rank == 2 and self._diagonal:
            test, trial = self._form.arguments()
            if test.function_space() != trial.function_space():
                raise ValueError("Can only assemble the diagonal of 2-form if the function spaces match")

    def allocate(self):
        rank = len(self._form.arguments())
        if rank == 1:
            test, = self._form.arguments()
            return firedrake.Function(test.function_space().dual())
        elif rank == 2 and self._diagonal:
            test, _ = self._form.arguments()
            return firedrake.Function(test.function_space().dual())
        else:
            raise RuntimeError(f"Not expected: found rank = {rank} and diagonal = {self._diagonal}")

    def _apply_bc(self, tensor, bc, u=None):
        # TODO Maybe this could be a singledispatchmethod?
        if isinstance(bc, DirichletBC):
            if self._diagonal:
                bc.set(tensor, self._weight)
            elif self._zero_bc_nodes:
                bc.zero(tensor)
            else:
                # The residual belongs to a mixed space that is dual on the boundary nodes
                # and primal on the interior nodes. Therefore, this is a type-safe operation.
                r = firedrake.Function(tensor.function_space().dual(), val=tensor.dat)
                bc.apply(r, u=u)
        elif isinstance(bc, EquationBCSplit):
            bc.zero(tensor)
            OneFormAssembler(bc.f, bcs=bc.bcs,
                             form_compiler_parameters=self._form_compiler_params,
                             needs_zeroing=False,
                             zero_bc_nodes=self._zero_bc_nodes,
                             diagonal=self._diagonal,
                             weight=self._weight).assemble(tensor=tensor, current_state=u)
        else:
            raise AssertionError

    def _check_tensor(self, tensor):
        if tensor.function_space() != self._form.arguments()[0].function_space().dual():
            raise ValueError("Form's argument does not match provided result tensor")

    @staticmethod
    def _as_pyop3_type(tensor, indices=None):
        if indices is not None and any(index is not None for index in indices):
            i, = indices
            return tensor.dat[i]
        else:
            return tensor.dat

    @property
    def diagonal(self):
        return self._diagonal

    def result(self, tensor):
        return tensor


def TwoFormAssembler(form, *args, **kwargs):
    assert isinstance(form, (ufl.form.Form, slate.TensorBase))
    mat_type = kwargs.pop('mat_type', None)
    sub_mat_type = kwargs.pop('sub_mat_type', None)
    mat_spec = make_mat_spec(mat_type, sub_mat_type, form.arguments())
    if isinstance(mat_spec, op3.NonNestedPetscMatBufferSpec) and mat_spec.mat_type == "matfree":
        # Arguably we should crash here, as we would be passing ignored arguments through
        kwargs.pop('needs_zeroing', None)
        kwargs.pop('weight', None)
        kwargs.pop('allocation_integral_types', None)
        return MatrixFreeAssembler(form, *args, **kwargs)
    else:
        return ExplicitMatrixAssembler(form, *args, mat_spec=mat_spec, **kwargs)


def make_mat_spec(mat_type, sub_mat_type, arguments):
    """Validate the matrix types provided by the user and set any that are
    undefined to default values.

    Parameters
    ----------
    mat_type : str
        PETSc matrix type for the assembled matrix.
    sub_mat_type : str
        PETSc matrix type for blocks if ``mat_type`` is ``"nest"``.
    arguments : Sequence
        The test and trial functions of the expression being assembled.

    Returns
    -------
    tuple
        Tuple of validated/default ``mat_type`` and ``sub_mat_type``.

    """
    test_arg, trial_arg = arguments
    test_space = test_arg.function_space()
    trial_space = trial_arg.function_space()

    has_real_subspace = any(
        _is_real_space(V) for arg in arguments for V in arg.function_space()
    )

    if mat_type is None:
        if has_real_subspace:
            if len(test_space) > 1 or len(trial_space) > 1:
                mat_type = "nest"
            else:
                if _is_real_space(test_space):
                    mat_type = "cvec"
                else:
                    mat_type = "rvec"
        else:
            mat_type = parameters.parameters["default_matrix_type"]

    if sub_mat_type is None:
        sub_mat_type = parameters.parameters["default_sub_matrix_type"]

    if has_real_subspace and mat_type not in ["nest", "rvec", "cvec", "matfree"]:
        raise ValueError("Matrices containing real space arguments must have type 'nest', 'rvec', 'cvec', or 'matfree'")
    if sub_mat_type not in {"aij", "baij"}:
        raise ValueError(
            f"Invalid submatrix type, '{sub_mat_type}' (not 'aij' or 'baij')"
        )

    if mat_type == "nest":
        ntest = len(test_space)
        ntrial = len(trial_space)
        submat_specs = numpy.empty((ntest, ntrial), dtype=object)
        for i, test_subspace in enumerate(test_space):
            for j, trial_subspace in enumerate(trial_space):
                block_shape = (test_subspace.block_shape, trial_subspace.block_shape)

                if _is_real_space(test_subspace):
                    sub_mat_type_ = "cvec"
                else:
                    if _is_real_space(trial_subspace):
                        sub_mat_type_ = "rvec"
                    else:
                        sub_mat_type_ = sub_mat_type

                none_to_ellipsis = lambda idx: Ellipsis if idx is None else idx

                subspace_key = tuple(map(none_to_ellipsis, (test_subspace.index, trial_subspace.index)))
                submat_specs[i, j] = (subspace_key, op3.NonNestedPetscMatBufferSpec(sub_mat_type_, block_shape))
        mat_spec = op3.PetscMatNestBufferSpec(submat_specs)
    else:
        block_shape = (test_space.block_shape, trial_space.block_shape)
        mat_spec = op3.NonNestedPetscMatBufferSpec(mat_type, block_shape)
    return mat_spec


class ExplicitMatrixAssembler(ParloopFormAssembler):
    """Class for assembling a matrix.

    Parameters
    ----------
    form : ufl.Form or slate.TensorBasehe
        2-form.

    Notes
    -----
    See `FormAssembler` and `assemble` for descriptions of the other parameters.

    """

    diagonal = False
    """Diagonal assembly not possible for two forms."""

    @classmethod
    def _cache_key(cls, *args, **kwargs):
        return

    @FormAssembler._skip_if_initialised
    def __init__(self, form, bcs=None, form_compiler_parameters=None, needs_zeroing=True,
                 mat_spec=None, options_prefix=None, appctx=None, weight=1.0,
                 allocation_integral_types=None, pyop3_compiler_parameters=None):
        super().__init__(form, bcs=bcs, form_compiler_parameters=form_compiler_parameters, pyop3_compiler_parameters=pyop3_compiler_parameters, needs_zeroing=needs_zeroing)
        self._mat_spec = mat_spec
        self._options_prefix = options_prefix
        self._appctx = appctx
        self.weight = weight
        self._allocation_integral_types = allocation_integral_types

    def allocate(self):
        test, trial = self._form.arguments()
        sparsity = self._make_sparsity(
            test,
            trial,
            self._mat_spec,
            self._make_maps_and_regions(),
        )
        mat = op3.Mat.from_sparsity(sparsity)
        return matrix.Matrix(
            self._form,
            self._bcs,
            # shouldn't be needed!
            self._mat_type,
            mat,
            options_prefix=self._options_prefix,
            fc_params=self._form_compiler_params,
        )

    @property
    def _mat_type(self) -> str:
        if isinstance(self._mat_spec, Mapping):
            return "nest"
        else:
            return self._mat_spec.mat_type

    @staticmethod
    def _make_sparsity(test, trial, mat_spec, maps_and_regions):
        # Is this overly restrictive?
        if any(len(a.function_space()) > 1 for a in [test, trial]) and mat_spec.mat_type == "baij":
            raise ValueError("BAIJ matrix type makes no sense for mixed spaces, use 'aij'")

        sparsity = op3.Mat.sparsity(
            test.function_space().axes,
            trial.function_space().axes,
            buffer_spec=mat_spec,
        )

        if type(test.function_space().ufl_element()) is finat.ufl.MixedElement:
            n = len(test.function_space())
            if n == 1:
                # if vector function space revert to standard case
                diag_blocks = [(Ellipsis, Ellipsis)]
            else:
                # otherwise treat each block separately
                diag_blocks = [(i, i) for i in range(n)]
        else:
            diag_blocks = [(Ellipsis, Ellipsis)]

        for rindex, cindex in diag_blocks:
            op3.do_loop(
                p := extract_unique_domain(test).points.index(),
                sparsity[rindex, cindex][p, p].assign(666)
            )

        # Pretend that we are doing assembly by looping over the right
        # iteration sets and using the right maps.
        for iter_index, rmap, cmap, indices in maps_and_regions:
            rindex, cindex = indices
            if rindex is None:
                rindex = Ellipsis
            if cindex is None:
                cindex = Ellipsis

            op3.do_loop(
                iter_index,
                sparsity[rindex, cindex][rmap, cmap].assign(666)
            )

        sparsity.assemble()
        return sparsity

    def _make_maps_and_regions(self):
        test, trial = self._form.arguments()

        if self._allocation_integral_types is not None:
            return ExplicitMatrixAssembler._make_maps_and_regions_default(
                test, trial, self._allocation_integral_types
            )

        elif utils.strictly_all(
            local_kernel.indices == (None, None)
            for assembler in self._all_assemblers
            for local_kernel, _ in assembler.local_kernels
        ):
            # Handle special cases: slate or split=False
            allocation_integral_types = {
                local_kernel.kinfo.integral_type
                for assembler in self._all_assemblers
                for local_kernel, _ in assembler.local_kernels
            }
            return ExplicitMatrixAssembler._make_maps_and_regions_default(
                test, trial, allocation_integral_types
            )

        else:
            loops = []
            for assembler in self._all_assemblers:
<<<<<<< HEAD
                all_meshes = assembler._form.ufl_domains()
                for local_kernel, _ in assembler.local_kernels:
                    integral_type = local_kernel.kinfo.integral_type

                    mesh = all_meshes[local_kernel.kinfo.domain_number]  # integration domain
                    integral_type = local_kernel.kinfo.integral_type

                    Vrow = test.function_space()
                    Vcol = trial.function_space()

                    rindex, cindex = local_kernel.indices
                    if rindex is not None:
                        Vrow = Vrow[rindex]
                    if cindex is not None:
                        Vcol = Vcol[cindex]

                    iterset = iteration_set(mesh, integral_type, "everywhere")
                    index = iterset.index()

                    if integral_type == "cell":
                        rmap = mesh.closure(index)
                        cmap = rmap
                    else:
                        assert "facet" in integral_type
                        rmap = mesh.closure(mesh.support(index))
                        cmap = rmap

                    loop = (index, rmap, cmap, local_kernel.indices)
                    loops.append(loop)
            return tuple(loops)
=======
                all_meshes = extract_domains(assembler._form)
                for local_kernel, subdomain_id in assembler.local_kernels:
                    i, j = local_kernel.indices
                    mesh = all_meshes[local_kernel.kinfo.domain_number]  # integration domain
                    integral_type = local_kernel.kinfo.integral_type
                    all_subdomain_ids = assembler.all_integer_subdomain_ids[local_kernel.indices][local_kernel.kinfo.domain_number]
                    # Make Sparsity independent of the subdomain of integration for better reusability;
                    # subdomain_id is passed here only to determine the integration_type on the target domain
                    # (see ``entity_node_map``).
                    rmap_ = test.function_space().topological[i].entity_node_map(mesh.topology, integral_type, subdomain_id, all_subdomain_ids)
                    cmap_ = trial.function_space().topological[j].entity_node_map(mesh.topology, integral_type, subdomain_id, all_subdomain_ids)
                    region = ExplicitMatrixAssembler._integral_type_region_map[integral_type]
                    maps_and_regions[(i, j)][(rmap_, cmap_)].add(region)
            return {block_indices: [map_pair + (tuple(region_set), ) for map_pair, region_set in map_pair_to_region_set.items()]
                    for block_indices, map_pair_to_region_set in maps_and_regions.items()}
>>>>>>> bb8447aa

    @staticmethod
    def _make_maps_and_regions_default(test, trial, allocation_integral_types):
        assert allocation_integral_types is not None

        mesh = utils.single_valued(extract_unique_domain(a) for a in {test, trial})
        Vrow = test.function_space()
        Vcol = trial.function_space()

        # NOTE: We do not inspect subdomains here so the "full" sparsity is
        # allocated even when we might not use all of it. This increases
        # reusability.
        loops = []
        for integral_type in allocation_integral_types:
            iterset = iteration_set(mesh, integral_type, "everywhere")
            index = iterset.index()
            if integral_type == "cell":
                rmap = mesh.closure(index)
                cmap = rmap
            else:
                assert "facet" in integral_type
                rmap = mesh.closure(mesh.support(index))
                cmap = rmap

            loop = (index, rmap, cmap, (None, None))
            loops.append(loop)
        return tuple(loops)

    @cached_property
    def _all_assemblers(self):
        """Tuple of all assemblers used for sparsity construction.

        When constructing sparsity, we use all assemblers
        that are to be used in the actual assembly.
        """
        all_assemblers = [self]
        for bc in self._bcs:
            if isinstance(bc, EquationBCSplit):
                _assembler = type(self)(bc.f, bcs=bc.bcs, form_compiler_parameters=self._form_compiler_params, needs_zeroing=False)
                all_assemblers.extend(_assembler._all_assemblers)
        return tuple(all_assemblers)

    def _apply_bc(self, tensor, bc, u=None):
        assert u is None
        mat = tensor.M
        spaces = tuple(a.function_space() for a in tensor.a.arguments())
        V = bc.function_space()
        component = V.component
        if component is not None:
            V = V.parent
        index = Ellipsis if V.index is None else V.index
        space = V if V.parent is None else V.parent
        if isinstance(bc, DirichletBC):
            # if fs.topological != self.topological:
            #     raise RuntimeError("Dirichlet BC defined on a different function space")
            if space.topological != spaces[0].topological:
                raise TypeError("bc space does not match the test function space")
            elif space.topological != spaces[1].topological:
                raise TypeError("bc space does not match the trial function space")

            # for some reason I need to do this first, is this still the case?
            mat.assemble()

            p = V.nodal_axes[bc.node_set].index()
            # if index is not Ellipsis:
            #     p = (index, V.nodal_axes[bc.node_set].index()
            # assignee = mat[index, index].with_axes(spaces[0].nodal_axes[index], spaces[1].nodal_axes[index])[p, p]
            # op3.extras.debug.enable_conditional_breakpoints()
            # assignee = mat.w\ith_axes(spaces[0].nodal_axes, spaces[1].nodal_axes)[index, index][p, p]
            assignee1 = mat
            assignee2 = assignee1[index, index]
            assignee3 = assignee2[p, p]
            assignee = assignee3

            # If setting a block then use an identity matrix
            size = utils.single_valued((
                axes.size for axes in {assignee.row_axes, assignee.caxes}
            ))
            expr_data = numpy.eye(size, dtype=utils.ScalarType).flatten() * self.weight
            expr_buffer = op3.ArrayBuffer(expr_data, constant=True)
            expression = op3.Mat(
                assignee.row_axes.materialize(),
                assignee.caxes.materialize(),
                buffer=expr_buffer,
            )

            op3.do_loop(
                p, assignee.assign(expression)
            )

            # # If we constrain points of different dimension (e.g. vertices
            # # and edges) then the assigned identity may have different sizes.
            # # To resolve this we loop over each dimension in turn.
            # for context, index_trees in op3.as_index_forest(p).items():
            #     index_tree = utils.just_one(index_trees)
            #
            #     # dof_slice = op3.Slice("dof", [op3.AffineSliceComponent("XXX")])
            #     # index_tree = index_tree.add_node(dof_slice, *index_tree.leaf)
            #     #
            #     if component is not None:
            #         breakpoint()
            #     #     component_slice = op3.ScalarIndex("dim0", "XXX", component)
            #     #     index_tree = index_tree.add_node(component_slice, *index_tree.leaf)
            #
            #     # breakpoint()
            #     assignee = mat[index, index][index_tree, index_tree]
            #
            #     # if assignee.axes.size == 0:
            #     #     continue
            #
            #     # If setting a block then use an identity matrix
            #     size = utils.single_valued((
            #         axes.size for axes in {assignee.raxes, assignee.caxes}
            #     ))
            #     expr_data = numpy.eye(size, dtype=utils.ScalarType).flatten() * self.weight
            #     expr_buffer = op3.ArrayBuffer(expr_data, constant=True)
            #     expression = op3.Mat(
            #         assignee.raxes.materialize(),
            #         assignee.caxes.materialize(),
            #         buffer=expr_buffer,
            #     )
            #
            #     op3.do_loop(
            #         p.with_context(context), assignee.assign(expression)
            #     )

            # Handle off-diagonal block involving real function space.
            # "lgmaps" is correctly constructed in _matrix_arg, but
            # is ignored by PyOP2 in this case.
            # Walk through row blocks associated with index.
            for j, s in enumerate(space):
                if j != index and _is_real_space(s):
                    self._apply_bcs_mat_real_block(mat, spaces[0].nodal_axes[index], spaces[1].nodal_axes[index], index, j, component, bc.node_set)
            # Walk through col blocks associated with index.
            for i, s in enumerate(space):
                if i != index and _is_real_space(s):
                    self._apply_bcs_mat_real_block(mat, spaces[0].nodal_axes[index], spaces[1].nodal_axes[index], i, index, component, bc.node_set)
        elif isinstance(bc, EquationBCSplit):
            for j, s in enumerate(spaces[1]):
                if _is_real_space(s):
                    raise NotImplementedError
                    self._apply_bcs_mat_real_block(mat, index, j, component, bc.node_set)
            type(self)(bc.f, bcs=bc.bcs, form_compiler_parameters=self._form_compiler_params, needs_zeroing=False).assemble(tensor=tensor)
        else:
            raise AssertionError

    @staticmethod
    def _apply_bcs_mat_real_block(op2tensor, row_axes, caxes, i, j, component, node_set):
        dat = op2tensor.handle.getNestSubMatrix(i, j).getPythonContext().dat
        mat_type = op2tensor.buffer.mat_spec[i, j].mat_type
        if mat_type == "rvec":
            nodal_axes = row_axes 
        else:
            nodal_axes = caxes 

        if component is not None:
            dat = dat[:, *component]
        dat[node_set].zero(eager=True)

    def _check_tensor(self, tensor):
        if tensor.a.arguments() != self._form.arguments():
            raise ValueError("Form's arguments do not match provided result tensor")

    @staticmethod
    def _as_pyop3_type(tensor, indices=None):
        if indices is not None and indices != (None, None):
            i, j = indices
            mat = tensor.M[i, j]
        else:
            mat = tensor.M

        # if mat.buffer.mat.type == "python":
        #     mat_context = mat.buffer.mat.getPythonContext()
        #     if isinstance(mat_context, _GlobalMatPayload):
        #         mat = mat_context.global_
        #     else:
        #         assert isinstance(mat_context, _DatMatPayload)
        #         mat = mat_context.dat

        return mat

    def result(self, tensor):
        tensor.M.assemble()
        return tensor


class MatrixFreeAssembler(FormAssembler):
    """Stub class wrapping matrix-free assembly.

    Parameters
    ----------
    form : ufl.Form or slate.TensorBase
        2-form.

    Notes
    -----
    See `FormAssembler` and `assemble` for descriptions of the other parameters.

    """

    @classmethod
    def _cache_key(cls, *args, **kwargs):
        return

    @FormAssembler._skip_if_initialised
    def __init__(self, form, bcs=None, form_compiler_parameters=None,
                 options_prefix=None, appctx=None):
        super().__init__(form, bcs=bcs, form_compiler_parameters=form_compiler_parameters)
        self._options_prefix = options_prefix
        self._appctx = appctx

    def allocate(self):
        return matrix.ImplicitMatrix(self._form, self._bcs,
                                     fc_params=self._form_compiler_params,
                                     options_prefix=self._options_prefix,
                                     appctx=self._appctx or {})

    def assemble(self, tensor=None, current_state=None):
        if tensor is None:
            tensor = self.allocate()
        else:
            self._check_tensor(tensor)
        tensor.assemble()
        return tensor

    def _check_tensor(self, tensor):
        if tensor.a.arguments() != self._form.arguments():
            raise ValueError("Form's arguments do not match provided result tensor")


<<<<<<< HEAD
=======
def _global_kernel_cache_key(form, local_knl, subdomain_id, all_integer_subdomain_ids, **kwargs):
    # N.B. Generating the global kernel is not a collective operation so the
    # communicator does not need to be a part of this cache key.

    # Maps in the cached global kernel depend on concrete mesh data.
    all_meshes = extract_domains(form)
    domain_ids = tuple(mesh.ufl_id() for mesh in all_meshes)

    if isinstance(form, ufl.Form):
        sig = form.signature()
    elif isinstance(form, slate.TensorBase):
        sig = form.expression_hash

    # The form signature does not store this information. This should be accessible from
    # the UFL so we don't need this nasty hack.
    subdomain_key = []
    for val in form.subdomain_data().values():
        for k, v in val.items():
            for i, vi in enumerate(v):
                if vi is not None:
                    extruded = vi._extruded
                    constant_layers = extruded and vi.constant_layers
                    subset = isinstance(vi, op2.Subset)
                    subdomain_key.append((k, i, extruded, constant_layers, subset))
                else:
                    subdomain_key.append((k, i))

    return (domain_ids
            + (sig, subdomain_id)
            + tuple(subdomain_key)
            + tuplify(all_integer_subdomain_ids)
            + cachetools.keys.hashkey(local_knl, **kwargs))


@cachetools.cached(cache={}, key=_global_kernel_cache_key)
def _make_global_kernel(*args, **kwargs):
    return _GlobalKernelBuilder(*args, **kwargs).build()


class _GlobalKernelBuilder:
    """Class that builds a :class:`op2.GlobalKernel`.

    :param form: The variational form.
    :param local_knl: :class:`tsfc_interface.SplitKernel` compiled by either
        TSFC or Slate.
    :param subdomain_id: The subdomain of the mesh to iterate over.
    :param all_integer_subdomain_ids: See :func:`tsfc_interface.gather_integer_subdomain_ids`.
    :param diagonal: Are we assembling the diagonal of a 2-form?
    :param unroll: If ``True``, address matrix elements directly rather than in
        a blocked fashion. This is slower but required for the application of
        some boundary conditions.

    .. note::
        One should be able to generate a global kernel without needing to
        use any data structures (i.e. a stripped form should be sufficient).
    """

    def __init__(self, form, local_knl, subdomain_id, all_integer_subdomain_ids, diagonal=False, unroll=False):
        self._form = form
        self._indices, self._kinfo = local_knl
        self._subdomain_id = subdomain_id
        self._all_integer_subdomain_ids = all_integer_subdomain_ids
        self._diagonal = diagonal
        self._unroll = unroll

        self._active_coordinates = _FormHandler.iter_active_coordinates(form, local_knl.kinfo)
        self._active_cell_orientations = _FormHandler.iter_active_cell_orientations(form, local_knl.kinfo)
        self._active_cell_sizes = _FormHandler.iter_active_cell_sizes(form, local_knl.kinfo)
        self._active_coefficients = _FormHandler.iter_active_coefficients(form, local_knl.kinfo)
        self._constants = _FormHandler.iter_constants(form, local_knl.kinfo)
        self._active_exterior_facets = _FormHandler.iter_active_exterior_facets(form, local_knl.kinfo)
        self._active_interior_facets = _FormHandler.iter_active_interior_facets(form, local_knl.kinfo)
        self._active_orientations_exterior_facet = _FormHandler.iter_active_orientations_exterior_facet(form, local_knl.kinfo)
        self._active_orientations_interior_facet = _FormHandler.iter_active_orientations_interior_facet(form, local_knl.kinfo)

        self._map_arg_cache = {}
        # Cache for holding :class:`op2.MapKernelArg` instances.
        # This is required to ensure that we use the same map argument when the
        # data objects in the parloop would be using the same map. This is to avoid
        # unnecessary packing in the global kernel.

    def build(self):
        """Build the global kernel."""
        kernel_args = [self._as_global_kernel_arg(arg)
                       for arg in self._kinfo.arguments]

        # we should use up all of the coefficients and constants
        assert_empty(self._active_coordinates)
        assert_empty(self._active_cell_orientations)
        assert_empty(self._active_cell_sizes)
        assert_empty(self._active_coefficients)
        assert_empty(self._constants)
        assert_empty(self._active_exterior_facets)
        assert_empty(self._active_interior_facets)
        assert_empty(self._active_orientations_exterior_facet)
        assert_empty(self._active_orientations_interior_facet)

        iteration_regions = {"exterior_facet_top": op2.ON_TOP,
                             "exterior_facet_bottom": op2.ON_BOTTOM,
                             "interior_facet_horiz": op2.ON_INTERIOR_FACETS}
        iteration_region = iteration_regions.get(self._integral_type, None)
        extruded = self._mesh.extruded
        extruded_periodic = self._mesh.extruded_periodic
        constant_layers = extruded and not self._mesh.variable_layers

        return op2.GlobalKernel(self._kinfo.kernel,
                                kernel_args,
                                iteration_region=iteration_region,
                                pass_layer_arg=self._kinfo.pass_layer_arg,
                                extruded=extruded,
                                extruded_periodic=extruded_periodic,
                                constant_layers=constant_layers,
                                subset=self._needs_subset)

    @property
    def _integral_type(self):
        return self._kinfo.integral_type

    @cached_property
    def _mesh(self):
        all_meshes = extract_domains(self._form)
        return all_meshes[self._kinfo.domain_number]

    @cached_property
    def _needs_subset(self):
        subdomain_data = self._form.subdomain_data()[self._mesh]
        if not all(sd is None for sd in subdomain_data.get(self._integral_type, [None])):
            return True

        if self._subdomain_id == "everywhere":
            return False
        elif self._subdomain_id == "otherwise":
            return self._all_integer_subdomain_ids.get(self._kinfo.integral_type, None) is not None
        else:
            return True

    @property
    def _indexed_function_spaces(self):
        return _FormHandler.index_function_spaces(self._form, self._indices)

    def _as_global_kernel_arg(self, tsfc_arg):
        # TODO Make singledispatchmethod with Python 3.8
        return _as_global_kernel_arg(tsfc_arg, self)

    def _get_dim(self, finat_element):
        if isinstance(finat_element, finat.TensorFiniteElement):
            return finat_element._shape
        else:
            return (1,)

    def _make_dat_global_kernel_arg(self, V, index=None):
        finat_element = create_element(V.ufl_element())
        map_arg = V.topological.entity_node_map(self._mesh.topology, self._integral_type, self._subdomain_id, self._all_integer_subdomain_ids)._global_kernel_arg
        if isinstance(finat_element, finat.EnrichedElement) and finat_element.is_mixed:
            assert index is None
            subargs = tuple(self._make_dat_global_kernel_arg(Vsub, index=index)
                            for Vsub in V)
            return op2.MixedDatKernelArg(subargs)
        else:
            dim = self._get_dim(finat_element)
            return op2.DatKernelArg(dim, map_arg, index)

    def _make_mat_global_kernel_arg(self, Vrow, Vcol):
        relem, celem = (create_element(V.ufl_element()) for V in [Vrow, Vcol])
        if any(isinstance(e, finat.EnrichedElement) and e.is_mixed for e in {relem, celem}):
            subargs = tuple(self._make_mat_global_kernel_arg(Vrow_sub, Vcol_sub)
                            for Vrow_sub, Vcol_sub in product(Vrow, Vcol))
            shape = len(relem.elements), len(celem.elements)
            return op2.MixedMatKernelArg(subargs, shape)
        else:
            rmap_arg, cmap_arg = (V.topological.entity_node_map(self._mesh.topology, self._integral_type, self._subdomain_id, self._all_integer_subdomain_ids)._global_kernel_arg for V in [Vrow, Vcol])
            # PyOP2 matrix objects have scalar dims so we flatten them here
            rdim = numpy.prod(self._get_dim(relem), dtype=int)
            cdim = numpy.prod(self._get_dim(celem), dtype=int)
            return op2.MatKernelArg((((rdim, cdim),),), (rmap_arg, cmap_arg), unroll=self._unroll)

    @staticmethod
    def _get_map_id(finat_element):
        """Return a key that is used to check if we reuse maps.

        This mirrors firedrake.functionspacedata.
        """
        if isinstance(finat_element, finat.TensorFiniteElement):
            finat_element = finat_element.base_element

        real_tensorproduct = eutils.is_real_tensor_product_element(finat_element)
        try:
            eperm_key = entity_permutations_key(finat_element.entity_permutations)
        except NotImplementedError:
            eperm_key = None
        return entity_dofs_key(finat_element.entity_dofs()), real_tensorproduct, eperm_key


@functools.singledispatch
def _as_global_kernel_arg(tsfc_arg, self):
    raise NotImplementedError


@_as_global_kernel_arg.register(kernel_args.OutputKernelArg)
def _as_global_kernel_arg_output(_, self):
    rank = len(self._form.arguments())
    Vs = self._indexed_function_spaces

    if rank == 0:
        return op2.GlobalKernelArg((1,))
    elif rank == 1 or rank == 2 and self._diagonal:
        V, = Vs
        if V.ufl_element().family() == "Real":
            return op2.GlobalKernelArg((1,))
        else:
            return self._make_dat_global_kernel_arg(V)
    elif rank == 2:
        if all(V.ufl_element().family() == "Real" for V in Vs):
            return op2.GlobalKernelArg((1,))
        elif Vs[0].ufl_element().family() == "Real":
            return self._make_dat_global_kernel_arg(Vs[1])
        elif Vs[1].ufl_element().family() == "Real":
            return self._make_dat_global_kernel_arg(Vs[0])
        else:
            return self._make_mat_global_kernel_arg(Vs[0], Vs[1])
    else:
        raise AssertionError


@_as_global_kernel_arg.register(kernel_args.CoordinatesKernelArg)
def _as_global_kernel_arg_coordinates(_, self):
    coord = next(self._active_coordinates)
    V = coord.function_space()
    return self._make_dat_global_kernel_arg(V)


@_as_global_kernel_arg.register(kernel_args.CellOrientationsKernelArg)
def _as_global_kernel_arg_cell_orientations(_, self):
    c = next(self._active_cell_orientations)
    V = c.function_space()
    return self._make_dat_global_kernel_arg(V)


@_as_global_kernel_arg.register(kernel_args.CellSizesKernelArg)
def _as_global_kernel_arg_cell_sizes(_, self):
    c = next(self._active_cell_sizes)
    V = c.function_space()
    return self._make_dat_global_kernel_arg(V)


@_as_global_kernel_arg.register(kernel_args.CoefficientKernelArg)
def _as_global_kernel_arg_coefficient(_, self):
    coeff = next(self._active_coefficients)
    V = coeff.ufl_function_space()
    if hasattr(V, "component") and V.component is not None:
        index = V.component,
        V = V.parent
    else:
        index = None

    ufl_element = V.ufl_element()
    if ufl_element.family() == "Real":
        return op2.GlobalKernelArg((V.value_size,))
    else:
        return self._make_dat_global_kernel_arg(V, index=index)


@_as_global_kernel_arg.register(kernel_args.ConstantKernelArg)
def _as_global_kernel_arg_constant(_, self):
    const = next(self._constants)
    value_size = numpy.prod(const.ufl_shape, dtype=int)
    return op2.GlobalKernelArg((value_size,))


@_as_global_kernel_arg.register(kernel_args.ExteriorFacetKernelArg)
def _as_global_kernel_arg_exterior_facet(_, self):
    mesh = next(self._active_exterior_facets)
    if mesh is self._mesh:
        return op2.DatKernelArg((1,))
    else:
        m, integral_type = mesh.topology.trans_mesh_entity_map(self._mesh.topology, self._integral_type, self._subdomain_id, self._all_integer_subdomain_ids)
        assert integral_type == "exterior_facet"
        return op2.DatKernelArg((1,), m._global_kernel_arg)


@_as_global_kernel_arg.register(kernel_args.InteriorFacetKernelArg)
def _as_global_kernel_arg_interior_facet(_, self):
    mesh = next(self._active_interior_facets)
    if mesh is self._mesh:
        return op2.DatKernelArg((2,))
    else:
        m, integral_type = mesh.topology.trans_mesh_entity_map(self._mesh.topology, self._integral_type, self._subdomain_id, self._all_integer_subdomain_ids)
        assert integral_type == "interior_facet"
        return op2.DatKernelArg((2,), m._global_kernel_arg)


@_as_global_kernel_arg.register(kernel_args.OrientationsExteriorFacetKernelArg)
def _(_, self):
    mesh = next(self._active_orientations_exterior_facet)
    if mesh is self._mesh:
        return op2.DatKernelArg((1,))
    else:
        m, integral_type = mesh.topology.trans_mesh_entity_map(self._mesh.topology, self._integral_type, self._subdomain_id, self._all_integer_subdomain_ids)
        assert integral_type == "exterior_facet"
        return op2.DatKernelArg((1,), m._global_kernel_arg)


@_as_global_kernel_arg.register(kernel_args.OrientationsInteriorFacetKernelArg)
def _(_, self):
    mesh = next(self._active_orientations_interior_facet)
    if mesh is self._mesh:
        return op2.DatKernelArg((2,))
    else:
        m, integral_type = mesh.topology.trans_mesh_entity_map(self._mesh.topology, self._integral_type, self._subdomain_id, self._all_integer_subdomain_ids)
        assert integral_type == "interior_facet"
        return op2.DatKernelArg((2,), m._global_kernel_arg)


@_as_global_kernel_arg.register(CellFacetKernelArg)
def _as_global_kernel_arg_cell_facet(_, self):
    if self._mesh.extruded:
        num_facets = self._mesh._base_mesh.ufl_cell().num_facets
    else:
        num_facets = self._mesh.ufl_cell().num_facets
    return op2.DatKernelArg((num_facets, 2))


@_as_global_kernel_arg.register(LayerCountKernelArg)
def _as_global_kernel_arg_layer_count(_, self):
    return op2.GlobalKernelArg((1,))


>>>>>>> bb8447aa
class ParloopBuilder:
    """Class that builds a :class:`op2.Parloop`.

    Parameters
    ----------
    form : ufl.Form or slate.TensorBase
        Variational form.
    bcs : Sequence
        Boundary conditions.
    local_knl : tsfc_interface.SplitKernel
        Kernel compiled by either TSFC or Slate.
    subdomain_id : int
        Subdomain of the mesh to iterate over.
    all_integer_subdomain_ids : Sequence
        See `tsfc_interface.gather_integer_subdomain_ids`.
    diagonal : bool
        Are we assembling the diagonal of a 2-form?

    """
    def __init__(self, form, tensor, bcs, local_knl, subdomain_id,
                 all_integer_subdomain_ids, diagonal):
        self._form = form
        self._tensor = tensor
        self._local_knl = local_knl
        self._subdomain_id = subdomain_id
        self._all_integer_subdomain_ids = all_integer_subdomain_ids
        self._diagonal = diagonal
        self._bcs = bcs

        self._active_coordinates = _FormHandler.iter_active_coordinates(form, local_knl.kinfo)
        self._active_cell_orientations = _FormHandler.iter_active_cell_orientations(form, local_knl.kinfo)
        self._active_cell_sizes = _FormHandler.iter_active_cell_sizes(form, local_knl.kinfo)
        self._active_coefficients = _FormHandler.iter_active_coefficients(form, local_knl.kinfo)
        self._constants = _FormHandler.iter_constants(form, local_knl.kinfo)
        self._active_exterior_facets = _FormHandler.iter_active_exterior_facets(form, local_knl.kinfo)
        self._active_interior_facets = _FormHandler.iter_active_interior_facets(form, local_knl.kinfo)
        self._active_orientations_exterior_facet = _FormHandler.iter_active_orientations_exterior_facet(form, local_knl.kinfo)
        self._active_orientations_interior_facet = _FormHandler.iter_active_orientations_interior_facet(form, local_knl.kinfo)

    def build(self) -> op3.Loop:
        """Construct the parloop."""
        p = self._iterset.index()
        packed_args = []
        for tsfc_arg in self._kinfo.arguments:
            packed_arg = self._as_parloop_arg(tsfc_arg, p)
            packed_args.append(packed_arg)
        try:
            return op3.loop(p, self._kinfo.kernel(*packed_args))
        except:
            breakpoint()

    @property
    def test_function_space(self):
        assert len(self._form.arguments()) == 2 and not self._diagonal
        test, _ = self._form.arguments()
        return test.function_space()

    @property
    def trial_function_space(self):
        assert len(self._form.arguments()) == 2 and not self._diagonal
        _, trial = self._form.arguments()
        return trial.function_space()

    def get_indicess(self):
        return (self._local_knl.indices,)

        # think below is not needed anymore
        # assert len(self._form.arguments()) == 2 and not self._diagonal
        # if all(i is None for i in self._local_knl.indices):
        #     test, trial = self._form.arguments()
        #     return numpy.ndindex((len(test.function_space()),
        #                           len(trial.function_space())))
        # else:
        #     assert all(i is not None for i in self._local_knl.indices)
        #     return self._local_knl.indices,

    def _filter_bcs(self, row, col):
        assert len(self._form.arguments()) == 2 and not self._diagonal
        if len(self.test_function_space) > 1:
            bcrow = tuple(bc for bc in self._bcs
                          if bc.function_space_index() == row)
        else:
            bcrow = self._bcs

        if len(self.trial_function_space) > 1:
            bccol = tuple(bc for bc in self._bcs
                          if bc.function_space_index() == col
                          and isinstance(bc, DirichletBC))
        else:
            bccol = tuple(bc for bc in self._bcs if isinstance(bc, DirichletBC))
        return bcrow, bccol

    def needs_unrolling(self):
        """Do we need to address matrix elements directly rather than in
        a blocked fashion?

        This is slower but required for the application of some boundary conditions
        to 2-forms.

        :param local_knl: A :class:`tsfc_interface.SplitKernel`.
        :param bcs: Iterable of boundary conditions.
        """
        if len(self._form.arguments()) == 2 and not self._diagonal:
            for i, j in self.get_indicess():
                if i is None:
                    i = 0
                if j is None:
                    j = 0

                for bc in itertools.chain(*self._filter_bcs(i, j)):
                    if bc.function_space().component is not None:
                        return True
        return False

    def collect_lgmaps(self, matrix, indices):
        """Return any local-to-global maps that need to be swapped out.

        This is only needed when applying boundary conditions to 2-forms.

        """
        if len(self._form.arguments()) == 2 and not self._diagonal:
            if not self._bcs:
                return None
            i, j = indices

            ibc = 0 if i is None else i
            jbc = 0 if j is None else j
            row_bcs, col_bcs = self._filter_bcs(ibc, jbc)

            i = Ellipsis if i is None else i
            j = Ellipsis if j is None else j

            mat_buffer = matrix.M.buffer

            mat_spec = mat_buffer.mat_spec
            if isinstance(mat_spec, numpy.ndarray):
                mat_spec = mat_spec[i, j]

            if mat_spec.mat_type in {"rvec", "cvec"}:
                return None

            # breakpoint()
            # rlgmap = self.test_function_space[ibc].mask_lgmap(row_bcs, mat_spec.row_spec)
            # clgmap = self.trial_function_space[jbc].mask_lgmap(col_bcs, mat_spec.column_spec)
            rlgmap = self.test_function_space.strong_subspaces[ibc].mask_lgmap(row_bcs, mat_spec.row_spec)
            clgmap = self.trial_function_space.strong_subspaces[jbc].mask_lgmap(col_bcs, mat_spec.column_spec)
            return (rlgmap, clgmap)
        else:
            return None

    @property
    def _indices(self):
        return self._local_knl.indices

    @property
    def _kinfo(self):
        return self._local_knl.kinfo

    @property
    def _integral_type(self):
        return self._kinfo.integral_type

    @property
    def _indexed_function_spaces(self):
        return _FormHandler.index_function_spaces(self._form, self._indices)

    @cached_property
    def _mesh(self):
        all_meshes = extract_domains(self._form)
        return all_meshes[self._kinfo.domain_number]

    @property
    def _topology(self):
        return self._mesh.topology

    @cached_property
    def _iterset(self):
        try:
            subdomain_data = self._form.subdomain_data()[self._mesh][self._integral_type]
        except KeyError:
            subdomain_data = [None]

        subdomain_data = [sd for sd in subdomain_data if sd is not None]
        if subdomain_data:
            try:
                subdomain_data, = subdomain_data
            except ValueError:
                raise NotImplementedError("Assembly with multiple subdomain data values is not supported")
            if self._integral_type != "cell":
                raise NotImplementedError("subdomain_data only supported with cell integrals")
            if self._subdomain_id not in ["everywhere", "otherwise"]:
                raise ValueError("Cannot use subdomain data and subdomain_id")
            return subdomain_data
        else:
            return iteration_set(
                self._topology,
                self._integral_type,
                self._subdomain_id,
                self._all_integer_subdomain_ids
            )

    @functools.singledispatchmethod
    def _as_parloop_arg(self, tsfc_arg, index):
        """Return a :class:`op2.ParloopArg` corresponding to the provided
        :class:`tsfc.KernelArg`.
        """
        raise TypeError(f"No handler provided for {type(tsfc_arg).__name__}")

    @_as_parloop_arg.register(kernel_args.OutputKernelArg)
    def _as_parloop_arg_output(self, _, index):
        rank = len(self._form.arguments())
        tensor = self._tensor
        Vs = self._indexed_function_spaces

        if rank == 0:
            return tensor
        elif rank == 1 or rank == 2 and self._diagonal:
            V, = Vs
            dat = OneFormAssembler._as_pyop3_type(tensor, self._indices)

            return pack_pyop3_tensor(dat, V, index, self._integral_type)
        elif rank == 2:
            mat = ExplicitMatrixAssembler._as_pyop3_type(tensor, self._indices)
            return pack_pyop3_tensor(mat, *Vs, index, self._integral_type)
        else:
<<<<<<< HEAD
            raise AssertionError
=======
            return op2.MatParloopArg(self._tensor, (rmap, cmap), lgmaps=self.collect_lgmaps())
    else:
        raise AssertionError


@_as_parloop_arg.register(kernel_args.CoordinatesKernelArg)
def _as_parloop_arg_coordinates(_, self):
    func = next(self._active_coordinates)
    map_ = self._get_map(func.function_space())
    return op2.DatParloopArg(func.dat, map_)


@_as_parloop_arg.register(kernel_args.CellOrientationsKernelArg)
def _as_parloop_arg_cell_orientations(_, self):
    func = next(self._active_cell_orientations)
    map_ = self._get_map(func.function_space())
    return op2.DatParloopArg(func.dat, map_)


@_as_parloop_arg.register(kernel_args.CellSizesKernelArg)
def _as_parloop_arg_cell_sizes(_, self):
    func = next(self._active_cell_sizes)
    map_ = self._get_map(func.function_space())
    return op2.DatParloopArg(func.dat, map_)


@_as_parloop_arg.register(kernel_args.CoefficientKernelArg)
def _as_parloop_arg_coefficient(arg, self):
    coeff = next(self._active_coefficients)
    if coeff.ufl_element().family() == "Real":
        return op2.GlobalParloopArg(coeff.dat)
    else:
        m = self._get_map(coeff.function_space())
        return op2.DatParloopArg(coeff.dat, m)


@_as_parloop_arg.register(kernel_args.ConstantKernelArg)
def _as_parloop_arg_constant(arg, self):
    const = next(self._constants)
    return op2.GlobalParloopArg(const.dat)


@_as_parloop_arg.register(kernel_args.ExteriorFacetKernelArg)
def _as_parloop_arg_exterior_facet(_, self):
    mesh = next(self._active_exterior_facets)
    if mesh is self._mesh:
        m = None
    else:
        m, integral_type = mesh.topology.trans_mesh_entity_map(self._mesh.topology, self._integral_type, self._subdomain_id, self._all_integer_subdomain_ids)
        assert integral_type == "exterior_facet"
    return op2.DatParloopArg(mesh.exterior_facets.local_facet_dat, m)


@_as_parloop_arg.register(kernel_args.InteriorFacetKernelArg)
def _as_parloop_arg_interior_facet(_, self):
    mesh = next(self._active_interior_facets)
    if mesh is self._mesh:
        m = None
    else:
        m, integral_type = mesh.topology.trans_mesh_entity_map(self._mesh.topology, self._integral_type, self._subdomain_id, self._all_integer_subdomain_ids)
        assert integral_type == "interior_facet"
    return op2.DatParloopArg(mesh.interior_facets.local_facet_dat, m)


@_as_parloop_arg.register(kernel_args.OrientationsExteriorFacetKernelArg)
def _(_, self):
    mesh = next(self._active_orientations_exterior_facet)
    if mesh is self._mesh:
        m = None
    else:
        m, integral_type = mesh.topology.trans_mesh_entity_map(self._mesh.topology, self._integral_type, self._subdomain_id, self._all_integer_subdomain_ids)
        assert integral_type == "exterior_facet"
    return op2.DatParloopArg(mesh.exterior_facets.local_facet_orientation_dat, m)


@_as_parloop_arg.register(kernel_args.OrientationsInteriorFacetKernelArg)
def _(_, self):
    mesh = next(self._active_orientations_interior_facet)
    if mesh is self._mesh:
        m = None
    else:
        m, integral_type = mesh.topology.trans_mesh_entity_map(self._mesh.topology, self._integral_type, self._subdomain_id, self._all_integer_subdomain_ids)
        assert integral_type == "interior_facet"
    return op2.DatParloopArg(mesh.interior_facets.local_facet_orientation_dat, m)

>>>>>>> bb8447aa

    @_as_parloop_arg.register(kernel_args.CoordinatesKernelArg)
    def _as_parloop_arg_coordinates(self, _, index):
        return pack_tensor(self._mesh.coordinates, index, self._integral_type)

    @_as_parloop_arg.register(kernel_args.CoefficientKernelArg)
    def _as_parloop_arg_coefficient(self, arg, index):
        coeff = next(self._active_coefficients)
        return pack_tensor(coeff, index, self._integral_type)

    @_as_parloop_arg.register(kernel_args.ConstantKernelArg)
    def _as_parloop_arg_constant(self, arg, index):
        const = next(self._constants)
        return const.dat

    @_as_parloop_arg.register(kernel_args.CellOrientationsKernelArg)
    def _as_parloop_arg_cell_orientations(self, _, index):
        return pack_tensor(self._mesh.cell_orientations(), index, self._integral_type)

    @_as_parloop_arg.register(kernel_args.CellSizesKernelArg)
    def _as_parloop_arg_cell_sizes(self, _, index):
        raise NotImplementedError
        func = self._mesh.cell_sizes
        m = self._get_map(func.function_space())
        return func.dat[m(index)]

    @_as_parloop_arg.register(kernel_args.ExteriorFacetKernelArg)
    def _as_parloop_arg_exterior_facet(self, _, index):
        return self._topology.exterior_facet_local_facet_indices[index]

    @_as_parloop_arg.register(kernel_args.InteriorFacetKernelArg)
    def _as_parloop_arg_interior_facet(self, _, index):
        return self._topology.interior_facet_local_facet_indices[index]

    @_as_parloop_arg.register(kernel_args.ExteriorFacetVertKernelArg)
    def _(self, _, index):
        return self._topology.exterior_facet_vert_local_facet_indices[index]

    @_as_parloop_arg.register(kernel_args.InteriorFacetVertKernelArg)
    def _(self, _, index):
        return self._topology.interior_facet_vert_local_facet_indices[index]

    @_as_parloop_arg.register(CellFacetKernelArg)
    def _as_parloop_arg_cell_facet(self, _, index):
        return self._mesh.cell_to_facets[index]

    @_as_parloop_arg.register(LayerCountKernelArg)
    def _as_parloop_arg_layer_count(self, _, index):
        raise NotImplementedError
        glob = op2.Global(
            (1,),
            self._iterset.layers-2,
            dtype=numpy.int32,
            comm=self._iterset.comm
        )
        return op2.GlobalParloopArg(glob)

    @_as_parloop_arg.register(kernel_args.ExteriorFacetOrientationKernelArg)
    def _as_parloop_arg_exterior_facet_orientation(self, _, p):
        raise NotImplementedError
        return op2.DatParloopArg(self._mesh.exterior_facets.local_facet_orientation_dat)

    @_as_parloop_arg.register(kernel_args.InteriorFacetOrientationKernelArg)
    def _as_parloop_arg_interior_facet_orientation(self, _, facet_index: op3.LoopIndex):
        return self._mesh.interior_facets.local_facet_orientation_dat[facet_index]


class _FormHandler:
    """Utility class for inspecting forms and local kernels."""

    @staticmethod
    def iter_active_coordinates(form, kinfo):
        """Yield the form coordinates referenced in ``kinfo``."""
        all_meshes = extract_domains(form)
        for i in kinfo.active_domain_numbers.coordinates:
            yield all_meshes[i].coordinates

    @staticmethod
    def iter_active_cell_orientations(form, kinfo):
        """Yield the form cell orientations referenced in ``kinfo``."""
        all_meshes = extract_domains(form)
        for i in kinfo.active_domain_numbers.cell_orientations:
            yield all_meshes[i].cell_orientations()

    @staticmethod
    def iter_active_cell_sizes(form, kinfo):
        """Yield the form cell sizes referenced in ``kinfo``."""
        all_meshes = extract_domains(form)
        for i in kinfo.active_domain_numbers.cell_sizes:
            yield all_meshes[i].cell_sizes

    @staticmethod
    def iter_active_coefficients(form, kinfo):
        """Yield the form coefficients referenced in ``kinfo``."""
        all_coefficients = form.coefficients()
        for idx, subidxs in kinfo.coefficient_numbers:
            for subidx in subidxs:
                yield all_coefficients[idx].subfunctions[subidx]

    @staticmethod
    def iter_constants(form, kinfo):
        """Yield the form constants referenced in ``kinfo``."""
        if isinstance(form, slate.TensorBase):
            all_constants = form.constants()
        else:
            all_constants = extract_firedrake_constants(form)
        for constant_index in kinfo.constant_numbers:
            yield all_constants[constant_index]

    @staticmethod
    def iter_active_exterior_facets(form, kinfo):
        """Yield the form exterior facets referenced in ``kinfo``."""
        all_meshes = extract_domains(form)
        for i in kinfo.active_domain_numbers.exterior_facets:
            mesh = all_meshes[i]
            yield mesh

    @staticmethod
    def iter_active_interior_facets(form, kinfo):
        """Yield the form interior facets referenced in ``kinfo``."""
        all_meshes = extract_domains(form)
        for i in kinfo.active_domain_numbers.interior_facets:
            mesh = all_meshes[i]
            yield mesh

    @staticmethod
    def iter_active_orientations_exterior_facet(form, kinfo):
        """Yield the form exterior facet orientations referenced in ``kinfo``."""
        all_meshes = extract_domains(form)
        for i in kinfo.active_domain_numbers.orientations_exterior_facet:
            mesh = all_meshes[i]
            yield mesh

    @staticmethod
    def iter_active_orientations_interior_facet(form, kinfo):
        """Yield the form interior facet orientations referenced in ``kinfo``."""
        all_meshes = extract_domains(form)
        for i in kinfo.active_domain_numbers.orientations_interior_facet:
            mesh = all_meshes[i]
            yield mesh

    @staticmethod
    def index_function_spaces(form, indices):
        """Return the function spaces of the form's arguments, indexed
        if necessary.
        """
        spaces = []
        for index, arg in zip(indices, form.arguments()):
            space = arg.function_space()
            if index is not None:
                space = space[index]
            spaces.append(space)
        return tuple(spaces)

    @staticmethod
    def index_tensor(tensor, form, indices, diagonal):
        """Return the (indexed) pyop3 data structure tied to ``tensor``."""
        indices = tuple(i if i is not None else Ellipsis for i in indices)

        rank = len(form.arguments())
        if rank == 0:
            assert len(indices) == 0
            return tensor
        elif rank == 1 or rank == 2 and diagonal:
            index, = indices
            if index is Ellipsis:
                return tensor.dat
            else:
                return tensor.subfunctions[index].dat
        elif rank == 2:
            return tensor.M[indices]
        else:
            raise AssertionError


def _is_real_space(space):
    return space.ufl_element().family() == "Real"


@contextlib.contextmanager
def _modified_lgmaps(mat: op3.Mat, indices, lgmaps):
    if lgmaps is None:
        yield
        return

    petscmat = mat.handle
    if petscmat.type == "nest":
        petscmat = petscmat.getNestSubMatrix(*indices)

    orig_lgmaps = petscmat.getLGMap()
    petscmat.setLGMap(*lgmaps)

    yield

    mat.buffer.mat.setLGMap(*orig_lgmaps)<|MERGE_RESOLUTION|>--- conflicted
+++ resolved
@@ -1502,7 +1502,7 @@
 
         for rindex, cindex in diag_blocks:
             op3.do_loop(
-                p := extract_unique_domain(test).points.index(),
+                p := test.ufl_domain().points.index(),
                 sparsity[rindex, cindex][p, p].assign(666)
             )
 
@@ -1549,9 +1549,8 @@
         else:
             loops = []
             for assembler in self._all_assemblers:
-<<<<<<< HEAD
-                all_meshes = assembler._form.ufl_domains()
-                for local_kernel, _ in assembler.local_kernels:
+                all_meshes = extract_domains(assembler._form)
+                for local_kernel, subdomain_id in assembler.local_kernels:
                     integral_type = local_kernel.kinfo.integral_type
 
                     mesh = all_meshes[local_kernel.kinfo.domain_number]  # integration domain
@@ -1569,6 +1568,10 @@
                     iterset = iteration_set(mesh, integral_type, "everywhere")
                     index = iterset.index()
 
+                    # Make Sparsity independent of the subdomain of integration for better reusability;
+                    # subdomain_id is passed here only to determine the integration_type on the target domain
+                    # (see ``entity_node_map``).
+                    # TODO: account for subdomain_id for submeshes
                     if integral_type == "cell":
                         rmap = mesh.closure(index)
                         cmap = rmap
@@ -1580,49 +1583,36 @@
                     loop = (index, rmap, cmap, local_kernel.indices)
                     loops.append(loop)
             return tuple(loops)
-=======
-                all_meshes = extract_domains(assembler._form)
-                for local_kernel, subdomain_id in assembler.local_kernels:
-                    i, j = local_kernel.indices
-                    mesh = all_meshes[local_kernel.kinfo.domain_number]  # integration domain
-                    integral_type = local_kernel.kinfo.integral_type
-                    all_subdomain_ids = assembler.all_integer_subdomain_ids[local_kernel.indices][local_kernel.kinfo.domain_number]
-                    # Make Sparsity independent of the subdomain of integration for better reusability;
-                    # subdomain_id is passed here only to determine the integration_type on the target domain
-                    # (see ``entity_node_map``).
-                    rmap_ = test.function_space().topological[i].entity_node_map(mesh.topology, integral_type, subdomain_id, all_subdomain_ids)
-                    cmap_ = trial.function_space().topological[j].entity_node_map(mesh.topology, integral_type, subdomain_id, all_subdomain_ids)
-                    region = ExplicitMatrixAssembler._integral_type_region_map[integral_type]
-                    maps_and_regions[(i, j)][(rmap_, cmap_)].add(region)
-            return {block_indices: [map_pair + (tuple(region_set), ) for map_pair, region_set in map_pair_to_region_set.items()]
-                    for block_indices, map_pair_to_region_set in maps_and_regions.items()}
->>>>>>> bb8447aa
 
     @staticmethod
     def _make_maps_and_regions_default(test, trial, allocation_integral_types):
         assert allocation_integral_types is not None
-
-        mesh = utils.single_valued(extract_unique_domain(a) for a in {test, trial})
-        Vrow = test.function_space()
-        Vcol = trial.function_space()
 
         # NOTE: We do not inspect subdomains here so the "full" sparsity is
         # allocated even when we might not use all of it. This increases
         # reusability.
         loops = []
         for integral_type in allocation_integral_types:
-            iterset = iteration_set(mesh, integral_type, "everywhere")
-            index = iterset.index()
-            if integral_type == "cell":
-                rmap = mesh.closure(index)
-                cmap = rmap
-            else:
-                assert "facet" in integral_type
-                rmap = mesh.closure(mesh.support(index))
-                cmap = rmap
-
-            loop = (index, rmap, cmap, (None, None))
-            loops.append(loop)
+            for i, Vrow in enumerate(test.function_space()):
+                if len(test.function_space()) == 1:
+                    i = None
+
+                for j, Vcol in enumerate(trial.function_space()):
+                    if len(trial.function_space()) == 1:
+                        j = None
+                    mesh = Vrow.mesh()
+                    iterset = iteration_set(mesh, integral_type, "everywhere")
+                    index = iterset.index()
+                    if integral_type == "cell":
+                        rmap = mesh.closure(index)
+                        cmap = rmap
+                    else:
+                        assert "facet" in integral_type
+                        rmap = mesh.closure(mesh.support(index))
+                        cmap = rmap
+
+                    loop = (index, rmap, cmap, (i, j))
+                    loops.append(loop)
         return tuple(loops)
 
     @cached_property
@@ -1827,336 +1817,6 @@
             raise ValueError("Form's arguments do not match provided result tensor")
 
 
-<<<<<<< HEAD
-=======
-def _global_kernel_cache_key(form, local_knl, subdomain_id, all_integer_subdomain_ids, **kwargs):
-    # N.B. Generating the global kernel is not a collective operation so the
-    # communicator does not need to be a part of this cache key.
-
-    # Maps in the cached global kernel depend on concrete mesh data.
-    all_meshes = extract_domains(form)
-    domain_ids = tuple(mesh.ufl_id() for mesh in all_meshes)
-
-    if isinstance(form, ufl.Form):
-        sig = form.signature()
-    elif isinstance(form, slate.TensorBase):
-        sig = form.expression_hash
-
-    # The form signature does not store this information. This should be accessible from
-    # the UFL so we don't need this nasty hack.
-    subdomain_key = []
-    for val in form.subdomain_data().values():
-        for k, v in val.items():
-            for i, vi in enumerate(v):
-                if vi is not None:
-                    extruded = vi._extruded
-                    constant_layers = extruded and vi.constant_layers
-                    subset = isinstance(vi, op2.Subset)
-                    subdomain_key.append((k, i, extruded, constant_layers, subset))
-                else:
-                    subdomain_key.append((k, i))
-
-    return (domain_ids
-            + (sig, subdomain_id)
-            + tuple(subdomain_key)
-            + tuplify(all_integer_subdomain_ids)
-            + cachetools.keys.hashkey(local_knl, **kwargs))
-
-
-@cachetools.cached(cache={}, key=_global_kernel_cache_key)
-def _make_global_kernel(*args, **kwargs):
-    return _GlobalKernelBuilder(*args, **kwargs).build()
-
-
-class _GlobalKernelBuilder:
-    """Class that builds a :class:`op2.GlobalKernel`.
-
-    :param form: The variational form.
-    :param local_knl: :class:`tsfc_interface.SplitKernel` compiled by either
-        TSFC or Slate.
-    :param subdomain_id: The subdomain of the mesh to iterate over.
-    :param all_integer_subdomain_ids: See :func:`tsfc_interface.gather_integer_subdomain_ids`.
-    :param diagonal: Are we assembling the diagonal of a 2-form?
-    :param unroll: If ``True``, address matrix elements directly rather than in
-        a blocked fashion. This is slower but required for the application of
-        some boundary conditions.
-
-    .. note::
-        One should be able to generate a global kernel without needing to
-        use any data structures (i.e. a stripped form should be sufficient).
-    """
-
-    def __init__(self, form, local_knl, subdomain_id, all_integer_subdomain_ids, diagonal=False, unroll=False):
-        self._form = form
-        self._indices, self._kinfo = local_knl
-        self._subdomain_id = subdomain_id
-        self._all_integer_subdomain_ids = all_integer_subdomain_ids
-        self._diagonal = diagonal
-        self._unroll = unroll
-
-        self._active_coordinates = _FormHandler.iter_active_coordinates(form, local_knl.kinfo)
-        self._active_cell_orientations = _FormHandler.iter_active_cell_orientations(form, local_knl.kinfo)
-        self._active_cell_sizes = _FormHandler.iter_active_cell_sizes(form, local_knl.kinfo)
-        self._active_coefficients = _FormHandler.iter_active_coefficients(form, local_knl.kinfo)
-        self._constants = _FormHandler.iter_constants(form, local_knl.kinfo)
-        self._active_exterior_facets = _FormHandler.iter_active_exterior_facets(form, local_knl.kinfo)
-        self._active_interior_facets = _FormHandler.iter_active_interior_facets(form, local_knl.kinfo)
-        self._active_orientations_exterior_facet = _FormHandler.iter_active_orientations_exterior_facet(form, local_knl.kinfo)
-        self._active_orientations_interior_facet = _FormHandler.iter_active_orientations_interior_facet(form, local_knl.kinfo)
-
-        self._map_arg_cache = {}
-        # Cache for holding :class:`op2.MapKernelArg` instances.
-        # This is required to ensure that we use the same map argument when the
-        # data objects in the parloop would be using the same map. This is to avoid
-        # unnecessary packing in the global kernel.
-
-    def build(self):
-        """Build the global kernel."""
-        kernel_args = [self._as_global_kernel_arg(arg)
-                       for arg in self._kinfo.arguments]
-
-        # we should use up all of the coefficients and constants
-        assert_empty(self._active_coordinates)
-        assert_empty(self._active_cell_orientations)
-        assert_empty(self._active_cell_sizes)
-        assert_empty(self._active_coefficients)
-        assert_empty(self._constants)
-        assert_empty(self._active_exterior_facets)
-        assert_empty(self._active_interior_facets)
-        assert_empty(self._active_orientations_exterior_facet)
-        assert_empty(self._active_orientations_interior_facet)
-
-        iteration_regions = {"exterior_facet_top": op2.ON_TOP,
-                             "exterior_facet_bottom": op2.ON_BOTTOM,
-                             "interior_facet_horiz": op2.ON_INTERIOR_FACETS}
-        iteration_region = iteration_regions.get(self._integral_type, None)
-        extruded = self._mesh.extruded
-        extruded_periodic = self._mesh.extruded_periodic
-        constant_layers = extruded and not self._mesh.variable_layers
-
-        return op2.GlobalKernel(self._kinfo.kernel,
-                                kernel_args,
-                                iteration_region=iteration_region,
-                                pass_layer_arg=self._kinfo.pass_layer_arg,
-                                extruded=extruded,
-                                extruded_periodic=extruded_periodic,
-                                constant_layers=constant_layers,
-                                subset=self._needs_subset)
-
-    @property
-    def _integral_type(self):
-        return self._kinfo.integral_type
-
-    @cached_property
-    def _mesh(self):
-        all_meshes = extract_domains(self._form)
-        return all_meshes[self._kinfo.domain_number]
-
-    @cached_property
-    def _needs_subset(self):
-        subdomain_data = self._form.subdomain_data()[self._mesh]
-        if not all(sd is None for sd in subdomain_data.get(self._integral_type, [None])):
-            return True
-
-        if self._subdomain_id == "everywhere":
-            return False
-        elif self._subdomain_id == "otherwise":
-            return self._all_integer_subdomain_ids.get(self._kinfo.integral_type, None) is not None
-        else:
-            return True
-
-    @property
-    def _indexed_function_spaces(self):
-        return _FormHandler.index_function_spaces(self._form, self._indices)
-
-    def _as_global_kernel_arg(self, tsfc_arg):
-        # TODO Make singledispatchmethod with Python 3.8
-        return _as_global_kernel_arg(tsfc_arg, self)
-
-    def _get_dim(self, finat_element):
-        if isinstance(finat_element, finat.TensorFiniteElement):
-            return finat_element._shape
-        else:
-            return (1,)
-
-    def _make_dat_global_kernel_arg(self, V, index=None):
-        finat_element = create_element(V.ufl_element())
-        map_arg = V.topological.entity_node_map(self._mesh.topology, self._integral_type, self._subdomain_id, self._all_integer_subdomain_ids)._global_kernel_arg
-        if isinstance(finat_element, finat.EnrichedElement) and finat_element.is_mixed:
-            assert index is None
-            subargs = tuple(self._make_dat_global_kernel_arg(Vsub, index=index)
-                            for Vsub in V)
-            return op2.MixedDatKernelArg(subargs)
-        else:
-            dim = self._get_dim(finat_element)
-            return op2.DatKernelArg(dim, map_arg, index)
-
-    def _make_mat_global_kernel_arg(self, Vrow, Vcol):
-        relem, celem = (create_element(V.ufl_element()) for V in [Vrow, Vcol])
-        if any(isinstance(e, finat.EnrichedElement) and e.is_mixed for e in {relem, celem}):
-            subargs = tuple(self._make_mat_global_kernel_arg(Vrow_sub, Vcol_sub)
-                            for Vrow_sub, Vcol_sub in product(Vrow, Vcol))
-            shape = len(relem.elements), len(celem.elements)
-            return op2.MixedMatKernelArg(subargs, shape)
-        else:
-            rmap_arg, cmap_arg = (V.topological.entity_node_map(self._mesh.topology, self._integral_type, self._subdomain_id, self._all_integer_subdomain_ids)._global_kernel_arg for V in [Vrow, Vcol])
-            # PyOP2 matrix objects have scalar dims so we flatten them here
-            rdim = numpy.prod(self._get_dim(relem), dtype=int)
-            cdim = numpy.prod(self._get_dim(celem), dtype=int)
-            return op2.MatKernelArg((((rdim, cdim),),), (rmap_arg, cmap_arg), unroll=self._unroll)
-
-    @staticmethod
-    def _get_map_id(finat_element):
-        """Return a key that is used to check if we reuse maps.
-
-        This mirrors firedrake.functionspacedata.
-        """
-        if isinstance(finat_element, finat.TensorFiniteElement):
-            finat_element = finat_element.base_element
-
-        real_tensorproduct = eutils.is_real_tensor_product_element(finat_element)
-        try:
-            eperm_key = entity_permutations_key(finat_element.entity_permutations)
-        except NotImplementedError:
-            eperm_key = None
-        return entity_dofs_key(finat_element.entity_dofs()), real_tensorproduct, eperm_key
-
-
-@functools.singledispatch
-def _as_global_kernel_arg(tsfc_arg, self):
-    raise NotImplementedError
-
-
-@_as_global_kernel_arg.register(kernel_args.OutputKernelArg)
-def _as_global_kernel_arg_output(_, self):
-    rank = len(self._form.arguments())
-    Vs = self._indexed_function_spaces
-
-    if rank == 0:
-        return op2.GlobalKernelArg((1,))
-    elif rank == 1 or rank == 2 and self._diagonal:
-        V, = Vs
-        if V.ufl_element().family() == "Real":
-            return op2.GlobalKernelArg((1,))
-        else:
-            return self._make_dat_global_kernel_arg(V)
-    elif rank == 2:
-        if all(V.ufl_element().family() == "Real" for V in Vs):
-            return op2.GlobalKernelArg((1,))
-        elif Vs[0].ufl_element().family() == "Real":
-            return self._make_dat_global_kernel_arg(Vs[1])
-        elif Vs[1].ufl_element().family() == "Real":
-            return self._make_dat_global_kernel_arg(Vs[0])
-        else:
-            return self._make_mat_global_kernel_arg(Vs[0], Vs[1])
-    else:
-        raise AssertionError
-
-
-@_as_global_kernel_arg.register(kernel_args.CoordinatesKernelArg)
-def _as_global_kernel_arg_coordinates(_, self):
-    coord = next(self._active_coordinates)
-    V = coord.function_space()
-    return self._make_dat_global_kernel_arg(V)
-
-
-@_as_global_kernel_arg.register(kernel_args.CellOrientationsKernelArg)
-def _as_global_kernel_arg_cell_orientations(_, self):
-    c = next(self._active_cell_orientations)
-    V = c.function_space()
-    return self._make_dat_global_kernel_arg(V)
-
-
-@_as_global_kernel_arg.register(kernel_args.CellSizesKernelArg)
-def _as_global_kernel_arg_cell_sizes(_, self):
-    c = next(self._active_cell_sizes)
-    V = c.function_space()
-    return self._make_dat_global_kernel_arg(V)
-
-
-@_as_global_kernel_arg.register(kernel_args.CoefficientKernelArg)
-def _as_global_kernel_arg_coefficient(_, self):
-    coeff = next(self._active_coefficients)
-    V = coeff.ufl_function_space()
-    if hasattr(V, "component") and V.component is not None:
-        index = V.component,
-        V = V.parent
-    else:
-        index = None
-
-    ufl_element = V.ufl_element()
-    if ufl_element.family() == "Real":
-        return op2.GlobalKernelArg((V.value_size,))
-    else:
-        return self._make_dat_global_kernel_arg(V, index=index)
-
-
-@_as_global_kernel_arg.register(kernel_args.ConstantKernelArg)
-def _as_global_kernel_arg_constant(_, self):
-    const = next(self._constants)
-    value_size = numpy.prod(const.ufl_shape, dtype=int)
-    return op2.GlobalKernelArg((value_size,))
-
-
-@_as_global_kernel_arg.register(kernel_args.ExteriorFacetKernelArg)
-def _as_global_kernel_arg_exterior_facet(_, self):
-    mesh = next(self._active_exterior_facets)
-    if mesh is self._mesh:
-        return op2.DatKernelArg((1,))
-    else:
-        m, integral_type = mesh.topology.trans_mesh_entity_map(self._mesh.topology, self._integral_type, self._subdomain_id, self._all_integer_subdomain_ids)
-        assert integral_type == "exterior_facet"
-        return op2.DatKernelArg((1,), m._global_kernel_arg)
-
-
-@_as_global_kernel_arg.register(kernel_args.InteriorFacetKernelArg)
-def _as_global_kernel_arg_interior_facet(_, self):
-    mesh = next(self._active_interior_facets)
-    if mesh is self._mesh:
-        return op2.DatKernelArg((2,))
-    else:
-        m, integral_type = mesh.topology.trans_mesh_entity_map(self._mesh.topology, self._integral_type, self._subdomain_id, self._all_integer_subdomain_ids)
-        assert integral_type == "interior_facet"
-        return op2.DatKernelArg((2,), m._global_kernel_arg)
-
-
-@_as_global_kernel_arg.register(kernel_args.OrientationsExteriorFacetKernelArg)
-def _(_, self):
-    mesh = next(self._active_orientations_exterior_facet)
-    if mesh is self._mesh:
-        return op2.DatKernelArg((1,))
-    else:
-        m, integral_type = mesh.topology.trans_mesh_entity_map(self._mesh.topology, self._integral_type, self._subdomain_id, self._all_integer_subdomain_ids)
-        assert integral_type == "exterior_facet"
-        return op2.DatKernelArg((1,), m._global_kernel_arg)
-
-
-@_as_global_kernel_arg.register(kernel_args.OrientationsInteriorFacetKernelArg)
-def _(_, self):
-    mesh = next(self._active_orientations_interior_facet)
-    if mesh is self._mesh:
-        return op2.DatKernelArg((2,))
-    else:
-        m, integral_type = mesh.topology.trans_mesh_entity_map(self._mesh.topology, self._integral_type, self._subdomain_id, self._all_integer_subdomain_ids)
-        assert integral_type == "interior_facet"
-        return op2.DatKernelArg((2,), m._global_kernel_arg)
-
-
-@_as_global_kernel_arg.register(CellFacetKernelArg)
-def _as_global_kernel_arg_cell_facet(_, self):
-    if self._mesh.extruded:
-        num_facets = self._mesh._base_mesh.ufl_cell().num_facets
-    else:
-        num_facets = self._mesh.ufl_cell().num_facets
-    return op2.DatKernelArg((num_facets, 2))
-
-
-@_as_global_kernel_arg.register(LayerCountKernelArg)
-def _as_global_kernel_arg_layer_count(_, self):
-    return op2.GlobalKernelArg((1,))
-
-
->>>>>>> bb8447aa
 class ParloopBuilder:
     """Class that builds a :class:`op2.Parloop`.
 
@@ -2382,95 +2042,12 @@
             mat = ExplicitMatrixAssembler._as_pyop3_type(tensor, self._indices)
             return pack_pyop3_tensor(mat, *Vs, index, self._integral_type)
         else:
-<<<<<<< HEAD
             raise AssertionError
-=======
-            return op2.MatParloopArg(self._tensor, (rmap, cmap), lgmaps=self.collect_lgmaps())
-    else:
-        raise AssertionError
-
-
-@_as_parloop_arg.register(kernel_args.CoordinatesKernelArg)
-def _as_parloop_arg_coordinates(_, self):
-    func = next(self._active_coordinates)
-    map_ = self._get_map(func.function_space())
-    return op2.DatParloopArg(func.dat, map_)
-
-
-@_as_parloop_arg.register(kernel_args.CellOrientationsKernelArg)
-def _as_parloop_arg_cell_orientations(_, self):
-    func = next(self._active_cell_orientations)
-    map_ = self._get_map(func.function_space())
-    return op2.DatParloopArg(func.dat, map_)
-
-
-@_as_parloop_arg.register(kernel_args.CellSizesKernelArg)
-def _as_parloop_arg_cell_sizes(_, self):
-    func = next(self._active_cell_sizes)
-    map_ = self._get_map(func.function_space())
-    return op2.DatParloopArg(func.dat, map_)
-
-
-@_as_parloop_arg.register(kernel_args.CoefficientKernelArg)
-def _as_parloop_arg_coefficient(arg, self):
-    coeff = next(self._active_coefficients)
-    if coeff.ufl_element().family() == "Real":
-        return op2.GlobalParloopArg(coeff.dat)
-    else:
-        m = self._get_map(coeff.function_space())
-        return op2.DatParloopArg(coeff.dat, m)
-
-
-@_as_parloop_arg.register(kernel_args.ConstantKernelArg)
-def _as_parloop_arg_constant(arg, self):
-    const = next(self._constants)
-    return op2.GlobalParloopArg(const.dat)
-
-
-@_as_parloop_arg.register(kernel_args.ExteriorFacetKernelArg)
-def _as_parloop_arg_exterior_facet(_, self):
-    mesh = next(self._active_exterior_facets)
-    if mesh is self._mesh:
-        m = None
-    else:
-        m, integral_type = mesh.topology.trans_mesh_entity_map(self._mesh.topology, self._integral_type, self._subdomain_id, self._all_integer_subdomain_ids)
-        assert integral_type == "exterior_facet"
-    return op2.DatParloopArg(mesh.exterior_facets.local_facet_dat, m)
-
-
-@_as_parloop_arg.register(kernel_args.InteriorFacetKernelArg)
-def _as_parloop_arg_interior_facet(_, self):
-    mesh = next(self._active_interior_facets)
-    if mesh is self._mesh:
-        m = None
-    else:
-        m, integral_type = mesh.topology.trans_mesh_entity_map(self._mesh.topology, self._integral_type, self._subdomain_id, self._all_integer_subdomain_ids)
-        assert integral_type == "interior_facet"
-    return op2.DatParloopArg(mesh.interior_facets.local_facet_dat, m)
-
-
-@_as_parloop_arg.register(kernel_args.OrientationsExteriorFacetKernelArg)
-def _(_, self):
-    mesh = next(self._active_orientations_exterior_facet)
-    if mesh is self._mesh:
-        m = None
-    else:
-        m, integral_type = mesh.topology.trans_mesh_entity_map(self._mesh.topology, self._integral_type, self._subdomain_id, self._all_integer_subdomain_ids)
-        assert integral_type == "exterior_facet"
-    return op2.DatParloopArg(mesh.exterior_facets.local_facet_orientation_dat, m)
-
-
-@_as_parloop_arg.register(kernel_args.OrientationsInteriorFacetKernelArg)
-def _(_, self):
-    mesh = next(self._active_orientations_interior_facet)
-    if mesh is self._mesh:
-        m = None
-    else:
-        m, integral_type = mesh.topology.trans_mesh_entity_map(self._mesh.topology, self._integral_type, self._subdomain_id, self._all_integer_subdomain_ids)
-        assert integral_type == "interior_facet"
-    return op2.DatParloopArg(mesh.interior_facets.local_facet_orientation_dat, m)
-
->>>>>>> bb8447aa
+
+    @_as_parloop_arg.register(kernel_args.ConstantKernelArg)
+    def _as_parloop_arg_constant(self, arg, index):
+        const = next(self._constants)
+        return const.dat
 
     @_as_parloop_arg.register(kernel_args.CoordinatesKernelArg)
     def _as_parloop_arg_coordinates(self, _, index):
@@ -2480,11 +2057,6 @@
     def _as_parloop_arg_coefficient(self, arg, index):
         coeff = next(self._active_coefficients)
         return pack_tensor(coeff, index, self._integral_type)
-
-    @_as_parloop_arg.register(kernel_args.ConstantKernelArg)
-    def _as_parloop_arg_constant(self, arg, index):
-        const = next(self._constants)
-        return const.dat
 
     @_as_parloop_arg.register(kernel_args.CellOrientationsKernelArg)
     def _as_parloop_arg_cell_orientations(self, _, index):
@@ -2499,11 +2071,13 @@
 
     @_as_parloop_arg.register(kernel_args.ExteriorFacetKernelArg)
     def _as_parloop_arg_exterior_facet(self, _, index):
-        return self._topology.exterior_facet_local_facet_indices[index]
+        mesh = next(self._active_exterior_facets)
+        return mesh.exterior_facet_local_facet_indices[index]
 
     @_as_parloop_arg.register(kernel_args.InteriorFacetKernelArg)
     def _as_parloop_arg_interior_facet(self, _, index):
-        return self._topology.interior_facet_local_facet_indices[index]
+        mesh = next(self._active_exterior_facets)
+        return mesh.interior_facet_local_facet_indices[index]
 
     @_as_parloop_arg.register(kernel_args.ExteriorFacetVertKernelArg)
     def _(self, _, index):
@@ -2529,13 +2103,14 @@
         return op2.GlobalParloopArg(glob)
 
     @_as_parloop_arg.register(kernel_args.ExteriorFacetOrientationKernelArg)
-    def _as_parloop_arg_exterior_facet_orientation(self, _, p):
-        raise NotImplementedError
-        return op2.DatParloopArg(self._mesh.exterior_facets.local_facet_orientation_dat)
+    def _as_parloop_arg_exterior_facet_orientation(self, _, facet_index: op3.LoopIndex):
+        mesh = next(self._active_orientations_exterior_facet)
+        return mesh.exterior_facets.local_facet_orientation_dat[facet_index]
 
     @_as_parloop_arg.register(kernel_args.InteriorFacetOrientationKernelArg)
     def _as_parloop_arg_interior_facet_orientation(self, _, facet_index: op3.LoopIndex):
-        return self._mesh.interior_facets.local_facet_orientation_dat[facet_index]
+        mesh = next(self._active_orientations_interior_facet)
+        return mesh.interior_facets.local_facet_orientation_dat[facet_index]
 
 
 class _FormHandler:
