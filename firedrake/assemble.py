import abc
from collections import OrderedDict
import functools
import itertools
from itertools import product
import operator

import cachetools
import finat
import firedrake
import numpy
from pyadjoint.tape import annotate_tape
from tsfc import kernel_args
from tsfc.finatinterface import create_element
from tsfc.ufl_utils import extract_firedrake_constants
import ufl
from firedrake import (extrusion_utils as eutils, matrix, parameters, solving,
                       tsfc_interface, utils)
from firedrake.adjoint_utils import annotate_assemble
from firedrake.ufl_expr import extract_unique_domain
from firedrake.bcs import DirichletBC, EquationBC, EquationBCSplit
from firedrake.functionspaceimpl import WithGeometry, FunctionSpace, FiredrakeDualSpace
from firedrake.functionspacedata import entity_dofs_key, entity_permutations_key
from firedrake.petsc import PETSc
from firedrake.slate import slac, slate
from firedrake.slate.slac.kernel_builder import CellFacetKernelArg, LayerCountKernelArg
from firedrake.utils import ScalarType, assert_empty, tuplify
from pyop2 import op2
from pyop2.exceptions import MapValueError, SparsityFormatError
from pyop2.utils import cached_property


__all__ = "assemble",


_FORM_CACHE_KEY = "firedrake.assemble.FormAssembler"
"""Entry used in form cache to try and reuse assemblers where possible."""


@PETSc.Log.EventDecorator()
@annotate_assemble
def assemble(expr, *args, **kwargs):
    r"""Evaluate expr.

    :arg expr: a :class:`~ufl.classes.BaseForm`, :class:`~ufl.classes.Expr` or
        a :class:`~.slate.TensorBase` expression.
    :arg tensor: Existing tensor object to place the result in.
    :arg bcs: Iterable of boundary conditions to apply.
    :kwarg diagonal: If assembling a matrix is it diagonal?
    :kwarg form_compiler_parameters: Dictionary of parameters to pass to
        the form compiler. Ignored if not assembling a :class:`~ufl.classes.Form`.
        Any parameters provided here will be overridden by parameters set on the
        :class:`~ufl.classes.Measure` in the form. For example, if a
        ``quadrature_degree`` of 4 is specified in this argument, but a degree of
        3 is requested in the measure, the latter will be used.
    :kwarg mat_type: String indicating how a 2-form (matrix) should be
        assembled -- either as a monolithic matrix (``"aij"`` or ``"baij"``),
        a block matrix (``"nest"``), or left as a :class:`.ImplicitMatrix` giving
        matrix-free actions (``'matfree'``). If not supplied, the default value in
        ``parameters["default_matrix_type"]`` is used.  BAIJ differs
        from AIJ in that only the block sparsity rather than the dof
        sparsity is constructed.  This can result in some memory
        savings, but does not work with all PETSc preconditioners.
        BAIJ matrices only make sense for non-mixed matrices.
    :kwarg sub_mat_type: String indicating the matrix type to
        use *inside* a nested block matrix.  Only makes sense if
        ``mat_type`` is ``nest``.  May be one of ``"aij"`` or ``"baij"``.  If
        not supplied, defaults to ``parameters["default_sub_matrix_type"]``.
    :kwarg appctx: Additional information to hang on the assembled
        matrix if an implicit matrix is requested (mat_type ``"matfree"``).
    :kwarg options_prefix: PETSc options prefix to apply to matrices.
    :kwarg zero_bc_nodes: If ``True``, set the boundary condition nodes in the
        output tensor to zero rather than to the values prescribed by the
        boundary condition. Default is ``False``.
    :kwarg weight: weight of the boundary condition, i.e. the scalar in front of the
        identity matrix corresponding to the boundary nodes.
        To discretise eigenvalue problems set the weight equal to 0.0.

    :returns: See below.

    If expr is a :class:`~ufl.classes.Form` or Slate tensor expression then
    this evaluates the corresponding integral(s) and returns a :class:`float`
    for 0-forms, a :class:`.Function` for 1-forms and a :class:`.Matrix` or
    :class:`.ImplicitMatrix` for 2-forms. In the case of 2-forms the rows
    correspond to the test functions and the columns to the trial functions.

    If expr is an expression other than a form, it will be evaluated
    pointwise on the :class:`.Function`\s in the expression. This will
    only succeed if all the Functions are on the same
    :class:`.FunctionSpace`.

    If ``tensor`` is supplied, the assembled result will be placed
    there, otherwise a new object of the appropriate type will be
    returned.

    If ``bcs`` is supplied and ``expr`` is a 2-form, the rows and columns
    of the resulting :class:`.Matrix` corresponding to boundary nodes
    will be set to 0 and the diagonal entries to 1. If ``expr`` is a
    1-form, the vector entries at boundary nodes are set to the
    boundary condition values.
    """
    if isinstance(expr, (ufl.form.BaseForm, slate.TensorBase)):
        return assemble_base_form(expr, *args, **kwargs)
    elif isinstance(expr, ufl.core.expr.Expr):
        return _assemble_expr(expr)
    else:
        raise TypeError(f"Unable to assemble: {expr}")


def assemble_base_form(expression, tensor=None, bcs=None,
                       diagonal=False,
                       mat_type=None,
                       sub_mat_type=None,
                       form_compiler_parameters=None,
                       appctx=None,
                       options_prefix=None,
                       zero_bc_nodes=False,
                       is_base_form_preprocessed=False,
                       weight=1.0):
<<<<<<< HEAD
=======
    r"""Evaluate expression.

    :arg expression: a :class:`~ufl.classes.BaseForm`
    :kwarg tensor: Existing tensor object to place the result in.
    :kwarg bcs: Iterable of boundary conditions to apply.
    :kwarg diagonal: If assembling a matrix is it diagonal?
    :kwarg mat_type: String indicating how a 2-form (matrix) should be
        assembled -- either as a monolithic matrix (``"aij"`` or ``"baij"``),
        a block matrix (``"nest"``), or left as a :class:`.ImplicitMatrix` giving
        matrix-free actions (``'matfree'``). If not supplied, the default value in
        ``parameters["default_matrix_type"]`` is used.  BAIJ differs
        from AIJ in that only the block sparsity rather than the dof
        sparsity is constructed.  This can result in some memory
        savings, but does not work with all PETSc preconditioners.
        BAIJ matrices only make sense for non-mixed matrices.
    :kwarg sub_mat_type: String indicating the matrix type to
        use *inside* a nested block matrix.  Only makes sense if
        ``mat_type`` is ``nest``.  May be one of ``"aij"`` or ``"baij"``.  If
        not supplied, defaults to ``parameters["default_sub_matrix_type"]``.
    :kwarg form_compiler_parameters: Dictionary of parameters to pass to
        the form compiler. Ignored if not assembling a :class:`~ufl.classes.Form`.
        Any parameters provided here will be overridden by parameters set on the
        :class:`~ufl.classes.Measure` in the form. For example, if a
        ``quadrature_degree`` of 4 is specified in this argument, but a degree of
        3 is requested in the measure, the latter will be used.
    :kwarg appctx: Additional information to hang on the assembled
        matrix if an implicit matrix is requested (mat_type ``"matfree"``).
    :kwarg options_prefix: PETSc options prefix to apply to matrices.
    :kwarg zero_bc_nodes: If ``True``, set the boundary condition nodes in the
        output tensor to zero rather than to the values prescribed by the
        boundary condition. Default is ``False``.
    :kwarg is_base_form_preprocessed: If ``True``, skip preprocessing of the form.
    :kwarg weight: weight of the boundary condition, i.e. the scalar in front of the
        identity matrix corresponding to the boundary nodes.
        To discretise eigenvalue problems set the weight equal to 0.0.

    :returns: a :class:`float` for 0-forms, a :class:`.Cofunction` or a :class:`.Function` for 1-forms,
              and a :class:`.MatrixBase` for 2-forms.

    This function assembles a :class:`~ufl.classes.BaseForm` object by traversing the corresponding DAG
    in a post-order fashion and evaluating the nodes on the fly.
    """
>>>>>>> 2a5ac44b

    # Preprocess the DAG and restructure the DAG
    if not is_base_form_preprocessed and not isinstance(expression, slate.TensorBase):
        # Preprocessing the form makes a new object -> current form caching mechanism
        # will populate `expr`'s cache which is now different than `expression`'s cache so we need
<<<<<<< HEAD
        # to transmit the cache. All of this only holds when `expression` if a `ufl.Form`
=======
        # to transmit the cache. All of this only holds when `expression` is a `ufl.Form`
>>>>>>> 2a5ac44b
        # and therefore when `is_base_form_preprocessed` is False.
        expr = preprocess_base_form(expression, mat_type, form_compiler_parameters)
        if isinstance(expression, ufl.form.Form) and isinstance(expr, ufl.form.Form):
            expr._cache = expression._cache
<<<<<<< HEAD
        # BaseForm preprocessing can turn BaseForm into an Expr (cf. case (6) in `restructure_base_form`)
        if isinstance(expr, ufl.core.expr.Expr) and not isinstance(expr, ufl.core.base_form_operator.BaseFormOperator):
            # FIXME: Directly call assemble_expressions once sum of BaseFormOperator has been lifted
            return assemble(expr)
=======
>>>>>>> 2a5ac44b
    else:
        expr = expression

    # DAG assembly: traverse the DAG in a post-order fashion and evaluate the node on the fly.
    stack = [expr]
    visited = {}
    while stack:
        e = stack.pop()
        unvisted_children = []
        operands = base_form_operands(e)
        for arg in operands:
            if arg not in visited:
                unvisted_children.append(arg)

        if unvisted_children:
            stack.append(e)
            stack.extend(unvisted_children)
        else:
<<<<<<< HEAD
            t = tensor if e is expr else None
            visited[e] = base_form_assembly_visitor(e, t, bcs, diagonal,
=======
            visited[e] = base_form_assembly_visitor(e, tensor, bcs, diagonal,
>>>>>>> 2a5ac44b
                                                    form_compiler_parameters,
                                                    mat_type, sub_mat_type,
                                                    appctx, options_prefix,
                                                    zero_bc_nodes, weight,
                                                    *(visited[arg] for arg in operands))
<<<<<<< HEAD

    # Update tensor with the assembled result value
    # assembled_base_form = visited[expr]
    # Doesn't need to update `tensor` with `assembled_base_form`
    # for assembled 1-form (Cofunction) because both underlying
    # Dat objects are the same (they automatically update).
    # if tensor and isinstance(assembled_base_form, matrix.MatrixBase):
    #     Uses the PETSc copy method.
    #    assembled_base_form.petscmat.copy(tensor.petscmat)

    # What about cases where expanding derivatives produce a non-Form object ?
    # if isinstance(expression, ufl.form.Form) and isinstance(expr, ufl.form.Form):
    #    expression._cache = expr._cache
    # return assembled_base_form

=======
>>>>>>> 2a5ac44b
    if tensor:
        update_tensor(visited[expr], tensor)
    return visited[expr]


def update_tensor(assembled_base_form, tensor):
    if isinstance(tensor, (firedrake.Function, firedrake.Cofunction)):
        assembled_base_form.dat.copy(tensor.dat)
    elif isinstance(tensor, matrix.MatrixBase):
        # Uses the PETSc copy method.
        assembled_base_form.petscmat.copy(tensor.petscmat)
    else:
        raise NotImplementedError("Cannot update tensor of type %s" % type(tensor))


<<<<<<< HEAD
def restructure_base_form(expr, visited=None):
    r"""Perform a preorder traversal to simplify and optimize the DAG.
    Example: Let's consider F(u, N(u; v*); v) with N(u; v*) a base form operator.

             We have: dFdu = \frac{\partial F}{\partial u} + Action(dFdN, dNdu)
             Now taking the action on a rank-1 object w (e.g. Coefficient/Cofunction) results in:

        (1) Action(Action(dFdN, dNdu), w)

                Action                     Action
                /    \                     /     \
              Action  w     ----->       dFdN   Action
              /    \                            /    \
            dFdN    dNdu                      dNdu    w

        This situations does not only arise for BaseFormOperator but also when we have a 2-form instead of dNdu!

        (2) Action(dNdu, w)

             Action
              /   \
             /     w        ----->   dNdu(u; w, v*)
            /
       dNdu(u; uhat, v*)

        (3) Action(F, N)

             Action                                       F
              /   \         ----->   F(..., N)[v]  =      |
            F[v]   N                                      N

        (4) Adjoint(dNdu)

             Adjoint
                |           ----->   dNdu(u; v*, uhat)
           dNdu(u; uhat, v*)

        (5) N(u; w) (scalar valued)

                                 Action
            N(u; w)   ---->       /   \   = Action(N, w)
                             N(u; v*)  w

    So from Action(Action(dFdN, dNdu(u; v*)), w) we get:

             Action             Action               Action
             /    \    (1)      /     \      (2)     /     \               (4)                                dFdN
           Action  w  ---->  dFdN   Action  ---->  dFdN   dNdu(u; w, v*)  ---->  dFdN(..., dNdu(u; w, v*)) =    |
           /    \                    /    \                                                                  dNdu(u; w, v*)
         dFdN    dNdu              dNdu    w

        (6) ufl.FormSum(dN1du(u; w, v*), dN2du(u; w, v*)) -> ufl.Sum(dN1du(u; w, v*), dN2du(u; w, v*))

          Let's consider `Action(dN1du, w) + Action(dN2du, w)`, we have:

                      FormSum                 (2)         FormSum                    (6)                     Sum
                      /     \                ---->        /     \                   ---->                    /  \
                     /       \                           /       \                                          /    \
          Action(dN1du, w)  Action(dN2du, w)    dN1du(u; w, v*) dN2du(u; w, v*)                 dN1du(u; w, v*)  dN2du(u; w, v*)

        This case arises as a consequence of (2) which turns sum of `Action`s (i.e. ufl.FormSum since Action is a BaseForm)
        into sum of `BaseFormOperator`s (i.e. ufl.Sum since BaseFormOperator is an Expr as well).

        (7) Action(w*, dNdu)

                 Action
                 /   \
                w*    \        ----->   dNdu(u; v0, w*)
                       \
                  dNdu(u; v1, v0*)

    It uses a recursive approach to reconstruct the DAG as we traverse it, enabling to take into account
    various dag rotations/manipulations in expr.
    """
    if isinstance(expr, ufl.Action):
        left, right = expr.ufl_operands
        is_rank_1 = lambda x: isinstance(x, (firedrake.Cofunction, firedrake.Function, firedrake.Argument)) or len(x.arguments()) == 1
        is_rank_2 = lambda x: len(x.arguments()) == 2

        # -- Case (1) -- #
        # If left is Action and has a rank 2, then it is an action of a 2-form on a 2-form
        if isinstance(left, ufl.Action) and is_rank_2(left):
            return ufl.action(left.left(), ufl.action(left.right(), right))
        # -- Case (2) (except if left has only 1 argument, i.e. we have done case (5)) -- #
        if isinstance(left, ufl.core.base_form_operator.BaseFormOperator) and is_rank_1(right) and len(left.arguments()) != 1:
            # Retrieve the highest numbered argument
            arg = max(left.arguments(), key=lambda v: v.number())
            return ufl.replace(left, {arg: right})
        # -- Case (3) -- #
        if isinstance(left, ufl.Form) and is_rank_1(right):
            # 1) Replace the highest-numbered argument of left by right when needed
            #    -> e.g. if right is a BaseFormOperator with 1 argument.
            # Or
            # 2) Let expr as it is by returning `ufl.Action(left, right)`.
            return ufl.action(left, right)
        # -- Case (7) -- #
        if is_rank_1(left) and isinstance(right, ufl.core.base_form_operator.BaseFormOperator) and len(right.arguments()) != 1:
            # Action(w*, dNdu(u; v1, v*)) -> dNdu(u; v0, w*)
            # Get lowest numbered argument
            arg = min(right.arguments(), key=lambda v: v.number())
            # Need to replace lowest numbered argument of right by left
            replace_map = {arg: left}
            # Decrease number for all the other arguments since the lowest numbered argument will be replaced.
            other_args = [a for a in right.arguments() if a is not arg]
            new_args = [firedrake.Argument(a.function_space(), number=a.number()-1, part=a.part()) for a in other_args]
            replace_map.update(dict(zip(other_args, new_args)))
            # Replace arguments
            return ufl.replace(right, replace_map)

    # -- Case (4) -- #
    if isinstance(expr, ufl.Adjoint) and isinstance(expr.form(), ufl.core.base_form_operator.BaseFormOperator):
        B = expr.form()
        u, v = B.arguments()
        # Let V1 and V2 be primal spaces, B: V1 -> V2 and B*: V2* -> V1*:
        # Adjoint(B(Argument(V1, 1), Argument(V2.dual(), 0))) = B(Argument(V1, 0), Argument(V2.dual(), 1))
        reordered_arguments = (firedrake.Argument(u.function_space(), number=v.number(), part=v.part()),
                               firedrake.Argument(v.function_space(), number=u.number(), part=u.part()))
        # Replace arguments in argument slots
        return ufl.replace(B, dict(zip((u, v), reordered_arguments)))

    # -- Case (5) -- #
    if isinstance(expr, ufl.core.base_form_operator.BaseFormOperator) and not expr.arguments():
        # We are assembling a BaseFormOperator of rank 0 (no arguments).
        # B(f, u*) be a BaseFormOperator with u* a Cofunction and f a Coefficient, then:
        #    B(f, u*) <=> Action(B(f, v*), f) where v* is a Coargument
        ustar, *_ = expr.argument_slots()
        vstar = firedrake.Argument(ustar.function_space(), 0)
        expr = ufl.replace(expr, {ustar: vstar})
        return ufl.action(expr, ustar)

    # -- Case (6) -- #
    if isinstance(expr, ufl.FormSum) and all(isinstance(c, ufl.core.base_form_operator.BaseFormOperator) for c in expr.components()):
        # Return ufl.Sum
        return sum([c for c in expr.components()])
    return expr


def restructure_base_form_postorder(expr, visited=None):
    visited = visited or {}
    if expr in visited:
        return visited[expr]

    # Visit/update the children
    operands = base_form_operands(expr)
    operands = list(restructure_base_form_postorder(op, visited) for op in operands)
    # Need to reconstruct the DAG as we traverse it!
    expr = reconstruct_node_from_operands(expr, operands)
    # Perform the DAG rotation when needed
    visited[expr] = restructure_base_form(expr, visited)
    return visited[expr]


def restructure_base_form_preorder(expr, visited=None):
    visited = visited or {}
    if expr in visited:
        return visited[expr]

    # Perform the DAG rotation when needed
    expr = restructure_base_form(expr, visited)
    # Visit/update the children
    operands = base_form_operands(expr)
    operands = list(restructure_base_form_preorder(op, visited) for op in operands)
    # Need to reconstruct the DAG as we traverse it!
    visited[expr] = reconstruct_node_from_operands(expr, operands)
    return visited[expr]


def reconstruct_node_from_operands(expr, operands):
    if isinstance(expr, (ufl.Adjoint, ufl.Action)):
        return expr._ufl_expr_reconstruct_(*operands)
    elif isinstance(expr, ufl.FormSum):
        return ufl.FormSum(*[(op, w) for op, w in zip(operands, expr.weights())])
    return expr


def base_form_operands(expr):
    if isinstance(expr, (ufl.FormSum, ufl.Adjoint, ufl.Action)):
        return expr.ufl_operands
    if isinstance(expr, ufl.Form):
        # Use reversed to treat base form operators
        # in the order in which they have been made.
        return list(reversed(expr.base_form_operators()))
    if isinstance(expr, ufl.core.base_form_operator.BaseFormOperator):
        # Conserve order
        children = dict.fromkeys(e for e in (expr.argument_slots() + expr.ufl_operands)
                                 if isinstance(e, ufl.form.BaseForm))
        return list(children)
=======
def base_form_operands(expr):
    if isinstance(expr, (ufl.form.FormSum, ufl.Adjoint, ufl.Action)):
        return list(expr.ufl_operands)
>>>>>>> 2a5ac44b
    return []


def expand_derivatives_form(form, fc_params):
    """Expand derivatives of ufl.BaseForm objects
    :arg form: a :class:`~ufl.classes.BaseForm`
    :arg fc_params:: Dictionary of parameters to pass to the form compiler.

    :returns: The resulting preprocessed :class:`~ufl.classes.BaseForm`.
    This function preprocess the form, mainly by expanding the derivatives, in order to determine
    if we are dealing with a :class:`~ufl.classes.Form` or another :class:`~ufl.classes.BaseForm` object.
    This function is called in :func:`base_form_assembly_visitor`. Depending on the type of the resulting tensor,
    we may call :func:`assemble_form` or traverse the sub-DAG via :func:`assemble_base_form`.
    """
    if isinstance(form, ufl.form.Form):
        from firedrake.parameters import parameters as default_parameters
        from tsfc.parameters import is_complex

        if fc_params is None:
            fc_params = default_parameters["form_compiler"].copy()
        else:
            # Override defaults with user-specified values
            _ = fc_params
            fc_params = default_parameters["form_compiler"].copy()
            fc_params.update(_)

        complex_mode = fc_params and is_complex(fc_params.get("scalar_type"))

        return ufl.algorithms.preprocess_form(form, complex_mode)
    # We also need to expand derivatives for `ufl.BaseForm` objects that are not `ufl.Form`
    # Example: `Action(A, derivative(B, f))`, where `A` is a `ufl.BaseForm` and `B` can
    # be `ufl.BaseForm`, or even an appropriate `ufl.Expr`, since assembly of expressions
    # containing derivatives is not supported anymore but might be needed if the expression
    # in question is within a `ufl.BaseForm` object.
    return ufl.algorithms.ad.expand_derivatives(form)


def preprocess_base_form(expr, mat_type=None, form_compiler_parameters=None):
<<<<<<< HEAD
=======
    """Preprocess ufl.BaseForm objects"""
>>>>>>> 2a5ac44b
    if mat_type != "matfree":
        # For "matfree", Form evaluation is delayed
        expr = expand_derivatives_form(expr, form_compiler_parameters)
    # Expanding derivatives may turn `ufl.BaseForm` objects into `ufl.Expr` objects that are not `ufl.BaseForm`.
    if not isinstance(expr, ufl.form.BaseForm):
        return assemble(expr)
<<<<<<< HEAD
    if not isinstance(expr, (ufl.form.Form, slate.TensorBase)):
        # => No restructuring needed for Form and slate.TensorBase
        expr = restructure_base_form_preorder(expr)
        expr = restructure_base_form_postorder(expr)
=======
>>>>>>> 2a5ac44b
    return expr


def base_form_assembly_visitor(expr, tensor, bcs, diagonal,
                               form_compiler_parameters,
                               mat_type, sub_mat_type,
                               appctx, options_prefix,
                               zero_bc_nodes, weight, *args):
<<<<<<< HEAD
    if isinstance(expr, (ufl.form.Form, slate.TensorBase)):

        if args and mat_type != "matfree":
            # Retrieve the Form's children
            base_form_operators = base_form_operands(expr)
            # Substitute the base form operators by their output
            expr = ufl.replace(expr, dict(zip(base_form_operators, args)))

=======
    r"""Assemble a :class:`~ufl.classes.BaseForm` object given its assembled operands.

        This functions contains the assembly handlers corresponding to the different nodes that
        can arise in a `~ufl.classes.BaseForm` object. It is called by :func:`assemble_base_form`
        in a post-order fashion.
    """

    if isinstance(expr, (ufl.form.Form, slate.TensorBase)):
>>>>>>> 2a5ac44b
        return _assemble_form(expr, tensor=tensor, bcs=bcs,
                              diagonal=diagonal,
                              mat_type=mat_type,
                              sub_mat_type=sub_mat_type,
                              appctx=appctx,
                              options_prefix=options_prefix,
                              form_compiler_parameters=form_compiler_parameters,
                              zero_bc_nodes=zero_bc_nodes, weight=weight)

<<<<<<< HEAD
        # if isinstance(res, firedrake.Function):
        #   # TODO: Remove once MatrixImplicitContext is Cofunction safe.
        #   res = firedrake.Cofunction(res.function_space().dual(), val=res.vector())
        # return res

=======
>>>>>>> 2a5ac44b
    elif isinstance(expr, ufl.Adjoint):
        if len(args) != 1:
            raise TypeError("Not enough operands for Adjoint")
        mat, = args
        petsc_mat = mat.petscmat
        petsc_mat.hermitianTranspose()
        (row, col) = mat.arguments()
        return matrix.AssembledMatrix((col, row), bcs, petsc_mat,
                                      appctx=appctx,
                                      options_prefix=options_prefix)
    elif isinstance(expr, ufl.Action):
        if (len(args) != 2):
            raise TypeError("Not enough operands for Action")
        lhs, rhs = args
        if isinstance(lhs, matrix.MatrixBase):
            if isinstance(rhs, (firedrake.Cofunction, firedrake.Function)):
                petsc_mat = lhs.petscmat
                (row, col) = lhs.arguments()
                res = firedrake.Cofunction(col.function_space().dual())

                with rhs.dat.vec_ro as v_vec:
                    with res.dat.vec as res_vec:
                        petsc_mat.mult(v_vec, res_vec)
                return firedrake.Cofunction(row.function_space().dual(), val=res.dat)
            elif isinstance(rhs, matrix.MatrixBase):
                petsc_mat = lhs.petscmat
                (row, col) = lhs.arguments()
<<<<<<< HEAD
                res = PETSc.Mat().create()
=======
>>>>>>> 2a5ac44b
                res = petsc_mat.matMult(rhs.petscmat)
                return matrix.AssembledMatrix(expr, bcs, res,
                                              appctx=appctx,
                                              options_prefix=options_prefix)
            else:
                raise TypeError("Incompatible RHS for Action.")
        elif isinstance(lhs, (firedrake.Cofunction, firedrake.Function)):
            if isinstance(rhs, (firedrake.Cofunction, firedrake.Function)):
                # Return scalar value
                with lhs.dat.vec_ro as x, rhs.dat.vec_ro as y:
                    res = x.dot(y)
                return res
            else:
                raise TypeError("Incompatible RHS for Action.")
        else:
            raise TypeError("Incompatible LHS for Action.")
    elif isinstance(expr, ufl.FormSum):
        if len(args) != len(expr.weights()):
            raise TypeError("Mismatching weights and operands in FormSum")
        if len(args) == 0:
            raise TypeError("Empty FormSum")
<<<<<<< HEAD
        if all([isinstance(op, float) for op in args]):
            return sum(args)
        elif all([isinstance(op, firedrake.Cofunction) for op in args]):
            # TODO check all are in same function space
            res = sum([w*op.dat for (op, w) in zip(args, expr.weights())])
            return firedrake.Cofunction(args[0].function_space(), res)
        elif all([isinstance(op, ufl.Matrix) for op in args]):
            res = PETSc.Mat().create()
=======
        if all(isinstance(op, float) for op in args):
            return sum(args)
        elif all(isinstance(op, firedrake.Cofunction) for op in args):
            V, = set(a.function_space() for a in args)
            res = sum([w*op.dat for (op, w) in zip(args, expr.weights())])
            return firedrake.Cofunction(V, res)
        elif all(isinstance(op, ufl.Matrix) for op in args):
>>>>>>> 2a5ac44b
            is_set = False
            for (op, w) in zip(args, expr.weights()):
                petsc_mat = op.petscmat
                petsc_mat.scale(w)
                if is_set:
                    res = res + petsc_mat
                else:
                    res = petsc_mat
                    is_set = True
            return matrix.AssembledMatrix(expr, bcs, res,
                                          appctx=appctx,
                                          options_prefix=options_prefix)
        else:
            raise TypeError("Mismatching FormSum shapes")
<<<<<<< HEAD
    elif isinstance(expr, ufl.Interpolate):
        # Replace assembled children
        _, expression = expr.argument_slots()
        v, *assembled_expression = args
        if assembled_expression:
            # Occur in situations such as Interpolate composition
            expression = assembled_expression[0]
        expr = expr._ufl_expr_reconstruct_(expression, v)

        # Different assembly procedures:
        # 1) Interpolate(Argument(V1, 1), Argument(V2.dual(), 0)) -> Jacobian (Interpolate matrix)
        # 2) Interpolate(Coefficient(...), Argument(V2.dual(), 0)) -> Operator (or Jacobian action)
        # 3) Interpolate(Argument(V1, 0), Argument(V2.dual(), 1)) -> Jacobian adjoint
        # 4) Interpolate(Argument(V1, 0), Cofunction(...)) -> Action of the Jacobian adjoint
        # This can be generalized to the case where the first slot is an arbitray expression.
        rank = len(expr.arguments())
        # If argument numbers have been swapped => Adjoint.
        arg_expression = ufl.algorithms.extract_arguments(expression)
        is_adjoint = (arg_expression and arg_expression[0].number() == 0)
        # Workaround: Renumber argument when needed since Interpolator assumes it takes a zero-numbered argument.
        if not is_adjoint and rank != 1:
            _, v1 = expr.arguments()
            expression = ufl.replace(expression, {v1: firedrake.Argument(v1.function_space(), number=0, part=v1.part())})
        # Should we use `freeze_expr` to cache the interpolation ? (e.g. if timestepping loop)
        interp_data = expr.interp_data
        default_missing_val = interp_data.pop('default_missing_val', None)
        interpolator = firedrake.Interpolator(expression, expr.function_space(), **interp_data)
        # Assembly
        if rank == 1:
            # Assembling the action of the Jacobian adjoint.
            if is_adjoint:
                output = tensor or firedrake.Cofunction(arg_expression[0].function_space().dual())
                return interpolator._interpolate(v, output=output, transpose=True, default_missing_val=default_missing_val)
            # Assembling the operator, or its Jacobian action.
            return interpolator._interpolate(output=tensor, default_missing_val=default_missing_val)
        elif rank == 2:
            # Return the interpolation matrix
            op2_mat = interpolator.callable()
            petsc_mat = op2_mat.handle
            if is_adjoint:
                petsc_mat.hermitianTranspose()
            return matrix.AssembledMatrix(expr.arguments(), bcs, petsc_mat,
                                          appctx=appctx,
                                          options_prefix=options_prefix)
        else:
            # The case rank == 0 is handled via the DAG restructuring
            raise ValueError("Incompatible number of arguments.")
=======
>>>>>>> 2a5ac44b
    elif isinstance(expr, (ufl.Cofunction, ufl.Coargument, ufl.Argument, ufl.Matrix, ufl.ZeroBaseForm)):
        return expr
    elif isinstance(expr, ufl.Coefficient):
        return expr
    else:
        raise TypeError(f"Unrecognised BaseForm instance: {expr}")


@PETSc.Log.EventDecorator()
def allocate_matrix(expr, bcs=None, *, mat_type=None, sub_mat_type=None,
                    appctx=None, form_compiler_parameters=None, options_prefix=None):
    r"""Allocate a matrix given an expression.

    .. warning::

       Do not use this function unless you know what you're doing.
    """
    bcs = bcs or ()
    appctx = appctx or {}

    matfree = mat_type == "matfree"
    arguments = expr.arguments()
    if bcs is None:
        bcs = ()
    else:
        if any(isinstance(bc, EquationBC) for bc in bcs):
            raise TypeError("EquationBC objects not expected here. "
                            "Preprocess by extracting the appropriate form with bc.extract_form('Jp') or bc.extract_form('J')")
    if matfree:
        return matrix.ImplicitMatrix(expr, bcs,
                                     appctx=appctx,
                                     fc_params=form_compiler_parameters,
                                     options_prefix=options_prefix)

    integral_types = set(i.integral_type() for i in expr.integrals())
    for bc in bcs:
        integral_types.update(integral.integral_type()
                              for integral in bc.integrals())
    nest = mat_type == "nest"
    if nest:
        baij = sub_mat_type == "baij"
    else:
        baij = mat_type == "baij"

    if any(len(a.function_space()) > 1 for a in arguments) and mat_type == "baij":
        raise ValueError("BAIJ matrix type makes no sense for mixed spaces, use 'aij'")

    get_cell_map = operator.methodcaller("cell_node_map")
    get_extf_map = operator.methodcaller("exterior_facet_node_map")
    get_intf_map = operator.methodcaller("interior_facet_node_map")
    domains = OrderedDict((k, set()) for k in (get_cell_map,
                                               get_extf_map,
                                               get_intf_map))
    mapping = {"cell": (get_cell_map, op2.ALL),
               "exterior_facet_bottom": (get_cell_map, op2.ON_BOTTOM),
               "exterior_facet_top": (get_cell_map, op2.ON_TOP),
               "interior_facet_horiz": (get_cell_map, op2.ON_INTERIOR_FACETS),
               "exterior_facet": (get_extf_map, op2.ALL),
               "exterior_facet_vert": (get_extf_map, op2.ALL),
               "interior_facet": (get_intf_map, op2.ALL),
               "interior_facet_vert": (get_intf_map, op2.ALL)}
    for integral_type in integral_types:
        try:
            get_map, region = mapping[integral_type]
        except KeyError:
            raise ValueError(f"Unknown integral type '{integral_type}'")
        domains[get_map].add(region)

    test, trial = arguments
    map_pairs, iteration_regions = zip(*(((get_map(test), get_map(trial)),
                                          tuple(sorted(regions)))
                                         for get_map, regions in domains.items()
                                         if regions))
    try:
        sparsity = op2.Sparsity((test.function_space().dof_dset,
                                 trial.function_space().dof_dset),
                                tuple(map_pairs),
                                iteration_regions=tuple(iteration_regions),
                                nest=nest,
                                block_sparse=baij)
    except SparsityFormatError:
        raise ValueError("Monolithic matrix assembly not supported for systems "
                         "with R-space blocks")

    return matrix.Matrix(expr, bcs, mat_type, sparsity, ScalarType,
                         options_prefix=options_prefix)


@PETSc.Log.EventDecorator()
def create_assembly_callable(expr, tensor=None, bcs=None, form_compiler_parameters=None,
                             mat_type=None, sub_mat_type=None, diagonal=False):
    r"""Create a callable object than be used to assemble expr into a tensor.

    This is really only designed to be used inside residual and
    jacobian callbacks, since it always assembles back into the
    initially provided tensor.  See also :func:`allocate_matrix`.

    .. warning::

        This function is now deprecated.

    .. warning::

       Really do not use this function unless you know what you're doing.
    """
    import warnings
    with warnings.catch_warnings():
        warnings.simplefilter("once", DeprecationWarning)
        warnings.warn("create_assembly_callable is now deprecated. Please use assemble or FormAssembler instead.",
                      DeprecationWarning)

    if tensor is None:
        raise ValueError("Have to provide tensor to write to")

    rank = len(expr.arguments())
    if rank == 0:
        return ZeroFormAssembler(expr, tensor, form_compiler_parameters).assemble
    elif rank == 1 or (rank == 2 and diagonal):
        return OneFormAssembler(expr, tensor, bcs, diagonal=diagonal,
                                form_compiler_parameters=form_compiler_parameters).assemble
    elif rank == 2:
        return TwoFormAssembler(expr, tensor, bcs, form_compiler_parameters).assemble
    else:
        raise AssertionError


def _assemble_form(form, tensor=None, bcs=None, *,
                   diagonal=False,
                   mat_type=None,
                   sub_mat_type=None,
                   appctx=None,
                   options_prefix=None,
                   form_compiler_parameters=None,
                   zero_bc_nodes=False,
                   weight=1.0):
    """Assemble a form.

    See :func:`assemble` for a description of the arguments to this function.
    """
    bcs = solving._extract_bcs(bcs)

    _check_inputs(form, tensor, bcs, diagonal)

    if tensor is not None:
        _zero_tensor(tensor, form, diagonal)
    else:
        tensor = _make_tensor(form, bcs, diagonal=diagonal, mat_type=mat_type,
                              sub_mat_type=sub_mat_type, appctx=appctx,
                              form_compiler_parameters=form_compiler_parameters,
                              options_prefix=options_prefix)

    # It is expensive to construct new assemblers because extracting the data
    # from the form is slow. Since all of the data structures in the assembler
    # are persistent apart from the output tensor, we stash the assembler on the
    # form and swap out the tensor if needed.
    # The cache key only needs to contain the boundary conditions, diagonal and
    # form compiler parameters since all other assemble kwargs are only used for
    # creating the tensor which is handled above and has no bearing on the assembler.
    # Note: This technically creates a memory leak since bcs are 'heavy' and so
    # repeated assembly of the same form but with different boundary conditions
    # will lead to old bcs getting stored along with old tensors.

    # FIXME This only works for 1-forms at the moment
    is_cacheable = len(form.arguments()) == 1
    if is_cacheable:
        try:
            key = tuple(bcs), diagonal, tuplify(form_compiler_parameters), zero_bc_nodes
            assembler = form._cache[_FORM_CACHE_KEY][key]
            assembler.replace_tensor(tensor)
            return assembler.assemble()
        except KeyError:
            pass

    rank = len(form.arguments())
    if rank == 0:
        assembler = ZeroFormAssembler(form, tensor, form_compiler_parameters)
    elif rank == 1 or (rank == 2 and diagonal):
        assembler = OneFormAssembler(form, tensor, bcs, diagonal=diagonal,
                                     form_compiler_parameters=form_compiler_parameters,
                                     needs_zeroing=False, zero_bc_nodes=zero_bc_nodes)
    elif rank == 2:
        assembler = TwoFormAssembler(form, tensor, bcs, form_compiler_parameters,
                                     needs_zeroing=False, weight=weight)
    else:
        raise AssertionError

    if is_cacheable:
        if _FORM_CACHE_KEY not in form._cache:
            form._cache[_FORM_CACHE_KEY] = {}
        form._cache[_FORM_CACHE_KEY][key] = assembler

    return assembler.assemble()


def _assemble_expr(expr):
    """Assemble a pointwise expression.

    :arg expr: The :class:`ufl.core.expr.Expr` to be evaluated.
    :returns: A :class:`firedrake.Function` containing the result of this evaluation.
    """
    from ufl.algorithms.analysis import extract_base_form_operators
    from ufl.checks import is_scalar_constant_expression

    # Get BaseFormOperators (e.g. `Interpolate` or `ExternalOperator`)
    base_form_operators = extract_base_form_operators(expr)

    # -- Linear combination involving 2-form BaseFormOperators -- #
    # Example: a * dNdu1(u1, u2; v1, v*) + b * dNdu2(u1, u2; v2, v*)
    # with u1, u2 Functions, v1, v2, v* BaseArguments, dNdu1, dNdu2 BaseFormOperators, and a, b scalars.
    if len(base_form_operators) and any(len(e.arguments()) > 1 for e in base_form_operators):
        if isinstance(expr, ufl.algebra.Sum):
            a, b = [assemble(e) for e in expr.ufl_operands]
            # Only Expr resulting in a Matrix if assembled are BaseFormOperator
            if not all(isinstance(op, matrix.AssembledMatrix) for op in (a, b)):
                raise TypeError('Mismatching Sum shapes')
            return assemble_base_form(ufl.FormSum((a, 1), (b, 1)))
        elif isinstance(expr, ufl.algebra.Product):
            a, b = expr.ufl_operands
            scalar = [e for e in expr.ufl_operands if is_scalar_constant_expression(e)]
            if scalar:
                base_form = a if a is scalar else b
                assembled_mat = assemble(base_form)
                return assemble_base_form(ufl.FormSum((assembled_mat, scalar[0])))
            a, b = [assemble(e) for e in (a, b)]
            return assemble_base_form(ufl.action(a, b))
    # -- Linear combination of Functions and 1-form BaseFormOperators -- #
    # Example: a * u1 + b * u2 + c * N(u1; v*) + d * N(u2; v*)
    # with u1, u2 Functions, N a BaseFormOperator, and a, b, c, d scalars or 0-form BaseFormOperators.
    else:
        base_form_operators = extract_base_form_operators(expr)
        assembled_bfops = [firedrake.assemble(e) for e in base_form_operators]
        # Substitute base form operators with their output before examining the expression
        # which avoids conflict when determining function space, for example:
        # extract_coefficients(Interpolate(u, V2)) with u \in V1 will result in an output function space V1
        # instead of V2.
        if base_form_operators:
            expr = ufl.replace(expr, dict(zip(base_form_operators, assembled_bfops)))
        try:
            coefficients = ufl.algorithms.extract_coefficients(expr)
            V, = set(c.function_space() for c in coefficients) - {None}
        except ValueError:
            raise ValueError("Cannot deduce correct target space from pointwise expression")
        return firedrake.Function(V).assign(expr)


def _check_inputs(form, tensor, bcs, diagonal):
    # Ensure mesh is 'initialised' as we could have got here without building a
    # function space (e.g. if integrating a constant).
    for mesh in form.ufl_domains():
        mesh.init()

    if diagonal and any(isinstance(bc, EquationBCSplit) for bc in bcs):
        raise NotImplementedError("Diagonal assembly and EquationBC not supported")

    rank = len(form.arguments())
    if rank == 0:
        assert tensor is None
        assert not bcs
    elif rank == 1:
        test, = form.arguments()

        if tensor is not None and test.function_space() != tensor.function_space():
            raise ValueError("Form's argument does not match provided result tensor")
    elif rank == 2 and diagonal:
        test, trial = form.arguments()
        if test.function_space() != trial.function_space():
            raise ValueError("Can only assemble the diagonal of 2-form if the function spaces match")
    elif rank == 2:
        if tensor is not None and tensor.a.arguments() != form.arguments():
            raise ValueError("Form's arguments do not match provided result tensor")
    else:
        raise AssertionError

    if any(c.dat.dtype != ScalarType for c in form.coefficients()):
        raise ValueError("Cannot assemble a form containing coefficients where the "
                         "dtype is not the PETSc scalar type.")


def _zero_tensor(tensor, form, diagonal):
    rank = len(form.arguments())
    assert rank != 0
    if rank == 1 or (rank == 2 and diagonal):
        tensor.dat.zero()
    elif rank == 2:
        if not isinstance(tensor, matrix.ImplicitMatrix):
            tensor.M.zero()
    else:
        raise AssertionError


def _make_tensor(form, bcs, *, diagonal, mat_type, sub_mat_type, appctx,
                 form_compiler_parameters, options_prefix):
    rank = len(form.arguments())
    if rank == 0:
        # Getting the comm attribute of a form isn't straightforward
        # form.ufl_domains()[0]._comm seems the most robust method
        # revisit in a refactor
        return op2.Global(
            1,
            [0.0],
            dtype=utils.ScalarType,
            comm=form.ufl_domains()[0]._comm
        )
    elif rank == 1:
        test, = form.arguments()
        return firedrake.Cofunction(test.function_space().dual())
    elif rank == 2 and diagonal:
        test, _ = form.arguments()
        return firedrake.Cofunction(test.function_space().dual())
    elif rank == 2:
        mat_type, sub_mat_type = _get_mat_type(mat_type, sub_mat_type, form.arguments())
        return allocate_matrix(form, bcs, mat_type=mat_type, sub_mat_type=sub_mat_type,
                               appctx=appctx, form_compiler_parameters=form_compiler_parameters,
                               options_prefix=options_prefix)
    else:
        raise AssertionError


class FormAssembler(abc.ABC):
    """Abstract base class for assembling forms.

    :param form: The variational form to be assembled.
    :param tensor: The output tensor to store the result.
    :param bcs: Iterable of boundary conditions to apply.
    :param form_compiler_parameters: Optional parameters to pass to the
        TSFC and/or Slate compilers.
    :param needs_zeroing: Should ``tensor`` be zeroed before assembling?
    """

    def __init__(self, form, tensor, bcs=(), form_compiler_parameters=None, needs_zeroing=True, weight=1.0):
        assert tensor is not None

        bcs = solving._extract_bcs(bcs)

        self._form = form
        self._tensor = tensor
        self._bcs = bcs
        self._form_compiler_params = form_compiler_parameters or {}
        self._needs_zeroing = needs_zeroing
        self.weight = weight

    @property
    @abc.abstractmethod
    def result(self):
        """The result of the assembly operation."""

    @property
    @abc.abstractmethod
    def diagonal(self):
        """Are we assembling the diagonal of a 2-form?"""

    def assemble(self):
        """Perform the assembly.

        :returns: The assembled object.
        """
        if annotate_tape():
            raise NotImplementedError(
                "Taping with explicit FormAssembler objects is not supported yet. "
                "Use assemble instead."
            )

        if self._needs_zeroing:
            self._as_pyop2_type(self._tensor).zero()

        self.execute_parloops()

        for bc in self._bcs:
            if isinstance(bc, EquationBC):  # can this be lifted?
                bc = bc.extract_form("F")
            self._apply_bc(bc)

        return self.result

    def replace_tensor(self, tensor):
        if tensor is self._tensor:
            return

        # TODO We should have some proper checks here
        for lknl, parloop in zip(self.local_kernels, self.parloops):
            data = _FormHandler.index_tensor(tensor, self._form, lknl.indices, self.diagonal)
            parloop.arguments[0].data = data
        self._tensor = tensor

    def execute_parloops(self):
        for parloop in self.parloops:
            parloop()

    @cached_property
    def local_kernels(self):
        try:
            topology, = set(d.topology for d in self._form.ufl_domains())
        except ValueError:
            raise NotImplementedError("All integration domains must share a mesh topology")

        for o in itertools.chain(self._form.arguments(), self._form.coefficients()):
            domain = extract_unique_domain(o)
            if domain is not None and domain.topology != topology:
                raise NotImplementedError("Assembly with multiple meshes is not supported")

        if isinstance(self._form, ufl.Form):
            return tsfc_interface.compile_form(self._form, "form", diagonal=self.diagonal,
                                               parameters=self._form_compiler_params)
        elif isinstance(self._form, slate.TensorBase):
            return slac.compile_expression(self._form, compiler_parameters=self._form_compiler_params)
        else:
            raise AssertionError

    @cached_property
    def all_integer_subdomain_ids(self):
        return tsfc_interface.gather_integer_subdomain_ids(self.local_kernels)

    @cached_property
    def global_kernels(self):
        return tuple(
            _make_global_kernel(
                self._form, tsfc_knl, subdomain_id, self.all_integer_subdomain_ids,
                diagonal=self.diagonal, unroll=self.needs_unrolling(tsfc_knl, self._bcs)
            )
            for tsfc_knl in self.local_kernels
            for subdomain_id in tsfc_knl.kinfo.subdomain_id
        )

    @cached_property
    def parloops(self):
        return tuple(
            ParloopBuilder(
                self._form, lknl, gknl, self._tensor, subdomain_id,
                self.all_integer_subdomain_ids, diagonal=self.diagonal,
                lgmaps=self.collect_lgmaps(lknl, self._bcs)).build()
            for lknl, gknl in zip(self.local_kernels, self.global_kernels)
            for subdomain_id in lknl.kinfo.subdomain_id
        )

    def needs_unrolling(self, local_knl, bcs):
        """Do we need to address matrix elements directly rather than in
        a blocked fashion?

        This is slower but required for the application of some boundary conditions
        to 2-forms.

        :param local_knl: A :class:`tsfc_interface.SplitKernel`.
        :param bcs: Iterable of boundary conditions.
        """
        return False

    def collect_lgmaps(self, local_knl, bcs):
        """Return any local-to-global maps that need to be swapped out.

        This is only needed when applying boundary conditions to 2-forms.

        :param local_knl: A :class:`tsfc_interface.SplitKernel`.
        :param bcs: Iterable of boundary conditions.
        """
        return None

    @staticmethod
    def _as_pyop2_type(tensor):
        if isinstance(tensor, op2.Global):
            return tensor
        elif isinstance(tensor, firedrake.Cofunction):
            return tensor.dat
        elif isinstance(tensor, matrix.Matrix):
            return tensor.M
        else:
            raise AssertionError


class ZeroFormAssembler(FormAssembler):
    """Class for assembling a 0-form."""

    diagonal = False
    """Diagonal assembly not possible for zero forms."""

    def __init__(self, form, tensor, form_compiler_parameters=None):
        super().__init__(form, tensor, (), form_compiler_parameters)

    @property
    def result(self):
        return self._tensor.data[0]


class OneFormAssembler(FormAssembler):
    """Class for assembling a 1-form.

    :param diagonal: Are we actually assembling the diagonal of a 2-form?
    :param zero_bc_nodes: If ``True``, set the boundary condition nodes in the
        output tensor to zero rather than to the values prescribed by the
        boundary condition.

    For all other arguments see :class:`FormAssembler` for more information.
    """

    def __init__(self, form, tensor, bcs=(), diagonal=False, zero_bc_nodes=False,
                 form_compiler_parameters=None, needs_zeroing=True):
        super().__init__(form, tensor, bcs, form_compiler_parameters, needs_zeroing)
        self._diagonal = diagonal
        self._zero_bc_nodes = zero_bc_nodes

    @property
    def diagonal(self):
        return self._diagonal

    @property
    def result(self):
        return self._tensor

    def execute_parloops(self):
        # We are repeatedly incrementing into the same Dat so intermediate halo exchanges
        # can be skipped.
        with self._tensor.dat.frozen_halo(op2.INC):
            for parloop in self.parloops:
                parloop()

    def _apply_bc(self, bc):
        # TODO Maybe this could be a singledispatchmethod?
        if isinstance(bc, DirichletBC):
            self._apply_dirichlet_bc(bc)
        elif isinstance(bc, EquationBCSplit):
            bc.zero(self._tensor)

            type(self)(bc.f, self._tensor, bc.bcs, self._diagonal, self._zero_bc_nodes,
                       self._form_compiler_params, needs_zeroing=False).assemble()
        else:
            raise AssertionError

    def _apply_dirichlet_bc(self, bc):
        if not self._zero_bc_nodes:
            tensor_func = self._tensor.riesz_representation(riesz_map="l2")
            if self._diagonal:
                bc.set(tensor_func, 1)
            else:
                bc.apply(tensor_func)
            self._tensor.assign(tensor_func.riesz_representation(riesz_map="l2"))
        else:
            bc.zero(self._tensor)


def TwoFormAssembler(form, tensor, *args, **kwargs):
    if isinstance(tensor, matrix.ImplicitMatrix):
        return MatrixFreeAssembler(tensor)
    else:
        return ExplicitMatrixAssembler(form, tensor, *args, **kwargs)


class ExplicitMatrixAssembler(FormAssembler):
    """Class for assembling a 2-form."""

    diagonal = False
    """Diagonal assembly not possible for two forms."""

    @property
    def test_function_space(self):
        test, _ = self._form.arguments()
        return test.function_space()

    @property
    def trial_function_space(self):
        _, trial = self._form.arguments()
        return trial.function_space()

    def get_indicess(self, knl):
        if all(i is None for i in knl.indices):
            return numpy.ndindex(self._tensor.block_shape)
        else:
            assert all(i is not None for i in knl.indices)
            return knl.indices,

    @property
    def result(self):
        self._tensor.M.assemble()
        return self._tensor

    def needs_unrolling(self, knl, bcs):
        for i, j in self.get_indicess(knl):
            for bc in itertools.chain(*self._filter_bcs(bcs, i, j)):
                if bc.function_space().component is not None:
                    return True
        return False

    def collect_lgmaps(self, knl, bcs):
        if not bcs:
            return None

        lgmaps = []
        for i, j in self.get_indicess(knl):
            row_bcs, col_bcs = self._filter_bcs(bcs, i, j)
            rlgmap, clgmap = self._tensor.M[i, j].local_to_global_maps
            rlgmap = self.test_function_space[i].local_to_global_map(row_bcs, rlgmap)
            clgmap = self.trial_function_space[j].local_to_global_map(col_bcs, clgmap)
            lgmaps.append((rlgmap, clgmap))
        return tuple(lgmaps)

    def _filter_bcs(self, bcs, row, col):
        if len(self.test_function_space) > 1:
            bcrow = tuple(bc for bc in bcs
                          if bc.function_space_index() == row)
        else:
            bcrow = bcs

        if len(self.trial_function_space) > 1:
            bccol = tuple(bc for bc in bcs
                          if bc.function_space_index() == col
                          and isinstance(bc, DirichletBC))
        else:
            bccol = tuple(bc for bc in bcs if isinstance(bc, DirichletBC))
        return bcrow, bccol

    def _apply_bc(self, bc):
        op2tensor = self._tensor.M
        spaces = tuple(a.function_space() for a in self._tensor.a.arguments())
        V = bc.function_space()
        component = V.component
        if component is not None:
            V = V.parent
        index = 0 if V.index is None else V.index
        space = V if V.parent is None else V.parent
        if isinstance(bc, DirichletBC):
            if space != spaces[0]:
                raise TypeError("bc space does not match the test function space")
            elif space != spaces[1]:
                raise TypeError("bc space does not match the trial function space")

            # Set diagonal entries on bc nodes to 1 if the current
            # block is on the matrix diagonal and its index matches the
            # index of the function space the bc is defined on.
            op2tensor[index, index].set_local_diagonal_entries(bc.nodes, idx=component, diag_val=self.weight)

            # Handle off-diagonal block involving real function space.
            # "lgmaps" is correctly constructed in _matrix_arg, but
            # is ignored by PyOP2 in this case.
            # Walk through row blocks associated with index.
            for j, s in enumerate(space):
                if j != index and s.ufl_element().family() == "Real":
                    self._apply_bcs_mat_real_block(op2tensor, index, j, component, bc.node_set)
            # Walk through col blocks associated with index.
            for i, s in enumerate(space):
                if i != index and s.ufl_element().family() == "Real":
                    self._apply_bcs_mat_real_block(op2tensor, i, index, component, bc.node_set)
        elif isinstance(bc, EquationBCSplit):
            for j, s in enumerate(spaces[1]):
                if s.ufl_element().family() == "Real":
                    self._apply_bcs_mat_real_block(op2tensor, index, j, component, bc.node_set)
            type(self)(bc.f, self._tensor, bc.bcs, self._form_compiler_params,
                       needs_zeroing=False).assemble()
        else:
            raise AssertionError

    @staticmethod
    def _apply_bcs_mat_real_block(op2tensor, i, j, component, node_set):
        dat = op2tensor[i, j].handle.getPythonContext().dat
        if component is not None:
            dat = op2.DatView(dat, component)
        dat.zero(subset=node_set)


class MatrixFreeAssembler:
    """Stub class wrapping matrix-free assembly."""

    def __init__(self, tensor):
        self._tensor = tensor

    def assemble(self):
        self._tensor.assemble()
        return self._tensor


def get_form_assembler(form, tensor, *args, **kwargs):
    """Provide the assemble method for `form`"""

    # Don't expand derivatives if `mat_type` is 'matfree'
    mat_type = kwargs.pop('mat_type', None)
    if not isinstance(form, slate.TensorBase):
        fc_params = kwargs.get('form_compiler_parameters')
        # Only pre-process `form` once beforehand to avoid pre-processing for each assembly call
        form = preprocess_base_form(form, mat_type=mat_type, form_compiler_parameters=fc_params)

    if isinstance(form, (ufl.form.Form, slate.TensorBase)) and not base_form_operands(form):
        diagonal = kwargs.pop('diagonal', False)
        if len(form.arguments()) == 1 or diagonal:
            return OneFormAssembler(form, tensor, *args, diagonal=diagonal, **kwargs).assemble
        elif len(form.arguments()) == 2:
            return TwoFormAssembler(form, tensor, *args, **kwargs).assemble
        else:
            raise ValueError('Expecting a 1-form or 2-form and not %s' % (form))
    elif isinstance(form, ufl.form.BaseForm):
        return functools.partial(assemble_base_form, form, *args, tensor=tensor, mat_type=mat_type,
                                 is_base_form_preprocessed=True, **kwargs)
    else:
        raise ValueError('Expecting a BaseForm or a slate.TensorBase object and not %s' % form)


def _global_kernel_cache_key(form, local_knl, subdomain_id, all_integer_subdomain_ids, **kwargs):
    # N.B. Generating the global kernel is not a collective operation so the
    # communicator does not need to be a part of this cache key.

    if isinstance(form, ufl.Form):
        sig = form.signature()
    elif isinstance(form, slate.TensorBase):
        sig = form.expression_hash

    # The form signature does not store this information. This should be accessible from
    # the UFL so we don't need this nasty hack.
    subdomain_key = []
    for val in form.subdomain_data().values():
        for k, v in val.items():
            for i, vi in enumerate(v):
                if vi is not None:
                    extruded = vi._extruded
                    constant_layers = extruded and vi.constant_layers
                    subset = isinstance(vi, op2.Subset)
                    subdomain_key.append((k, i, extruded, constant_layers, subset))
                else:
                    subdomain_key.append((k, i))

    return ((sig, subdomain_id)
            + tuple(subdomain_key)
            + tuplify(all_integer_subdomain_ids)
            + cachetools.keys.hashkey(local_knl, **kwargs))


@cachetools.cached(cache={}, key=_global_kernel_cache_key)
def _make_global_kernel(*args, **kwargs):
    return _GlobalKernelBuilder(*args, **kwargs).build()


class _GlobalKernelBuilder:
    """Class that builds a :class:`op2.GlobalKernel`.

    :param form: The variational form.
    :param local_knl: :class:`tsfc_interface.SplitKernel` compiled by either
        TSFC or Slate.
    :param subdomain_id: The subdomain of the mesh to iterate over.
    :param all_integer_subdomain_ids: See :func:`tsfc_interface.gather_integer_subdomain_ids`.
    :param diagonal: Are we assembling the diagonal of a 2-form?
    :param unroll: If ``True``, address matrix elements directly rather than in
        a blocked fashion. This is slower but required for the application of
        some boundary conditions.

    .. note::
        One should be able to generate a global kernel without needing to
        use any data structures (i.e. a stripped form should be sufficient).
    """

    def __init__(self, form, local_knl, subdomain_id, all_integer_subdomain_ids, diagonal=False, unroll=False):
        self._form = form
        self._indices, self._kinfo = local_knl
        self._subdomain_id = subdomain_id
        self._all_integer_subdomain_ids = all_integer_subdomain_ids.get(self._kinfo.integral_type, None)
        self._diagonal = diagonal
        self._unroll = unroll

        self._active_coefficients = _FormHandler.iter_active_coefficients(form, local_knl.kinfo)
        self._constants = _FormHandler.iter_constants(form, local_knl.kinfo)

        self._map_arg_cache = {}
        # Cache for holding :class:`op2.MapKernelArg` instances.
        # This is required to ensure that we use the same map argument when the
        # data objects in the parloop would be using the same map. This is to avoid
        # unnecessary packing in the global kernel.

    def build(self):
        """Build the global kernel."""
        kernel_args = [self._as_global_kernel_arg(arg)
                       for arg in self._kinfo.arguments]

        # we should use up all of the coefficients and constants
        assert_empty(self._active_coefficients)
        assert_empty(self._constants)

        iteration_regions = {"exterior_facet_top": op2.ON_TOP,
                             "exterior_facet_bottom": op2.ON_BOTTOM,
                             "interior_facet_horiz": op2.ON_INTERIOR_FACETS}
        iteration_region = iteration_regions.get(self._integral_type, None)
        extruded = self._mesh.extruded
        extruded_periodic = self._mesh.extruded_periodic
        constant_layers = extruded and not self._mesh.variable_layers

        return op2.GlobalKernel(self._kinfo.kernel,
                                kernel_args,
                                iteration_region=iteration_region,
                                pass_layer_arg=self._kinfo.pass_layer_arg,
                                extruded=extruded,
                                extruded_periodic=extruded_periodic,
                                constant_layers=constant_layers,
                                subset=self._needs_subset)

    @property
    def _integral_type(self):
        return self._kinfo.integral_type

    @cached_property
    def _mesh(self):
        return self._form.ufl_domains()[self._kinfo.domain_number]

    @cached_property
    def _needs_subset(self):
        subdomain_data = self._form.subdomain_data()[self._mesh]
        if not all(sd is None for sd in subdomain_data.get(self._integral_type, [None])):
            return True

        if self._subdomain_id == "everywhere":
            return False
        elif self._subdomain_id == "otherwise":
            return self._all_integer_subdomain_ids is not None
        else:
            return True

    @property
    def _indexed_function_spaces(self):
        return _FormHandler.index_function_spaces(self._form, self._indices)

    def _as_global_kernel_arg(self, tsfc_arg):
        # TODO Make singledispatchmethod with Python 3.8
        return _as_global_kernel_arg(tsfc_arg, self)

    def _get_map_arg(self, finat_element):
        """Get the appropriate map argument for the given FInAT element.

        :arg finat_element: A FInAT element.
        :returns: A :class:`op2.MapKernelArg` instance corresponding to
            the given FInAT element. This function uses a cache to ensure
            that PyOP2 knows when it can reuse maps.
        """
        key = self._get_map_id(finat_element)

        try:
            return self._map_arg_cache[key]
        except KeyError:
            pass

        shape = finat_element.index_shape
        if isinstance(finat_element, finat.TensorFiniteElement):
            shape = shape[:-len(finat_element._shape)]
        arity = numpy.prod(shape, dtype=int)
        if self._integral_type in {"interior_facet", "interior_facet_vert"}:
            arity *= 2

        if self._mesh.extruded:
            offset = tuple(eutils.calculate_dof_offset(finat_element))
            # for interior facet integrals we double the size of the offset array
            if self._integral_type in {"interior_facet", "interior_facet_vert"}:
                offset += offset
        else:
            offset = None
        if self._mesh.extruded_periodic:
            offset_quotient = eutils.calculate_dof_offset_quotient(finat_element)
            if offset_quotient is not None:
                offset_quotient = tuple(offset_quotient)
                if self._integral_type in {"interior_facet", "interior_facet_vert"}:
                    offset_quotient += offset_quotient
        else:
            offset_quotient = None

        map_arg = op2.MapKernelArg(arity, offset, offset_quotient)
        self._map_arg_cache[key] = map_arg
        return map_arg

    def _get_dim(self, finat_element):
        if isinstance(finat_element, finat.TensorFiniteElement):
            return finat_element._shape
        else:
            return (1,)

    def _make_dat_global_kernel_arg(self, finat_element, index=None):
        if isinstance(finat_element, finat.EnrichedElement) and finat_element.is_mixed:
            assert index is None
            subargs = tuple(self._make_dat_global_kernel_arg(subelem.element)
                            for subelem in finat_element.elements)
            return op2.MixedDatKernelArg(subargs)
        else:
            dim = self._get_dim(finat_element)
            map_arg = self._get_map_arg(finat_element)
            return op2.DatKernelArg(dim, map_arg, index)

    def _make_mat_global_kernel_arg(self, relem, celem):
        if any(isinstance(e, finat.EnrichedElement) and e.is_mixed for e in {relem, celem}):
            subargs = tuple(self._make_mat_global_kernel_arg(rel.element, cel.element)
                            for rel, cel in product(relem.elements, celem.elements))
            shape = len(relem.elements), len(celem.elements)
            return op2.MixedMatKernelArg(subargs, shape)
        else:
            # PyOP2 matrix objects have scalar dims so we flatten them here
            rdim = numpy.prod(self._get_dim(relem), dtype=int)
            cdim = numpy.prod(self._get_dim(celem), dtype=int)
            map_args = self._get_map_arg(relem), self._get_map_arg(celem)
            return op2.MatKernelArg((((rdim, cdim),),), map_args, unroll=self._unroll)

    @staticmethod
    def _get_map_id(finat_element):
        """Return a key that is used to check if we reuse maps.

        This mirrors firedrake.functionspacedata.
        """
        if isinstance(finat_element, finat.TensorFiniteElement):
            finat_element = finat_element.base_element

        real_tensorproduct = eutils.is_real_tensor_product_element(finat_element)
        try:
            eperm_key = entity_permutations_key(finat_element.entity_permutations)
        except NotImplementedError:
            eperm_key = None
        return entity_dofs_key(finat_element.entity_dofs()), real_tensorproduct, eperm_key


@functools.singledispatch
def _as_global_kernel_arg(tsfc_arg, self):
    raise NotImplementedError


@_as_global_kernel_arg.register(kernel_args.OutputKernelArg)
def _as_global_kernel_arg_output(_, self):
    rank = len(self._form.arguments())
    Vs = self._indexed_function_spaces

    if rank == 0:
        return op2.GlobalKernelArg((1,))
    elif rank == 1 or rank == 2 and self._diagonal:
        V, = Vs
        if V.ufl_element().family() == "Real":
            return op2.GlobalKernelArg((1,))
        else:
            return self._make_dat_global_kernel_arg(create_element(V.ufl_element()))
    elif rank == 2:
        if all(V.ufl_element().family() == "Real" for V in Vs):
            return op2.GlobalKernelArg((1,))
        elif any(V.ufl_element().family() == "Real" for V in Vs):
            el, = (create_element(V.ufl_element()) for V in Vs
                   if V.ufl_element().family() != "Real")
            return self._make_dat_global_kernel_arg(el)
        else:
            rel, cel = (create_element(V.ufl_element()) for V in Vs)
            return self._make_mat_global_kernel_arg(rel, cel)
    else:
        raise AssertionError


@_as_global_kernel_arg.register(kernel_args.CoordinatesKernelArg)
def _as_global_kernel_arg_coordinates(_, self):
    finat_element = create_element(self._mesh.ufl_coordinate_element())
    return self._make_dat_global_kernel_arg(finat_element)


@_as_global_kernel_arg.register(kernel_args.CoefficientKernelArg)
def _as_global_kernel_arg_coefficient(_, self):
    coeff = next(self._active_coefficients)
    V = coeff.ufl_function_space()
    if hasattr(V, "component") and V.component is not None:
        index = V.component,
        V = V.parent
    else:
        index = None

    ufl_element = V.ufl_element()
    if ufl_element.family() == "Real":
        return op2.GlobalKernelArg((ufl_element.value_size(),))
    else:
        finat_element = create_element(ufl_element)
        return self._make_dat_global_kernel_arg(finat_element, index)


@_as_global_kernel_arg.register(kernel_args.ConstantKernelArg)
def _as_global_kernel_arg_constant(_, self):
    const = next(self._constants)
    value_size = numpy.prod(const.ufl_shape, dtype=int)
    return op2.GlobalKernelArg((value_size,))


@_as_global_kernel_arg.register(kernel_args.CellSizesKernelArg)
def _as_global_kernel_arg_cell_sizes(_, self):
    # this mirrors tsfc.kernel_interface.firedrake_loopy.KernelBuilder.set_cell_sizes
    ufl_element = ufl.FiniteElement("P", self._mesh.ufl_cell(), 1)
    finat_element = create_element(ufl_element)
    return self._make_dat_global_kernel_arg(finat_element)


@_as_global_kernel_arg.register(kernel_args.ExteriorFacetKernelArg)
def _as_global_kernel_arg_exterior_facet(_, self):
    return op2.DatKernelArg((1,))


@_as_global_kernel_arg.register(kernel_args.InteriorFacetKernelArg)
def _as_global_kernel_arg_interior_facet(_, self):
    return op2.DatKernelArg((2,))


@_as_global_kernel_arg.register(CellFacetKernelArg)
def _as_global_kernel_arg_cell_facet(_, self):
    if self._mesh.extruded:
        num_facets = self._mesh._base_mesh.ufl_cell().num_facets()
    else:
        num_facets = self._mesh.ufl_cell().num_facets()
    return op2.DatKernelArg((num_facets, 2))


@_as_global_kernel_arg.register(kernel_args.CellOrientationsKernelArg)
def _as_global_kernel_arg_cell_orientations(_, self):
    # this mirrors firedrake.mesh.MeshGeometry.init_cell_orientations
    ufl_element = ufl.FiniteElement("DG", cell=self._form.ufl_domain().ufl_cell(), degree=0)
    finat_element = create_element(ufl_element)
    return self._make_dat_global_kernel_arg(finat_element)


@_as_global_kernel_arg.register(LayerCountKernelArg)
def _as_global_kernel_arg_layer_count(_, self):
    return op2.GlobalKernelArg((1,))


class ParloopBuilder:
    """Class that builds a :class:`op2.Parloop`.

    :param form: The variational form.
    :param local_knl: :class:`tsfc_interface.SplitKernel` compiled by either
        TSFC or Slate.
    :param global_knl: A :class:`pyop2.GlobalKernel` instance.
    :param tensor: The output tensor to write to (cannot be ``None``).
    :param subdomain_id: The subdomain of the mesh to iterate over.
    :param all_integer_subdomain_ids: See :func:`tsfc_interface.gather_integer_subdomain_ids`.
    :param diagonal: Are we assembling the diagonal of a 2-form?
    :param lgmaps: Optional iterable of local-to-global maps needed for applying
        boundary conditions to 2-forms.
    """

    def __init__(self, form, local_knl, global_knl, tensor, subdomain_id,
                 all_integer_subdomain_ids, diagonal=False, lgmaps=None):
        self._form = form
        self._local_knl = local_knl
        self._global_knl = global_knl
        self._subdomain_id = subdomain_id
        self._all_integer_subdomain_ids = all_integer_subdomain_ids
        self._tensor = tensor
        self._diagonal = diagonal
        self._lgmaps = lgmaps

        self._active_coefficients = _FormHandler.iter_active_coefficients(form, local_knl.kinfo)
        self._constants = _FormHandler.iter_constants(form, local_knl.kinfo)

    def build(self):
        """Construct the parloop."""
        parloop_args = [self._as_parloop_arg(tsfc_arg)
                        for tsfc_arg in self._kinfo.arguments]
        try:
            return op2.Parloop(self._global_knl, self._iterset, parloop_args)
        except MapValueError:
            raise RuntimeError("Integral measure does not match measure of all "
                               "coefficients/arguments")

    @property
    def _indices(self):
        return self._local_knl.indices

    @property
    def _kinfo(self):
        return self._local_knl.kinfo

    @property
    def _integral_type(self):
        return self._kinfo.integral_type

    @property
    def _indexed_function_spaces(self):
        return _FormHandler.index_function_spaces(self._form, self._indices)

    @property
    def _indexed_tensor(self):
        return _FormHandler.index_tensor(self._tensor, self._form, self._indices, self._diagonal)

    @cached_property
    def _mesh(self):
        return self._form.ufl_domains()[self._kinfo.domain_number]

    @cached_property
    def _iterset(self):
        try:
            subdomain_data = self._form.subdomain_data()[self._mesh][self._integral_type]
        except KeyError:
            subdomain_data = [None]

        subdomain_data = [sd for sd in subdomain_data if sd is not None]
        if subdomain_data:
            try:
                subdomain_data, = subdomain_data
            except ValueError:
                raise NotImplementedError("Assembly with multiple subdomain data values is not supported")
            if self._integral_type != "cell":
                raise NotImplementedError("subdomain_data only supported with cell integrals")
            if self._subdomain_id not in ["everywhere", "otherwise"]:
                raise ValueError("Cannot use subdomain data and subdomain_id")
            return subdomain_data
        else:
            return self._mesh.measure_set(self._integral_type, self._subdomain_id,
                                          self._all_integer_subdomain_ids)

    def _get_map(self, V):
        """Return the appropriate PyOP2 map for a given function space."""
        assert isinstance(V, (WithGeometry, FiredrakeDualSpace, FunctionSpace))

        if self._integral_type in {"cell", "exterior_facet_top",
                                   "exterior_facet_bottom", "interior_facet_horiz"}:
            return V.cell_node_map()
        elif self._integral_type in {"exterior_facet", "exterior_facet_vert"}:
            return V.exterior_facet_node_map()
        elif self._integral_type in {"interior_facet", "interior_facet_vert"}:
            return V.interior_facet_node_map()
        else:
            raise AssertionError

    def _as_parloop_arg(self, tsfc_arg):
        """Return a :class:`op2.ParloopArg` corresponding to the provided
        :class:`tsfc.KernelArg`.
        """
        # TODO Make singledispatchmethod with Python 3.8
        return _as_parloop_arg(tsfc_arg, self)


@functools.singledispatch
def _as_parloop_arg(tsfc_arg, self):
    raise NotImplementedError


@_as_parloop_arg.register(kernel_args.OutputKernelArg)
def _as_parloop_arg_output(_, self):
    rank = len(self._form.arguments())
    tensor = self._indexed_tensor
    Vs = self._indexed_function_spaces

    if rank == 0:
        return op2.GlobalParloopArg(tensor)
    elif rank == 1 or rank == 2 and self._diagonal:
        V, = Vs
        if V.ufl_element().family() == "Real":
            return op2.GlobalParloopArg(tensor)
        else:
            return op2.DatParloopArg(tensor, self._get_map(V))
    elif rank == 2:
        rmap, cmap = [self._get_map(V) for V in Vs]

        if all(V.ufl_element().family() == "Real" for V in Vs):
            assert rmap is None and cmap is None
            return op2.GlobalParloopArg(tensor.handle.getPythonContext().global_)
        elif any(V.ufl_element().family() == "Real" for V in Vs):
            m = rmap or cmap
            return op2.DatParloopArg(tensor.handle.getPythonContext().dat, m)
        else:
            return op2.MatParloopArg(tensor, (rmap, cmap), lgmaps=self._lgmaps)
    else:
        raise AssertionError


@_as_parloop_arg.register(kernel_args.CoordinatesKernelArg)
def _as_parloop_arg_coordinates(_, self):
    func = self._mesh.coordinates
    map_ = self._get_map(func.function_space())
    return op2.DatParloopArg(func.dat, map_)


@_as_parloop_arg.register(kernel_args.CoefficientKernelArg)
def _as_parloop_arg_coefficient(arg, self):
    coeff = next(self._active_coefficients)
    if coeff.ufl_element().family() == "Real":
        return op2.GlobalParloopArg(coeff.dat)
    else:
        m = self._get_map(coeff.function_space())
        return op2.DatParloopArg(coeff.dat, m)


@_as_parloop_arg.register(kernel_args.ConstantKernelArg)
def _as_parloop_arg_constant(arg, self):
    const = next(self._constants)
    return op2.GlobalParloopArg(const.dat)


@_as_parloop_arg.register(kernel_args.CellOrientationsKernelArg)
def _as_parloop_arg_cell_orientations(_, self):
    func = self._mesh.cell_orientations()
    m = self._get_map(func.function_space())
    return op2.DatParloopArg(func.dat, m)


@_as_parloop_arg.register(kernel_args.CellSizesKernelArg)
def _as_parloop_arg_cell_sizes(_, self):
    func = self._mesh.cell_sizes
    m = self._get_map(func.function_space())
    return op2.DatParloopArg(func.dat, m)


@_as_parloop_arg.register(kernel_args.ExteriorFacetKernelArg)
def _as_parloop_arg_exterior_facet(_, self):
    return op2.DatParloopArg(self._mesh.exterior_facets.local_facet_dat)


@_as_parloop_arg.register(kernel_args.InteriorFacetKernelArg)
def _as_parloop_arg_interior_facet(_, self):
    return op2.DatParloopArg(self._mesh.interior_facets.local_facet_dat)


@_as_parloop_arg.register(CellFacetKernelArg)
def _as_parloop_arg_cell_facet(_, self):
    return op2.DatParloopArg(self._mesh.cell_to_facets)


@_as_parloop_arg.register(LayerCountKernelArg)
def _as_parloop_arg_layer_count(_, self):
    glob = op2.Global(
        (1,),
        self._iterset.layers-2,
        dtype=numpy.int32,
        comm=self._iterset.comm
    )
    return op2.GlobalParloopArg(glob)


class _FormHandler:
    """Utility class for inspecting forms and local kernels."""

    @staticmethod
    def iter_active_coefficients(form, kinfo):
        """Yield the form coefficients referenced in ``kinfo``."""
        all_coefficients = form.coefficients()
        for idx, subidxs in kinfo.coefficient_numbers:
            for subidx in subidxs:
                yield all_coefficients[idx].subfunctions[subidx]

    @staticmethod
    def iter_constants(form, kinfo):
        """Yield the form constants"""
        if isinstance(form, slate.TensorBase):
            for const in form.constants():
                yield const
        else:
            all_constants = extract_firedrake_constants(form)
            for constant_index in kinfo.constant_numbers:
                yield all_constants[constant_index]

    @staticmethod
    def index_function_spaces(form, indices):
        """Return the function spaces of the form's arguments, indexed
        if necessary.
        """
        if all(i is None for i in indices):
            return tuple(a.ufl_function_space() for a in form.arguments())
        elif all(i is not None for i in indices):
            return tuple(a.ufl_function_space()[i] for i, a in zip(indices, form.arguments()))
        else:
            raise AssertionError

    @staticmethod
    def index_tensor(tensor, form, indices, diagonal):
        """Return the PyOP2 data structure tied to ``tensor``, indexed
        if necessary.
        """
        rank = len(form.arguments())
        is_indexed = any(i is not None for i in indices)

        if rank == 0:
            return tensor
        elif rank == 1 or rank == 2 and diagonal:
            i, = indices
            return tensor.dat[i] if is_indexed else tensor.dat
        elif rank == 2:
            i, j = indices
            return tensor.M[i, j] if is_indexed else tensor.M
        else:
            raise AssertionError


def _get_mat_type(mat_type, sub_mat_type, arguments):
    """Validate the matrix types provided by the user and set any that are
    undefined to default values.

    :arg mat_type: (:class:`str`) PETSc matrix type for the assembled matrix.
    :arg sub_mat_type: (:class:`str`) PETSc matrix type for blocks if
        ``mat_type`` is ``"nest"``.
    :arg arguments: The test and trial functions of the expression being assembled.
    :raises ValueError: On bad arguments.
    :returns: 2-:class:`tuple` of validated/default ``mat_type`` and ``sub_mat_type``.
    """
    if mat_type is None:
        mat_type = parameters.parameters["default_matrix_type"]
        if any(V.ufl_element().family() == "Real"
               for arg in arguments
               for V in arg.function_space()):
            mat_type = "nest"
    if mat_type not in {"matfree", "aij", "baij", "nest", "dense"}:
        raise ValueError(f"Unrecognised matrix type, '{mat_type}'")
    if sub_mat_type is None:
        sub_mat_type = parameters.parameters["default_sub_matrix_type"]
    if sub_mat_type not in {"aij", "baij"}:
        raise ValueError(f"Invalid submatrix type, '{sub_mat_type}' (not 'aij' or 'baij')")
    return mat_type, sub_mat_type<|MERGE_RESOLUTION|>--- conflicted
+++ resolved
@@ -117,8 +117,6 @@
                        zero_bc_nodes=False,
                        is_base_form_preprocessed=False,
                        weight=1.0):
-<<<<<<< HEAD
-=======
     r"""Evaluate expression.
 
     :arg expression: a :class:`~ufl.classes.BaseForm`
@@ -161,28 +159,20 @@
     This function assembles a :class:`~ufl.classes.BaseForm` object by traversing the corresponding DAG
     in a post-order fashion and evaluating the nodes on the fly.
     """
->>>>>>> 2a5ac44b
 
     # Preprocess the DAG and restructure the DAG
     if not is_base_form_preprocessed and not isinstance(expression, slate.TensorBase):
         # Preprocessing the form makes a new object -> current form caching mechanism
         # will populate `expr`'s cache which is now different than `expression`'s cache so we need
-<<<<<<< HEAD
-        # to transmit the cache. All of this only holds when `expression` if a `ufl.Form`
-=======
         # to transmit the cache. All of this only holds when `expression` is a `ufl.Form`
->>>>>>> 2a5ac44b
         # and therefore when `is_base_form_preprocessed` is False.
         expr = preprocess_base_form(expression, mat_type, form_compiler_parameters)
         if isinstance(expression, ufl.form.Form) and isinstance(expr, ufl.form.Form):
             expr._cache = expression._cache
-<<<<<<< HEAD
         # BaseForm preprocessing can turn BaseForm into an Expr (cf. case (6) in `restructure_base_form`)
         if isinstance(expr, ufl.core.expr.Expr) and not isinstance(expr, ufl.core.base_form_operator.BaseFormOperator):
             # FIXME: Directly call assemble_expressions once sum of BaseFormOperator has been lifted
             return assemble(expr)
-=======
->>>>>>> 2a5ac44b
     else:
         expr = expression
 
@@ -201,35 +191,13 @@
             stack.append(e)
             stack.extend(unvisted_children)
         else:
-<<<<<<< HEAD
             t = tensor if e is expr else None
             visited[e] = base_form_assembly_visitor(e, t, bcs, diagonal,
-=======
-            visited[e] = base_form_assembly_visitor(e, tensor, bcs, diagonal,
->>>>>>> 2a5ac44b
                                                     form_compiler_parameters,
                                                     mat_type, sub_mat_type,
                                                     appctx, options_prefix,
                                                     zero_bc_nodes, weight,
                                                     *(visited[arg] for arg in operands))
-<<<<<<< HEAD
-
-    # Update tensor with the assembled result value
-    # assembled_base_form = visited[expr]
-    # Doesn't need to update `tensor` with `assembled_base_form`
-    # for assembled 1-form (Cofunction) because both underlying
-    # Dat objects are the same (they automatically update).
-    # if tensor and isinstance(assembled_base_form, matrix.MatrixBase):
-    #     Uses the PETSc copy method.
-    #    assembled_base_form.petscmat.copy(tensor.petscmat)
-
-    # What about cases where expanding derivatives produce a non-Form object ?
-    # if isinstance(expression, ufl.form.Form) and isinstance(expr, ufl.form.Form):
-    #    expression._cache = expr._cache
-    # return assembled_base_form
-
-=======
->>>>>>> 2a5ac44b
     if tensor:
         update_tensor(visited[expr], tensor)
     return visited[expr]
@@ -245,7 +213,6 @@
         raise NotImplementedError("Cannot update tensor of type %s" % type(tensor))
 
 
-<<<<<<< HEAD
 def restructure_base_form(expr, visited=None):
     r"""Perform a preorder traversal to simplify and optimize the DAG.
     Example: Let's consider F(u, N(u; v*); v) with N(u; v*) a base form operator.
@@ -433,11 +400,6 @@
         children = dict.fromkeys(e for e in (expr.argument_slots() + expr.ufl_operands)
                                  if isinstance(e, ufl.form.BaseForm))
         return list(children)
-=======
-def base_form_operands(expr):
-    if isinstance(expr, (ufl.form.FormSum, ufl.Adjoint, ufl.Action)):
-        return list(expr.ufl_operands)
->>>>>>> 2a5ac44b
     return []
 
 
@@ -476,23 +438,17 @@
 
 
 def preprocess_base_form(expr, mat_type=None, form_compiler_parameters=None):
-<<<<<<< HEAD
-=======
     """Preprocess ufl.BaseForm objects"""
->>>>>>> 2a5ac44b
     if mat_type != "matfree":
         # For "matfree", Form evaluation is delayed
         expr = expand_derivatives_form(expr, form_compiler_parameters)
     # Expanding derivatives may turn `ufl.BaseForm` objects into `ufl.Expr` objects that are not `ufl.BaseForm`.
     if not isinstance(expr, ufl.form.BaseForm):
         return assemble(expr)
-<<<<<<< HEAD
     if not isinstance(expr, (ufl.form.Form, slate.TensorBase)):
         # => No restructuring needed for Form and slate.TensorBase
         expr = restructure_base_form_preorder(expr)
         expr = restructure_base_form_postorder(expr)
-=======
->>>>>>> 2a5ac44b
     return expr
 
 
@@ -501,7 +457,13 @@
                                mat_type, sub_mat_type,
                                appctx, options_prefix,
                                zero_bc_nodes, weight, *args):
-<<<<<<< HEAD
+    r"""Assemble a :class:`~ufl.classes.BaseForm` object given its assembled operands.
+
+        This functions contains the assembly handlers corresponding to the different nodes that
+        can arise in a `~ufl.classes.BaseForm` object. It is called by :func:`assemble_base_form`
+        in a post-order fashion.
+    """
+
     if isinstance(expr, (ufl.form.Form, slate.TensorBase)):
 
         if args and mat_type != "matfree":
@@ -510,16 +472,6 @@
             # Substitute the base form operators by their output
             expr = ufl.replace(expr, dict(zip(base_form_operators, args)))
 
-=======
-    r"""Assemble a :class:`~ufl.classes.BaseForm` object given its assembled operands.
-
-        This functions contains the assembly handlers corresponding to the different nodes that
-        can arise in a `~ufl.classes.BaseForm` object. It is called by :func:`assemble_base_form`
-        in a post-order fashion.
-    """
-
-    if isinstance(expr, (ufl.form.Form, slate.TensorBase)):
->>>>>>> 2a5ac44b
         return _assemble_form(expr, tensor=tensor, bcs=bcs,
                               diagonal=diagonal,
                               mat_type=mat_type,
@@ -529,14 +481,6 @@
                               form_compiler_parameters=form_compiler_parameters,
                               zero_bc_nodes=zero_bc_nodes, weight=weight)
 
-<<<<<<< HEAD
-        # if isinstance(res, firedrake.Function):
-        #   # TODO: Remove once MatrixImplicitContext is Cofunction safe.
-        #   res = firedrake.Cofunction(res.function_space().dual(), val=res.vector())
-        # return res
-
-=======
->>>>>>> 2a5ac44b
     elif isinstance(expr, ufl.Adjoint):
         if len(args) != 1:
             raise TypeError("Not enough operands for Adjoint")
@@ -564,10 +508,6 @@
             elif isinstance(rhs, matrix.MatrixBase):
                 petsc_mat = lhs.petscmat
                 (row, col) = lhs.arguments()
-<<<<<<< HEAD
-                res = PETSc.Mat().create()
-=======
->>>>>>> 2a5ac44b
                 res = petsc_mat.matMult(rhs.petscmat)
                 return matrix.AssembledMatrix(expr, bcs, res,
                                               appctx=appctx,
@@ -589,16 +529,6 @@
             raise TypeError("Mismatching weights and operands in FormSum")
         if len(args) == 0:
             raise TypeError("Empty FormSum")
-<<<<<<< HEAD
-        if all([isinstance(op, float) for op in args]):
-            return sum(args)
-        elif all([isinstance(op, firedrake.Cofunction) for op in args]):
-            # TODO check all are in same function space
-            res = sum([w*op.dat for (op, w) in zip(args, expr.weights())])
-            return firedrake.Cofunction(args[0].function_space(), res)
-        elif all([isinstance(op, ufl.Matrix) for op in args]):
-            res = PETSc.Mat().create()
-=======
         if all(isinstance(op, float) for op in args):
             return sum(args)
         elif all(isinstance(op, firedrake.Cofunction) for op in args):
@@ -606,7 +536,6 @@
             res = sum([w*op.dat for (op, w) in zip(args, expr.weights())])
             return firedrake.Cofunction(V, res)
         elif all(isinstance(op, ufl.Matrix) for op in args):
->>>>>>> 2a5ac44b
             is_set = False
             for (op, w) in zip(args, expr.weights()):
                 petsc_mat = op.petscmat
@@ -621,7 +550,6 @@
                                           options_prefix=options_prefix)
         else:
             raise TypeError("Mismatching FormSum shapes")
-<<<<<<< HEAD
     elif isinstance(expr, ufl.Interpolate):
         # Replace assembled children
         _, expression = expr.argument_slots()
@@ -669,8 +597,6 @@
         else:
             # The case rank == 0 is handled via the DAG restructuring
             raise ValueError("Incompatible number of arguments.")
-=======
->>>>>>> 2a5ac44b
     elif isinstance(expr, (ufl.Cofunction, ufl.Coargument, ufl.Argument, ufl.Matrix, ufl.ZeroBaseForm)):
         return expr
     elif isinstance(expr, ufl.Coefficient):
