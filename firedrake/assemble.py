import abc
from collections import OrderedDict
import functools
import itertools
from itertools import product
import operator

import cachetools
import finat
import firedrake
import numpy
from pyadjoint.tape import annotate_tape
from tsfc import kernel_args
from tsfc.finatinterface import create_element
import ufl
from ufl.domain import extract_unique_domain
from firedrake import (extrusion_utils as eutils, matrix, parameters, solving,
                       tsfc_interface, utils)
from firedrake.adjoint_utils import annotate_assemble
from firedrake.bcs import DirichletBC, EquationBC, EquationBCSplit
<<<<<<< HEAD
=======
from firedrake.functionspaceimpl import WithGeometry, FunctionSpace, FiredrakeDualSpace
>>>>>>> fad1e7cc
from firedrake.functionspacedata import entity_dofs_key, entity_permutations_key
from firedrake.petsc import PETSc
from firedrake.slate import slac, slate
from firedrake.slate.slac.kernel_builder import CellFacetKernelArg, LayerCountKernelArg
from firedrake.utils import ScalarType, tuplify
from pyop2 import op2
from pyop2.exceptions import MapValueError, SparsityFormatError
from pyop2.utils import cached_property


__all__ = "assemble",


_FORM_CACHE_KEY = "firedrake.assemble.FormAssembler"
"""Entry used in form cache to try and reuse assemblers where possible."""


@PETSc.Log.EventDecorator()
@annotate_assemble
def assemble(expr, *args, **kwargs):
    r"""Evaluate expr.

    :arg expr: a :class:`~ufl.classes.Form`, :class:`~ufl.classes.Expr` or
        a :class:`~.slate.TensorBase` expression.
    :arg tensor: Existing tensor object to place the result in.
    :arg bcs: Iterable of boundary conditions to apply.
    :kwarg diagonal: If assembling a matrix is it diagonal?
    :kwarg form_compiler_parameters: Dictionary of parameters to pass to
        the form compiler. Ignored if not assembling a :class:`~ufl.classes.Form`.
        Any parameters provided here will be overridden by parameters set on the
        :class:`~ufl.classes.Measure` in the form. For example, if a
        ``quadrature_degree`` of 4 is specified in this argument, but a degree of
        3 is requested in the measure, the latter will be used.
    :kwarg mat_type: String indicating how a 2-form (matrix) should be
        assembled -- either as a monolithic matrix (``"aij"`` or ``"baij"``),
        a block matrix (``"nest"``), or left as a :class:`.ImplicitMatrix` giving
        matrix-free actions (``'matfree'``). If not supplied, the default value in
        ``parameters["default_matrix_type"]`` is used.  BAIJ differs
        from AIJ in that only the block sparsity rather than the dof
        sparsity is constructed.  This can result in some memory
        savings, but does not work with all PETSc preconditioners.
        BAIJ matrices only make sense for non-mixed matrices.
    :kwarg sub_mat_type: String indicating the matrix type to
        use *inside* a nested block matrix.  Only makes sense if
        ``mat_type`` is ``nest``.  May be one of ``"aij"`` or ``"baij"``.  If
        not supplied, defaults to ``parameters["default_sub_matrix_type"]``.
    :kwarg appctx: Additional information to hang on the assembled
        matrix if an implicit matrix is requested (mat_type ``"matfree"``).
    :kwarg options_prefix: PETSc options prefix to apply to matrices.
    :kwarg zero_bc_nodes: If ``True``, set the boundary condition nodes in the
        output tensor to zero rather than to the values prescribed by the
        boundary condition. Default is ``False``.

    :returns: See below.

    If expr is a :class:`~ufl.classes.Form` or Slate tensor expression then
    this evaluates the corresponding integral(s) and returns a :class:`float`
    for 0-forms, a :class:`.Function` for 1-forms and a :class:`.Matrix` or
    :class:`.ImplicitMatrix` for 2-forms. In the case of 2-forms the rows
    correspond to the test functions and the columns to the trial functions.

    If expr is an expression other than a form, it will be evaluated
    pointwise on the :class:`.Function`\s in the expression. This will
    only succeed if all the Functions are on the same
    :class:`.FunctionSpace`.

    If ``tensor`` is supplied, the assembled result will be placed
    there, otherwise a new object of the appropriate type will be
    returned.

    If ``bcs`` is supplied and ``expr`` is a 2-form, the rows and columns
    of the resulting :class:`.Matrix` corresponding to boundary nodes
    will be set to 0 and the diagonal entries to 1. If ``expr`` is a
    1-form, the vector entries at boundary nodes are set to the
    boundary condition values.
    """
    if isinstance(expr, (ufl.form.BaseForm, slate.TensorBase)):
        return assemble_base_form(expr, *args, **kwargs)
    elif isinstance(expr, ufl.core.expr.Expr):
        return _assemble_expr(expr)
    else:
        raise TypeError(f"Unable to assemble: {expr}")


def assemble_base_form(expression, tensor=None, bcs=None,
                       diagonal=False,
                       mat_type=None,
                       sub_mat_type=None,
                       form_compiler_parameters=None,
                       appctx=None,
                       options_prefix=None,
                       zero_bc_nodes=False,
                       is_base_form_preprocessed=False,
<<<<<<< HEAD
                       visited=None):

    # Preprocess and restructure the DAG
=======
                       weight=1.0):

    # Prepr ocess and restructure the DAG
>>>>>>> fad1e7cc
    if not is_base_form_preprocessed:
        # Preprocessing the form makes a new object -> current form caching mechanism
        # will populate `expr`'s cache which is now different than `expression`'s cache so we need
        # to transmit the cache. All of this only holds when `expression` if a ufl.Form
        # and therefore when `is_base_form_preprocessed` is False.
        expr = preprocess_base_form(expression, mat_type, form_compiler_parameters)
<<<<<<< HEAD
        if isinstance(expression, ufl.form.Form) and isinstance(expr, ufl.form.Form):
=======
        if isinstance(expression, ufl.form.Form):
>>>>>>> fad1e7cc
            expr._cache = expression._cache
        # BaseForm preprocessing can turn BaseForm into an Expr (cf. case (6) in `restructure_base_form`)
        if isinstance(expr, ufl.core.expr.Expr) and not isinstance(expr, ufl.core.base_form_operator.BaseFormOperator):
            # FIXME: Directly call assemble_expressions once sum of BaseFormOperator has been lifted
            return assemble(expr)
    else:
        expr = expression

    # DAG assembly: traverse the DAG in a post-order fashion and evaluate the node as we go.
    stack = [expr]
<<<<<<< HEAD
    visited = visited or {}
=======
    visited = {}
>>>>>>> fad1e7cc
    while stack:
        e = stack.pop()
        unvisted_children = []
        operands = base_form_operands(e)
        for arg in operands:
            if arg not in visited:
                unvisted_children.append(arg)

        if unvisted_children:
            stack.append(e)
            stack.extend(unvisted_children)
        else:
            t = tensor if e is expr else None
            visited[e] = base_form_assembly_visitor(e, t, bcs, diagonal,
                                                    form_compiler_parameters,
                                                    mat_type, sub_mat_type,
                                                    appctx, options_prefix,
<<<<<<< HEAD
                                                    zero_bc_nodes,
                                                    *(visited[arg] for arg in operands))

    # Update tensor with the assembled result value
    assembled_base_form = visited[expr]
    # Copy assembled result to the tensor
    if tensor:
        if isinstance(assembled_base_form, firedrake.Cofunction):
            assembled_base_form.dat.copy(tensor.dat)
        elif isinstance(assembled_base_form, matrix.MatrixBase):
            # Uses the PETSc copy method.
            assembled_base_form.petscmat.copy(tensor.petscmat)
    # What about cases where expanding derivatives produce a non-Form object ?
    if isinstance(expression, ufl.form.Form) and isinstance(expr, ufl.form.Form):
        expression._cache = expr._cache
    return assembled_base_form
=======
                                                    zero_bc_nodes, weight,
                                                    *(visited[arg] for arg in operands))

    # Update tensor with the assembled result value
    # assembled_base_form = visited[expr]
    # Doesn't need to update `tensor` with `assembled_base_form`
    # for assembled 1-form (Cofunction) because both underlying
    # Dat objects are the same (they automatically update).
    # if tensor and isinstance(assembled_base_form, matrix.MatrixBase):
    #     Uses the PETSc copy method.
    #    assembled_base_form.petscmat.copy(tensor.petscmat)

    # What about cases where expanding derivatives produce a non-Form object ?
    # if isinstance(expression, ufl.form.Form) and isinstance(expr, ufl.form.Form):
    #    expression._cache = expr._cache
    # return assembled_base_form

    if tensor:
        update_tensor(visited[expr], tensor)
    return visited[expr]


def update_tensor(assembled_base_form, tensor):
    if isinstance(tensor, (firedrake.Function, firedrake.Cofunction)):
        assembled_base_form.dat.copy(tensor.dat)
    elif isinstance(tensor, matrix.MatrixBase):
        # Uses the PETSc copy method.
        assembled_base_form.petscmat.copy(tensor.petscmat)
    else:
        raise NotImplementedError("Cannot update tensor of type %s" % type(tensor))
>>>>>>> fad1e7cc


def restructure_base_form(expr, visited=None):
    r"""Perform a preorder traversal to simplify and optimize the DAG.
<<<<<<< HEAD
    Example: Let's consider F(u, N(u; v*); v) with N(u; v*) an external operator.

             We have: dFdu = \frac{\partial F}{\partial u} + Action(dFdN, dNdu)
             Now taking the action on a rank-1 object w (e.g. Coefficient/Cofunction) results in:

        (1) Action(Action(dFdN, dNdu), w)

=======
    Example: Let's consider F(u, N(u; v*); v) with N(u; v*) and external operator.
             We have: dFdu = \frac{\partial F}{\partial u} + Action(dFdN, dNdu)
             Now taking the action on a rank-1 object w (e.g. Coefficient/Cofunction) results in:
        (1) Action(Action(dFdN, dNdu), w)
>>>>>>> fad1e7cc
                Action                     Action
                /    \                     /     \
              Action  w     ----->       dFdN   Action
              /    \                            /    \
            dFdN    dNdu                      dNdu    w
<<<<<<< HEAD

        This situations does not only arise for ExternalOperator but also when we have a 2-form instead of dNdu!

        (2) Action(dNdu, w)

=======
        This situations does not only arise for ExternalOperator but also when we have a 2-form instead of dNdu!
        (2) Action(dNdu, w)
>>>>>>> fad1e7cc
             Action
              /   \
             /     w        ----->   dNdu(u; w, v*)
            /
       dNdu(u; uhat, v*)
<<<<<<< HEAD

        (3) Action(F, N)

             Action                                       F
              /   \         ----->   F(..., N)[v]  =      |
            F[v]   N                                      N

        (4) Adjoint(dNdu)

             Adjoint
                |           ----->   dNdu(u; v*, uhat)
           dNdu(u; uhat, v*)

        (5) N(u; w) (scalar valued)

=======
        (3) Action(F, N)
             Action                                       F
              /   \         ----->   F(..., N)[v]  =      |
            F[v]   N                                      N
        (4) Adjoint(dNdu)
             Adjoint
                |           ----->   dNdu(u; v*, uhat)
           dNdu(u; uhat, v*)
        (5) N(u; w) (scalar valued)
>>>>>>> fad1e7cc
                                 Action
            N(u; w)   ---->       /   \   = Action(N, w)
                             N(u; v*)  w

    So from Action(Action(dFdN, dNdu(u; v*)), w) we get:
<<<<<<< HEAD

=======
>>>>>>> fad1e7cc
             Action             Action               Action
             /    \    (1)      /     \      (2)     /     \               (4)                                dFdN
           Action  w  ---->  dFdN   Action  ---->  dFdN   dNdu(u; w, v*)  ---->  dFdN(..., dNdu(u; w, v*)) =    |
           /    \                    /    \                                                                  dNdu(u; w, v*)
         dFdN    dNdu              dNdu    w

        (6) ufl.FormSum(dN1du(u; w, v*), dN2du(u; w, v*)) -> ufl.Sum(dN1du(u; w, v*), dN2du(u; w, v*))

          Let's consider `Action(dN1du, w) + Action(dN2du, w)`, we have:

                      FormSum                 (2)         FormSum                    (6)                     Sum
                      /     \                ---->        /     \                   ---->                    /  \
                     /       \                           /       \                                          /    \
          Action(dN1du, w)  Action(dN2du, w)    dN1du(u; w, v*) dN2du(u; w, v*)                 dN1du(u; w, v*)  dN2du(u; w, v*)

        This case arises as a consequence of (2) which turns sum of `Action`s (i.e. ufl.FormSum since Action is a BaseForm)
        into sum of `BaseFormOperator`s (i.e. ufl.Sum since BaseFormOperator is an Expr as well).

<<<<<<< HEAD
        (7) Action(w*, dNdu)

                 Action
                 /   \
                w*    \        ----->   dNdu(u; v0, w*)
                       \
                  dNdu(u; v1, v0*)

=======
>>>>>>> fad1e7cc
    It uses a recursive approach to reconstruct the DAG as we traverse it, enabling to take into account
    various dag rotations/manipulations in expr.
    """
    if isinstance(expr, ufl.Action):
        left, right = expr.ufl_operands
        is_rank_1 = lambda x: isinstance(x, (firedrake.Cofunction, firedrake.Function, firedrake.Argument)) or len(x.arguments()) == 1
        is_rank_2 = lambda x: len(x.arguments()) == 2

        # -- Case (1) -- #
        # If left is Action and has a rank 2, then it is an action of a 2-form on a 2-form
        if isinstance(left, ufl.Action) and is_rank_2(left):
            return ufl.action(left.left(), ufl.action(left.right(), right))
        # -- Case (2) (except if left has only 1 argument, i.e. we have done case (5)) -- #
        if isinstance(left, ufl.core.base_form_operator.BaseFormOperator) and is_rank_1(right) and len(left.arguments()) != 1:
            # Retrieve the highest numbered argument
            arg = max(left.arguments(), key=lambda v: v.number())
            return ufl.replace(left, {arg: right})
        # -- Case (3) -- #
        if isinstance(left, ufl.Form) and is_rank_1(right):
<<<<<<< HEAD
            # 1) Replace the highest numbered argument of left by right when needed
=======
            # 1) Replace the highest-numbered argument of left by right when needed
>>>>>>> fad1e7cc
            #    -> e.g. if right is a BaseFormOperator with 1 argument.
            # Or
            # 2) Let expr as it is by returning `ufl.Action(left, right)`.
            return ufl.action(left, right)
<<<<<<< HEAD
        # -- Case (7) -- #
        if is_rank_1(left) and isinstance(right, ufl.core.base_form_operator.BaseFormOperator) and len(right.arguments()) != 1:
            # Action(w*, dNdu(u; v1, v*)) -> dNdu(u; v0, w*)
            # Get lowest numbered argument
            arg = min(right.arguments(), key=lambda v: v.number())
            # Need to replace lowest numbered argument of right by left
            replace_map = {arg: left}
            # Decrease number for all the other arguments since the lowest numbered argument will be replaced.
            other_args = [a for a in right.arguments() if a is not arg]
            new_args = [firedrake.Argument(a.function_space(), number=a.number()-1, part=a.part()) for a in other_args]
            replace_map.update(dict(zip(other_args, new_args)))
            # Replace arguments
            return ufl.replace(right, replace_map)
=======
>>>>>>> fad1e7cc

    # -- Case (4) -- #
    if isinstance(expr, ufl.Adjoint) and isinstance(expr.form(), ufl.core.base_form_operator.BaseFormOperator):
        B = expr.form()
        u, v = B.arguments()
        # Let V1 and V2 be primal spaces, B: V1 -> V2 and B*: V2* -> V1*:
        # Adjoint(B(Argument(V1, 1), Argument(V2.dual(), 0))) = B(Argument(V1, 0), Argument(V2.dual(), 1))
        reordered_arguments = (firedrake.Argument(u.function_space(), number=v.number(), part=v.part()),
                               firedrake.Argument(v.function_space(), number=u.number(), part=u.part()))
        # Replace arguments in argument slots
        return ufl.replace(B, dict(zip((u, v), reordered_arguments)))

    # -- Case (5) -- #
    if isinstance(expr, ufl.core.base_form_operator.BaseFormOperator) and not expr.arguments():
        # We are assembling a BaseFormOperator of rank 0 (no arguments).
        # B(f, u*) be a BaseFormOperator with u* a Cofunction and f a Coefficient, then:
        #    B(f, u*) <=> Action(B(f, v*), f) where v* is a Coargument
        ustar, *_ = expr.argument_slots()
        vstar = firedrake.Argument(ustar.function_space(), 0)
        expr = ufl.replace(expr, {ustar: vstar})
        return ufl.action(expr, ustar)

    # -- Case (6) -- #
    if isinstance(expr, ufl.FormSum) and all(isinstance(c, ufl.core.base_form_operator.BaseFormOperator) for c in expr.components()):
        # Return ufl.Sum
        return sum([c for c in expr.components()])
    return expr


def restructure_base_form_postorder(expr, visited=None):
    visited = visited or {}
    if expr in visited:
        return visited[expr]

    # Visit/update the children
    operands = base_form_operands(expr)
    operands = list(restructure_base_form_postorder(op, visited) for op in operands)
    # Need to reconstruct the DAG as we traverse it!
    expr = reconstruct_node_from_operands(expr, operands)
    # Perform the DAG rotation when needed
    visited[expr] = restructure_base_form(expr, visited)
    return visited[expr]


def restructure_base_form_preorder(expr, visited=None):
    visited = visited or {}
    if expr in visited:
        return visited[expr]

    # Perform the DAG rotation when needed
    expr = restructure_base_form(expr, visited)
    # Visit/update the children
    operands = base_form_operands(expr)
    operands = list(restructure_base_form_preorder(op, visited) for op in operands)
    # Need to reconstruct the DAG as we traverse it!
    visited[expr] = reconstruct_node_from_operands(expr, operands)
    return visited[expr]


def reconstruct_node_from_operands(expr, operands):
    if isinstance(expr, (ufl.Adjoint, ufl.Action)):
        return expr._ufl_expr_reconstruct_(*operands)
    elif isinstance(expr, ufl.FormSum):
        return ufl.FormSum(*[(op, w) for op, w in zip(operands, expr.weights())])
    return expr


def base_form_operands(expr):
    if isinstance(expr, (ufl.FormSum, ufl.Adjoint, ufl.Action)):
        return expr.ufl_operands
    if isinstance(expr, ufl.Form):
        # Use reversed to treat base form operators
        # in the order in which they have been made.
        return list(reversed(expr.base_form_operators()))
    if isinstance(expr, ufl.core.base_form_operator.BaseFormOperator):
        # Conserve order
        children = dict.fromkeys(e for e in (expr.argument_slots() + expr.ufl_operands)
                                 if isinstance(e, ufl.form.BaseForm))
        return list(children)
    return []


def preprocess_form(form, fc_params):
    """Preprocess ufl.Form objects
<<<<<<< HEAD

    :arg form: a :class:`~ufl.classes.Form`
    :arg fc_params:: Dictionary of parameters to pass to the form compiler.

    :returns: The resulting preprocessed :class:`~ufl.classes.Form`.

=======
    :arg form: a :class:`~ufl.classes.Form`
    :arg fc_params:: Dictionary of parameters to pass to the form compiler.
    :returns: The resulting preprocessed :class:`~ufl.classes.Form`.
>>>>>>> fad1e7cc
    This function preprocess the form, mainly by expanding the derivatives, in order to determine
    if we are dealing with a :class:`~ufl.classes.Form` or another :class:`~ufl.classes.BaseForm` object.
    This function is called in :func:`base_form_assembly_visitor`. Depending on the type of the resulting tensor,
    we may call :func:`assemble_form` or traverse the sub-DAG via :func:`assemble_base_form`.
    """
    from firedrake.parameters import parameters as default_parameters
    from tsfc.parameters import is_complex

    if fc_params is None:
        fc_params = default_parameters["form_compiler"].copy()
    else:
        # Override defaults with user-specified values
        _ = fc_params
        fc_params = default_parameters["form_compiler"].copy()
        fc_params.update(_)

    complex_mode = fc_params and is_complex(fc_params.get("scalar_type"))

    return ufl.algorithms.preprocess_form(form, complex_mode)


def preprocess_base_form(expr, mat_type=None, form_compiler_parameters=None):
    if isinstance(expr, (ufl.form.Form, ufl.core.base_form_operator.BaseFormOperator)) and mat_type != "matfree":
        # For "matfree", Form evaluation is delayed
        expr = preprocess_form(expr, form_compiler_parameters)
    if not isinstance(expr, (ufl.form.Form, slate.TensorBase)):
        # => No restructuration needed for Form and slate.TensorBase
        expr = restructure_base_form_preorder(expr)
        expr = restructure_base_form_postorder(expr)
    return expr


def base_form_assembly_visitor(expr, tensor, bcs, diagonal,
                               form_compiler_parameters,
                               mat_type, sub_mat_type,
                               appctx, options_prefix,
<<<<<<< HEAD
                               zero_bc_nodes, *args):
=======
                               zero_bc_nodes, weight, *args):
>>>>>>> fad1e7cc
    if isinstance(expr, (ufl.form.Form, slate.TensorBase)):

        if args and mat_type != "matfree":
            # Retrieve the Form's children
            base_form_operators = base_form_operands(expr)
<<<<<<< HEAD
            # Substitute the base form operators by their output
=======
            # Substitute the external operators by their output
>>>>>>> fad1e7cc
            expr = ufl.replace(expr, dict(zip(base_form_operators, args)))

        return _assemble_form(expr, tensor=tensor, bcs=bcs,
                              diagonal=diagonal,
                              mat_type=mat_type,
                              sub_mat_type=sub_mat_type,
                              appctx=appctx,
                              options_prefix=options_prefix,
                              form_compiler_parameters=form_compiler_parameters,
<<<<<<< HEAD
                              zero_bc_nodes=zero_bc_nodes)

        # if isinstance(res, firedrake.Function):
        #     TODO: Remove once MatrixImplicitContext is Cofunction safe.
        #     res = firedrake.Cofunction(res.function_space().dual(), val=res.vector())
        # return res

    elif isinstance(expr, ufl.Adjoint):
        if (len(args) != 1):
=======
                              zero_bc_nodes=zero_bc_nodes, weight=weight)

        # if isinstance(res, firedrake.Function):
        #   # TODO: Remove once MatrixImplicitContext is Cofunction safe.
        #   res = firedrake.Cofunction(res.function_space().dual(), val=res.vector())
        # return res

    elif isinstance(expr, ufl.Adjoint):
        if len(args) != 1:
>>>>>>> fad1e7cc
            raise TypeError("Not enough operands for Adjoint")
        mat, = args
        petsc_mat = mat.petscmat
        petsc_mat.hermitianTranspose()
        (row, col) = mat.arguments()
        return matrix.AssembledMatrix((col, row), bcs, petsc_mat,
                                      appctx=appctx,
                                      options_prefix=options_prefix)
    elif isinstance(expr, ufl.Action):
        if (len(args) != 2):
            raise TypeError("Not enough operands for Action")
        lhs, rhs = args
        if isinstance(lhs, matrix.MatrixBase):
            if isinstance(rhs, (firedrake.Cofunction, firedrake.Function)):
                petsc_mat = lhs.petscmat
                (row, col) = lhs.arguments()
                res = firedrake.Cofunction(col.function_space().dual())

                with rhs.dat.vec_ro as v_vec:
                    with res.dat.vec as res_vec:
                        petsc_mat.mult(v_vec, res_vec)
                return firedrake.Cofunction(row.function_space().dual(), val=res.dat)
            elif isinstance(rhs, matrix.MatrixBase):
                petsc_mat = lhs.petscmat
                (row, col) = lhs.arguments()
                res = PETSc.Mat().create()
<<<<<<< HEAD

                # TODO Figure out what goes here
                res = petsc_mat.matMult(rhs.petscmat)
                return matrix.AssembledMatrix(expr, bcs, res,
=======
                # TODO Figure out what goes here
                res = petsc_mat.matMult(rhs.petscmat)
                return matrix.AssembledMatrix(rhs.arguments(), bcs, res,
>>>>>>> fad1e7cc
                                              appctx=appctx,
                                              options_prefix=options_prefix)
            else:
                raise TypeError("Incompatible RHS for Action.")
        elif isinstance(lhs, (firedrake.Cofunction, firedrake.Function)):
            if isinstance(rhs, (firedrake.Cofunction, firedrake.Function)):
                # Return scalar value
                with lhs.dat.vec_ro as x, rhs.dat.vec_ro as y:
                    res = x.dot(y)
                return res
            else:
                raise TypeError("Incompatible RHS for Action.")
        else:
            raise TypeError("Incompatible LHS for Action.")
    elif isinstance(expr, ufl.FormSum):
<<<<<<< HEAD
        if (len(args) != len(expr.weights())):
            raise TypeError("Mismatching weights and operands in FormSum")
        if len(args) == 0:
            raise TypeError("Empty FormSum")
        if all([isinstance(op, firedrake.Cofunction) for op in args]):
=======
        if len(args) != len(expr.weights()):
            raise TypeError("Mismatching weights and operands in FormSum")
        if len(args) == 0:
            raise TypeError("Empty FormSum")
        if all([isinstance(op, float) for op in args]):
            return sum(args)
        elif all([isinstance(op, firedrake.Cofunction) for op in args]):
>>>>>>> fad1e7cc
            # TODO check all are in same function space
            res = sum([w*op.dat for (op, w) in zip(args, expr.weights())])
            return firedrake.Cofunction(args[0].function_space(), res)
        elif all([isinstance(op, ufl.Matrix) for op in args]):
            res = PETSc.Mat().create()
<<<<<<< HEAD
            is_set = False
            for (op, w) in zip(args, expr.weights()):
                petsc_mat = op.petscmat
                petsc_mat.scale(w)
                if is_set:
                    res = res + petsc_mat
                else:
                    res = petsc_mat
                    is_set = True
            return matrix.AssembledMatrix(expr, bcs, res,
=======
            set = False
            for (op, w) in zip(args, expr.weights()):
                petsc_mat = op.petscmat
                petsc_mat.scale(w)
                if set:
                    res = res + petsc_mat
                else:
                    res = petsc_mat
                    set = True
            return matrix.AssembledMatrix(expr.arguments(), bcs, res,
>>>>>>> fad1e7cc
                                          appctx=appctx,
                                          options_prefix=options_prefix)
        else:
            raise TypeError("Mismatching FormSum shapes")
<<<<<<< HEAD
    elif isinstance(expr, ufl.ExternalOperator):
        opts = {'form_compiler_parameters': form_compiler_parameters,
                'mat_type': mat_type, 'sub_mat_type': sub_mat_type,
                'appctx': appctx, 'options_prefix': options_prefix,
                'diagonal': diagonal}
        # Replace base forms in the operands and argument slots of the external operator by their result
        v, *assembled_children = args
        if assembled_children:
            _, *children = base_form_operands(expr)
            # Replace assembled children by their results
            expr = ufl.replace(expr, dict(zip(children, assembled_children)))
        # Always reconstruct the dual argument (0-slot argument) since it is a BaseForm
        # It is also convenient when we have a Form in that slot since Forms don't play well with `ufl.replace`
        expr = expr._ufl_expr_reconstruct_(*expr.ufl_operands, argument_slots=(v,) + expr.argument_slots()[1:])
        # Call the external operator assembly
        return expr.assemble(assembly_opts=opts)
=======
>>>>>>> fad1e7cc
    elif isinstance(expr, ufl.Interp):
        # Replace assembled children
        _, expression = expr.argument_slots()
        v, *assembled_expression = args
        if assembled_expression:
            # Occur in situations such as Interp composition
            expression = assembled_expression[0]
        expr = expr._ufl_expr_reconstruct_(expression, v)

        # Different assembly procedures:
        # 1) Interp(Argument(V1, 1), Argument(V2.dual(), 0)) -> Jacobian (Interp matrix)
        # 2) Interp(Coefficient(...), Argument(V2.dual(), 0)) -> Operator (or Jacobian action)
        # 3) Interp(Argument(V1, 0), Argument(V2.dual(), 1)) -> Jacobian adjoint
        # 4) Interp(Argument(V1, 0), Cofunction(...)) -> Action of the Jacobian adjoint
        # This can be generalized to the case where the first slot is an arbitray expression.
        rank = len(expr.arguments())
        # If argument numbers have been swapped => Adjoint.
        arg_expression = ufl.algorithms.extract_arguments(expression)
        is_adjoint = (arg_expression and arg_expression[0].number() == 0)
        # Workaround: Renumber argument when needed since Interpolator assumes it takes a zero-numbered argument.
        if not is_adjoint and rank != 1:
            _, v1 = expr.arguments()
            expression = ufl.replace(expression, {v1: firedrake.Argument(v1.function_space(), number=0, part=v1.part())})
        # Should we use `freeze_expr` to cache the interpolation ? (e.g. if timestepping loop)
        interpolator = firedrake.Interpolator(expression, expr.function_space(), **expr.interp_data)
        # Assembly
        if rank == 1:
            # Assembling the action of the Jacobian adjoint.
            if is_adjoint:
                output = tensor or firedrake.Cofunction(arg_expression[0].function_space().dual())
                return interpolator._interpolate(v, output=output, transpose=True)
            # Assembling the operator, or its Jacobian action.
            return interpolator._interpolate(output=tensor)
        elif rank == 2:
            # Return the interpolation matrix
            op2_mat = interpolator.callable()
            petsc_mat = op2_mat.handle
            if is_adjoint:
                petsc_mat.hermitianTranspose()
            return matrix.AssembledMatrix(expr.arguments(), bcs, petsc_mat,
                                          appctx=appctx,
                                          options_prefix=options_prefix)
        else:
            # The case rank == 0 is handled via the DAG restructuration
            raise ValueError("Incompatible number of arguments.")
    elif isinstance(expr, (ufl.Cofunction, ufl.Coargument, ufl.Matrix, ufl.ZeroBaseForm)):
        return expr
    elif isinstance(expr, ufl.Coefficient):
        return expr
    else:
        raise TypeError(f"Unrecognised BaseForm instance: {expr}")


@PETSc.Log.EventDecorator()
def allocate_matrix(expr, bcs=None, *, mat_type=None, sub_mat_type=None,
                    appctx=None, form_compiler_parameters=None,
                    integral_types=None, options_prefix=None):
    r"""Allocate a matrix given an expression.

    .. warning::

       Do not use this function unless you know what you're doing.
    """
    bcs = bcs or ()
    appctx = appctx or {}

    matfree = mat_type == "matfree"
    arguments = expr.arguments()
    if bcs is None:
        bcs = ()
    else:
        if any(isinstance(bc, EquationBC) for bc in bcs):
            raise TypeError("EquationBC objects not expected here. "
                            "Preprocess by extracting the appropriate form with bc.extract_form('Jp') or bc.extract_form('J')")
    if matfree:
        return matrix.ImplicitMatrix(expr, bcs,
                                     appctx=appctx,
                                     fc_params=form_compiler_parameters,
                                     options_prefix=options_prefix)

    integral_types = integral_types or set(i.integral_type() for i in expr.integrals())
    for bc in bcs:
        integral_types.update(integral.integral_type()
                              for integral in bc.integrals())
    nest = mat_type == "nest"
    if nest:
        baij = sub_mat_type == "baij"
    else:
        baij = mat_type == "baij"

    if any(len(a.function_space()) > 1 for a in arguments) and mat_type == "baij":
        raise ValueError("BAIJ matrix type makes no sense for mixed spaces, use 'aij'")

    get_cell_map = operator.methodcaller("cell_node_map")
    get_extf_map = operator.methodcaller("exterior_facet_node_map")
    get_intf_map = operator.methodcaller("interior_facet_node_map")
    domains = OrderedDict((k, set()) for k in (get_cell_map,
                                               get_extf_map,
                                               get_intf_map))
    mapping = {"cell": (get_cell_map, op2.ALL),
               "exterior_facet_bottom": (get_cell_map, op2.ON_BOTTOM),
               "exterior_facet_top": (get_cell_map, op2.ON_TOP),
               "interior_facet_horiz": (get_cell_map, op2.ON_INTERIOR_FACETS),
               "exterior_facet": (get_extf_map, op2.ALL),
               "exterior_facet_vert": (get_extf_map, op2.ALL),
               "interior_facet": (get_intf_map, op2.ALL),
               "interior_facet_vert": (get_intf_map, op2.ALL)}
    for integral_type in integral_types:
        try:
            get_map, region = mapping[integral_type]
        except KeyError:
            raise ValueError(f"Unknown integral type '{integral_type}'")
        domains[get_map].add(region)

    test, trial = arguments
    map_pairs, iteration_regions = zip(*(((get_map(test), get_map(trial)),
                                          tuple(sorted(regions)))
                                         for get_map, regions in domains.items()
                                         if regions))
    try:
        sparsity = op2.Sparsity((test.function_space().dof_dset,
                                 trial.function_space().dof_dset),
                                tuple(map_pairs),
                                iteration_regions=tuple(iteration_regions),
                                nest=nest,
                                block_sparse=baij)
    except SparsityFormatError:
        raise ValueError("Monolithic matrix assembly not supported for systems "
                         "with R-space blocks")

    return matrix.Matrix(expr, bcs, mat_type, sparsity, ScalarType,
                         options_prefix=options_prefix)


@PETSc.Log.EventDecorator()
def create_assembly_callable(expr, tensor=None, bcs=None, form_compiler_parameters=None,
                             mat_type=None, sub_mat_type=None, diagonal=False):
    r"""Create a callable object than be used to assemble expr into a tensor.

    This is really only designed to be used inside residual and
    jacobian callbacks, since it always assembles back into the
    initially provided tensor.  See also :func:`allocate_matrix`.

    .. warning::

        This function is now deprecated.

    .. warning::

       Really do not use this function unless you know what you're doing.
    """
    import warnings
    with warnings.catch_warnings():
        warnings.simplefilter("once", DeprecationWarning)
        warnings.warn("create_assembly_callable is now deprecated. Please use assemble or FormAssembler instead.",
                      DeprecationWarning)

    if tensor is None:
        raise ValueError("Have to provide tensor to write to")

    rank = len(expr.arguments())
    if rank == 0:
        return ZeroFormAssembler(expr, tensor, form_compiler_parameters).assemble
    elif rank == 1 or (rank == 2 and diagonal):
        return OneFormAssembler(expr, tensor, bcs, diagonal=diagonal,
                                form_compiler_parameters=form_compiler_parameters).assemble
    elif rank == 2:
        return TwoFormAssembler(expr, tensor, bcs, form_compiler_parameters).assemble
    else:
        raise AssertionError


def _assemble_form(form, tensor=None, bcs=None, *,
                   diagonal=False,
                   mat_type=None,
                   sub_mat_type=None,
                   appctx=None,
                   options_prefix=None,
                   form_compiler_parameters=None,
                   zero_bc_nodes=False):
    """Assemble a form.

    See :func:`assemble` for a description of the arguments to this function.
    """
    bcs = solving._extract_bcs(bcs)

    _check_inputs(form, tensor, bcs, diagonal)

    if tensor is not None:
        _zero_tensor(tensor, form, diagonal)
    else:
        tensor = _make_tensor(form, bcs, diagonal=diagonal, mat_type=mat_type,
                              sub_mat_type=sub_mat_type, appctx=appctx,
                              form_compiler_parameters=form_compiler_parameters,
                              options_prefix=options_prefix)

    # It is expensive to construct new assemblers because extracting the data
    # from the form is slow. Since all of the data structures in the assembler
    # are persistent apart from the output tensor, we stash the assembler on the
    # form and swap out the tensor if needed.
    # The cache key only needs to contain the boundary conditions, diagonal and
    # form compiler parameters since all other assemble kwargs are only used for
    # creating the tensor which is handled above and has no bearing on the assembler.
    # Note: This technically creates a memory leak since bcs are 'heavy' and so
    # repeated assembly of the same form but with different boundary conditions
    # will lead to old bcs getting stored along with old tensors.

    # FIXME This only works for 1-forms at the moment
    is_cacheable = len(form.arguments()) == 1
    if is_cacheable:
        try:
            key = tuple(bcs), diagonal, tuplify(form_compiler_parameters), zero_bc_nodes
            assembler = form._cache[_FORM_CACHE_KEY][key]
            assembler.replace_tensor(tensor)
            return assembler.assemble()
        except KeyError:
            pass

    rank = len(form.arguments())
    if rank == 0:
        assembler = ZeroFormAssembler(form, tensor, form_compiler_parameters)
    elif rank == 1 or (rank == 2 and diagonal):
        assembler = OneFormAssembler(form, tensor, bcs, diagonal=diagonal,
                                     form_compiler_parameters=form_compiler_parameters,
                                     needs_zeroing=False, zero_bc_nodes=zero_bc_nodes)
    elif rank == 2:
        assembler = TwoFormAssembler(form, tensor, bcs, form_compiler_parameters,
                                     needs_zeroing=False)
    else:
        raise AssertionError

    if is_cacheable:
        if _FORM_CACHE_KEY not in form._cache:
            form._cache[_FORM_CACHE_KEY] = {}
        form._cache[_FORM_CACHE_KEY][key] = assembler

    return assembler.assemble()


def _assemble_expr(expr):
    """Assemble a pointwise expression.

    :arg expr: The :class:`ufl.core.expr.Expr` to be evaluated.
    :returns: A :class:`firedrake.Function` containing the result of this evaluation.
    """
    from ufl.algorithms.analysis import extract_base_form_operators
    from ufl.checks import is_scalar_constant_expression

    # Get BaseFormOperators (`Interp` or `ExternalOperator`)
    base_form_operators = extract_base_form_operators(expr)

    # -- Linear combination involving 2-form BaseFormOperators -- #
    # Example: a * dNdu1(u1, u2; v1, v*) + b * dNdu2(u1, u2; v2, v*)
    # with u1, u2 Functions, v1, v2, v* BaseArguments, dNdu1, dNdu2 BaseFormOperators, and a, b scalars.
    if len(base_form_operators) and any(len(e.arguments()) > 1 for e in base_form_operators):
        if isinstance(expr, ufl.algebra.Sum):
            a, b = [assemble(e) for e in expr.ufl_operands]
            # Only Expr resulting in a Matrix if assembled are BaseFormOperator
            if not all(isinstance(op, matrix.AssembledMatrix) for op in (a, b)):
                raise TypeError('Mismatching Sum shapes')
            return assemble_base_form(ufl.FormSum((a, 1), (b, 1)))
        elif isinstance(expr, ufl.algebra.Product):
            a, b = expr.ufl_operands
            scalar = [e for e in expr.ufl_operands if is_scalar_constant_expression(e)]
            if scalar:
                base_form = a if a is scalar else b
                assembled_mat = assemble(base_form)
                return assemble_base_form(ufl.FormSum((assembled_mat, scalar[0])))
            a, b = [assemble(e) for e in (a, b)]
            return assemble_base_form(ufl.action(a, b))
    # -- Linear combination of Functions and 1-form BaseFormOperators -- #
    # Example: a * u1 + b * u2 + c * N(u1; v*) + d * N(u2; v*)
    # with u1, u2 Functions, N a BaseFormOperator, and a, b, c, d scalars or 0-form BaseFormOperators.
    else:
        base_form_operators = extract_base_form_operators(expr)
        assembled_bfops = [firedrake.assemble(e) for e in base_form_operators]
        # Substitute base form operators with their output before examining the expression
        # which avoids conflict when determining function space, for example:
        # extract_coefficients(Interp(u, V2)) with u \in V1 will result in an output function space V1
        # instead of V2.
        if base_form_operators:
            expr = ufl.replace(expr, dict(zip(base_form_operators, assembled_bfops)))
        try:
            coefficients = ufl.algorithms.extract_coefficients(expr)
            V, = set(c.function_space() for c in coefficients) - {None}
        except ValueError:
            raise ValueError("Cannot deduce correct target space from pointwise expression")
        return firedrake.Function(V).assign(expr)


def _check_inputs(form, tensor, bcs, diagonal):
    # Ensure mesh is 'initialised' as we could have got here without building a
    # function space (e.g. if integrating a constant).
    for mesh in form.ufl_domains():
        mesh.init()

    if diagonal and any(isinstance(bc, EquationBCSplit) for bc in bcs):
        raise NotImplementedError("Diagonal assembly and EquationBC not supported")

    rank = len(form.arguments())
    if rank == 0:
        assert tensor is None
        assert not bcs
    elif rank == 1:
        test, = form.arguments()

        if tensor is not None and test.function_space() != tensor.function_space():
            raise ValueError("Form's argument does not match provided result tensor")
    elif rank == 2 and diagonal:
        test, trial = form.arguments()
        if test.function_space() != trial.function_space():
            raise ValueError("Can only assemble the diagonal of 2-form if the function spaces match")
    elif rank == 2:
        if tensor is not None and tensor.a.arguments() != form.arguments():
            raise ValueError("Form's arguments do not match provided result tensor")
    else:
        raise AssertionError

    if any(c.dat.dtype != ScalarType for c in form.coefficients()):
        raise ValueError("Cannot assemble a form containing coefficients where the "
                         "dtype is not the PETSc scalar type.")


def _zero_tensor(tensor, form, diagonal):
    rank = len(form.arguments())
    assert rank != 0
    if rank == 1 or (rank == 2 and diagonal):
        tensor.dat.zero()
    elif rank == 2:
        if not isinstance(tensor, matrix.ImplicitMatrix):
            tensor.M.zero()
    else:
        raise AssertionError


def _make_tensor(form, bcs, *, diagonal, mat_type, sub_mat_type, appctx,
                 form_compiler_parameters, options_prefix):
    rank = len(form.arguments())
    if rank == 0:
        # Getting the comm attribute of a form isn't straightforward
        # form.ufl_domains()[0]._comm seems the most robust method
        # revisit in a refactor
        return op2.Global(
            1,
            [0.0],
            dtype=utils.ScalarType,
            comm=form.ufl_domains()[0]._comm
        )
    elif rank == 1:
        test, = form.arguments()
        return firedrake.Cofunction(test.function_space().dual())
    elif rank == 2 and diagonal:
        test, _ = form.arguments()
        return firedrake.Cofunction(test.function_space().dual())
    elif rank == 2:
        mat_type, sub_mat_type = _get_mat_type(mat_type, sub_mat_type, form.arguments())
        return allocate_matrix(form, bcs, mat_type=mat_type, sub_mat_type=sub_mat_type,
                               appctx=appctx, form_compiler_parameters=form_compiler_parameters,
                               options_prefix=options_prefix)
    else:
        raise AssertionError


class FormAssembler(abc.ABC):
    """Abstract base class for assembling forms.

    :param form: The variational form to be assembled.
    :param tensor: The output tensor to store the result.
    :param bcs: Iterable of boundary conditions to apply.
    :param form_compiler_parameters: Optional parameters to pass to the
        TSFC and/or Slate compilers.
    :param needs_zeroing: Should ``tensor`` be zeroed before assembling?
    """

    def __init__(self, form, tensor, bcs=(), form_compiler_parameters=None, needs_zeroing=True):
        assert tensor is not None

        bcs = solving._extract_bcs(bcs)

        self._form = form
        self._tensor = tensor
        self._bcs = bcs
        self._form_compiler_params = form_compiler_parameters or {}
        self._needs_zeroing = needs_zeroing

    @property
    @abc.abstractmethod
    def result(self):
        """The result of the assembly operation."""

    @property
    @abc.abstractmethod
    def diagonal(self):
        """Are we assembling the diagonal of a 2-form?"""

    def assemble(self):
        """Perform the assembly.

        :returns: The assembled object.
        """
        if annotate_tape():
            raise NotImplementedError(
                "Taping with explicit FormAssembler objects is not supported yet. "
                "Use assemble instead."
            )

        if self._needs_zeroing:
            self._as_pyop2_type(self._tensor).zero()

        self.execute_parloops()

        for bc in self._bcs:
            if isinstance(bc, EquationBC):  # can this be lifted?
                bc = bc.extract_form("F")
            self._apply_bc(bc)

        return self.result

    def replace_tensor(self, tensor):
        if tensor is self._tensor:
            return

        # TODO We should have some proper checks here
        for lknl, parloop in zip(self.local_kernels, self.parloops):
            data = _FormHandler.index_tensor(tensor, self._form, lknl.indices, self.diagonal)
            parloop.arguments[0].data = data
        self._tensor = tensor

    def execute_parloops(self):
        for parloop in self.parloops:
            parloop()

    @cached_property
    def local_kernels(self):
        try:
            topology, = set(d.topology for d in self._form.ufl_domains())
        except ValueError:
            raise NotImplementedError("All integration domains must share a mesh topology")

        for o in itertools.chain(self._form.arguments(), self._form.coefficients()):
            domain = extract_unique_domain(o)
            if domain is not None and domain.topology != topology:
                raise NotImplementedError("Assembly with multiple meshes is not supported")

        if isinstance(self._form, ufl.Form):
            return tsfc_interface.compile_form(self._form, "form", diagonal=self.diagonal,
                                               parameters=self._form_compiler_params)
        elif isinstance(self._form, slate.TensorBase):
            return slac.compile_expression(self._form, compiler_parameters=self._form_compiler_params)
        else:
            raise AssertionError

    @cached_property
    def all_integer_subdomain_ids(self):
        return tsfc_interface.gather_integer_subdomain_ids(self.local_kernels)

    @cached_property
    def global_kernels(self):
        return tuple(_make_global_kernel(self._form, tsfc_knl, self.all_integer_subdomain_ids,
                                         diagonal=self.diagonal,
                                         unroll=self.needs_unrolling(tsfc_knl, self._bcs))
                     for tsfc_knl in self.local_kernels)

    @cached_property
    def parloops(self):
        return tuple(ParloopBuilder(self._form, lknl, gknl, self._tensor,
                                    self.all_integer_subdomain_ids, diagonal=self.diagonal,
                                    lgmaps=self.collect_lgmaps(lknl, self._bcs)).build()
                     for lknl, gknl in zip(self.local_kernels, self.global_kernels))

    def needs_unrolling(self, local_knl, bcs):
        """Do we need to address matrix elements directly rather than in
        a blocked fashion?

        This is slower but required for the application of some boundary conditions
        to 2-forms.

        :param local_knl: A :class:`tsfc_interface.SplitKernel`.
        :param bcs: Iterable of boundary conditions.
        """
        return False

    def collect_lgmaps(self, local_knl, bcs):
        """Return any local-to-global maps that need to be swapped out.

        This is only needed when applying boundary conditions to 2-forms.

        :param local_knl: A :class:`tsfc_interface.SplitKernel`.
        :param bcs: Iterable of boundary conditions.
        """
        return None

    @staticmethod
    def _as_pyop2_type(tensor):
        if isinstance(tensor, op2.Global):
            return tensor
        elif isinstance(tensor, firedrake.Cofunction):
            return tensor.dat
        elif isinstance(tensor, matrix.Matrix):
            return tensor.M
        else:
            raise AssertionError


class ZeroFormAssembler(FormAssembler):
    """Class for assembling a 0-form."""

    diagonal = False
    """Diagonal assembly not possible for zero forms."""

    def __init__(self, form, tensor, form_compiler_parameters=None):
        super().__init__(form, tensor, (), form_compiler_parameters)

    @property
    def result(self):
        return self._tensor.data[0]


class OneFormAssembler(FormAssembler):
    """Class for assembling a 1-form.

    :param diagonal: Are we actually assembling the diagonal of a 2-form?
    :param zero_bc_nodes: If ``True``, set the boundary condition nodes in the
        output tensor to zero rather than to the values prescribed by the
        boundary condition.

    For all other arguments see :class:`FormAssembler` for more information.
    """

    def __init__(self, form, tensor, bcs=(), diagonal=False, zero_bc_nodes=False,
                 form_compiler_parameters=None, needs_zeroing=True):
        super().__init__(form, tensor, bcs, form_compiler_parameters, needs_zeroing)
        self._diagonal = diagonal
        self._zero_bc_nodes = zero_bc_nodes

    @property
    def diagonal(self):
        return self._diagonal

    @property
    def result(self):
        return self._tensor

    def execute_parloops(self):
        # We are repeatedly incrementing into the same Dat so intermediate halo exchanges
        # can be skipped.
        with self._tensor.dat.frozen_halo(op2.INC):
            for parloop in self.parloops:
                parloop()

    def _apply_bc(self, bc):
        # TODO Maybe this could be a singledispatchmethod?
        if isinstance(bc, DirichletBC):
            self._apply_dirichlet_bc(bc)
        elif isinstance(bc, EquationBCSplit):
            bc.zero(self._tensor)

            type(self)(bc.f, self._tensor, bc.bcs, self._diagonal, self._zero_bc_nodes,
                       self._form_compiler_params, needs_zeroing=False).assemble()
        else:
            raise AssertionError

    def _apply_dirichlet_bc(self, bc):
        if not self._zero_bc_nodes:
            if self._diagonal:
                bc.set(self._tensor, 1)
            else:
                bc.apply(self._tensor)
        else:
            bc.zero(self._tensor)


def TwoFormAssembler(form, tensor, *args, **kwargs):
    if isinstance(tensor, matrix.ImplicitMatrix):
        return MatrixFreeAssembler(tensor)
    else:
        return ExplicitMatrixAssembler(form, tensor, *args, **kwargs)


class ExplicitMatrixAssembler(FormAssembler):
    """Class for assembling a 2-form."""

    diagonal = False
    """Diagonal assembly not possible for two forms."""

    @property
    def test_function_space(self):
        test, _ = self._form.arguments()
        return test.function_space()

    @property
    def trial_function_space(self):
        _, trial = self._form.arguments()
        return trial.function_space()

    def get_indicess(self, knl):
        if all(i is None for i in knl.indices):
            return numpy.ndindex(self._tensor.block_shape)
        else:
            assert all(i is not None for i in knl.indices)
            return knl.indices,

    @property
    def result(self):
        self._tensor.M.assemble()
        return self._tensor

    def needs_unrolling(self, knl, bcs):
        for i, j in self.get_indicess(knl):
            for bc in itertools.chain(*self._filter_bcs(bcs, i, j)):
                if bc.function_space().component is not None:
                    return True
        return False

    def collect_lgmaps(self, knl, bcs):
        if not bcs:
            return None

        lgmaps = []
        for i, j in self.get_indicess(knl):
            row_bcs, col_bcs = self._filter_bcs(bcs, i, j)
            rlgmap, clgmap = self._tensor.M[i, j].local_to_global_maps
            rlgmap = self.test_function_space[i].local_to_global_map(row_bcs, rlgmap)
            clgmap = self.trial_function_space[j].local_to_global_map(col_bcs, clgmap)
            lgmaps.append((rlgmap, clgmap))
        return tuple(lgmaps)

    def _filter_bcs(self, bcs, row, col):
        if len(self.test_function_space) > 1:
            bcrow = tuple(bc for bc in bcs
                          if bc.function_space_index() == row)
        else:
            bcrow = bcs

        if len(self.trial_function_space) > 1:
            bccol = tuple(bc for bc in bcs
                          if bc.function_space_index() == col
                          and isinstance(bc, DirichletBC))
        else:
            bccol = tuple(bc for bc in bcs if isinstance(bc, DirichletBC))
        return bcrow, bccol

    def _apply_bc(self, bc):
        op2tensor = self._tensor.M
        spaces = tuple(a.function_space() for a in self._tensor.a.arguments())
        V = bc.function_space()
        component = V.component
        if component is not None:
            V = V.parent
        index = 0 if V.index is None else V.index
        space = V if V.parent is None else V.parent
        if isinstance(bc, DirichletBC):
            if space != spaces[0]:
                raise TypeError("bc space does not match the test function space")
            elif space != spaces[1]:
                raise TypeError("bc space does not match the trial function space")

            # Set diagonal entries on bc nodes to 1 if the current
            # block is on the matrix diagonal and its index matches the
            # index of the function space the bc is defined on.
            op2tensor[index, index].set_local_diagonal_entries(bc.nodes, idx=component)

            # Handle off-diagonal block involving real function space.
            # "lgmaps" is correctly constructed in _matrix_arg, but
            # is ignored by PyOP2 in this case.
            # Walk through row blocks associated with index.
            for j, s in enumerate(space):
                if j != index and s.ufl_element().family() == "Real":
                    self._apply_bcs_mat_real_block(op2tensor, index, j, component, bc.node_set)
            # Walk through col blocks associated with index.
            for i, s in enumerate(space):
                if i != index and s.ufl_element().family() == "Real":
                    self._apply_bcs_mat_real_block(op2tensor, i, index, component, bc.node_set)
        elif isinstance(bc, EquationBCSplit):
            for j, s in enumerate(spaces[1]):
                if s.ufl_element().family() == "Real":
                    self._apply_bcs_mat_real_block(op2tensor, index, j, component, bc.node_set)
            type(self)(bc.f, self._tensor, bc.bcs, self._form_compiler_params,
                       needs_zeroing=False).assemble()
        else:
            raise AssertionError

    @staticmethod
    def _apply_bcs_mat_real_block(op2tensor, i, j, component, node_set):
        dat = op2tensor[i, j].handle.getPythonContext().dat
        if component is not None:
            dat = op2.DatView(dat, component)
        dat.zero(subset=node_set)


class MatrixFreeAssembler:
    """Stub class wrapping matrix-free assembly."""

    def __init__(self, tensor):
        self._tensor = tensor

    def assemble(self):
        self._tensor.assemble()
        return self._tensor


def get_form_assembler(form, tensor, *args, **kwargs):
    """Provide the assemble method for `form`"""

    # Don't expand derivatives if mat_type is 'matfree'
    mat_type = kwargs.pop('mat_type', None)
    fc_params = kwargs.get('form_compiler_parameters')
    # Only pre-process `form` once beforehand to avoid pre-processing for each assembly call
    form = preprocess_base_form(form, mat_type=mat_type, form_compiler_parameters=fc_params)
    if isinstance(form, (ufl.form.Form, slate.TensorBase)) and not base_form_operands(form):
        diagonal = kwargs.pop('diagonal', False)
        if len(form.arguments()) == 1 or diagonal:
            return OneFormAssembler(form, tensor, *args, diagonal=diagonal, **kwargs).assemble
        elif len(form.arguments()) == 2:
            return TwoFormAssembler(form, tensor, *args, **kwargs).assemble
        else:
            raise ValueError('Expecting a 1-form or 2-form and not %s' % (form))
    elif isinstance(form, ufl.form.BaseForm):
        return functools.partial(assemble_base_form, form, *args, tensor=tensor,
                                 mat_type=mat_type,
                                 is_base_form_preprocessed=True, **kwargs)
    else:
        raise ValueError('Expecting a BaseForm or a slate.TensorBase object and not %s' % form)


def _global_kernel_cache_key(form, local_knl, all_integer_subdomain_ids, **kwargs):
    # N.B. Generating the global kernel is not a collective operation so the
    # communicator does not need to be a part of this cache key.

    if isinstance(form, ufl.Form):
        sig = form.signature()
    elif isinstance(form, slate.TensorBase):
        sig = form.expression_hash

    # The form signature does not store this information. This should be accessible from
    # the UFL so we don't need this nasty hack.
    subdomain_key = []
    for val in form.subdomain_data().values():
        for k, v in val.items():
            for i, vi in enumerate(v):
                if vi is not None:
                    extruded = vi._extruded
                    constant_layers = extruded and vi.constant_layers
                    subset = isinstance(vi, op2.Subset)
                    subdomain_key.append((k, i, extruded, constant_layers, subset))
                else:
                    subdomain_key.append((k, i))

    return ((sig,)
            + tuple(subdomain_key)
            + tuplify(all_integer_subdomain_ids)
            + cachetools.keys.hashkey(local_knl, **kwargs))


@cachetools.cached(cache={}, key=_global_kernel_cache_key)
def _make_global_kernel(*args, **kwargs):
    return _GlobalKernelBuilder(*args, **kwargs).build()


class _GlobalKernelBuilder:
    """Class that builds a :class:`op2.GlobalKernel`.

    :param form: The variational form.
    :param local_knl: :class:`tsfc_interface.SplitKernel` compiled by either
        TSFC or Slate.
    :param all_integer_subdomain_ids: See :func:`tsfc_interface.gather_integer_subdomain_ids`.
    :param diagonal: Are we assembling the diagonal of a 2-form?
    :param unroll: If ``True``, address matrix elements directly rather than in
        a blocked fashion. This is slower but required for the application of
        some boundary conditions.

    .. note::
        One should be able to generate a global kernel without needing to
        use any data structures (i.e. a stripped form should be sufficient).
    """

    def __init__(self, form, local_knl, all_integer_subdomain_ids, diagonal=False, unroll=False):
        self._form = form
        self._indices, self._kinfo = local_knl
        self._all_integer_subdomain_ids = all_integer_subdomain_ids.get(self._kinfo.integral_type, None)
        self._diagonal = diagonal
        self._unroll = unroll

        self._active_coefficients = _FormHandler.iter_active_coefficients(form, local_knl.kinfo)

        self._map_arg_cache = {}
        # Cache for holding :class:`op2.MapKernelArg` instances.
        # This is required to ensure that we use the same map argument when the
        # data objects in the parloop would be using the same map. This is to avoid
        # unnecessary packing in the global kernel.

    def build(self):
        """Build the global kernel."""
        kernel_args = [self._as_global_kernel_arg(arg)
                       for arg in self._kinfo.arguments]

        iteration_regions = {"exterior_facet_top": op2.ON_TOP,
                             "exterior_facet_bottom": op2.ON_BOTTOM,
                             "interior_facet_horiz": op2.ON_INTERIOR_FACETS}
        iteration_region = iteration_regions.get(self._integral_type, None)
        extruded = self._mesh.extruded
        extruded_periodic = self._mesh.extruded_periodic
        constant_layers = extruded and not self._mesh.variable_layers

        return op2.GlobalKernel(self._kinfo.kernel,
                                kernel_args,
                                iteration_region=iteration_region,
                                pass_layer_arg=self._kinfo.pass_layer_arg,
                                extruded=extruded,
                                extruded_periodic=extruded_periodic,
                                constant_layers=constant_layers,
                                subset=self._needs_subset)

    @property
    def _integral_type(self):
        return self._kinfo.integral_type

    @cached_property
    def _mesh(self):
        return self._form.ufl_domains()[self._kinfo.domain_number]

    @cached_property
    def _needs_subset(self):
        subdomain_data = self._form.subdomain_data()[self._mesh]
        if not all(sd is None for sd in subdomain_data.get(self._integral_type, [None])):
            return True

        if self._kinfo.subdomain_id == "everywhere":
            return False
        elif self._kinfo.subdomain_id == "otherwise":
            return self._all_integer_subdomain_ids is not None
        else:
            return True

    @property
    def _indexed_function_spaces(self):
        return _FormHandler.index_function_spaces(self._form, self._indices)

    def _as_global_kernel_arg(self, tsfc_arg):
        # TODO Make singledispatchmethod with Python 3.8
        return _as_global_kernel_arg(tsfc_arg, self)

    def _get_map_arg(self, finat_element):
        """Get the appropriate map argument for the given FInAT element.

        :arg finat_element: A FInAT element.
        :returns: A :class:`op2.MapKernelArg` instance corresponding to
            the given FInAT element. This function uses a cache to ensure
            that PyOP2 knows when it can reuse maps.
        """
        key = self._get_map_id(finat_element)

        try:
            return self._map_arg_cache[key]
        except KeyError:
            pass

        shape = finat_element.index_shape
        if isinstance(finat_element, finat.TensorFiniteElement):
            shape = shape[:-len(finat_element._shape)]
        arity = numpy.prod(shape, dtype=int)
        if self._integral_type in {"interior_facet", "interior_facet_vert"}:
            arity *= 2

        if self._mesh.extruded:
            offset = tuple(eutils.calculate_dof_offset(finat_element))
            # for interior facet integrals we double the size of the offset array
            if self._integral_type in {"interior_facet", "interior_facet_vert"}:
                offset += offset
        else:
            offset = None
        if self._mesh.extruded_periodic:
            offset_quotient = eutils.calculate_dof_offset_quotient(finat_element)
            if offset_quotient is not None:
                offset_quotient = tuple(offset_quotient)
                if self._integral_type in {"interior_facet", "interior_facet_vert"}:
                    offset_quotient += offset_quotient
        else:
            offset_quotient = None

        map_arg = op2.MapKernelArg(arity, offset, offset_quotient)
        self._map_arg_cache[key] = map_arg
        return map_arg

    def _get_dim(self, finat_element):
        if isinstance(finat_element, finat.TensorFiniteElement):
            return finat_element._shape
        else:
            return (1,)

    def _make_dat_global_kernel_arg(self, finat_element, index=None):
        if isinstance(finat_element, finat.EnrichedElement) and finat_element.is_mixed:
            assert index is None
            subargs = tuple(self._make_dat_global_kernel_arg(subelem.element)
                            for subelem in finat_element.elements)
            return op2.MixedDatKernelArg(subargs)
        else:
            dim = self._get_dim(finat_element)
            map_arg = self._get_map_arg(finat_element)
            return op2.DatKernelArg(dim, map_arg, index)

    def _make_mat_global_kernel_arg(self, relem, celem):
        if any(isinstance(e, finat.EnrichedElement) and e.is_mixed for e in {relem, celem}):
            subargs = tuple(self._make_mat_global_kernel_arg(rel.element, cel.element)
                            for rel, cel in product(relem.elements, celem.elements))
            shape = len(relem.elements), len(celem.elements)
            return op2.MixedMatKernelArg(subargs, shape)
        else:
            # PyOP2 matrix objects have scalar dims so we flatten them here
            rdim = numpy.prod(self._get_dim(relem), dtype=int)
            cdim = numpy.prod(self._get_dim(celem), dtype=int)
            map_args = self._get_map_arg(relem), self._get_map_arg(celem)
            return op2.MatKernelArg((((rdim, cdim),),), map_args, unroll=self._unroll)

    @staticmethod
    def _get_map_id(finat_element):
        """Return a key that is used to check if we reuse maps.

        This mirrors firedrake.functionspacedata.
        """
        if isinstance(finat_element, finat.TensorFiniteElement):
            finat_element = finat_element.base_element

        real_tensorproduct = eutils.is_real_tensor_product_element(finat_element)
        try:
            eperm_key = entity_permutations_key(finat_element.entity_permutations)
        except NotImplementedError:
            eperm_key = None
        return entity_dofs_key(finat_element.entity_dofs()), real_tensorproduct, eperm_key


@functools.singledispatch
def _as_global_kernel_arg(tsfc_arg, self):
    raise NotImplementedError


@_as_global_kernel_arg.register(kernel_args.OutputKernelArg)
def _as_global_kernel_arg_output(_, self):
    rank = len(self._form.arguments())
    Vs = self._indexed_function_spaces

    if rank == 0:
        return op2.GlobalKernelArg((1,))
    elif rank == 1 or rank == 2 and self._diagonal:
        V, = Vs
        if V.ufl_element().family() == "Real":
            return op2.GlobalKernelArg((1,))
        else:
            return self._make_dat_global_kernel_arg(create_element(V.ufl_element()))
    elif rank == 2:
        if all(V.ufl_element().family() == "Real" for V in Vs):
            return op2.GlobalKernelArg((1,))
        elif any(V.ufl_element().family() == "Real" for V in Vs):
            el, = (create_element(V.ufl_element()) for V in Vs
                   if V.ufl_element().family() != "Real")
            return self._make_dat_global_kernel_arg(el)
        else:
            rel, cel = (create_element(V.ufl_element()) for V in Vs)
            return self._make_mat_global_kernel_arg(rel, cel)
    else:
        raise AssertionError


@_as_global_kernel_arg.register(kernel_args.CoordinatesKernelArg)
def _as_global_kernel_arg_coordinates(_, self):
    finat_element = create_element(self._mesh.ufl_coordinate_element())
    return self._make_dat_global_kernel_arg(finat_element)


@_as_global_kernel_arg.register(kernel_args.CoefficientKernelArg)
def _as_global_kernel_arg_coefficient(_, self):
    coeff = next(self._active_coefficients)
    V = coeff.ufl_function_space()
    if hasattr(V, "component") and V.component is not None:
        index = V.component,
        V = V.parent
    else:
        index = None

    ufl_element = V.ufl_element()
    if ufl_element.family() == "Real":
        return op2.GlobalKernelArg((ufl_element.value_size(),))
    else:
        finat_element = create_element(ufl_element)
        return self._make_dat_global_kernel_arg(finat_element, index)


@_as_global_kernel_arg.register(kernel_args.CellSizesKernelArg)
def _as_global_kernel_arg_cell_sizes(_, self):
    # this mirrors tsfc.kernel_interface.firedrake_loopy.KernelBuilder.set_cell_sizes
    ufl_element = ufl.FiniteElement("P", self._mesh.ufl_cell(), 1)
    finat_element = create_element(ufl_element)
    return self._make_dat_global_kernel_arg(finat_element)


@_as_global_kernel_arg.register(kernel_args.ExteriorFacetKernelArg)
def _as_global_kernel_arg_exterior_facet(_, self):
    return op2.DatKernelArg((1,))


@_as_global_kernel_arg.register(kernel_args.InteriorFacetKernelArg)
def _as_global_kernel_arg_interior_facet(_, self):
    return op2.DatKernelArg((2,))


@_as_global_kernel_arg.register(CellFacetKernelArg)
def _as_global_kernel_arg_cell_facet(_, self):
    if self._mesh.extruded:
        num_facets = self._mesh._base_mesh.ufl_cell().num_facets()
    else:
        num_facets = self._mesh.ufl_cell().num_facets()
    return op2.DatKernelArg((num_facets, 2))


@_as_global_kernel_arg.register(kernel_args.CellOrientationsKernelArg)
def _as_global_kernel_arg_cell_orientations(_, self):
    # this mirrors firedrake.mesh.MeshGeometry.init_cell_orientations
    ufl_element = ufl.FiniteElement("DG", cell=self._form.ufl_domain().ufl_cell(), degree=0)
    finat_element = create_element(ufl_element)
    return self._make_dat_global_kernel_arg(finat_element)


@_as_global_kernel_arg.register(LayerCountKernelArg)
def _as_global_kernel_arg_layer_count(_, self):
    return op2.GlobalKernelArg((1,))


class ParloopBuilder:
    """Class that builds a :class:`op2.Parloop`.

    :param form: The variational form.
    :param local_knl: :class:`tsfc_interface.SplitKernel` compiled by either
        TSFC or Slate.
    :param global_knl: A :class:`pyop2.GlobalKernel` instance.
    :param tensor: The output tensor to write to (cannot be ``None``).
    :param all_integer_subdomain_ids: See :func:`tsfc_interface.gather_integer_subdomain_ids`.
    :param diagonal: Are we assembling the diagonal of a 2-form?
    :param lgmaps: Optional iterable of local-to-global maps needed for applying
        boundary conditions to 2-forms.
    """

    def __init__(self, form, local_knl, global_knl, tensor,
                 all_integer_subdomain_ids, diagonal=False, lgmaps=None):
        self._form = form
        self._local_knl = local_knl
        self._global_knl = global_knl
        self._all_integer_subdomain_ids = all_integer_subdomain_ids
        self._tensor = tensor
        self._diagonal = diagonal
        self._lgmaps = lgmaps

        self._active_coefficients = _FormHandler.iter_active_coefficients(form, local_knl.kinfo)

    def build(self):
        """Construct the parloop."""
        parloop_args = [self._as_parloop_arg(tsfc_arg)
                        for tsfc_arg in self._kinfo.arguments]
        try:
            return op2.Parloop(self._global_knl, self._iterset, parloop_args)
        except MapValueError:
            raise RuntimeError("Integral measure does not match measure of all "
                               "coefficients/arguments")

    @property
    def _indices(self):
        return self._local_knl.indices

    @property
    def _kinfo(self):
        return self._local_knl.kinfo

    @property
    def _integral_type(self):
        return self._kinfo.integral_type

    @property
    def _indexed_function_spaces(self):
        return _FormHandler.index_function_spaces(self._form, self._indices)

    @property
    def _indexed_tensor(self):
        return _FormHandler.index_tensor(self._tensor, self._form, self._indices, self._diagonal)

    @cached_property
    def _mesh(self):
        return self._form.ufl_domains()[self._kinfo.domain_number]

    @cached_property
    def _iterset(self):
        try:
            subdomain_data = self._form.subdomain_data()[self._mesh][self._integral_type]
        except KeyError:
            subdomain_data = [None]

        subdomain_data = [sd for sd in subdomain_data if sd is not None]
        if subdomain_data:
            try:
                subdomain_data, = subdomain_data
            except ValueError:
                raise NotImplementedError("Assembly with multiple subdomain data values is not supported")
            if self._integral_type != "cell":
                raise NotImplementedError("subdomain_data only supported with cell integrals")
            if self._kinfo.subdomain_id not in ["everywhere", "otherwise"]:
                raise ValueError("Cannot use subdomain data and subdomain_id")
            return subdomain_data
        else:
            return self._mesh.measure_set(self._integral_type, self._kinfo.subdomain_id,
                                          self._all_integer_subdomain_ids)

    def _get_map(self, V):
        """Return the appropriate PyOP2 map for a given function space."""
<<<<<<< HEAD
        assert isinstance(V, ufl.functionspace.BaseFunctionSpace)
=======
        assert isinstance(V, (WithGeometry, FiredrakeDualSpace, FunctionSpace))
>>>>>>> fad1e7cc

        if self._integral_type in {"cell", "exterior_facet_top",
                                   "exterior_facet_bottom", "interior_facet_horiz"}:
            return V.cell_node_map()
        elif self._integral_type in {"exterior_facet", "exterior_facet_vert"}:
            return V.exterior_facet_node_map()
        elif self._integral_type in {"interior_facet", "interior_facet_vert"}:
            return V.interior_facet_node_map()
        else:
            raise AssertionError

    def _as_parloop_arg(self, tsfc_arg):
        """Return a :class:`op2.ParloopArg` corresponding to the provided
        :class:`tsfc.KernelArg`.
        """
        # TODO Make singledispatchmethod with Python 3.8
        return _as_parloop_arg(tsfc_arg, self)


@functools.singledispatch
def _as_parloop_arg(tsfc_arg, self):
    raise NotImplementedError


@_as_parloop_arg.register(kernel_args.OutputKernelArg)
def _as_parloop_arg_output(_, self):
    rank = len(self._form.arguments())
    tensor = self._indexed_tensor
    Vs = self._indexed_function_spaces

    if rank == 0:
        return op2.GlobalParloopArg(tensor)
    elif rank == 1 or rank == 2 and self._diagonal:
        V, = Vs
        if V.ufl_element().family() == "Real":
            return op2.GlobalParloopArg(tensor)
        else:
            return op2.DatParloopArg(tensor, self._get_map(V))
    elif rank == 2:
        rmap, cmap = [self._get_map(V) for V in Vs]

        if all(V.ufl_element().family() == "Real" for V in Vs):
            assert rmap is None and cmap is None
            return op2.GlobalParloopArg(tensor.handle.getPythonContext().global_)
        elif any(V.ufl_element().family() == "Real" for V in Vs):
            m = rmap or cmap
            return op2.DatParloopArg(tensor.handle.getPythonContext().dat, m)
        else:
            return op2.MatParloopArg(tensor, (rmap, cmap), lgmaps=self._lgmaps)
    else:
        raise AssertionError


@_as_parloop_arg.register(kernel_args.CoordinatesKernelArg)
def _as_parloop_arg_coordinates(_, self):
    func = self._mesh.coordinates
    map_ = self._get_map(func.function_space())
    return op2.DatParloopArg(func.dat, map_)


@_as_parloop_arg.register(kernel_args.CoefficientKernelArg)
def _as_parloop_arg_coefficient(arg, self):
    coeff = next(self._active_coefficients)
    if coeff.ufl_element().family() == "Real":
        return op2.GlobalParloopArg(coeff.dat)
    else:
        m = self._get_map(coeff.function_space())
        return op2.DatParloopArg(coeff.dat, m)


@_as_parloop_arg.register(kernel_args.CellOrientationsKernelArg)
def _as_parloop_arg_cell_orientations(_, self):
    func = self._mesh.cell_orientations()
    m = self._get_map(func.function_space())
    return op2.DatParloopArg(func.dat, m)


@_as_parloop_arg.register(kernel_args.CellSizesKernelArg)
def _as_parloop_arg_cell_sizes(_, self):
    func = self._mesh.cell_sizes
    m = self._get_map(func.function_space())
    return op2.DatParloopArg(func.dat, m)


@_as_parloop_arg.register(kernel_args.ExteriorFacetKernelArg)
def _as_parloop_arg_exterior_facet(_, self):
    return op2.DatParloopArg(self._mesh.exterior_facets.local_facet_dat)


@_as_parloop_arg.register(kernel_args.InteriorFacetKernelArg)
def _as_parloop_arg_interior_facet(_, self):
    return op2.DatParloopArg(self._mesh.interior_facets.local_facet_dat)


@_as_parloop_arg.register(CellFacetKernelArg)
def _as_parloop_arg_cell_facet(_, self):
    return op2.DatParloopArg(self._mesh.cell_to_facets)


@_as_parloop_arg.register(LayerCountKernelArg)
def _as_parloop_arg_layer_count(_, self):
    glob = op2.Global(
        (1,),
        self._iterset.layers-2,
        dtype=numpy.int32,
        comm=self._iterset.comm
    )
    return op2.GlobalParloopArg(glob)


class _FormHandler:
    """Utility class for inspecting forms and local kernels."""

    @staticmethod
    def iter_active_coefficients(form, kinfo):
        """Yield the form coefficients referenced in ``kinfo``."""
        for idx, subidxs in kinfo.coefficient_map:
            for subidx in subidxs:
                yield form.coefficients()[idx].subfunctions[subidx]

    @staticmethod
    def index_function_spaces(form, indices):
        """Return the function spaces of the form's arguments, indexed
        if necessary.
        """
        if all(i is None for i in indices):
            return tuple(a.ufl_function_space() for a in form.arguments())
        elif all(i is not None for i in indices):
            return tuple(a.ufl_function_space()[i] for i, a in zip(indices, form.arguments()))
        else:
            raise AssertionError

    @staticmethod
    def index_tensor(tensor, form, indices, diagonal):
        """Return the PyOP2 data structure tied to ``tensor``, indexed
        if necessary.
        """
        rank = len(form.arguments())
        is_indexed = any(i is not None for i in indices)

        if rank == 0:
            return tensor
        elif rank == 1 or rank == 2 and diagonal:
            i, = indices
            return tensor.dat[i] if is_indexed else tensor.dat
        elif rank == 2:
            i, j = indices
            return tensor.M[i, j] if is_indexed else tensor.M
        else:
            raise AssertionError


def _get_mat_type(mat_type, sub_mat_type, arguments):
    """Validate the matrix types provided by the user and set any that are
    undefined to default values.

    :arg mat_type: (:class:`str`) PETSc matrix type for the assembled matrix.
    :arg sub_mat_type: (:class:`str`) PETSc matrix type for blocks if
        ``mat_type`` is ``"nest"``.
    :arg arguments: The test and trial functions of the expression being assembled.
    :raises ValueError: On bad arguments.
    :returns: 2-:class:`tuple` of validated/default ``mat_type`` and ``sub_mat_type``.
    """
    if mat_type is None:
        mat_type = parameters.parameters["default_matrix_type"]
        if any(V.ufl_element().family() == "Real"
               for arg in arguments
               for V in arg.function_space()):
            mat_type = "nest"
    if mat_type not in {"matfree", "aij", "baij", "nest", "dense"}:
        raise ValueError(f"Unrecognised matrix type, '{mat_type}'")
    if sub_mat_type is None:
        sub_mat_type = parameters.parameters["default_sub_matrix_type"]
    if sub_mat_type not in {"aij", "baij"}:
        raise ValueError(f"Invalid submatrix type, '{sub_mat_type}' (not 'aij' or 'baij')")
    return mat_type, sub_mat_type<|MERGE_RESOLUTION|>--- conflicted
+++ resolved
@@ -18,10 +18,7 @@
                        tsfc_interface, utils)
 from firedrake.adjoint_utils import annotate_assemble
 from firedrake.bcs import DirichletBC, EquationBC, EquationBCSplit
-<<<<<<< HEAD
-=======
 from firedrake.functionspaceimpl import WithGeometry, FunctionSpace, FiredrakeDualSpace
->>>>>>> fad1e7cc
 from firedrake.functionspacedata import entity_dofs_key, entity_permutations_key
 from firedrake.petsc import PETSc
 from firedrake.slate import slac, slate
@@ -115,26 +112,17 @@
                        options_prefix=None,
                        zero_bc_nodes=False,
                        is_base_form_preprocessed=False,
-<<<<<<< HEAD
-                       visited=None):
-
-    # Preprocess and restructure the DAG
-=======
+                       visited=None,
                        weight=1.0):
 
     # Prepr ocess and restructure the DAG
->>>>>>> fad1e7cc
     if not is_base_form_preprocessed:
         # Preprocessing the form makes a new object -> current form caching mechanism
         # will populate `expr`'s cache which is now different than `expression`'s cache so we need
         # to transmit the cache. All of this only holds when `expression` if a ufl.Form
         # and therefore when `is_base_form_preprocessed` is False.
         expr = preprocess_base_form(expression, mat_type, form_compiler_parameters)
-<<<<<<< HEAD
         if isinstance(expression, ufl.form.Form) and isinstance(expr, ufl.form.Form):
-=======
-        if isinstance(expression, ufl.form.Form):
->>>>>>> fad1e7cc
             expr._cache = expression._cache
         # BaseForm preprocessing can turn BaseForm into an Expr (cf. case (6) in `restructure_base_form`)
         if isinstance(expr, ufl.core.expr.Expr) and not isinstance(expr, ufl.core.base_form_operator.BaseFormOperator):
@@ -145,11 +133,7 @@
 
     # DAG assembly: traverse the DAG in a post-order fashion and evaluate the node as we go.
     stack = [expr]
-<<<<<<< HEAD
     visited = visited or {}
-=======
-    visited = {}
->>>>>>> fad1e7cc
     while stack:
         e = stack.pop()
         unvisted_children = []
@@ -167,24 +151,6 @@
                                                     form_compiler_parameters,
                                                     mat_type, sub_mat_type,
                                                     appctx, options_prefix,
-<<<<<<< HEAD
-                                                    zero_bc_nodes,
-                                                    *(visited[arg] for arg in operands))
-
-    # Update tensor with the assembled result value
-    assembled_base_form = visited[expr]
-    # Copy assembled result to the tensor
-    if tensor:
-        if isinstance(assembled_base_form, firedrake.Cofunction):
-            assembled_base_form.dat.copy(tensor.dat)
-        elif isinstance(assembled_base_form, matrix.MatrixBase):
-            # Uses the PETSc copy method.
-            assembled_base_form.petscmat.copy(tensor.petscmat)
-    # What about cases where expanding derivatives produce a non-Form object ?
-    if isinstance(expression, ufl.form.Form) and isinstance(expr, ufl.form.Form):
-        expression._cache = expr._cache
-    return assembled_base_form
-=======
                                                     zero_bc_nodes, weight,
                                                     *(visited[arg] for arg in operands))
 
@@ -215,12 +181,10 @@
         assembled_base_form.petscmat.copy(tensor.petscmat)
     else:
         raise NotImplementedError("Cannot update tensor of type %s" % type(tensor))
->>>>>>> fad1e7cc
 
 
 def restructure_base_form(expr, visited=None):
     r"""Perform a preorder traversal to simplify and optimize the DAG.
-<<<<<<< HEAD
     Example: Let's consider F(u, N(u; v*); v) with N(u; v*) an external operator.
 
              We have: dFdu = \frac{\partial F}{\partial u} + Action(dFdN, dNdu)
@@ -228,33 +192,21 @@
 
         (1) Action(Action(dFdN, dNdu), w)
 
-=======
-    Example: Let's consider F(u, N(u; v*); v) with N(u; v*) and external operator.
-             We have: dFdu = \frac{\partial F}{\partial u} + Action(dFdN, dNdu)
-             Now taking the action on a rank-1 object w (e.g. Coefficient/Cofunction) results in:
-        (1) Action(Action(dFdN, dNdu), w)
->>>>>>> fad1e7cc
                 Action                     Action
                 /    \                     /     \
               Action  w     ----->       dFdN   Action
               /    \                            /    \
             dFdN    dNdu                      dNdu    w
-<<<<<<< HEAD
 
         This situations does not only arise for ExternalOperator but also when we have a 2-form instead of dNdu!
 
         (2) Action(dNdu, w)
 
-=======
-        This situations does not only arise for ExternalOperator but also when we have a 2-form instead of dNdu!
-        (2) Action(dNdu, w)
->>>>>>> fad1e7cc
              Action
               /   \
              /     w        ----->   dNdu(u; w, v*)
             /
        dNdu(u; uhat, v*)
-<<<<<<< HEAD
 
         (3) Action(F, N)
 
@@ -270,26 +222,12 @@
 
         (5) N(u; w) (scalar valued)
 
-=======
-        (3) Action(F, N)
-             Action                                       F
-              /   \         ----->   F(..., N)[v]  =      |
-            F[v]   N                                      N
-        (4) Adjoint(dNdu)
-             Adjoint
-                |           ----->   dNdu(u; v*, uhat)
-           dNdu(u; uhat, v*)
-        (5) N(u; w) (scalar valued)
->>>>>>> fad1e7cc
                                  Action
             N(u; w)   ---->       /   \   = Action(N, w)
                              N(u; v*)  w
 
     So from Action(Action(dFdN, dNdu(u; v*)), w) we get:
-<<<<<<< HEAD
-
-=======
->>>>>>> fad1e7cc
+
              Action             Action               Action
              /    \    (1)      /     \      (2)     /     \               (4)                                dFdN
            Action  w  ---->  dFdN   Action  ---->  dFdN   dNdu(u; w, v*)  ---->  dFdN(..., dNdu(u; w, v*)) =    |
@@ -308,7 +246,6 @@
         This case arises as a consequence of (2) which turns sum of `Action`s (i.e. ufl.FormSum since Action is a BaseForm)
         into sum of `BaseFormOperator`s (i.e. ufl.Sum since BaseFormOperator is an Expr as well).
 
-<<<<<<< HEAD
         (7) Action(w*, dNdu)
 
                  Action
@@ -317,8 +254,6 @@
                        \
                   dNdu(u; v1, v0*)
 
-=======
->>>>>>> fad1e7cc
     It uses a recursive approach to reconstruct the DAG as we traverse it, enabling to take into account
     various dag rotations/manipulations in expr.
     """
@@ -338,16 +273,11 @@
             return ufl.replace(left, {arg: right})
         # -- Case (3) -- #
         if isinstance(left, ufl.Form) and is_rank_1(right):
-<<<<<<< HEAD
             # 1) Replace the highest numbered argument of left by right when needed
-=======
-            # 1) Replace the highest-numbered argument of left by right when needed
->>>>>>> fad1e7cc
             #    -> e.g. if right is a BaseFormOperator with 1 argument.
             # Or
             # 2) Let expr as it is by returning `ufl.Action(left, right)`.
             return ufl.action(left, right)
-<<<<<<< HEAD
         # -- Case (7) -- #
         if is_rank_1(left) and isinstance(right, ufl.core.base_form_operator.BaseFormOperator) and len(right.arguments()) != 1:
             # Action(w*, dNdu(u; v1, v*)) -> dNdu(u; v0, w*)
@@ -361,8 +291,6 @@
             replace_map.update(dict(zip(other_args, new_args)))
             # Replace arguments
             return ufl.replace(right, replace_map)
-=======
->>>>>>> fad1e7cc
 
     # -- Case (4) -- #
     if isinstance(expr, ufl.Adjoint) and isinstance(expr.form(), ufl.core.base_form_operator.BaseFormOperator):
@@ -447,18 +375,12 @@
 
 def preprocess_form(form, fc_params):
     """Preprocess ufl.Form objects
-<<<<<<< HEAD
 
     :arg form: a :class:`~ufl.classes.Form`
     :arg fc_params:: Dictionary of parameters to pass to the form compiler.
 
     :returns: The resulting preprocessed :class:`~ufl.classes.Form`.
 
-=======
-    :arg form: a :class:`~ufl.classes.Form`
-    :arg fc_params:: Dictionary of parameters to pass to the form compiler.
-    :returns: The resulting preprocessed :class:`~ufl.classes.Form`.
->>>>>>> fad1e7cc
     This function preprocess the form, mainly by expanding the derivatives, in order to determine
     if we are dealing with a :class:`~ufl.classes.Form` or another :class:`~ufl.classes.BaseForm` object.
     This function is called in :func:`base_form_assembly_visitor`. Depending on the type of the resulting tensor,
@@ -495,21 +417,13 @@
                                form_compiler_parameters,
                                mat_type, sub_mat_type,
                                appctx, options_prefix,
-<<<<<<< HEAD
-                               zero_bc_nodes, *args):
-=======
                                zero_bc_nodes, weight, *args):
->>>>>>> fad1e7cc
     if isinstance(expr, (ufl.form.Form, slate.TensorBase)):
 
         if args and mat_type != "matfree":
             # Retrieve the Form's children
             base_form_operators = base_form_operands(expr)
-<<<<<<< HEAD
             # Substitute the base form operators by their output
-=======
-            # Substitute the external operators by their output
->>>>>>> fad1e7cc
             expr = ufl.replace(expr, dict(zip(base_form_operators, args)))
 
         return _assemble_form(expr, tensor=tensor, bcs=bcs,
@@ -519,17 +433,6 @@
                               appctx=appctx,
                               options_prefix=options_prefix,
                               form_compiler_parameters=form_compiler_parameters,
-<<<<<<< HEAD
-                              zero_bc_nodes=zero_bc_nodes)
-
-        # if isinstance(res, firedrake.Function):
-        #     TODO: Remove once MatrixImplicitContext is Cofunction safe.
-        #     res = firedrake.Cofunction(res.function_space().dual(), val=res.vector())
-        # return res
-
-    elif isinstance(expr, ufl.Adjoint):
-        if (len(args) != 1):
-=======
                               zero_bc_nodes=zero_bc_nodes, weight=weight)
 
         # if isinstance(res, firedrake.Function):
@@ -539,7 +442,6 @@
 
     elif isinstance(expr, ufl.Adjoint):
         if len(args) != 1:
->>>>>>> fad1e7cc
             raise TypeError("Not enough operands for Adjoint")
         mat, = args
         petsc_mat = mat.petscmat
@@ -566,16 +468,10 @@
                 petsc_mat = lhs.petscmat
                 (row, col) = lhs.arguments()
                 res = PETSc.Mat().create()
-<<<<<<< HEAD
 
                 # TODO Figure out what goes here
                 res = petsc_mat.matMult(rhs.petscmat)
                 return matrix.AssembledMatrix(expr, bcs, res,
-=======
-                # TODO Figure out what goes here
-                res = petsc_mat.matMult(rhs.petscmat)
-                return matrix.AssembledMatrix(rhs.arguments(), bcs, res,
->>>>>>> fad1e7cc
                                               appctx=appctx,
                                               options_prefix=options_prefix)
             else:
@@ -591,13 +487,6 @@
         else:
             raise TypeError("Incompatible LHS for Action.")
     elif isinstance(expr, ufl.FormSum):
-<<<<<<< HEAD
-        if (len(args) != len(expr.weights())):
-            raise TypeError("Mismatching weights and operands in FormSum")
-        if len(args) == 0:
-            raise TypeError("Empty FormSum")
-        if all([isinstance(op, firedrake.Cofunction) for op in args]):
-=======
         if len(args) != len(expr.weights()):
             raise TypeError("Mismatching weights and operands in FormSum")
         if len(args) == 0:
@@ -605,13 +494,11 @@
         if all([isinstance(op, float) for op in args]):
             return sum(args)
         elif all([isinstance(op, firedrake.Cofunction) for op in args]):
->>>>>>> fad1e7cc
             # TODO check all are in same function space
             res = sum([w*op.dat for (op, w) in zip(args, expr.weights())])
             return firedrake.Cofunction(args[0].function_space(), res)
         elif all([isinstance(op, ufl.Matrix) for op in args]):
             res = PETSc.Mat().create()
-<<<<<<< HEAD
             is_set = False
             for (op, w) in zip(args, expr.weights()):
                 petsc_mat = op.petscmat
@@ -622,23 +509,10 @@
                     res = petsc_mat
                     is_set = True
             return matrix.AssembledMatrix(expr, bcs, res,
-=======
-            set = False
-            for (op, w) in zip(args, expr.weights()):
-                petsc_mat = op.petscmat
-                petsc_mat.scale(w)
-                if set:
-                    res = res + petsc_mat
-                else:
-                    res = petsc_mat
-                    set = True
-            return matrix.AssembledMatrix(expr.arguments(), bcs, res,
->>>>>>> fad1e7cc
                                           appctx=appctx,
                                           options_prefix=options_prefix)
         else:
             raise TypeError("Mismatching FormSum shapes")
-<<<<<<< HEAD
     elif isinstance(expr, ufl.ExternalOperator):
         opts = {'form_compiler_parameters': form_compiler_parameters,
                 'mat_type': mat_type, 'sub_mat_type': sub_mat_type,
@@ -655,8 +529,6 @@
         expr = expr._ufl_expr_reconstruct_(*expr.ufl_operands, argument_slots=(v,) + expr.argument_slots()[1:])
         # Call the external operator assembly
         return expr.assemble(assembly_opts=opts)
-=======
->>>>>>> fad1e7cc
     elif isinstance(expr, ufl.Interp):
         # Replace assembled children
         _, expression = expr.argument_slots()
@@ -1768,11 +1640,7 @@
 
     def _get_map(self, V):
         """Return the appropriate PyOP2 map for a given function space."""
-<<<<<<< HEAD
-        assert isinstance(V, ufl.functionspace.BaseFunctionSpace)
-=======
         assert isinstance(V, (WithGeometry, FiredrakeDualSpace, FunctionSpace))
->>>>>>> fad1e7cc
 
         if self._integral_type in {"cell", "exterior_facet_top",
                                    "exterior_facet_bottom", "interior_facet_horiz"}:
