--- conflicted
+++ resolved
@@ -1895,82 +1895,6 @@
 
     def build(self) -> op3.Loop:
         """Construct the parloop."""
-<<<<<<< HEAD
-        transform_kernel, form_shapes = self.fuse_orientations()
-        if transform_kernel:
-            cells_axis_component = op3.utils.just_one(c for c in self._mesh.points.root.components if c.label == str(self._mesh.dimension))
-            cells_axis = op3.Axis([cells_axis_component.copy(sf=None)], self._mesh.name)
-            # orientations needs to be the list from mesh.entity_orientations()
-            # also need to pass the list from mesh.closure_sizes()
-            orientations = op3.Dat(cells_axis, data=numpy.zeros(cells_axis.size, dtype=numpy.uint8), name="orts")
-            # orientations = op3.Dat(cells_axis, data=self._mesh.entity_orientations[:, -1], name="orts")
-            p = self._iterset.index()
-            o_packed = orientations[p]
-            o_temp = op3.Dat.null(
-                o_packed.axes.materialize(),
-                dtype=o_packed.dtype,
-                prefix="t")
-            args = []
-            pack_insns = []
-            unpack_insns = []
-            for tsfc_arg in self._kinfo.arguments:
-                op3_arg = self._as_parloop_arg(tsfc_arg, p)
-
-                # TODO: Probably want abstract {dat,mat}.materialize() (or similar) method
-                if isinstance(op3_arg, op3.Dat):
-                    temp = op3.Dat.null(
-                        op3_arg.axes.materialize(),
-                        dtype=op3_arg.dtype,
-                        prefix="t"
-                    )
-                else:
-                    assert isinstance(op3_arg, op3.Mat)
-                    temp = op3.Mat.null(
-                        op3_arg.raxes.materialize(),
-                        op3_arg.caxes.materialize(),
-                        dtype=op3_arg.dtype,
-                        prefix="t"
-                    )
-                
-                transformed_temp = temp.copy()
-
-                if isinstance(tsfc_arg, kernel_args.OutputKernelArg):
-                    function_args = [o_temp]
-                    for n in form_shapes:
-                        function_args += [op3.Dat.null(op3.Axis(n*n), dtype=temp.dtype)]
-                    function_args += [temp]
-                    for n in form_shapes[:-1]:
-                        function_args += [temp.copy()]
-                    function_args += [transformed_temp]
-
-                    unpack_insns.extend([
-                        o_temp.assign(o_packed),
-                        transform_kernel(*function_args),
-                        op3_arg.iassign(transformed_temp),
-                    ])
-                else:
-                    pack_insns.append(op3.ArrayAssignment(temp, op3_arg, op3.AssignmentType.WRITE))
-
-                args.append(temp)
-
-            self._kinfo.kernel.code = self._kinfo.kernel.code.with_entrypoints({self._kinfo.kernel.name})
-
-            kernel = op3.Function(
-                self._kinfo.kernel.code, [op3.INC] + [op3.READ for _ in args[1:]]
-            )
-            return op3.loop(p, [*pack_insns, kernel(*args), *unpack_insns])
-        else:
-            p = self._iterset.index()
-            args = []
-            for tsfc_arg in self._kinfo.arguments:
-                arg = self._as_parloop_arg(tsfc_arg, p)
-                args.append(arg)
-            self._kinfo.kernel.code = self._kinfo.kernel.code.with_entrypoints({self._kinfo.kernel.name})
-            kernel = op3.Function(
-                self._kinfo.kernel.code, [op3.INC] + [op3.READ for _ in args[1:]]
-            )
-            return op3.loop(p, kernel(*args))
-=======
         p = self._iterset.index()
         packed_args = []
         for tsfc_arg in self._kinfo.arguments:
@@ -1981,7 +1905,6 @@
             self._kinfo.kernel.code, [op3.INC] + [op3.READ for _ in packed_args[1:]]
         )
         return op3.loop(p, kernel(*packed_args))
->>>>>>> e68bc2d1
 
     @property
     def test_function_space(self):
