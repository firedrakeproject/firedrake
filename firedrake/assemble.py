--- conflicted
+++ resolved
@@ -1221,18 +1221,7 @@
         # Getting the comm attribute of a form isn't straightforward
         # form.ufl_domains()[0].comm seems the most robust method
         # revisit in a refactor
-<<<<<<< HEAD
-        comm = self._form.ufl_domains()[0]._comm
-
-        return op3.Scalar(0.0, comm=comm)
-=======
-        return op2.Global(
-            1,
-            [0.0],
-            dtype=utils.ScalarType,
-            comm=self._form.ufl_domains()[0].comm
-        )
->>>>>>> 2fe48b81
+        return op3.Scalar(0.0, comm=self._form.ufl_domains()[0].comm)
 
     def _apply_bc(self, tensor, bc, u=None):
         pass
