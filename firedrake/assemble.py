import abc
from collections import OrderedDict
import functools
import itertools
from itertools import product
import operator

import cachetools
import finat
import firedrake
import numpy
from pyadjoint.tape import annotate_tape
from tsfc import kernel_args
from tsfc.finatinterface import create_element
import ufl
from firedrake import (extrusion_utils as eutils, matrix, parameters, solving,
                       tsfc_interface, utils)
from firedrake.adjoint import annotate_assemble
from firedrake.bcs import DirichletBC, EquationBC, EquationBCSplit
from firedrake.functionspaceimpl import WithGeometry, FunctionSpace
from firedrake.functionspacedata import entity_dofs_key, entity_permutations_key
from firedrake.petsc import PETSc
from firedrake.slate import slac, slate
from firedrake.slate.slac.kernel_builder import CellFacetKernelArg, LayerCountKernelArg
from firedrake.utils import ScalarType, tuplify
from pyop2 import op2
from pyop2.exceptions import MapValueError, SparsityFormatError
from pyop2.utils import cached_property


__all__ = "assemble",


_FORM_CACHE_KEY = "firedrake.assemble.FormAssembler"
"""Entry used in form cache to try and reuse assemblers where possible."""


@PETSc.Log.EventDecorator()
@annotate_assemble
def assemble(expr, *args, **kwargs):
    r"""Evaluate expr.

    :arg expr: a :class:`~ufl.classes.Form`, :class:`~ufl.classes.Expr` or
        a :class:`~.slate.TensorBase` expression.
    :arg tensor: Existing tensor object to place the result in.
    :arg bcs: Iterable of boundary conditions to apply.
    :kwarg diagonal: If assembling a matrix is it diagonal?
    :kwarg form_compiler_parameters: Dictionary of parameters to pass to
        the form compiler. Ignored if not assembling a :class:`~ufl.classes.Form`.
        Any parameters provided here will be overridden by parameters set on the
        :class:`~ufl.classes.Measure` in the form. For example, if a
        ``quadrature_degree`` of 4 is specified in this argument, but a degree of
        3 is requested in the measure, the latter will be used.
    :kwarg mat_type: String indicating how a 2-form (matrix) should be
        assembled -- either as a monolithic matrix (``"aij"`` or ``"baij"``),
        a block matrix (``"nest"``), or left as a :class:`.ImplicitMatrix` giving
        matrix-free actions (``'matfree'``). If not supplied, the default value in
        ``parameters["default_matrix_type"]`` is used.  BAIJ differs
        from AIJ in that only the block sparsity rather than the dof
        sparsity is constructed.  This can result in some memory
        savings, but does not work with all PETSc preconditioners.
        BAIJ matrices only make sense for non-mixed matrices.
    :kwarg sub_mat_type: String indicating the matrix type to
        use *inside* a nested block matrix.  Only makes sense if
        ``mat_type`` is ``nest``.  May be one of ``"aij"`` or ``"baij"``.  If
        not supplied, defaults to ``parameters["default_sub_matrix_type"]``.
    :kwarg appctx: Additional information to hang on the assembled
        matrix if an implicit matrix is requested (mat_type ``"matfree"``).
    :kwarg options_prefix: PETSc options prefix to apply to matrices.
    :kwarg zero_bc_nodes: If ``True``, set the boundary condition nodes in the
        output tensor to zero rather than to the values prescribed by the
        boundary condition. Default is ``False``.
    :kwarg weight: weight of the boundary condition, i.e. the scalar in front of the
        identity matrix corresponding to the boundary nodes.
        To discretise eigenvalue problems set the weight equal to 0.0.

    :returns: See below.

    If expr is a :class:`~ufl.classes.Form` or Slate tensor expression then
    this evaluates the corresponding integral(s) and returns a :class:`float`
    for 0-forms, a :class:`.Function` for 1-forms and a :class:`.Matrix` or
    :class:`.ImplicitMatrix` for 2-forms. In the case of 2-forms the rows
    correspond to the test functions and the columns to the trial functions.

    If expr is an expression other than a form, it will be evaluated
    pointwise on the :class:`.Function`\s in the expression. This will
    only succeed if all the Functions are on the same
    :class:`.FunctionSpace`.

    If ``tensor`` is supplied, the assembled result will be placed
    there, otherwise a new object of the appropriate type will be
    returned.

    If ``bcs`` is supplied and ``expr`` is a 2-form, the rows and columns
    of the resulting :class:`.Matrix` corresponding to boundary nodes
    will be set to 0 and the diagonal entries to 1. If ``expr`` is a
    1-form, the vector entries at boundary nodes are set to the
    boundary condition values.
    """
    if isinstance(expr, (ufl.form.BaseForm, slate.TensorBase)):
        return assemble_base_form(expr, *args, **kwargs)
    elif isinstance(expr, ufl.core.expr.Expr):
        return _assemble_expr(expr)
    else:
        raise TypeError(f"Unable to assemble: {expr}")


def assemble_base_form(expression, tensor=None, bcs=None,
                       diagonal=False,
                       mat_type=None,
                       sub_mat_type=None,
                       form_compiler_parameters=None,
                       appctx=None,
                       options_prefix=None,
                       zero_bc_nodes=False,
                       is_base_form_preprocessed=False,
                       visited=None):

    # Preprocess and restructure the DAG
    if not is_base_form_preprocessed:
        # Preprocessing the form makes a new object -> current form caching mechanism
        # will populate `expr`'s cache which is now different than `expression`'s cache so we need
        # to transmit the cache. All of this only holds when `expression` if a ufl.Form
        # and therefore when `is_base_form_preprocessed` is False.
        expr = preprocess_base_form(expression, mat_type, form_compiler_parameters)
        if isinstance(expression, ufl.form.Form) and isinstance(expr, ufl.form.Form):
            expr._cache = expression._cache
        # BaseForm preprocessing can turn BaseForm into an Expr (cf. case (6) in `restructure_base_form`)
        if isinstance(expr, ufl.core.expr.Expr) and not isinstance(expr, ufl.core.base_form_operator.BaseFormOperator):
            # FIXME: Directly call assemble_expressions once sum of BaseFormOperator has been lifted
            return assemble(expr)
    else:
        expr = expression

    # DAG assembly: traverse the DAG in a post-order fashion and evaluate the node as we go.
    stack = [expr]
    visited = visited or {}
    while stack:
        e = stack.pop()
        unvisted_children = []
        operands = base_form_operands(e)
        for arg in operands:
            if arg not in visited:
                unvisted_children.append(arg)

        if unvisted_children:
            stack.append(e)
            stack.extend(unvisted_children)
        else:
            t = tensor if e is expr else None
            visited[e] = base_form_assembly_visitor(e, t, bcs, diagonal,
                                                    form_compiler_parameters,
                                                    mat_type, sub_mat_type,
                                                    appctx, options_prefix,
                                                    zero_bc_nodes,
                                                    *(visited[arg] for arg in operands))

    # Update tensor with the assembled result value
    assembled_base_form = visited[expr]
    # Copy assembled result to the tensor
    if tensor:
        if isinstance(assembled_base_form, firedrake.Cofunction):
            assembled_base_form.dat.copy(tensor.dat)
        elif isinstance(assembled_base_form, matrix.MatrixBase):
            # Uses the PETSc copy method.
            assembled_base_form.petscmat.copy(tensor.petscmat)
    # What about cases where expanding derivatives produce a non-Form object ?
    if isinstance(expression, ufl.form.Form) and isinstance(expr, ufl.form.Form):
        expression._cache = expr._cache
    return assembled_base_form


def restructure_base_form(expr, visited=None):
    r"""Perform a preorder traversal to simplify and optimize the DAG.
    Example: Let's consider F(u, N(u; v*); v) with N(u; v*) an external operator.

             We have: dFdu = \frac{\partial F}{\partial u} + Action(dFdN, dNdu)
             Now taking the action on a rank-1 object w (e.g. Coefficient/Cofunction) results in:

        (1) Action(Action(dFdN, dNdu), w)

                Action                     Action
                /    \                     /     \
              Action  w     ----->       dFdN   Action
              /    \                            /    \
            dFdN    dNdu                      dNdu    w

        This situations does not only arise for ExternalOperator but also when we have a 2-form instead of dNdu!

        (2) Action(dNdu, w)

             Action
              /   \
             /     w        ----->   dNdu(u; w, v*)
            /
       dNdu(u; uhat, v*)

        (3) Action(F, N)

             Action                                       F
              /   \         ----->   F(..., N)[v]  =      |
            F[v]   N                                      N

        (4) Adjoint(dNdu)

             Adjoint
                |           ----->   dNdu(u; v*, uhat)
           dNdu(u; uhat, v*)

        (5) N(u; w) (scalar valued)

                                 Action
            N(u; w)   ---->       /   \   = Action(N, w)
                             N(u; v*)  w

    So from Action(Action(dFdN, dNdu(u; v*)), w) we get:

             Action             Action               Action
             /    \    (1)      /     \      (2)     /     \               (4)                                dFdN
           Action  w  ---->  dFdN   Action  ---->  dFdN   dNdu(u; w, v*)  ---->  dFdN(..., dNdu(u; w, v*)) =    |
           /    \                    /    \                                                                  dNdu(u; w, v*)
         dFdN    dNdu              dNdu    w

        (6) ufl.FormSum(dN1du(u; w, v*), dN2du(u; w, v*)) -> ufl.Sum(dN1du(u; w, v*), dN2du(u; w, v*))

          Let's consider `Action(dN1du, w) + Action(dN2du, w)`, we have:

                      FormSum                 (2)         FormSum                    (6)                     Sum
                      /     \                ---->        /     \                   ---->                    /  \
                     /       \                           /       \                                          /    \
          Action(dN1du, w)  Action(dN2du, w)    dN1du(u; w, v*) dN2du(u; w, v*)                 dN1du(u; w, v*)  dN2du(u; w, v*)

        This case arises as a consequence of (2) which turns sum of `Action`s (i.e. ufl.FormSum since Action is a BaseForm)
        into sum of `BaseFormOperator`s (i.e. ufl.Sum since BaseFormOperator is an Expr as well).

        (7) Action(w*, dNdu)

                 Action
                 /   \
                w*    \        ----->   dNdu(u; v0, w*)
                       \
                  dNdu(u; v1, v0*)

    It uses a recursive approach to reconstruct the DAG as we traverse it, enabling to take into account
    various dag rotations/manipulations in expr.
    """
    if isinstance(expr, ufl.Action):
        left, right = expr.ufl_operands
        is_rank_1 = lambda x: isinstance(x, (firedrake.Cofunction, firedrake.Function, firedrake.Argument)) or len(x.arguments()) == 1
        is_rank_2 = lambda x: len(x.arguments()) == 2

        # -- Case (1) -- #
        # If left is Action and has a rank 2, then it is an action of a 2-form on a 2-form
        if isinstance(left, ufl.Action) and is_rank_2(left):
            return ufl.action(left.left(), ufl.action(left.right(), right))
        # -- Case (2) (except if left has only 1 argument, i.e. we have done case (5)) -- #
        if isinstance(left, ufl.core.base_form_operator.BaseFormOperator) and is_rank_1(right) and len(left.arguments()) != 1:
            # Retrieve the highest numbered argument
            arg = max(left.arguments(), key=lambda v: v.number())
            return ufl.replace(left, {arg: right})
        # -- Case (3) -- #
        if isinstance(left, ufl.Form) and is_rank_1(right):
            # 1) Replace the highest numbered argument of left by right when needed
            #    -> e.g. if right is a BaseFormOperator with 1 argument.
            # Or
            # 2) Let expr as it is by returning `ufl.Action(left, right)`.
            return ufl.action(left, right)
        # -- Case (7) -- #
        if is_rank_1(left) and isinstance(right, ufl.core.base_form_operator.BaseFormOperator) and len(right.arguments()) != 1:
            # Action(w*, dNdu(u; v1, v*)) -> dNdu(u; v0, w*)
            # Get lowest numbered argument
            arg = min(right.arguments(), key=lambda v: v.number())
            # Need to replace lowest numbered argument of right by left
            replace_map = {arg: left}
            # Decrease number for all the other arguments since the lowest numbered argument will be replaced.
            other_args = [a for a in right.arguments() if a is not arg]
            new_args = [firedrake.Argument(a.function_space(), number=a.number()-1, part=a.part()) for a in other_args]
            replace_map.update(dict(zip(other_args, new_args)))
            # Replace arguments
            return ufl.replace(right, replace_map)

    # -- Case (4) -- #
    if isinstance(expr, ufl.Adjoint) and isinstance(expr.form(), ufl.core.base_form_operator.BaseFormOperator):
        B = expr.form()
        u, v = B.arguments()
        # Let V1 and V2 be primal spaces, B: V1 -> V2 and B*: V2* -> V1*:
        # Adjoint(B(Argument(V1, 1), Argument(V2.dual(), 0))) = B(Argument(V1, 0), Argument(V2.dual(), 1))
        reordered_arguments = (firedrake.Argument(u.function_space(), number=v.number(), part=v.part()),
                               firedrake.Argument(v.function_space(), number=u.number(), part=u.part()))
        # Replace arguments in argument slots
        return ufl.replace(B, dict(zip((u, v), reordered_arguments)))

    # -- Case (5) -- #
    if isinstance(expr, ufl.core.base_form_operator.BaseFormOperator) and not expr.arguments():
        # We are assembling a BaseFormOperator of rank 0 (no arguments).
        # B(f, u*) be a BaseFormOperator with u* a Cofunction and f a Coefficient, then:
        #    B(f, u*) <=> Action(B(f, v*), f) where v* is a Coargument
        ustar, *_ = expr.argument_slots()
        vstar = firedrake.Argument(ustar.function_space(), 0)
        expr = ufl.replace(expr, {ustar: vstar})
        return ufl.action(expr, ustar)

    # -- Case (6) -- #
    if isinstance(expr, ufl.FormSum) and all(isinstance(c, ufl.core.base_form_operator.BaseFormOperator) for c in expr.components()):
        # Return ufl.Sum
        return sum([c for c in expr.components()])
    return expr


def restructure_base_form_postorder(expr, visited=None):
    visited = visited or {}
    if expr in visited:
        return visited[expr]

    # Visit/update the children
    operands = base_form_operands(expr)
    operands = list(restructure_base_form_postorder(op, visited) for op in operands)
    # Need to reconstruct the DAG as we traverse it!
    expr = reconstruct_node_from_operands(expr, operands)
    # Perform the DAG rotation when needed
    visited[expr] = restructure_base_form(expr, visited)
    return visited[expr]


def restructure_base_form_preorder(expr, visited=None):
    visited = visited or {}
    if expr in visited:
        return visited[expr]

    # Perform the DAG rotation when needed
    expr = restructure_base_form(expr, visited)
    # Visit/update the children
    operands = base_form_operands(expr)
    operands = list(restructure_base_form_preorder(op, visited) for op in operands)
    # Need to reconstruct the DAG as we traverse it!
    visited[expr] = reconstruct_node_from_operands(expr, operands)
    return visited[expr]


def reconstruct_node_from_operands(expr, operands):
    if isinstance(expr, (ufl.Adjoint, ufl.Action)):
        return expr._ufl_expr_reconstruct_(*operands)
    elif isinstance(expr, ufl.FormSum):
        return ufl.FormSum(*[(op, w) for op, w in zip(operands, expr.weights())])
    return expr


def base_form_operands(expr):
    if isinstance(expr, (ufl.FormSum, ufl.Adjoint, ufl.Action)):
        return expr.ufl_operands
    if isinstance(expr, ufl.Form):
        # Use reversed to treat base form operators
        # in the order in which they have been made.
        return list(reversed(expr.base_form_operators()))
    if isinstance(expr, ufl.core.base_form_operator.BaseFormOperator):
        # Conserve order
        children = dict.fromkeys(e for e in (expr.argument_slots() + expr.ufl_operands)
                                 if isinstance(e, ufl.form.BaseForm))
        return list(children)
    return []


def preprocess_form(form, fc_params):
    """Preprocess ufl.Form objects

    :arg form: a :class:`~ufl.classes.Form`
    :arg fc_params:: Dictionary of parameters to pass to the form compiler.

    :returns: The resulting preprocessed :class:`~ufl.classes.Form`.

    This function preprocess the form, mainly by expanding the derivatives, in order to determine
    if we are dealing with a :class:`~ufl.classes.Form` or another :class:`~ufl.classes.BaseForm` object.
    This function is called in :func:`base_form_assembly_visitor`. Depending on the type of the resulting tensor,
    we may call :func:`assemble_form` or traverse the sub-DAG via :func:`assemble_base_form`.
    """
    from firedrake.parameters import parameters as default_parameters
    from tsfc.parameters import is_complex

    if fc_params is None:
        fc_params = default_parameters["form_compiler"].copy()
    else:
        # Override defaults with user-specified values
        _ = fc_params
        fc_params = default_parameters["form_compiler"].copy()
        fc_params.update(_)

    complex_mode = fc_params and is_complex(fc_params.get("scalar_type"))

    return ufl.algorithms.preprocess_form(form, complex_mode)


def preprocess_base_form(expr, mat_type=None, form_compiler_parameters=None):
    if isinstance(expr, (ufl.form.Form, ufl.core.base_form_operator.BaseFormOperator)) and mat_type != "matfree":
        # For "matfree", Form evaluation is delayed
        expr = preprocess_form(expr, form_compiler_parameters)
    if not isinstance(expr, (ufl.form.Form, slate.TensorBase)):
        # => No restructuration needed for Form and slate.TensorBase
        expr = restructure_base_form_preorder(expr)
        expr = restructure_base_form_postorder(expr)
    return expr


def base_form_assembly_visitor(expr, tensor, bcs, diagonal,
                               form_compiler_parameters,
                               mat_type, sub_mat_type,
                               appctx, options_prefix,
                               zero_bc_nodes, *args):
    if isinstance(expr, (ufl.form.Form, slate.TensorBase)):

        if args and mat_type != "matfree":
            # Retrieve the Form's children
            base_form_operators = base_form_operands(expr)
            # Substitute the base form operators by their output
            expr = ufl.replace(expr, dict(zip(base_form_operators, args)))

        return _assemble_form(expr, tensor=tensor, bcs=bcs,
                              diagonal=diagonal,
                              mat_type=mat_type,
                              sub_mat_type=sub_mat_type,
                              appctx=appctx,
                              options_prefix=options_prefix,
                              form_compiler_parameters=form_compiler_parameters,
                              zero_bc_nodes=zero_bc_nodes)

        # if isinstance(res, firedrake.Function):
        #     TODO: Remove once MatrixImplicitContext is Cofunction safe.
        #     res = firedrake.Cofunction(res.function_space().dual(), val=res.vector())
        # return res

    elif isinstance(expr, ufl.Adjoint):
        if (len(args) != 1):
            raise TypeError("Not enough operands for Adjoint")
        mat, = args
        petsc_mat = mat.petscmat
        petsc_mat.hermitianTranspose()
        (row, col) = mat.arguments()
        return matrix.AssembledMatrix((col, row), bcs, petsc_mat,
                                      appctx=appctx,
                                      options_prefix=options_prefix)
    elif isinstance(expr, ufl.Action):
        if (len(args) != 2):
            raise TypeError("Not enough operands for Action")
        lhs, rhs = args
        if isinstance(lhs, matrix.MatrixBase):
            if isinstance(rhs, (firedrake.Cofunction, firedrake.Function)):
                petsc_mat = lhs.petscmat
                (row, col) = lhs.arguments()
                res = firedrake.Cofunction(col.function_space().dual())

                with rhs.dat.vec_ro as v_vec:
                    with res.dat.vec as res_vec:
                        petsc_mat.mult(v_vec, res_vec)
                return firedrake.Cofunction(row.function_space().dual(), val=res.dat)
            elif isinstance(rhs, matrix.MatrixBase):
                petsc_mat = lhs.petscmat
                (row, col) = lhs.arguments()
                res = PETSc.Mat().create()

                # TODO Figure out what goes here
                res = petsc_mat.matMult(rhs.petscmat)
                return matrix.AssembledMatrix(expr, bcs, res,
                                              appctx=appctx,
                                              options_prefix=options_prefix)
            else:
                raise TypeError("Incompatible RHS for Action.")
        elif isinstance(lhs, (firedrake.Cofunction, firedrake.Function)):
            if isinstance(rhs, (firedrake.Cofunction, firedrake.Function)):
                # Return scalar value
                with lhs.dat.vec_ro as x, rhs.dat.vec_ro as y:
                    res = x.dot(y)
                return res
            else:
                raise TypeError("Incompatible RHS for Action.")
        else:
            raise TypeError("Incompatible LHS for Action.")
    elif isinstance(expr, ufl.FormSum):
        if (len(args) != len(expr.weights())):
            raise TypeError("Mismatching weights and operands in FormSum")
        if len(args) == 0:
            raise TypeError("Empty FormSum")
        if all([isinstance(op, firedrake.Cofunction) for op in args]):
            # TODO check all are in same function space
            res = sum([w*op.dat for (op, w) in zip(args, expr.weights())])
            return firedrake.Cofunction(args[0].function_space(), res)
        elif all([isinstance(op, ufl.Matrix) for op in args]):
            res = PETSc.Mat().create()
            is_set = False
            for (op, w) in zip(args, expr.weights()):
                petsc_mat = op.petscmat
                petsc_mat.scale(w)
                if is_set:
                    res = res + petsc_mat
                else:
                    res = petsc_mat
                    is_set = True
            return matrix.AssembledMatrix(expr, bcs, res,
                                          appctx=appctx,
                                          options_prefix=options_prefix)
        else:
            raise TypeError("Mismatching FormSum shapes")
    elif isinstance(expr, ufl.ExternalOperator):
        opts = {'form_compiler_parameters': form_compiler_parameters,
                'mat_type': mat_type, 'sub_mat_type': sub_mat_type,
                'appctx': appctx, 'options_prefix': options_prefix,
                'diagonal': diagonal}
        # Replace base forms in the operands and argument slots of the external operator by their result
        v, *assembled_children = args
        if assembled_children:
            _, *children = base_form_operands(expr)
            # Replace assembled children by their results
            expr = ufl.replace(expr, dict(zip(children, assembled_children)))
        # Always reconstruct the dual argument (0-slot argument) since it is a BaseForm
        # It is also convenient when we have a Form in that slot since Forms don't play well with `ufl.replace`
        expr = expr._ufl_expr_reconstruct_(*expr.ufl_operands, argument_slots=(v,) + expr.argument_slots()[1:])
        # Call the external operator assembly
        return expr.assemble(assembly_opts=opts)
    elif isinstance(expr, ufl.Interp):
        # Replace assembled children
        _, expression = expr.argument_slots()
        v, *assembled_expression = args
        if assembled_expression:
            # Occur in situations such as Interp composition
            expression = assembled_expression[0]
        expr = expr._ufl_expr_reconstruct_(expression, v)

        # Different assembly procedures:
        # 1) Interp(Argument(V1, 1), Argument(V2.dual(), 0)) -> Jacobian (Interp matrix)
        # 2) Interp(Coefficient(...), Argument(V2.dual(), 0)) -> Operator (or Jacobian action)
        # 3) Interp(Argument(V1, 0), Argument(V2.dual(), 1)) -> Jacobian adjoint
        # 4) Interp(Argument(V1, 0), Cofunction(...)) -> Action of the Jacobian adjoint
        # This can be generalized to the case where the first slot is an arbitray expression.
        rank = len(expr.arguments())
        # If argument numbers have been swapped => Adjoint.
        arg_expression = ufl.algorithms.extract_arguments(expression)
        is_adjoint = (arg_expression and arg_expression[0].number() == 0)
        # Workaround: Renumber argument when needed since Interpolator assumes it takes a zero-numbered argument.
        if not is_adjoint and rank != 1:
            _, v1 = expr.arguments()
            expression = ufl.replace(expression, {v1: firedrake.Argument(v1.function_space(), number=0, part=v1.part())})
        # Should we use `freeze_expr` to cache the interpolation ? (e.g. if timestepping loop)
        interpolator = firedrake.Interpolator(expression, expr.function_space(), **expr.interp_data)
        # Assembly
        if rank == 1:
            # Assembling the action of the Jacobian adjoint.
            if is_adjoint:
                output = tensor or firedrake.Cofunction(arg_expression[0].function_space().dual())
                return interpolator._interpolate(v, output=output, transpose=True)
            # Assembling the operator, or its Jacobian action.
            return interpolator._interpolate(output=tensor)
        elif rank == 2:
            # Return the interpolation matrix
            op2_mat = interpolator.callable()
            petsc_mat = op2_mat.handle
            if is_adjoint:
                petsc_mat.hermitianTranspose()
            return matrix.AssembledMatrix(expr.arguments(), bcs, petsc_mat,
                                          appctx=appctx,
                                          options_prefix=options_prefix)
        else:
            # The case rank == 0 is handled via the DAG restructuration
            raise ValueError("Incompatible number of arguments.")
    elif isinstance(expr, (ufl.Cofunction, ufl.Coargument, ufl.Matrix, ufl.ZeroBaseForm)):
        return expr
    elif isinstance(expr, ufl.Coefficient):
        return expr
    else:
        raise TypeError(f"Unrecognised BaseForm instance: {expr}")


@PETSc.Log.EventDecorator()
def allocate_matrix(expr, bcs=None, *, mat_type=None, sub_mat_type=None,
                    appctx=None, form_compiler_parameters=None,
                    integral_types=None, options_prefix=None):
    r"""Allocate a matrix given an expression.

    .. warning::

       Do not use this function unless you know what you're doing.
    """
    bcs = bcs or ()
    appctx = appctx or {}

    matfree = mat_type == "matfree"
    arguments = expr.arguments()
    if bcs is None:
        bcs = ()
    else:
        if any(isinstance(bc, EquationBC) for bc in bcs):
            raise TypeError("EquationBC objects not expected here. "
                            "Preprocess by extracting the appropriate form with bc.extract_form('Jp') or bc.extract_form('J')")
    if matfree:
        return matrix.ImplicitMatrix(expr, bcs,
                                     appctx=appctx,
                                     fc_params=form_compiler_parameters,
                                     options_prefix=options_prefix)

    integral_types = integral_types or set(i.integral_type() for i in expr.integrals())
    for bc in bcs:
        integral_types.update(integral.integral_type()
                              for integral in bc.integrals())
    nest = mat_type == "nest"
    if nest:
        baij = sub_mat_type == "baij"
    else:
        baij = mat_type == "baij"

    if any(len(a.function_space()) > 1 for a in arguments) and mat_type == "baij":
        raise ValueError("BAIJ matrix type makes no sense for mixed spaces, use 'aij'")

    get_cell_map = operator.methodcaller("cell_node_map")
    get_extf_map = operator.methodcaller("exterior_facet_node_map")
    get_intf_map = operator.methodcaller("interior_facet_node_map")
    domains = OrderedDict((k, set()) for k in (get_cell_map,
                                               get_extf_map,
                                               get_intf_map))
    mapping = {"cell": (get_cell_map, op2.ALL),
               "exterior_facet_bottom": (get_cell_map, op2.ON_BOTTOM),
               "exterior_facet_top": (get_cell_map, op2.ON_TOP),
               "interior_facet_horiz": (get_cell_map, op2.ON_INTERIOR_FACETS),
               "exterior_facet": (get_extf_map, op2.ALL),
               "exterior_facet_vert": (get_extf_map, op2.ALL),
               "interior_facet": (get_intf_map, op2.ALL),
               "interior_facet_vert": (get_intf_map, op2.ALL)}
    for integral_type in integral_types:
        try:
            get_map, region = mapping[integral_type]
        except KeyError:
            raise ValueError(f"Unknown integral type '{integral_type}'")
        domains[get_map].add(region)

    test, trial = arguments
    map_pairs, iteration_regions = zip(*(((get_map(test), get_map(trial)),
                                          tuple(sorted(regions)))
                                         for get_map, regions in domains.items()
                                         if regions))
    try:
        sparsity = op2.Sparsity((test.function_space().dof_dset,
                                 trial.function_space().dof_dset),
                                tuple(map_pairs),
                                iteration_regions=tuple(iteration_regions),
                                nest=nest,
                                block_sparse=baij)
    except SparsityFormatError:
        raise ValueError("Monolithic matrix assembly not supported for systems "
                         "with R-space blocks")

    return matrix.Matrix(expr, bcs, mat_type, sparsity, ScalarType,
                         options_prefix=options_prefix)


@PETSc.Log.EventDecorator()
def create_assembly_callable(expr, tensor=None, bcs=None, form_compiler_parameters=None,
                             mat_type=None, sub_mat_type=None, diagonal=False):
    r"""Create a callable object than be used to assemble expr into a tensor.

    This is really only designed to be used inside residual and
    jacobian callbacks, since it always assembles back into the
    initially provided tensor.  See also :func:`allocate_matrix`.

    .. warning::

        This function is now deprecated.

    .. warning::

       Really do not use this function unless you know what you're doing.
    """
    import warnings
    with warnings.catch_warnings():
        warnings.simplefilter("once", DeprecationWarning)
        warnings.warn("create_assembly_callable is now deprecated. Please use assemble or FormAssembler instead.",
                      DeprecationWarning)

    if tensor is None:
        raise ValueError("Have to provide tensor to write to")

    rank = len(expr.arguments())
    if rank == 0:
        return ZeroFormAssembler(expr, tensor, form_compiler_parameters).assemble
    elif rank == 1 or (rank == 2 and diagonal):
        return OneFormAssembler(expr, tensor, bcs, diagonal=diagonal,
                                form_compiler_parameters=form_compiler_parameters).assemble
    elif rank == 2:
        return TwoFormAssembler(expr, tensor, bcs, form_compiler_parameters).assemble
    else:
        raise AssertionError


def _assemble_form(form, tensor=None, bcs=None, *,
                   diagonal=False,
                   mat_type=None,
                   sub_mat_type=None,
                   appctx=None,
                   options_prefix=None,
                   form_compiler_parameters=None,
                   zero_bc_nodes=False,
                   weight=1.0):
    """Assemble a form.

    See :func:`assemble` for a description of the arguments to this function.
    """
    bcs = solving._extract_bcs(bcs)

    _check_inputs(form, tensor, bcs, diagonal)

    if tensor is not None:
        _zero_tensor(tensor, form, diagonal)
    else:
        tensor = _make_tensor(form, bcs, diagonal=diagonal, mat_type=mat_type,
                              sub_mat_type=sub_mat_type, appctx=appctx,
                              form_compiler_parameters=form_compiler_parameters,
                              options_prefix=options_prefix)

    # It is expensive to construct new assemblers because extracting the data
    # from the form is slow. Since all of the data structures in the assembler
    # are persistent apart from the output tensor, we stash the assembler on the
    # form and swap out the tensor if needed.
    # The cache key only needs to contain the boundary conditions, diagonal and
    # form compiler parameters since all other assemble kwargs are only used for
    # creating the tensor which is handled above and has no bearing on the assembler.
    # Note: This technically creates a memory leak since bcs are 'heavy' and so
    # repeated assembly of the same form but with different boundary conditions
    # will lead to old bcs getting stored along with old tensors.

    # FIXME This only works for 1-forms at the moment
    is_cacheable = len(form.arguments()) == 1
    if is_cacheable:
        try:
            key = tuple(bcs), diagonal, tuplify(form_compiler_parameters), zero_bc_nodes
            assembler = form._cache[_FORM_CACHE_KEY][key]
            assembler.replace_tensor(tensor)
            return assembler.assemble()
        except KeyError:
            pass

    rank = len(form.arguments())
    if rank == 0:
        assembler = ZeroFormAssembler(form, tensor, form_compiler_parameters)
    elif rank == 1 or (rank == 2 and diagonal):
        assembler = OneFormAssembler(form, tensor, bcs, diagonal=diagonal,
                                     form_compiler_parameters=form_compiler_parameters,
                                     needs_zeroing=False, zero_bc_nodes=zero_bc_nodes)
    elif rank == 2:
        assembler = TwoFormAssembler(form, tensor, bcs, form_compiler_parameters,
                                     needs_zeroing=False, weight=weight)
    else:
        raise AssertionError

    if is_cacheable:
        if _FORM_CACHE_KEY not in form._cache:
            form._cache[_FORM_CACHE_KEY] = {}
        form._cache[_FORM_CACHE_KEY][key] = assembler

    return assembler.assemble()


def _assemble_expr(expr):
    """Assemble a pointwise expression.

    :arg expr: The :class:`ufl.core.expr.Expr` to be evaluated.
    :returns: A :class:`firedrake.Function` containing the result of this evaluation.
    """
    from ufl.algorithms.analysis import extract_base_form_operators
    from ufl.checks import is_scalar_constant_expression

    # Get BaseFormOperators (`Interp` or `ExternalOperator`)
    base_form_operators = extract_base_form_operators(expr)

    # -- Linear combination involving 2-form BaseFormOperators -- #
    # Example: a * dNdu1(u1, u2; v1, v*) + b * dNdu2(u1, u2; v2, v*)
    # with u1, u2 Functions, v1, v2, v* BaseArguments, dNdu1, dNdu2 BaseFormOperators, and a, b scalars.
    if len(base_form_operators) and any(len(e.arguments()) > 1 for e in base_form_operators):
        if isinstance(expr, ufl.algebra.Sum):
            a, b = [assemble(e) for e in expr.ufl_operands]
            # Only Expr resulting in a Matrix if assembled are BaseFormOperator
            if not all(isinstance(op, matrix.AssembledMatrix) for op in (a, b)):
                raise TypeError('Mismatching Sum shapes')
            return assemble_base_form(ufl.FormSum((a, 1), (b, 1)))
        elif isinstance(expr, ufl.algebra.Product):
            a, b = expr.ufl_operands
            scalar = [e for e in expr.ufl_operands if is_scalar_constant_expression(e)]
            if scalar:
                base_form = a if a is scalar else b
                assembled_mat = assemble(base_form)
                return assemble_base_form(ufl.FormSum((assembled_mat, scalar[0])))
            a, b = [assemble(e) for e in (a, b)]
            return assemble_base_form(ufl.action(a, b))
    # -- Linear combination of Functions and 1-form BaseFormOperators -- #
    # Example: a * u1 + b * u2 + c * N(u1; v*) + d * N(u2; v*)
    # with u1, u2 Functions, N a BaseFormOperator, and a, b, c, d scalars or 0-form BaseFormOperators.
    else:
        base_form_operators = extract_base_form_operators(expr)
        assembled_bfops = [firedrake.assemble(e) for e in base_form_operators]
        # Substitute base form operators with their output before examining the expression
        # which avoids conflict when determining function space, for example:
        # extract_coefficients(Interp(u, V2)) with u \in V1 will result in an output function space V1
        # instead of V2.
        if base_form_operators:
            expr = ufl.replace(expr, dict(zip(base_form_operators, assembled_bfops)))
        try:
            coefficients = ufl.algorithms.extract_coefficients(expr)
            V, = set(c.function_space() for c in coefficients) - {None}
        except ValueError:
            raise ValueError("Cannot deduce correct target space from pointwise expression")
        return firedrake.Function(V).assign(expr)


def _check_inputs(form, tensor, bcs, diagonal):
    # Ensure mesh is 'initialised' as we could have got here without building a
    # function space (e.g. if integrating a constant).
    for mesh in form.ufl_domains():
        mesh.init()

    if diagonal and any(isinstance(bc, EquationBCSplit) for bc in bcs):
        raise NotImplementedError("Diagonal assembly and EquationBC not supported")

    rank = len(form.arguments())
    if rank == 0:
        assert tensor is None
        assert not bcs
    elif rank == 1:
        test, = form.arguments()

        if tensor is not None and test.function_space() != tensor.function_space():
            raise ValueError("Form's argument does not match provided result tensor")
    elif rank == 2 and diagonal:
        test, trial = form.arguments()
        if test.function_space() != trial.function_space():
            raise ValueError("Can only assemble the diagonal of 2-form if the function spaces match")
    elif rank == 2:
        if tensor is not None and tensor.a.arguments() != form.arguments():
            raise ValueError("Form's arguments do not match provided result tensor")
    else:
        raise AssertionError

    if any(c.dat.dtype != ScalarType for c in form.coefficients()):
        raise ValueError("Cannot assemble a form containing coefficients where the "
                         "dtype is not the PETSc scalar type.")


def _zero_tensor(tensor, form, diagonal):
    rank = len(form.arguments())
    assert rank != 0
    if rank == 1 or (rank == 2 and diagonal):
        tensor.dat.zero()
    elif rank == 2:
        if not isinstance(tensor, matrix.ImplicitMatrix):
            tensor.M.zero()
    else:
        raise AssertionError


def _make_tensor(form, bcs, *, diagonal, mat_type, sub_mat_type, appctx,
                 form_compiler_parameters, options_prefix):
    rank = len(form.arguments())
    if rank == 0:
        # Getting the comm attribute of a form isn't straightforward
        # form.ufl_domains()[0]._comm seems the most robust method
        # revisit in a refactor
        return op2.Global(
            1,
            [0.0],
            dtype=utils.ScalarType,
            comm=form.ufl_domains()[0]._comm
        )
    elif rank == 1:
        test, = form.arguments()
        return firedrake.Cofunction(test.function_space().dual())
    elif rank == 2 and diagonal:
        test, _ = form.arguments()
        return firedrake.Cofunction(test.function_space().dual())
    elif rank == 2:
        mat_type, sub_mat_type = _get_mat_type(mat_type, sub_mat_type, form.arguments())
        return allocate_matrix(form, bcs, mat_type=mat_type, sub_mat_type=sub_mat_type,
                               appctx=appctx, form_compiler_parameters=form_compiler_parameters,
                               options_prefix=options_prefix)
    else:
        raise AssertionError


class FormAssembler(abc.ABC):
    """Abstract base class for assembling forms.

    :param form: The variational form to be assembled.
    :param tensor: The output tensor to store the result.
    :param bcs: Iterable of boundary conditions to apply.
    :param form_compiler_parameters: Optional parameters to pass to the
        TSFC and/or Slate compilers.
    :param needs_zeroing: Should ``tensor`` be zeroed before assembling?
    """

    def __init__(self, form, tensor, bcs=(), form_compiler_parameters=None, needs_zeroing=True, weight=1.0):
        assert tensor is not None

        bcs = solving._extract_bcs(bcs)

        self._form = form
        self._tensor = tensor
        self._bcs = bcs
        self._form_compiler_params = form_compiler_parameters or {}
        self._needs_zeroing = needs_zeroing
        self.weight = weight

    @property
    @abc.abstractmethod
    def result(self):
        """The result of the assembly operation."""

    @property
    @abc.abstractmethod
    def diagonal(self):
        """Are we assembling the diagonal of a 2-form?"""

    def assemble(self):
        """Perform the assembly.

        :returns: The assembled object.
        """
        if annotate_tape():
            raise NotImplementedError(
                "Taping with explicit FormAssembler objects is not supported yet. "
                "Use assemble instead."
            )

        if self._needs_zeroing:
            self._as_pyop2_type(self._tensor).zero()

        self.execute_parloops()

        for bc in self._bcs:
            if isinstance(bc, EquationBC):  # can this be lifted?
                bc = bc.extract_form("F")
            self._apply_bc(bc)

        return self.result

    def replace_tensor(self, tensor):
        if tensor is self._tensor:
            return

        # TODO We should have some proper checks here
        for lknl, parloop in zip(self.local_kernels, self.parloops):
            data = _FormHandler.index_tensor(tensor, self._form, lknl.indices, self.diagonal)
            parloop.arguments[0].data = data
        self._tensor = tensor

    def execute_parloops(self):
        for parloop in self.parloops:
            parloop()

    @cached_property
    def local_kernels(self):
        try:
            topology, = set(d.topology for d in self._form.ufl_domains())
        except ValueError:
            raise NotImplementedError("All integration domains must share a mesh topology")

        for o in itertools.chain(self._form.arguments(), self._form.coefficients()):
            domain = o.ufl_domain()
            if domain is not None and domain.topology != topology:
                raise NotImplementedError("Assembly with multiple meshes is not supported")

        if isinstance(self._form, ufl.Form):
            return tsfc_interface.compile_form(self._form, "form", diagonal=self.diagonal,
                                               parameters=self._form_compiler_params)
        elif isinstance(self._form, slate.TensorBase):
            return slac.compile_expression(self._form, compiler_parameters=self._form_compiler_params)
        else:
            raise AssertionError

    @cached_property
    def all_integer_subdomain_ids(self):
        return tsfc_interface.gather_integer_subdomain_ids(self.local_kernels)

    @cached_property
    def global_kernels(self):
        return tuple(_make_global_kernel(self._form, tsfc_knl, self.all_integer_subdomain_ids,
                                         diagonal=self.diagonal,
                                         unroll=self.needs_unrolling(tsfc_knl, self._bcs))
                     for tsfc_knl in self.local_kernels)

    @cached_property
    def parloops(self):
        return tuple(ParloopBuilder(self._form, lknl, gknl, self._tensor,
                                    self.all_integer_subdomain_ids, diagonal=self.diagonal,
                                    lgmaps=self.collect_lgmaps(lknl, self._bcs)).build()
                     for lknl, gknl in zip(self.local_kernels, self.global_kernels))

    def needs_unrolling(self, local_knl, bcs):
        """Do we need to address matrix elements directly rather than in
        a blocked fashion?

        This is slower but required for the application of some boundary conditions
        to 2-forms.

        :param local_knl: A :class:`tsfc_interface.SplitKernel`.
        :param bcs: Iterable of boundary conditions.
        """
        return False

    def collect_lgmaps(self, local_knl, bcs):
        """Return any local-to-global maps that need to be swapped out.

        This is only needed when applying boundary conditions to 2-forms.

        :param local_knl: A :class:`tsfc_interface.SplitKernel`.
        :param bcs: Iterable of boundary conditions.
        """
        return None

    @staticmethod
    def _as_pyop2_type(tensor):
        if isinstance(tensor, op2.Global):
            return tensor
        elif isinstance(tensor, firedrake.Cofunction):
            return tensor.dat
        elif isinstance(tensor, matrix.Matrix):
            return tensor.M
        else:
            raise AssertionError


class ZeroFormAssembler(FormAssembler):
    """Class for assembling a 0-form."""

    diagonal = False
    """Diagonal assembly not possible for zero forms."""

    def __init__(self, form, tensor, form_compiler_parameters=None):
        super().__init__(form, tensor, (), form_compiler_parameters)

    @property
    def result(self):
        return self._tensor.data[0]


class OneFormAssembler(FormAssembler):
    """Class for assembling a 1-form.

    :param diagonal: Are we actually assembling the diagonal of a 2-form?
    :param zero_bc_nodes: If ``True``, set the boundary condition nodes in the
        output tensor to zero rather than to the values prescribed by the
        boundary condition.

    For all other arguments see :class:`FormAssembler` for more information.
    """

    def __init__(self, form, tensor, bcs=(), diagonal=False, zero_bc_nodes=False,
                 form_compiler_parameters=None, needs_zeroing=True):
        super().__init__(form, tensor, bcs, form_compiler_parameters, needs_zeroing)
        self._diagonal = diagonal
        self._zero_bc_nodes = zero_bc_nodes

    @property
    def diagonal(self):
        return self._diagonal

    @property
    def result(self):
        return self._tensor

    def execute_parloops(self):
        # We are repeatedly incrementing into the same Dat so intermediate halo exchanges
        # can be skipped.
        with self._tensor.dat.frozen_halo(op2.INC):
            for parloop in self.parloops:
                parloop()

    def _apply_bc(self, bc):
        # TODO Maybe this could be a singledispatchmethod?
        if isinstance(bc, DirichletBC):
            self._apply_dirichlet_bc(bc)
        elif isinstance(bc, EquationBCSplit):
            bc.zero(self._tensor)

            type(self)(bc.f, self._tensor, bc.bcs, self._diagonal, self._zero_bc_nodes,
                       self._form_compiler_params, needs_zeroing=False).assemble()
        else:
            raise AssertionError

    def _apply_dirichlet_bc(self, bc):
        if not self._zero_bc_nodes:
            if self._diagonal:
                bc.set(self._tensor, 1)
            else:
                bc.apply(self._tensor)
        else:
            bc.zero(self._tensor)


def TwoFormAssembler(form, tensor, *args, **kwargs):
    if isinstance(tensor, matrix.ImplicitMatrix):
        return MatrixFreeAssembler(tensor)
    else:
        return ExplicitMatrixAssembler(form, tensor, *args, **kwargs)


class ExplicitMatrixAssembler(FormAssembler):
    """Class for assembling a 2-form."""

    diagonal = False
    """Diagonal assembly not possible for two forms."""

    @property
    def test_function_space(self):
        test, _ = self._form.arguments()
        return test.function_space()

    @property
    def trial_function_space(self):
        _, trial = self._form.arguments()
        return trial.function_space()

    def get_indicess(self, knl):
        if all(i is None for i in knl.indices):
            return numpy.ndindex(self._tensor.block_shape)
        else:
            assert all(i is not None for i in knl.indices)
            return knl.indices,

    @property
    def result(self):
        self._tensor.M.assemble()
        return self._tensor

    def needs_unrolling(self, knl, bcs):
        for i, j in self.get_indicess(knl):
            for bc in itertools.chain(*self._filter_bcs(bcs, i, j)):
                if bc.function_space().component is not None:
                    return True
        return False

    def collect_lgmaps(self, knl, bcs):
        if not bcs:
            return None

        lgmaps = []
        for i, j in self.get_indicess(knl):
            row_bcs, col_bcs = self._filter_bcs(bcs, i, j)
            rlgmap, clgmap = self._tensor.M[i, j].local_to_global_maps
            rlgmap = self.test_function_space[i].local_to_global_map(row_bcs, rlgmap)
            clgmap = self.trial_function_space[j].local_to_global_map(col_bcs, clgmap)
            lgmaps.append((rlgmap, clgmap))
        return tuple(lgmaps)

    def _filter_bcs(self, bcs, row, col):
        if len(self.test_function_space) > 1:
            bcrow = tuple(bc for bc in bcs
                          if bc.function_space_index() == row)
        else:
            bcrow = bcs

        if len(self.trial_function_space) > 1:
            bccol = tuple(bc for bc in bcs
                          if bc.function_space_index() == col
                          and isinstance(bc, DirichletBC))
        else:
            bccol = tuple(bc for bc in bcs if isinstance(bc, DirichletBC))
        return bcrow, bccol

    def _apply_bc(self, bc):
        op2tensor = self._tensor.M
        spaces = tuple(a.function_space() for a in self._tensor.a.arguments())
        V = bc.function_space()
        component = V.component
        if component is not None:
            V = V.parent
        index = 0 if V.index is None else V.index
        space = V if V.parent is None else V.parent
        if isinstance(bc, DirichletBC):
            if space != spaces[0]:
                raise TypeError("bc space does not match the test function space")
            elif space != spaces[1]:
                raise TypeError("bc space does not match the trial function space")

            # Set diagonal entries on bc nodes to 1 if the current
            # block is on the matrix diagonal and its index matches the
            # index of the function space the bc is defined on.
            op2tensor[index, index].set_local_diagonal_entries(bc.nodes, idx=component, diag_val=self.weight)

            # Handle off-diagonal block involving real function space.
            # "lgmaps" is correctly constructed in _matrix_arg, but
            # is ignored by PyOP2 in this case.
            # Walk through row blocks associated with index.
            for j, s in enumerate(space):
                if j != index and s.ufl_element().family() == "Real":
                    self._apply_bcs_mat_real_block(op2tensor, index, j, component, bc.node_set)
            # Walk through col blocks associated with index.
            for i, s in enumerate(space):
                if i != index and s.ufl_element().family() == "Real":
                    self._apply_bcs_mat_real_block(op2tensor, i, index, component, bc.node_set)
        elif isinstance(bc, EquationBCSplit):
            for j, s in enumerate(spaces[1]):
                if s.ufl_element().family() == "Real":
                    self._apply_bcs_mat_real_block(op2tensor, index, j, component, bc.node_set)
            type(self)(bc.f, self._tensor, bc.bcs, self._form_compiler_params,
                       needs_zeroing=False).assemble()
        else:
            raise AssertionError

    @staticmethod
    def _apply_bcs_mat_real_block(op2tensor, i, j, component, node_set):
        dat = op2tensor[i, j].handle.getPythonContext().dat
        if component is not None:
            dat = op2.DatView(dat, component)
        dat.zero(subset=node_set)


class MatrixFreeAssembler:
    """Stub class wrapping matrix-free assembly."""

    def __init__(self, tensor):
        self._tensor = tensor

    def assemble(self):
        self._tensor.assemble()
        return self._tensor


def get_form_assembler(form, tensor, *args, **kwargs):
    """Provide the assemble method for `form`"""

    # Don't expand derivatives if mat_type is 'matfree'
    mat_type = kwargs.pop('mat_type', None)
    fc_params = kwargs.get('form_compiler_parameters')
    # Only pre-process `form` once beforehand to avoid pre-processing for each assembly call
    form = preprocess_base_form(form, mat_type=mat_type, form_compiler_parameters=fc_params)
    if isinstance(form, (ufl.form.Form, slate.TensorBase)) and not base_form_operands(form):
        diagonal = kwargs.pop('diagonal', False)
        if len(form.arguments()) == 1 or diagonal:
            return OneFormAssembler(form, tensor, *args, diagonal=diagonal, **kwargs).assemble
        elif len(form.arguments()) == 2:
            return TwoFormAssembler(form, tensor, *args, **kwargs).assemble
        else:
            raise ValueError('Expecting a 1-form or 2-form and not %s' % (form))
    elif isinstance(form, ufl.form.BaseForm):
        return functools.partial(assemble_base_form, form, *args, tensor=tensor,
                                 mat_type=mat_type,
                                 is_base_form_preprocessed=True, **kwargs)
    else:
        raise ValueError('Expecting a BaseForm or a slate.TensorBase object and not %s' % form)


def _global_kernel_cache_key(form, local_knl, all_integer_subdomain_ids, **kwargs):
    # N.B. Generating the global kernel is not a collective operation so the
    # communicator does not need to be a part of this cache key.

    if isinstance(form, ufl.Form):
        sig = form.signature()
    elif isinstance(form, slate.TensorBase):
        sig = form.expression_hash

    # The form signature does not store this information. This should be accessible from
    # the UFL so we don't need this nasty hack.
    subdomain_key = []
    for val in form.subdomain_data().values():
        for k, v in val.items():
            for i, vi in enumerate(v):
                if vi is not None:
                    extruded = vi._extruded
                    constant_layers = extruded and vi.constant_layers
                    subset = isinstance(vi, op2.Subset)
                    subdomain_key.append((k, i, extruded, constant_layers, subset))
                else:
                    subdomain_key.append((k, i))

    return ((sig,)
            + tuple(subdomain_key)
            + tuplify(all_integer_subdomain_ids)
            + cachetools.keys.hashkey(local_knl, **kwargs))


@cachetools.cached(cache={}, key=_global_kernel_cache_key)
def _make_global_kernel(*args, **kwargs):
    return _GlobalKernelBuilder(*args, **kwargs).build()


class _GlobalKernelBuilder:
    """Class that builds a :class:`op2.GlobalKernel`.

    :param form: The variational form.
    :param local_knl: :class:`tsfc_interface.SplitKernel` compiled by either
        TSFC or Slate.
    :param all_integer_subdomain_ids: See :func:`tsfc_interface.gather_integer_subdomain_ids`.
    :param diagonal: Are we assembling the diagonal of a 2-form?
    :param unroll: If ``True``, address matrix elements directly rather than in
        a blocked fashion. This is slower but required for the application of
        some boundary conditions.

    .. note::
        One should be able to generate a global kernel without needing to
        use any data structures (i.e. a stripped form should be sufficient).
    """

    def __init__(self, form, local_knl, all_integer_subdomain_ids, diagonal=False, unroll=False):
        self._form = form
        self._indices, self._kinfo = local_knl
        self._all_integer_subdomain_ids = all_integer_subdomain_ids.get(self._kinfo.integral_type, None)
        self._diagonal = diagonal
        self._unroll = unroll

        self._active_coefficients = _FormHandler.iter_active_coefficients(form, local_knl.kinfo)
        self._constants = _FormHandler.iter_constants(form, local_knl.kinfo)

        self._map_arg_cache = {}
        # Cache for holding :class:`op2.MapKernelArg` instances.
        # This is required to ensure that we use the same map argument when the
        # data objects in the parloop would be using the same map. This is to avoid
        # unnecessary packing in the global kernel.

    def build(self):
        """Build the global kernel."""
        kernel_args = [self._as_global_kernel_arg(arg)
                       for arg in self._kinfo.arguments]

        iteration_regions = {"exterior_facet_top": op2.ON_TOP,
                             "exterior_facet_bottom": op2.ON_BOTTOM,
                             "interior_facet_horiz": op2.ON_INTERIOR_FACETS}
        iteration_region = iteration_regions.get(self._integral_type, None)
        extruded = self._mesh.extruded
        extruded_periodic = self._mesh.extruded_periodic
        constant_layers = extruded and not self._mesh.variable_layers

        return op2.GlobalKernel(self._kinfo.kernel,
                                kernel_args,
                                iteration_region=iteration_region,
                                pass_layer_arg=self._kinfo.pass_layer_arg,
                                extruded=extruded,
                                extruded_periodic=extruded_periodic,
                                constant_layers=constant_layers,
                                subset=self._needs_subset)

    @property
    def _integral_type(self):
        return self._kinfo.integral_type

    @cached_property
    def _mesh(self):
        return self._form.ufl_domains()[self._kinfo.domain_number]

    @cached_property
    def _needs_subset(self):
        subdomain_data = self._form.subdomain_data()[self._mesh]
        if not all(sd is None for sd in subdomain_data.get(self._integral_type, [None])):
            return True

        if self._kinfo.subdomain_id == "everywhere":
            return False
        elif self._kinfo.subdomain_id == "otherwise":
            return self._all_integer_subdomain_ids is not None
        else:
            return True

    @property
    def _indexed_function_spaces(self):
        return _FormHandler.index_function_spaces(self._form, self._indices)

    def _as_global_kernel_arg(self, tsfc_arg):
        # TODO Make singledispatchmethod with Python 3.8
        return _as_global_kernel_arg(tsfc_arg, self)

    def _get_map_arg(self, finat_element):
        """Get the appropriate map argument for the given FInAT element.

        :arg finat_element: A FInAT element.
        :returns: A :class:`op2.MapKernelArg` instance corresponding to
            the given FInAT element. This function uses a cache to ensure
            that PyOP2 knows when it can reuse maps.
        """
        key = self._get_map_id(finat_element)

        try:
            return self._map_arg_cache[key]
        except KeyError:
            pass

        shape = finat_element.index_shape
        if isinstance(finat_element, finat.TensorFiniteElement):
            shape = shape[:-len(finat_element._shape)]
        arity = numpy.prod(shape, dtype=int)
        if self._integral_type in {"interior_facet", "interior_facet_vert"}:
            arity *= 2

        if self._mesh.extruded:
            offset = tuple(eutils.calculate_dof_offset(finat_element))
            # for interior facet integrals we double the size of the offset array
            if self._integral_type in {"interior_facet", "interior_facet_vert"}:
                offset += offset
        else:
            offset = None
        if self._mesh.extruded_periodic:
            offset_quotient = eutils.calculate_dof_offset_quotient(finat_element)
            if offset_quotient is not None:
                offset_quotient = tuple(offset_quotient)
                if self._integral_type in {"interior_facet", "interior_facet_vert"}:
                    offset_quotient += offset_quotient
        else:
            offset_quotient = None

        map_arg = op2.MapKernelArg(arity, offset, offset_quotient)
        self._map_arg_cache[key] = map_arg
        return map_arg

    def _get_dim(self, finat_element):
        if isinstance(finat_element, finat.TensorFiniteElement):
            return finat_element._shape
        else:
            return (1,)

    def _make_dat_global_kernel_arg(self, finat_element, index=None):
        if isinstance(finat_element, finat.EnrichedElement) and finat_element.is_mixed:
            assert index is None
            subargs = tuple(self._make_dat_global_kernel_arg(subelem.element)
                            for subelem in finat_element.elements)
            return op2.MixedDatKernelArg(subargs)
        else:
            dim = self._get_dim(finat_element)
            map_arg = self._get_map_arg(finat_element)
            return op2.DatKernelArg(dim, map_arg, index)

    def _make_mat_global_kernel_arg(self, relem, celem):
        if any(isinstance(e, finat.EnrichedElement) and e.is_mixed for e in {relem, celem}):
            subargs = tuple(self._make_mat_global_kernel_arg(rel.element, cel.element)
                            for rel, cel in product(relem.elements, celem.elements))
            shape = len(relem.elements), len(celem.elements)
            return op2.MixedMatKernelArg(subargs, shape)
        else:
            # PyOP2 matrix objects have scalar dims so we flatten them here
            rdim = numpy.prod(self._get_dim(relem), dtype=int)
            cdim = numpy.prod(self._get_dim(celem), dtype=int)
            map_args = self._get_map_arg(relem), self._get_map_arg(celem)
            return op2.MatKernelArg((((rdim, cdim),),), map_args, unroll=self._unroll)

    @staticmethod
    def _get_map_id(finat_element):
        """Return a key that is used to check if we reuse maps.

        This mirrors firedrake.functionspacedata.
        """
        if isinstance(finat_element, finat.TensorFiniteElement):
            finat_element = finat_element.base_element

        real_tensorproduct = eutils.is_real_tensor_product_element(finat_element)
        try:
            eperm_key = entity_permutations_key(finat_element.entity_permutations)
        except NotImplementedError:
            eperm_key = None
        return entity_dofs_key(finat_element.entity_dofs()), real_tensorproduct, eperm_key


@functools.singledispatch
def _as_global_kernel_arg(tsfc_arg, self):
    raise NotImplementedError


@_as_global_kernel_arg.register(kernel_args.OutputKernelArg)
def _as_global_kernel_arg_output(_, self):
    rank = len(self._form.arguments())
    Vs = self._indexed_function_spaces

    if rank == 0:
        return op2.GlobalKernelArg((1,))
    elif rank == 1 or rank == 2 and self._diagonal:
        V, = Vs
        if V.ufl_element().family() == "Real":
            return op2.GlobalKernelArg((1,))
        else:
            return self._make_dat_global_kernel_arg(create_element(V.ufl_element()))
    elif rank == 2:
        if all(V.ufl_element().family() == "Real" for V in Vs):
            return op2.GlobalKernelArg((1,))
        elif any(V.ufl_element().family() == "Real" for V in Vs):
            el, = (create_element(V.ufl_element()) for V in Vs
                   if V.ufl_element().family() != "Real")
            return self._make_dat_global_kernel_arg(el)
        else:
            rel, cel = (create_element(V.ufl_element()) for V in Vs)
            return self._make_mat_global_kernel_arg(rel, cel)
    else:
        raise AssertionError


@_as_global_kernel_arg.register(kernel_args.CoordinatesKernelArg)
def _as_global_kernel_arg_coordinates(_, self):
    finat_element = create_element(self._mesh.ufl_coordinate_element())
    return self._make_dat_global_kernel_arg(finat_element)


@_as_global_kernel_arg.register(kernel_args.CoefficientKernelArg)
def _as_global_kernel_arg_coefficient(_, self):
    coeff = next(self._active_coefficients)
    V = coeff.ufl_function_space()
    if hasattr(V, "component") and V.component is not None:
        index = V.component,
        V = V.parent
    else:
        index = None

    ufl_element = V.ufl_element()
    if ufl_element.family() == "Real":
        return op2.GlobalKernelArg((ufl_element.value_size(),))
    else:
        finat_element = create_element(ufl_element)
        return self._make_dat_global_kernel_arg(finat_element, index)


@_as_global_kernel_arg.register(kernel_args.ConstantKernelArg)
def _as_global_kernel_arg_constant(_, self):
    const = next(self._constants)
    value_size = numpy.prod(const.ufl_shape, dtype=int)
    return op2.GlobalKernelArg((value_size,))


@_as_global_kernel_arg.register(kernel_args.CellSizesKernelArg)
def _as_global_kernel_arg_cell_sizes(_, self):
    # this mirrors tsfc.kernel_interface.firedrake_loopy.KernelBuilder.set_cell_sizes
    ufl_element = ufl.FiniteElement("P", self._mesh.ufl_cell(), 1)
    finat_element = create_element(ufl_element)
    return self._make_dat_global_kernel_arg(finat_element)


@_as_global_kernel_arg.register(kernel_args.ExteriorFacetKernelArg)
def _as_global_kernel_arg_exterior_facet(_, self):
    return op2.DatKernelArg((1,))


@_as_global_kernel_arg.register(kernel_args.InteriorFacetKernelArg)
def _as_global_kernel_arg_interior_facet(_, self):
    return op2.DatKernelArg((2,))


@_as_global_kernel_arg.register(CellFacetKernelArg)
def _as_global_kernel_arg_cell_facet(_, self):
    if self._mesh.extruded:
        num_facets = self._mesh._base_mesh.ufl_cell().num_facets()
    else:
        num_facets = self._mesh.ufl_cell().num_facets()
    return op2.DatKernelArg((num_facets, 2))


@_as_global_kernel_arg.register(kernel_args.CellOrientationsKernelArg)
def _as_global_kernel_arg_cell_orientations(_, self):
    # this mirrors firedrake.mesh.MeshGeometry.init_cell_orientations
    ufl_element = ufl.FiniteElement("DG", cell=self._form.ufl_domain().ufl_cell(), degree=0)
    finat_element = create_element(ufl_element)
    return self._make_dat_global_kernel_arg(finat_element)


@_as_global_kernel_arg.register(LayerCountKernelArg)
def _as_global_kernel_arg_layer_count(_, self):
    return op2.GlobalKernelArg((1,))


class ParloopBuilder:
    """Class that builds a :class:`op2.Parloop`.

    :param form: The variational form.
    :param local_knl: :class:`tsfc_interface.SplitKernel` compiled by either
        TSFC or Slate.
    :param global_knl: A :class:`pyop2.GlobalKernel` instance.
    :param tensor: The output tensor to write to (cannot be ``None``).
    :param all_integer_subdomain_ids: See :func:`tsfc_interface.gather_integer_subdomain_ids`.
    :param diagonal: Are we assembling the diagonal of a 2-form?
    :param lgmaps: Optional iterable of local-to-global maps needed for applying
        boundary conditions to 2-forms.
    """

    def __init__(self, form, local_knl, global_knl, tensor,
                 all_integer_subdomain_ids, diagonal=False, lgmaps=None):
        self._form = form
        self._local_knl = local_knl
        self._global_knl = global_knl
        self._all_integer_subdomain_ids = all_integer_subdomain_ids
        self._tensor = tensor
        self._diagonal = diagonal
        self._lgmaps = lgmaps

        self._active_coefficients = _FormHandler.iter_active_coefficients(form, local_knl.kinfo)
        self._constants = _FormHandler.iter_constants(form, local_knl.kinfo)

    def build(self):
        """Construct the parloop."""
        parloop_args = [self._as_parloop_arg(tsfc_arg)
                        for tsfc_arg in self._kinfo.arguments]
        try:
            return op2.Parloop(self._global_knl, self._iterset, parloop_args)
        except MapValueError:
            raise RuntimeError("Integral measure does not match measure of all "
                               "coefficients/arguments")

    @property
    def _indices(self):
        return self._local_knl.indices

    @property
    def _kinfo(self):
        return self._local_knl.kinfo

    @property
    def _integral_type(self):
        return self._kinfo.integral_type

    @property
    def _indexed_function_spaces(self):
        return _FormHandler.index_function_spaces(self._form, self._indices)

    @property
    def _indexed_tensor(self):
        return _FormHandler.index_tensor(self._tensor, self._form, self._indices, self._diagonal)

    @cached_property
    def _mesh(self):
        return self._form.ufl_domains()[self._kinfo.domain_number]

    @cached_property
    def _iterset(self):
        try:
            subdomain_data = self._form.subdomain_data()[self._mesh][self._integral_type]
        except KeyError:
            subdomain_data = [None]

        subdomain_data = [sd for sd in subdomain_data if sd is not None]
        if subdomain_data:
            try:
                subdomain_data, = subdomain_data
            except ValueError:
                raise NotImplementedError("Assembly with multiple subdomain data values is not supported")
            if self._integral_type != "cell":
                raise NotImplementedError("subdomain_data only supported with cell integrals")
            if self._kinfo.subdomain_id not in ["everywhere", "otherwise"]:
                raise ValueError("Cannot use subdomain data and subdomain_id")
            return subdomain_data
        else:
            return self._mesh.measure_set(self._integral_type, self._kinfo.subdomain_id,
                                          self._all_integer_subdomain_ids)

    def _get_map(self, V):
        """Return the appropriate PyOP2 map for a given function space."""
<<<<<<< HEAD
        assert isinstance(V, ufl.functionspace.BaseFunctionSpace)
=======
        assert isinstance(V, (WithGeometry, FunctionSpace))
>>>>>>> 0d2b8396

        if self._integral_type in {"cell", "exterior_facet_top",
                                   "exterior_facet_bottom", "interior_facet_horiz"}:
            return V.cell_node_map()
        elif self._integral_type in {"exterior_facet", "exterior_facet_vert"}:
            return V.exterior_facet_node_map()
        elif self._integral_type in {"interior_facet", "interior_facet_vert"}:
            return V.interior_facet_node_map()
        else:
            raise AssertionError

    def _as_parloop_arg(self, tsfc_arg):
        """Return a :class:`op2.ParloopArg` corresponding to the provided
        :class:`tsfc.KernelArg`.
        """
        # TODO Make singledispatchmethod with Python 3.8
        return _as_parloop_arg(tsfc_arg, self)


@functools.singledispatch
def _as_parloop_arg(tsfc_arg, self):
    raise NotImplementedError


@_as_parloop_arg.register(kernel_args.OutputKernelArg)
def _as_parloop_arg_output(_, self):
    rank = len(self._form.arguments())
    tensor = self._indexed_tensor
    Vs = self._indexed_function_spaces

    if rank == 0:
        return op2.GlobalParloopArg(tensor)
    elif rank == 1 or rank == 2 and self._diagonal:
        V, = Vs
        if V.ufl_element().family() == "Real":
            return op2.GlobalParloopArg(tensor)
        else:
            return op2.DatParloopArg(tensor, self._get_map(V))
    elif rank == 2:
        rmap, cmap = [self._get_map(V) for V in Vs]

        if all(V.ufl_element().family() == "Real" for V in Vs):
            assert rmap is None and cmap is None
            return op2.GlobalParloopArg(tensor.handle.getPythonContext().global_)
        elif any(V.ufl_element().family() == "Real" for V in Vs):
            m = rmap or cmap
            return op2.DatParloopArg(tensor.handle.getPythonContext().dat, m)
        else:
            return op2.MatParloopArg(tensor, (rmap, cmap), lgmaps=self._lgmaps)
    else:
        raise AssertionError


@_as_parloop_arg.register(kernel_args.CoordinatesKernelArg)
def _as_parloop_arg_coordinates(_, self):
    func = self._mesh.coordinates
    map_ = self._get_map(func.function_space())
    return op2.DatParloopArg(func.dat, map_)


@_as_parloop_arg.register(kernel_args.CoefficientKernelArg)
def _as_parloop_arg_coefficient(arg, self):
    coeff = next(self._active_coefficients)
    if coeff.ufl_element().family() == "Real":
        return op2.GlobalParloopArg(coeff.dat)
    else:
        m = self._get_map(coeff.function_space())
        return op2.DatParloopArg(coeff.dat, m)


@_as_parloop_arg.register(kernel_args.ConstantKernelArg)
def _as_parloop_arg_constant(arg, self):
    const = next(self._constants)
    return op2.GlobalParloopArg(const.dat)


@_as_parloop_arg.register(kernel_args.CellOrientationsKernelArg)
def _as_parloop_arg_cell_orientations(_, self):
    func = self._mesh.cell_orientations()
    m = self._get_map(func.function_space())
    return op2.DatParloopArg(func.dat, m)


@_as_parloop_arg.register(kernel_args.CellSizesKernelArg)
def _as_parloop_arg_cell_sizes(_, self):
    func = self._mesh.cell_sizes
    m = self._get_map(func.function_space())
    return op2.DatParloopArg(func.dat, m)


@_as_parloop_arg.register(kernel_args.ExteriorFacetKernelArg)
def _as_parloop_arg_exterior_facet(_, self):
    return op2.DatParloopArg(self._mesh.exterior_facets.local_facet_dat)


@_as_parloop_arg.register(kernel_args.InteriorFacetKernelArg)
def _as_parloop_arg_interior_facet(_, self):
    return op2.DatParloopArg(self._mesh.interior_facets.local_facet_dat)


@_as_parloop_arg.register(CellFacetKernelArg)
def _as_parloop_arg_cell_facet(_, self):
    return op2.DatParloopArg(self._mesh.cell_to_facets)


@_as_parloop_arg.register(LayerCountKernelArg)
def _as_parloop_arg_layer_count(_, self):
    glob = op2.Global(
        (1,),
        self._iterset.layers-2,
        dtype=numpy.int32,
        comm=self._iterset.comm
    )
    return op2.GlobalParloopArg(glob)


class _FormHandler:
    """Utility class for inspecting forms and local kernels."""

    @staticmethod
    def iter_active_coefficients(form, kinfo):
        """Yield the form coefficients referenced in ``kinfo``."""
        for idx, subidxs in kinfo.coefficient_map:
            for subidx in subidxs:
                yield form.coefficients()[idx].subfunctions[subidx]

    @staticmethod
    def iter_constants(form, kinfo):
        """Yield the form constants"""
        # Is kinfo really needed?
        from tsfc.ufl_utils import extract_firedrake_constants
        if isinstance(form, slate.TensorBase):
            for const in form.constants():
                yield const
        else:
            for const in extract_firedrake_constants(form):
                yield const

    @staticmethod
    def index_function_spaces(form, indices):
        """Return the function spaces of the form's arguments, indexed
        if necessary.
        """
        if all(i is None for i in indices):
            return tuple(a.ufl_function_space() for a in form.arguments())
        elif all(i is not None for i in indices):
            return tuple(a.ufl_function_space()[i] for i, a in zip(indices, form.arguments()))
        else:
            raise AssertionError

    @staticmethod
    def index_tensor(tensor, form, indices, diagonal):
        """Return the PyOP2 data structure tied to ``tensor``, indexed
        if necessary.
        """
        rank = len(form.arguments())
        is_indexed = any(i is not None for i in indices)

        if rank == 0:
            return tensor
        elif rank == 1 or rank == 2 and diagonal:
            i, = indices
            return tensor.dat[i] if is_indexed else tensor.dat
        elif rank == 2:
            i, j = indices
            return tensor.M[i, j] if is_indexed else tensor.M
        else:
            raise AssertionError


def _get_mat_type(mat_type, sub_mat_type, arguments):
    """Validate the matrix types provided by the user and set any that are
    undefined to default values.

    :arg mat_type: (:class:`str`) PETSc matrix type for the assembled matrix.
    :arg sub_mat_type: (:class:`str`) PETSc matrix type for blocks if
        ``mat_type`` is ``"nest"``.
    :arg arguments: The test and trial functions of the expression being assembled.
    :raises ValueError: On bad arguments.
    :returns: 2-:class:`tuple` of validated/default ``mat_type`` and ``sub_mat_type``.
    """
    if mat_type is None:
        mat_type = parameters.parameters["default_matrix_type"]
        if any(V.ufl_element().family() == "Real"
               for arg in arguments
               for V in arg.function_space()):
            mat_type = "nest"
    if mat_type not in {"matfree", "aij", "baij", "nest", "dense"}:
        raise ValueError(f"Unrecognised matrix type, '{mat_type}'")
    if sub_mat_type is None:
        sub_mat_type = parameters.parameters["default_sub_matrix_type"]
    if sub_mat_type not in {"aij", "baij"}:
        raise ValueError(f"Invalid submatrix type, '{sub_mat_type}' (not 'aij' or 'baij')")
    return mat_type, sub_mat_type<|MERGE_RESOLUTION|>--- conflicted
+++ resolved
@@ -1636,11 +1636,7 @@
 
     def _get_map(self, V):
         """Return the appropriate PyOP2 map for a given function space."""
-<<<<<<< HEAD
-        assert isinstance(V, ufl.functionspace.BaseFunctionSpace)
-=======
         assert isinstance(V, (WithGeometry, FunctionSpace))
->>>>>>> 0d2b8396
 
         if self._integral_type in {"cell", "exterior_facet_top",
                                    "exterior_facet_bottom", "interior_facet_horiz"}:
