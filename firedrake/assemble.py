import abc
from collections import OrderedDict
import functools
import itertools
from itertools import product
import operator

import cachetools
import finat
import firedrake
import numpy
from tsfc import kernel_args
from tsfc.finatinterface import create_element
import ufl
from firedrake import (assemble_expressions, extrusion_utils as eutils, matrix, parameters, solving,
                       tsfc_interface, utils)
from firedrake.adjoint import annotate_assemble
from firedrake.bcs import DirichletBC, EquationBC, EquationBCSplit
from firedrake.functionspacedata import entity_dofs_key, entity_permutations_key
from firedrake.petsc import PETSc
from firedrake.slate import slac, slate
from firedrake.slate.slac.kernel_builder import CellFacetKernelArg, LayerCountKernelArg
from firedrake.utils import ScalarType, tuplify
from pyop2 import op2
from pyop2.exceptions import MapValueError, SparsityFormatError
from pyop2.utils import cached_property


__all__ = "assemble",


_FORM_CACHE_KEY = "firedrake.assemble.FormAssembler"
"""Entry used in form cache to try and reuse assemblers where possible."""


@PETSc.Log.EventDecorator()
@annotate_assemble
def assemble(expr, *args, **kwargs):
    r"""Evaluate expr.

    :arg expr: a :class:`~ufl.classes.Form`, :class:`~ufl.classes.Expr` or
        a :class:`~slate.TensorBase` expression.
    :arg tensor: Existing tensor object to place the result in.
    :arg bcs: Iterable of boundary conditions to apply.
    :kwarg diagonal: If assembling a matrix is it diagonal?
    :kwarg form_compiler_parameters: Dictionary of parameters to pass to
        the form compiler. Ignored if not assembling a :class:`~ufl.classes.Form`.
        Any parameters provided here will be overridden by parameters set on the
        :class:`~ufl.classes.Measure` in the form. For example, if a
        ``quadrature_degree`` of 4 is specified in this argument, but a degree of
        3 is requested in the measure, the latter will be used.
    :kwarg mat_type: String indicating how a 2-form (matrix) should be
        assembled -- either as a monolithic matrix (``"aij"`` or ``"baij"``),
        a block matrix (``"nest"``), or left as a :class:`.ImplicitMatrix` giving
        matrix-free actions (``'matfree'``). If not supplied, the default value in
        ``parameters["default_matrix_type"]`` is used.  BAIJ differs
        from AIJ in that only the block sparsity rather than the dof
        sparsity is constructed.  This can result in some memory
        savings, but does not work with all PETSc preconditioners.
        BAIJ matrices only make sense for non-mixed matrices.
    :kwarg sub_mat_type: String indicating the matrix type to
        use *inside* a nested block matrix.  Only makes sense if
        ``mat_type`` is ``nest``.  May be one of ``"aij"`` or ``"baij"``.  If
        not supplied, defaults to ``parameters["default_sub_matrix_type"]``.
    :kwarg appctx: Additional information to hang on the assembled
        matrix if an implicit matrix is requested (mat_type ``"matfree"``).
    :kwarg options_prefix: PETSc options prefix to apply to matrices.
    :kwarg zero_bc_nodes: If ``True``, set the boundary condition nodes in the
        output tensor to zero rather than to the values prescribed by the
        boundary condition. Default is ``False``.

    :returns: See below.

    If expr is a :class:`~ufl.classes.Form` or Slate tensor expression then
    this evaluates the corresponding integral(s) and returns a :class:`float`
    for 0-forms, a :class:`.Function` for 1-forms and a :class:`.Matrix` or
    :class:`.ImplicitMatrix` for 2-forms. In the case of 2-forms the rows
    correspond to the test functions and the columns to the trial functions.

    If expr is an expression other than a form, it will be evaluated
    pointwise on the :class:`.Function`\s in the expression. This will
    only succeed if all the Functions are on the same
    :class:`.FunctionSpace`.

    If ``tensor`` is supplied, the assembled result will be placed
    there, otherwise a new object of the appropriate type will be
    returned.

    If ``bcs`` is supplied and ``expr`` is a 2-form, the rows and columns
    of the resulting :class:`.Matrix` corresponding to boundary nodes
    will be set to 0 and the diagonal entries to 1. If ``expr`` is a
    1-form, the vector entries at boundary nodes are set to the
    boundary condition values.
    """
    if isinstance(expr, (ufl.form.BaseForm, slate.TensorBase)):
        return assemble_base_form(expr, *args, **kwargs)
    elif isinstance(expr, ufl.core.expr.Expr):
        return assemble_expressions.assemble_expression(expr)
    else:
        raise TypeError(f"Unable to assemble: {expr}")


def assemble_base_form(expression, tensor=None, bcs=None,
                       diagonal=False,
                       mat_type=None,
                       sub_mat_type=None,
                       form_compiler_parameters=None,
                       appctx=None,
                       options_prefix=None,
                       zero_bc_nodes=False,
                       preassembled_base_form=False,
                       visited=None):

    # Preprocess and restructure the DAG
    if not preassembled_base_form:
        # Preprocessing the form makes a new object -> current form caching mechanism
        # will populate `expr`'s cache which is now different than `expression`'s cache so we need
        # to transmit the cache. All of this only holds when `expression` if a ufl.Form
        # and therefore when `preassembled_base_form` is False.
        expr = preprocess_base_form(expression, mat_type, form_compiler_parameters)
        if isinstance(expression, ufl.form.Form) and isinstance(expr, ufl.form.Form):
            expr._cache = expression._cache
    else:
        expr = expression

    # DAG assembly: traverse the DAG in a post-order fashion and evaluate the node as we go.
    stack = [expr]
    visited = visited or {}
    while stack:
        e = stack.pop()
        unvisted_children = []
        operands = base_form_operands(e)
        for arg in operands:
            if arg not in visited:
                unvisted_children.append(arg)

        if unvisted_children:
            stack.append(e)
            stack.extend(unvisted_children)
        else:
            t = tensor if e is expr else None
            visited[e] = base_form_assembly_visitor(e, t, bcs, diagonal,
                                                    form_compiler_parameters,
                                                    mat_type, sub_mat_type,
                                                    appctx, options_prefix,
                                                    zero_bc_nodes,
                                                    *(visited[arg] for arg in operands))

    # Update tensor with the assembled result value
    assembled_base_form = visited[expr]
    # Copy assembled result to the tensor
    if tensor:
        if isinstance(assembled_base_form, firedrake.Cofunction):
            assembled_base_form.dat.copy(tensor.dat)
        elif isinstance(assembled_base_form, matrix.MatrixBase):
            # Uses the PETSc copy method.
            assembled_base_form.petscmat.copy(tensor.petscmat)
    # What about cases where expanding derivatives produce a non-Form object ?
    if isinstance(expression, ufl.form.Form) and isinstance(expr, ufl.form.Form):
        expression._cache = expr._cache
    return assembled_base_form


def restructure_base_form(expr, visited=None):
    r"""Perform a preorder traversal to simplify and optimize the DAG.
    Example: Let's consider F(u, N(u; v*); v) with N(u; v*) an external operator.

             We have: dFdu = \frac{\partial F}{\partial u} + Action(dFdN, dNdu)
             Now taking the action on a rank-1 object w (e.g. Coefficient/Cofunction) results in:

        (1) Action(Action(dFdN, dNdu), w)

                Action                     Action
                /    \                     /     \
              Action  w     ----->       dFdN   Action
              /    \                            /    \
            dFdN    dNdu                      dNdu    w

        This situations does not only arise for ExternalOperator but also when we have a 2-form instead of dNdu!

        (2) Action(dNdu, w)

             Action
              /   \
             /     w        ----->   dNdu(u; w, v*)
            /
       dNdu(u; uhat, v*)

        (3) Action(F, N)

             Action                                       F
              /   \         ----->   F(..., N)[v]  =      |
            F[v]   N                                      N

        (4) Adjoint(dNdu)

             Adjoint
                |           ----->   dNdu(u; v*, uhat)
           dNdu(u; uhat, v*)

        (5) N(u; w) (scalar valued)

                                 Action
            N(u; w)   ---->       /   \   = Action(N, w)
                             N(u; v*)  w

    So from Action(Action(dFdN, dNdu(u; v*)), w) we get:

             Action             Action               Action
             /    \    (1)      /     \      (2)     /     \               (4)                                dFdN
           Action  w  ---->  dFdN   Action  ---->  dFdN   dNdu(u; w, v*)  ---->  dFdN(..., dNdu(u; w, v*)) =    |
           /    \                    /    \                                                                  dNdu(u; w, v*)
         dFdN    dNdu              dNdu    w

    It uses a recursive approach to reconstruct the DAG as we traverse it, enabling to take into account
    various dag rotations/manipulations in expr.
    """
    if isinstance(expr, ufl.Action):
        left, right = expr.ufl_operands
        is_rank_1 = lambda x: isinstance(x, (firedrake.Cofunction, firedrake.Function, firedrake.Argument)) or len(x.arguments()) == 1
        is_rank_2 = lambda x: len(x.arguments()) == 2

        # -- Case (1) -- #
        # If left is Action and has a rank 2, then it is an action of a 2-form on a 2-form
        if isinstance(left, ufl.Action) and is_rank_2(left):
            return ufl.action(left.left(), ufl.action(left.right(), right))
        # -- Case (2) (except if left has only 1 argument, i.e. we have done case (5)) -- #
        if isinstance(left, ufl.core.base_form_operator.BaseFormOperator) and is_rank_1(right) and len(left.arguments()) != 1:
            # Retrieve the highest numbered argument
            arg = max(left.arguments(), key=lambda v: v.number())
            return ufl.replace(left, {arg: right})
        # -- Case (3) -- #
        if isinstance(left, ufl.Form) and is_rank_1(right):
            # 1) Replace the highest-numbered argument of left by right when needed
            #    -> e.g. if right is a BaseFormOperator with 1 argument.
            # Or
            # 2) Let expr as it is by returning `ufl.Action(left, right)`.
            return ufl.action(left, right)

    # -- Case (4) -- #
    if isinstance(expr, ufl.Adjoint) and isinstance(expr.form(), ufl.core.base_form_operator.BaseFormOperator):
        B = expr.form()
        u, v = B.arguments()
        # Let V1 and V2 be primal spaces, B: V1 -> V2 and B*: V2* -> V1*:
        # Adjoint(B(Argument(V1, 1), Argument(V2.dual(), 0))) = B(Argument(V1, 0), Argument(V2.dual(), 1))
        reordered_arguments = (firedrake.Argument(u.function_space(), number=v.number(), part=v.part()),
                               firedrake.Argument(v.function_space(), number=u.number(), part=u.part()))
        # Replace arguments in argument slots
        return ufl.replace(B, dict(zip((u, v), reordered_arguments)))

    # -- Case (5) -- #
    if isinstance(expr, ufl.core.base_form_operator.BaseFormOperator) and not expr.arguments():
        # We are assembling a BaseFormOperator of rank 0 (no arguments).
        # B(f, u*) be a BaseFormOperator with u* a Cofunction and f a Coefficient, then:
        #    B(f, u*) <=> Action(B(f, v*), f) where v* is a Coargument
        ustar, *_ = expr.argument_slots()
        vstar = firedrake.Argument(ustar.function_space(), 0)
        expr = ufl.replace(expr, {ustar: vstar})
        return ufl.action(expr, ustar)
    return expr


def restructure_base_form_postorder(expr, visited=None):
    visited = visited or {}
    if expr in visited:
        return visited[expr]

    # Visit/update the children
    operands = base_form_operands(expr)
    operands = list(restructure_base_form_postorder(op, visited) for op in operands)
    # Need to reconstruct the DAG as we traverse it!
    expr = reconstruct_node_from_operands(expr, operands)
    # Perform the DAG rotation when needed
    visited[expr] = restructure_base_form(expr, visited)
    return visited[expr]


def restructure_base_form_preorder(expr, visited=None):
    visited = visited or {}
    if expr in visited:
        return visited[expr]

    # Perform the DAG rotation when needed
    expr = restructure_base_form(expr, visited)
    # Visit/update the children
    operands = base_form_operands(expr)
    operands = list(restructure_base_form_preorder(op, visited) for op in operands)
    # Need to reconstruct the DAG as we traverse it!
    visited[expr] = reconstruct_node_from_operands(expr, operands)
    return visited[expr]


def reconstruct_node_from_operands(expr, operands):
    if isinstance(expr, (ufl.Adjoint, ufl.Action)):
        return expr._ufl_expr_reconstruct_(*operands)
    elif isinstance(expr, ufl.form.FormSum):
        return ufl.FormSum(*[(op, 1) for op in operands])
    return expr


def base_form_operands(expr):
    if isinstance(expr, (ufl.form.FormSum, ufl.Adjoint, ufl.Action)):
        return expr.ufl_operands
    if isinstance(expr, ufl.Form):
        # Use reversed to treat base form operators
        # in the order in which they have been made.
        return list(reversed(expr.base_form_operators()))
    if isinstance(expr, ufl.core.base_form_operator.BaseFormOperator):
        children = set(e for e in (expr.argument_slots() + expr.ufl_operands)
                       if isinstance(e, ufl.form.BaseForm))
        return list(children)
    return []


def preprocess_form(form, fc_params):
    """Preprocess ufl.Form objects

    :arg form: a :class:`~ufl.classes.Form`
    :arg fc_params:: Dictionary of parameters to pass to the form compiler.

    :returns: The resulting preprocessed :class:`~ufl.classes.Form`.

    This function preprocess the form, mainly by expanding the derivatives, in order to determine
    if we are dealing with a :class:`~ufl.classes.Form` or another :class:`~ufl.classes.BaseForm` object.
    This function is called in :func:`base_form_assembly_visitor`. Depending on the type of the resulting tensor,
    we may call :func:`assemble_form` or traverse the sub-DAG via :func:`assemble_base_form`.
    """
    from firedrake.parameters import parameters as default_parameters
    from tsfc.parameters import is_complex

    if fc_params is None:
        fc_params = default_parameters["form_compiler"].copy()
    else:
        # Override defaults with user-specified values
        _ = fc_params
        fc_params = default_parameters["form_compiler"].copy()
        fc_params.update(_)

    complex_mode = fc_params and is_complex(fc_params.get("scalar_type"))

    return ufl.algorithms.preprocess_form(form, complex_mode)


def preprocess_base_form(expr, mat_type=None, form_compiler_parameters=None):
    if isinstance(expr, (ufl.form.Form, ufl.core.base_form_operator.BaseFormOperator)) and mat_type != "matfree":
        # For "matfree", Form evaluation is delayed
        expr = preprocess_form(expr, form_compiler_parameters)
    if not isinstance(expr, (ufl.form.Form, slate.TensorBase)):
        # => No restructuration needed for Form and slate.TensorBase
        expr = restructure_base_form_preorder(expr)
        expr = restructure_base_form_postorder(expr)
    return expr


def base_form_assembly_visitor(expr, tensor, bcs, diagonal,
                               form_compiler_parameters,
                               mat_type, sub_mat_type,
                               appctx, options_prefix,
                               zero_bc_nodes, *args):
    if isinstance(expr, (ufl.form.Form, slate.TensorBase)):

        if args and mat_type != "matfree":
            # Retrieve the Form's children
            base_form_operators = base_form_operands(expr)
            # Substitute the base form operators by their output
            expr = ufl.replace(expr, dict(zip(base_form_operators, args)))

        return _assemble_form(expr, tensor=tensor, bcs=bcs,
                              diagonal=diagonal,
                              mat_type=mat_type,
                              sub_mat_type=sub_mat_type,
                              appctx=appctx,
                              options_prefix=options_prefix,
                              form_compiler_parameters=form_compiler_parameters,
                              zero_bc_nodes=zero_bc_nodes)

        # if isinstance(res, firedrake.Function):
        #     TODO: Remove once MatrixImplicitContext is Cofunction safe.
        #     res = firedrake.Cofunction(res.function_space().dual(), val=res.vector())
        # return res

    elif isinstance(expr, ufl.Adjoint):
        if (len(args) != 1):
            raise TypeError("Not enough operands for Adjoint")
        mat, = args
        petsc_mat = mat.petscmat
        # TODO Add Hermitian Transpose to petsc4py and replace transpose
        petsc_mat.transpose()
        (row, col) = mat.arguments()
        return matrix.AssembledMatrix((col, row), bcs, petsc_mat,
                                      appctx=appctx,
                                      options_prefix=options_prefix)
    elif isinstance(expr, ufl.Action):
        if (len(args) != 2):
            raise TypeError("Not enough operands for Action")
        lhs, rhs = args
        if isinstance(lhs, matrix.MatrixBase):
            if isinstance(rhs, (firedrake.Cofunction, firedrake.Function)):
                petsc_mat = lhs.petscmat
                (row, col) = lhs.arguments()
                res = firedrake.Cofunction(col.function_space().dual())

                with rhs.dat.vec_ro as v_vec:
                    with res.dat.vec as res_vec:
                        petsc_mat.mult(v_vec, res_vec)
                return firedrake.Cofunction(row.function_space().dual(), val=res.dat)
            elif isinstance(rhs, matrix.MatrixBase):
                petsc_mat = lhs.petscmat
                (row, col) = lhs.arguments()
                res = PETSc.Mat().create()

                # TODO Figure out what goes here
                res = petsc_mat.matMult(rhs.petscmat)
                return matrix.AssembledMatrix(rhs.arguments(), bcs, res,
                                              appctx=appctx,
                                              options_prefix=options_prefix)
            else:
                raise TypeError("Incompatible RHS for Action.")
        elif isinstance(lhs, (firedrake.Cofunction, firedrake.Function)):
            if isinstance(rhs, (firedrake.Cofunction, firedrake.Function)):
                # Return scalar value
                with lhs.dat.vec_ro as x, rhs.dat.vec_ro as y:
                    res = x.dot(y)
                return res
            else:
                raise TypeError("Incompatible RHS for Action.")
        else:
            raise TypeError("Incompatible LHS for Action.")
    elif isinstance(expr, ufl.FormSum):
        if (len(args) != len(expr.weights())):
            raise TypeError("Mismatching weights and operands in FormSum")
        if len(args) == 0:
            raise TypeError("Empty FormSum")
        if all([isinstance(op, firedrake.Cofunction) for op in args]):
            # TODO check all are in same function space
            res = sum([w*op.dat for (op, w) in zip(args, expr.weights())])
            return firedrake.Cofunction(args[0].function_space(), res)
        elif all([isinstance(op, ufl.Matrix) for op in args]):
            res = PETSc.Mat().create()
            is_set = False
            for (op, w) in zip(args, expr.weights()):
                petsc_mat = op.petscmat
                petsc_mat.scale(w)
                if is_set:
                    res = res + petsc_mat
                else:
                    res = petsc_mat
                    is_set = True
            return matrix.AssembledMatrix(expr.arguments()[0], bcs, res,
                                          appctx=appctx,
                                          options_prefix=options_prefix)
        else:
            raise TypeError("Mismatching FormSum shapes")
    elif isinstance(expr, ufl.ExternalOperator):
        opts = {'form_compiler_parameters': form_compiler_parameters,
                'mat_type': mat_type, 'sub_mat_type': sub_mat_type,
                'appctx': appctx, 'options_prefix': options_prefix}
        # Replace external operators in the operands of the external operator expr by their result
        if args:
            children = base_form_operands(expr)
            expr = ufl.replace(expr, dict(zip(children, args)))
        return expr.assemble(assembly_opts=opts)
    elif isinstance(expr, ufl.Interp):
        # Replace assembled children
        _, expression = expr.argument_slots()
        v, *assembled_expression = args
        if assembled_expression:
            # Occur in situations such as Interp composition
            expression = assembled_expression[0]
        expr = expr._ufl_expr_reconstruct_(expression, v)

        # Different assembly procedures:
        # 1) Interp(Argument(V1, 1), Argument(V2.dual(), 0)) -> Jacobian (Interp matrix)
        # 2) Interp(Coefficient(...), Argument(V2.dual(), 0)) -> Operator (or Jacobian action)
        # 3) Interp(Argument(V1, 0), Argument(V2.dual(), 1)) -> Jacobian adjoint
        # 4) Interp(Argument(V1, 0), Cofunction(...)) -> Action of the Jacobian adjoint
        # This can be generalized to the case where the first slot is an arbitray expression.
        rank = len(expr.arguments())
        # If argument numbers have been swapped => Adjoint.
        arg_expression = ufl.algorithms.extract_arguments(expression)
        is_adjoint = (arg_expression and arg_expression[0].number() == 0)
        # Workaround: Renumber argument when needed since Interpolator assumes it takes a zero-numbered argument.
        if not is_adjoint and rank != 1:
            _, v1 = expr.arguments()
            expression = ufl.replace(expression, {v1: firedrake.Argument(v1.function_space(), number=0, part=v1.part())})
        # Should we use `freeze_expr` to cache the interpolation ? (e.g. if timestepping loop)
        interpolator = firedrake.Interpolator(expression, expr.function_space())
        # Assembly
        if rank == 1:
            # Assembling the action of the Jacobian adjoint.
            if is_adjoint:
                print('\n\n adjoint\n\n')
                output = tensor or firedrake.Cofunction(arg_expression[0].function_space().dual())
                return interpolator._interpolate(v, output=output, transpose=is_adjoint)
            # Assembling the operator, or its Jacobian action.
            return interpolator._interpolate(transpose=is_adjoint, output=tensor)
        elif rank == 2:
            # Return the interpolation matrix
            op2_mat = interpolator.callable()
            petsc_mat = op2_mat.handle
            if is_adjoint:
                # TODO: Work out how to get the conjugate?
                petsc_mat.transpose()
            return matrix.AssembledMatrix(expr.arguments(), bcs, petsc_mat,
                                          appctx=appctx,
                                          options_prefix=options_prefix)
        else:
            # The case rank == 0 is handled via the DAG restructuration
            raise ValueError("Incompatible number of arguments.")
    elif isinstance(expr, (ufl.Cofunction, ufl.Coargument, ufl.Matrix)):
        return expr
    elif isinstance(expr, ufl.Coefficient):
        return expr
    else:
        raise TypeError(f"Unrecognised BaseForm instance: {expr}")


@PETSc.Log.EventDecorator()
def allocate_matrix(expr, bcs=None, *, mat_type=None, sub_mat_type=None,
                    appctx=None, form_compiler_parameters=None,
                    integral_types=None, options_prefix=None):
    r"""Allocate a matrix given an expression.

    .. warning::

       Do not use this function unless you know what you're doing.
    """
    bcs = bcs or ()
    appctx = appctx or {}

    matfree = mat_type == "matfree"
    arguments = expr.arguments()
    if bcs is None:
        bcs = ()
    else:
        if any(isinstance(bc, EquationBC) for bc in bcs):
            raise TypeError("EquationBC objects not expected here. "
                            "Preprocess by extracting the appropriate form with bc.extract_form('Jp') or bc.extract_form('J')")
    if matfree:
        return matrix.ImplicitMatrix(expr, bcs,
                                     appctx=appctx,
                                     fc_params=form_compiler_parameters,
                                     options_prefix=options_prefix)

    integral_types = integral_types or set(i.integral_type() for i in expr.integrals())
    for bc in bcs:
        integral_types.update(integral.integral_type()
                              for integral in bc.integrals())
    nest = mat_type == "nest"
    if nest:
        baij = sub_mat_type == "baij"
    else:
        baij = mat_type == "baij"

    if any(len(a.function_space()) > 1 for a in arguments) and mat_type == "baij":
        raise ValueError("BAIJ matrix type makes no sense for mixed spaces, use 'aij'")

    get_cell_map = operator.methodcaller("cell_node_map")
    get_extf_map = operator.methodcaller("exterior_facet_node_map")
    get_intf_map = operator.methodcaller("interior_facet_node_map")
    domains = OrderedDict((k, set()) for k in (get_cell_map,
                                               get_extf_map,
                                               get_intf_map))
    mapping = {"cell": (get_cell_map, op2.ALL),
               "exterior_facet_bottom": (get_cell_map, op2.ON_BOTTOM),
               "exterior_facet_top": (get_cell_map, op2.ON_TOP),
               "interior_facet_horiz": (get_cell_map, op2.ON_INTERIOR_FACETS),
               "exterior_facet": (get_extf_map, op2.ALL),
               "exterior_facet_vert": (get_extf_map, op2.ALL),
               "interior_facet": (get_intf_map, op2.ALL),
               "interior_facet_vert": (get_intf_map, op2.ALL)}
    for integral_type in integral_types:
        try:
            get_map, region = mapping[integral_type]
        except KeyError:
            raise ValueError(f"Unknown integral type '{integral_type}'")
        domains[get_map].add(region)

    test, trial = arguments
    map_pairs, iteration_regions = zip(*(((get_map(test), get_map(trial)),
                                          tuple(sorted(regions)))
                                         for get_map, regions in domains.items()
                                         if regions))
    try:
        sparsity = op2.Sparsity((test.function_space().dof_dset,
                                 trial.function_space().dof_dset),
                                tuple(map_pairs),
                                iteration_regions=tuple(iteration_regions),
                                nest=nest,
                                block_sparse=baij)
    except SparsityFormatError:
        raise ValueError("Monolithic matrix assembly not supported for systems "
                         "with R-space blocks")

    return matrix.Matrix(expr, bcs, mat_type, sparsity, ScalarType,
                         options_prefix=options_prefix)


@PETSc.Log.EventDecorator()
def create_assembly_callable(expr, tensor=None, bcs=None, form_compiler_parameters=None,
                             mat_type=None, sub_mat_type=None, diagonal=False):
    r"""Create a callable object than be used to assemble expr into a tensor.

    This is really only designed to be used inside residual and
    jacobian callbacks, since it always assembles back into the
    initially provided tensor.  See also :func:`allocate_matrix`.

    .. warning::

        This function is now deprecated.

    .. warning::

       Really do not use this function unless you know what you're doing.
    """
    import warnings
    with warnings.catch_warnings():
        warnings.simplefilter("once", DeprecationWarning)
        warnings.warn("create_assembly_callable is now deprecated. Please use assemble or FormAssembler instead.",
                      DeprecationWarning)

    if tensor is None:
        raise ValueError("Have to provide tensor to write to")

    rank = len(expr.arguments())
    if rank == 0:
        return ZeroFormAssembler(expr, tensor, form_compiler_parameters).assemble
    elif rank == 1 or (rank == 2 and diagonal):
        return OneFormAssembler(expr, tensor, bcs, diagonal=diagonal,
                                form_compiler_parameters=form_compiler_parameters).assemble
    elif rank == 2:
        return TwoFormAssembler(expr, tensor, bcs, form_compiler_parameters).assemble
    else:
        raise AssertionError


def _assemble_form(form, tensor=None, bcs=None, *,
                   diagonal=False,
                   mat_type=None,
                   sub_mat_type=None,
                   appctx=None,
                   options_prefix=None,
                   form_compiler_parameters=None,
                   zero_bc_nodes=False):
    """Assemble a form.

    See :func:`assemble` for a description of the arguments to this function.
    """
    bcs = solving._extract_bcs(bcs)

    _check_inputs(form, tensor, bcs, diagonal)

    if tensor is not None:
        _zero_tensor(tensor, form, diagonal)
    else:
        tensor = _make_tensor(form, bcs, diagonal=diagonal, mat_type=mat_type,
                              sub_mat_type=sub_mat_type, appctx=appctx,
                              form_compiler_parameters=form_compiler_parameters,
                              options_prefix=options_prefix)

    # It is expensive to construct new assemblers because extracting the data
    # from the form is slow. Since all of the data structures in the assembler
    # are persistent apart from the output tensor, we stash the assembler on the
    # form and swap out the tensor if needed.
    # The cache key only needs to contain the boundary conditions, diagonal and
    # form compiler parameters since all other assemble kwargs are only used for
    # creating the tensor which is handled above and has no bearing on the assembler.
    # Note: This technically creates a memory leak since bcs are 'heavy' and so
    # repeated assembly of the same form but with different boundary conditions
    # will lead to old bcs getting stored along with old tensors.

    # FIXME This only works for 1-forms at the moment
    is_cacheable = len(form.arguments()) == 1
    if is_cacheable:
        try:
            key = tuple(bcs), diagonal, tuplify(form_compiler_parameters), zero_bc_nodes
            assembler = form._cache[_FORM_CACHE_KEY][key]
            assembler.replace_tensor(tensor)
            return assembler.assemble()
        except KeyError:
            pass

    rank = len(form.arguments())
    if rank == 0:
        assembler = ZeroFormAssembler(form, tensor, form_compiler_parameters)
    elif rank == 1 or (rank == 2 and diagonal):
        assembler = OneFormAssembler(form, tensor, bcs, diagonal=diagonal,
                                     form_compiler_parameters=form_compiler_parameters,
                                     needs_zeroing=False, zero_bc_nodes=zero_bc_nodes)
    elif rank == 2:
        assembler = TwoFormAssembler(form, tensor, bcs, form_compiler_parameters,
                                     needs_zeroing=False)
    else:
        raise AssertionError

    if is_cacheable:
        if _FORM_CACHE_KEY not in form._cache:
            form._cache[_FORM_CACHE_KEY] = {}
        form._cache[_FORM_CACHE_KEY][key] = assembler

    return assembler.assemble()


def _check_inputs(form, tensor, bcs, diagonal):
    # Ensure mesh is 'initialised' as we could have got here without building a
    # function space (e.g. if integrating a constant).
    for mesh in form.ufl_domains():
        mesh.init()

    if diagonal and any(isinstance(bc, EquationBCSplit) for bc in bcs):
        raise NotImplementedError("Diagonal assembly and EquationBC not supported")

    rank = len(form.arguments())
    if rank == 0:
        assert tensor is None
        assert not bcs
    elif rank == 1:
        test, = form.arguments()

        if tensor is not None and test.function_space() != tensor.function_space():
            raise ValueError("Form's argument does not match provided result tensor")
    elif rank == 2 and diagonal:
        test, trial = form.arguments()
        if test.function_space() != trial.function_space():
            raise ValueError("Can only assemble the diagonal of 2-form if the function spaces match")
    elif rank == 2:
        if tensor is not None and tensor.a.arguments() != form.arguments():
            raise ValueError("Form's arguments do not match provided result tensor")
    else:
        raise AssertionError

    if any(c.dat.dtype != ScalarType for c in form.coefficients()):
        raise ValueError("Cannot assemble a form containing coefficients where the "
                         "dtype is not the PETSc scalar type.")


def _zero_tensor(tensor, form, diagonal):
    rank = len(form.arguments())
    assert rank != 0
    if rank == 1 or (rank == 2 and diagonal):
        tensor.dat.zero()
    elif rank == 2:
        if not isinstance(tensor, matrix.ImplicitMatrix):
            tensor.M.zero()
    else:
        raise AssertionError


def _make_tensor(form, bcs, *, diagonal, mat_type, sub_mat_type, appctx,
                 form_compiler_parameters, options_prefix):
    rank = len(form.arguments())
    if rank == 0:
        return op2.Global(1, [0.0], dtype=utils.ScalarType)
    elif rank == 1:
        test, = form.arguments()
        return firedrake.Cofunction(test.function_space().dual())
    elif rank == 2 and diagonal:
        test, _ = form.arguments()
        return firedrake.Cofunction(test.function_space().dual())
    elif rank == 2:
        mat_type, sub_mat_type = _get_mat_type(mat_type, sub_mat_type, form.arguments())
        return allocate_matrix(form, bcs, mat_type=mat_type, sub_mat_type=sub_mat_type,
                               appctx=appctx, form_compiler_parameters=form_compiler_parameters,
                               options_prefix=options_prefix)
    else:
        raise AssertionError


class FormAssembler(abc.ABC):
    """Abstract base class for assembling forms.

    :param form: The variational form to be assembled.
    :param tensor: The output tensor to store the result.
    :param bcs: Iterable of boundary conditions to apply.
    :param form_compiler_parameters: Optional parameters to pass to the
        TSFC and/or Slate compilers.
    :param needs_zeroing: Should ``tensor`` be zeroed before assembling?
    """

    def __init__(self, form, tensor, bcs=(), form_compiler_parameters=None, needs_zeroing=True):
        assert tensor is not None

        bcs = solving._extract_bcs(bcs)

        self._form = form
        self._tensor = tensor
        self._bcs = bcs
        self._form_compiler_params = form_compiler_parameters or {}
        self._needs_zeroing = needs_zeroing

    @property
    @abc.abstractmethod
    def result(self):
        """The result of the assembly operation."""

    @property
    @abc.abstractmethod
    def diagonal(self):
        """Are we assembling the diagonal of a 2-form?"""

    def assemble(self):
        """Perform the assembly.

        :returns: The assembled object.
        """
        if self._needs_zeroing:
            self._as_pyop2_type(self._tensor).zero()

        for parloop in self.parloops:
            parloop()

        for bc in self._bcs:
            if isinstance(bc, EquationBC):  # can this be lifted?
                bc = bc.extract_form("F")
            self._apply_bc(bc)

        return self.result

    def replace_tensor(self, tensor):
        if tensor is self._tensor:
            return

        # TODO We should have some proper checks here
        for lknl, parloop in zip(self.local_kernels, self.parloops):
            data = _FormHandler.index_tensor(tensor, self._form, lknl.indices, self.diagonal)
            parloop.arguments[0].data = data
        self._tensor = tensor

    @cached_property
    def local_kernels(self):
        try:
            topology, = set(d.topology for d in self._form.ufl_domains())
        except ValueError:
            raise NotImplementedError("All integration domains must share a mesh topology")

        for o in itertools.chain(self._form.arguments(), self._form.coefficients()):
            domain = o.ufl_domain()
            if domain is not None and domain.topology != topology:
                raise NotImplementedError("Assembly with multiple meshes is not supported")

        if isinstance(self._form, ufl.Form):
            return tsfc_interface.compile_form(self._form, "form", diagonal=self.diagonal,
                                               parameters=self._form_compiler_params)
        elif isinstance(self._form, slate.TensorBase):
            return slac.compile_expression(self._form, compiler_parameters=self._form_compiler_params)
        else:
            raise AssertionError

    @cached_property
    def all_integer_subdomain_ids(self):
        return tsfc_interface.gather_integer_subdomain_ids(self.local_kernels)

    @cached_property
    def global_kernels(self):
        return tuple(_make_global_kernel(self._form, tsfc_knl, self.all_integer_subdomain_ids,
                                         diagonal=self.diagonal,
                                         unroll=self.needs_unrolling(tsfc_knl, self._bcs))
                     for tsfc_knl in self.local_kernels)

    @cached_property
    def parloops(self):
        return tuple(ParloopBuilder(self._form, lknl, gknl, self._tensor,
                                    self.all_integer_subdomain_ids, diagonal=self.diagonal,
                                    lgmaps=self.collect_lgmaps(lknl, self._bcs)).build()
                     for lknl, gknl in zip(self.local_kernels, self.global_kernels))

    def needs_unrolling(self, local_knl, bcs):
        """Do we need to address matrix elements directly rather than in
        a blocked fashion?

        This is slower but required for the application of some boundary conditions
        to 2-forms.

        :param local_knl: A :class:`tsfc_interface.SplitKernel`.
        :param bcs: Iterable of boundary conditions.
        """
        return False

    def collect_lgmaps(self, local_knl, bcs):
        """Return any local-to-global maps that need to be swapped out.

        This is only needed when applying boundary conditions to 2-forms.

        :param local_knl: A :class:`tsfc_interface.SplitKernel`.
        :param bcs: Iterable of boundary conditions.
        """
        return None

    @staticmethod
    def _as_pyop2_type(tensor):
        if isinstance(tensor, op2.Global):
            return tensor
        elif isinstance(tensor, firedrake.Cofunction):
            return tensor.dat
        elif isinstance(tensor, matrix.Matrix):
            return tensor.M
        else:
            raise AssertionError


class ZeroFormAssembler(FormAssembler):
    """Class for assembling a 0-form."""

    diagonal = False
    """Diagonal assembly not possible for zero forms."""

    def __init__(self, form, tensor, form_compiler_parameters=None):
        super().__init__(form, tensor, (), form_compiler_parameters)

    @property
    def result(self):
        return self._tensor.data[0]


class OneFormAssembler(FormAssembler):
    """Class for assembling a 1-form.

    :param diagonal: Are we actually assembling the diagonal of a 2-form?
    :param zero_bc_nodes: If ``True``, set the boundary condition nodes in the
        output tensor to zero rather than to the values prescribed by the
        boundary condition.

    For all other arguments see :class:`FormAssembler` for more information.
    """

    def __init__(self, form, tensor, bcs=(), diagonal=False, zero_bc_nodes=False,
                 form_compiler_parameters=None, needs_zeroing=True):
        super().__init__(form, tensor, bcs, form_compiler_parameters, needs_zeroing)
        self._diagonal = diagonal
        self._zero_bc_nodes = zero_bc_nodes

    @property
    def diagonal(self):
        return self._diagonal

    @property
    def result(self):
        return self._tensor

    def _apply_bc(self, bc):
        # TODO Maybe this could be a singledispatchmethod?
        if isinstance(bc, DirichletBC):
            self._apply_dirichlet_bc(bc)
        elif isinstance(bc, EquationBCSplit):
            bc.zero(self._tensor)

            type(self)(bc.f, self._tensor, bc.bcs, self._diagonal, self._zero_bc_nodes,
                       self._form_compiler_params, needs_zeroing=False).assemble()
        else:
            raise AssertionError

    def _apply_dirichlet_bc(self, bc):
        if not self._zero_bc_nodes:
            if self._diagonal:
                bc.set(self._tensor, 1)
            else:
                bc.apply(self._tensor)
        else:
            bc.zero(self._tensor)


def TwoFormAssembler(form, tensor, *args, **kwargs):
    if isinstance(tensor, matrix.ImplicitMatrix):
        return MatrixFreeAssembler(tensor)
    else:
        return ExplicitMatrixAssembler(form, tensor, *args, **kwargs)


class ExplicitMatrixAssembler(FormAssembler):
    """Class for assembling a 2-form."""

    diagonal = False
    """Diagonal assembly not possible for two forms."""

    @property
    def test_function_space(self):
        test, _ = self._form.arguments()
        return test.function_space()

    @property
    def trial_function_space(self):
        _, trial = self._form.arguments()
        return trial.function_space()

    def get_indicess(self, knl):
        if all(i is None for i in knl.indices):
            return numpy.ndindex(self._tensor.block_shape)
        else:
            assert all(i is not None for i in knl.indices)
            return knl.indices,

    @property
    def result(self):
        self._tensor.M.assemble()
        return self._tensor

    def needs_unrolling(self, knl, bcs):
        for i, j in self.get_indicess(knl):
            for bc in itertools.chain(*self._filter_bcs(bcs, i, j)):
                if bc.function_space().component is not None:
                    return True
        return False

    def collect_lgmaps(self, knl, bcs):
        lgmaps = []
        for i, j in self.get_indicess(knl):
            row_bcs, col_bcs = self._filter_bcs(bcs, i, j)
            rlgmap, clgmap = self._tensor.M[i, j].local_to_global_maps
            rlgmap = self.test_function_space[i].local_to_global_map(row_bcs, rlgmap)
            clgmap = self.trial_function_space[j].local_to_global_map(col_bcs, clgmap)
            lgmaps.append((rlgmap, clgmap))
        return tuple(lgmaps)

    def _filter_bcs(self, bcs, row, col):
        if len(self.test_function_space) > 1:
            bcrow = tuple(bc for bc in bcs
                          if bc.function_space_index() == row)
        else:
            bcrow = bcs

        if len(self.trial_function_space) > 1:
            bccol = tuple(bc for bc in bcs
                          if bc.function_space_index() == col
                          and isinstance(bc, DirichletBC))
        else:
            bccol = tuple(bc for bc in bcs if isinstance(bc, DirichletBC))
        return bcrow, bccol

    def _apply_bc(self, bc):
        op2tensor = self._tensor.M
        spaces = tuple(a.function_space() for a in self._tensor.a.arguments())
        V = bc.function_space()
        component = V.component
        if component is not None:
            V = V.parent
        index = 0 if V.index is None else V.index
        space = V if V.parent is None else V.parent
        if isinstance(bc, DirichletBC):
            if space != spaces[0]:
                raise TypeError("bc space does not match the test function space")
            elif space != spaces[1]:
                raise TypeError("bc space does not match the trial function space")

            # Set diagonal entries on bc nodes to 1 if the current
            # block is on the matrix diagonal and its index matches the
            # index of the function space the bc is defined on.
            op2tensor[index, index].set_local_diagonal_entries(bc.nodes, idx=component)

            # Handle off-diagonal block involving real function space.
            # "lgmaps" is correctly constructed in _matrix_arg, but
            # is ignored by PyOP2 in this case.
            # Walk through row blocks associated with index.
            for j, s in enumerate(space):
                if j != index and s.ufl_element().family() == "Real":
                    self._apply_bcs_mat_real_block(op2tensor, index, j, component, bc.node_set)
            # Walk through col blocks associated with index.
            for i, s in enumerate(space):
                if i != index and s.ufl_element().family() == "Real":
                    self._apply_bcs_mat_real_block(op2tensor, i, index, component, bc.node_set)
        elif isinstance(bc, EquationBCSplit):
            for j, s in enumerate(spaces[1]):
                if s.ufl_element().family() == "Real":
                    self._apply_bcs_mat_real_block(op2tensor, index, j, component, bc.node_set)
            type(self)(bc.f, self._tensor, bc.bcs, self._form_compiler_params,
                       needs_zeroing=False).assemble()
        else:
            raise AssertionError

    @staticmethod
    def _apply_bcs_mat_real_block(op2tensor, i, j, component, node_set):
        dat = op2tensor[i, j].handle.getPythonContext().dat
        if component is not None:
            dat = op2.DatView(dat, component)
        dat.zero(subset=node_set)


class MatrixFreeAssembler:
    """Stub class wrapping matrix-free assembly."""

    def __init__(self, tensor):
        self._tensor = tensor

    def assemble(self):
        self._tensor.assemble()
        return self._tensor


def get_form_assembler(form, tensor, *args, **kwargs):
    """Provide the assemble method for `form`"""

    # Don't expand derivatives if mat_type is 'matfree'
    mat_type = kwargs.pop('mat_type', None)
    fc_params = kwargs.get('form_compiler_parameters')
    # Pre-process form
    form = preprocess_base_form(form, mat_type=mat_type, form_compiler_parameters=fc_params)
    if isinstance(form, (ufl.form.Form, slate.TensorBase)) and not base_form_operands(form):
        diagonal = kwargs.pop('diagonal', False)
        if len(form.arguments()) == 1 or diagonal:
            return OneFormAssembler(form, tensor, *args, diagonal=diagonal, **kwargs).assemble
        elif len(form.arguments()) == 2:
            return TwoFormAssembler(form, tensor, *args, **kwargs).assemble
        else:
            raise ValueError('Expecting a 1-form or 2-form and not %s' % (form))
    elif isinstance(form, ufl.form.BaseForm):
        return functools.partial(assemble_base_form, form, *args, tensor=tensor,
                                 mat_type=mat_type,
                                 preassembled_base_form=True, **kwargs)
    else:
<<<<<<< HEAD
        raise ValueError('Expecting a BaseForm object and not %s' % form)
=======
        raise ValueError('Expecting a BaseForm or a slate.TensorBase object and not %s' % form)
>>>>>>> f3f92ab0


def _global_kernel_cache_key(form, local_knl, all_integer_subdomain_ids, **kwargs):
    # N.B. Generating the global kernel is not a collective operation so the
    # communicator does not need to be a part of this cache key.

    if isinstance(form, ufl.Form):
        sig = form.signature()
    elif isinstance(form, slate.TensorBase):
        sig = form.expression_hash

    # The form signature does not store this information. This should be accessible from
    # the UFL so we don't need this nasty hack.
    subdomain_key = []
    for val in form.subdomain_data().values():
        for k, v in val.items():
            if v is not None:
                extruded = v._extruded
                constant_layers = extruded and v.constant_layers
                subset = isinstance(v, op2.Subset)
                subdomain_key.append((k, extruded, constant_layers, subset))
            else:
                subdomain_key.append((k,))

    return ((sig,)
            + tuple(subdomain_key)
            + tuplify(all_integer_subdomain_ids)
            + cachetools.keys.hashkey(local_knl, **kwargs))


@cachetools.cached(cache={}, key=_global_kernel_cache_key)
def _make_global_kernel(*args, **kwargs):
    return _GlobalKernelBuilder(*args, **kwargs).build()


class _GlobalKernelBuilder:
    """Class that builds a :class:`op2.GlobalKernel`.

    :param form: The variational form.
    :param local_knl: :class:`tsfc_interface.SplitKernel` compiled by either
        TSFC or Slate.
    :param all_integer_subdomain_ids: See :func:`tsfc_interface.gather_integer_subdomain_ids`.
    :param diagonal: Are we assembling the diagonal of a 2-form?
    :param unroll: If ``True``, address matrix elements directly rather than in
        a blocked fashion. This is slower but required for the application of
        some boundary conditions.

    .. note::
        One should be able to generate a global kernel without needing to
        use any data structures (i.e. a stripped form should be sufficient).
    """

    def __init__(self, form, local_knl, all_integer_subdomain_ids, diagonal=False, unroll=False):
        self._form = form
        self._indices, self._kinfo = local_knl
        self._all_integer_subdomain_ids = all_integer_subdomain_ids.get(self._kinfo.integral_type, None)
        self._diagonal = diagonal
        self._unroll = unroll

        self._active_coefficients = _FormHandler.iter_active_coefficients(form, local_knl.kinfo)

        self._map_arg_cache = {}
        # Cache for holding :class:`op2.MapKernelArg` instances.
        # This is required to ensure that we use the same map argument when the
        # data objects in the parloop would be using the same map. This is to avoid
        # unnecessary packing in the global kernel.

    def build(self):
        """Build the global kernel."""
        kernel_args = [self._as_global_kernel_arg(arg)
                       for arg in self._kinfo.arguments]

        iteration_regions = {"exterior_facet_top": op2.ON_TOP,
                             "exterior_facet_bottom": op2.ON_BOTTOM,
                             "interior_facet_horiz": op2.ON_INTERIOR_FACETS}
        iteration_region = iteration_regions.get(self._integral_type, None)
        extruded = self._mesh.extruded
        constant_layers = extruded and not self._mesh.variable_layers

        return op2.GlobalKernel(self._kinfo.kernel,
                                kernel_args,
                                iteration_region=iteration_region,
                                pass_layer_arg=self._kinfo.pass_layer_arg,
                                extruded=extruded,
                                constant_layers=constant_layers,
                                subset=self._needs_subset)

    @property
    def _integral_type(self):
        return self._kinfo.integral_type

    @cached_property
    def _mesh(self):
        return self._form.ufl_domains()[self._kinfo.domain_number]

    @cached_property
    def _needs_subset(self):
        subdomain_data = self._form.subdomain_data()[self._mesh]
        if subdomain_data.get(self._integral_type, None) is not None:
            return True

        if self._kinfo.subdomain_id == "everywhere":
            return False
        elif self._kinfo.subdomain_id == "otherwise":
            return self._all_integer_subdomain_ids is not None
        else:
            return True

    @property
    def _indexed_function_spaces(self):
        return _FormHandler.index_function_spaces(self._form, self._indices)

    def _as_global_kernel_arg(self, tsfc_arg):
        # TODO Make singledispatchmethod with Python 3.8
        return _as_global_kernel_arg(tsfc_arg, self)

    def _get_map_arg(self, finat_element):
        """Get the appropriate map argument for the given FInAT element.

        :arg finat_element: A FInAT element.
        :returns: A :class:`op2.MapKernelArg` instance corresponding to
            the given FInAT element. This function uses a cache to ensure
            that PyOP2 knows when it can reuse maps.
        """
        key = self._get_map_id(finat_element)

        try:
            return self._map_arg_cache[key]
        except KeyError:
            pass

        shape = finat_element.index_shape
        if isinstance(finat_element, finat.TensorFiniteElement):
            shape = shape[:-len(finat_element._shape)]
        arity = numpy.prod(shape, dtype=int)
        if self._integral_type in {"interior_facet", "interior_facet_vert"}:
            arity *= 2

        if self._mesh.extruded:
            offset = tuple(eutils.calculate_dof_offset(finat_element))
            # for interior facet integrals we double the size of the offset array
            if self._integral_type in {"interior_facet", "interior_facet_vert"}:
                offset += offset
        else:
            offset = None

        map_arg = op2.MapKernelArg(arity, offset)
        self._map_arg_cache[key] = map_arg
        return map_arg

    def _get_dim(self, finat_element):
        if isinstance(finat_element, finat.TensorFiniteElement):
            return finat_element._shape
        else:
            return (1,)

    def _make_dat_global_kernel_arg(self, finat_element, index=None):
        if isinstance(finat_element, finat.EnrichedElement) and finat_element.is_mixed:
            assert index is None
            subargs = tuple(self._make_dat_global_kernel_arg(subelem.element)
                            for subelem in finat_element.elements)
            return op2.MixedDatKernelArg(subargs)
        else:
            dim = self._get_dim(finat_element)
            map_arg = self._get_map_arg(finat_element)
            return op2.DatKernelArg(dim, map_arg, index)

    def _make_mat_global_kernel_arg(self, relem, celem):
        if any(isinstance(e, finat.EnrichedElement) and e.is_mixed for e in {relem, celem}):
            subargs = tuple(self._make_mat_global_kernel_arg(rel.element, cel.element)
                            for rel, cel in product(relem.elements, celem.elements))
            shape = len(relem.elements), len(celem.elements)
            return op2.MixedMatKernelArg(subargs, shape)
        else:
            # PyOP2 matrix objects have scalar dims so we flatten them here
            rdim = numpy.prod(self._get_dim(relem), dtype=int)
            cdim = numpy.prod(self._get_dim(celem), dtype=int)
            map_args = self._get_map_arg(relem), self._get_map_arg(celem)
            return op2.MatKernelArg((((rdim, cdim),),), map_args, unroll=self._unroll)

    @staticmethod
    def _get_map_id(finat_element):
        """Return a key that is used to check if we reuse maps.

        This mirrors firedrake.functionspacedata.
        """
        if isinstance(finat_element, finat.TensorFiniteElement):
            finat_element = finat_element.base_element

        real_tensorproduct = eutils.is_real_tensor_product_element(finat_element)
        try:
            eperm_key = entity_permutations_key(finat_element.entity_permutations)
        except NotImplementedError:
            eperm_key = None
        return entity_dofs_key(finat_element.entity_dofs()), real_tensorproduct, eperm_key


@functools.singledispatch
def _as_global_kernel_arg(tsfc_arg, self):
    raise NotImplementedError


@_as_global_kernel_arg.register(kernel_args.OutputKernelArg)
def _as_global_kernel_arg_output(_, self):
    rank = len(self._form.arguments())
    Vs = self._indexed_function_spaces

    if rank == 0:
        return op2.GlobalKernelArg((1,))
    elif rank == 1 or rank == 2 and self._diagonal:
        V, = Vs
        if V.ufl_element().family() == "Real":
            return op2.GlobalKernelArg((1,))
        else:
            return self._make_dat_global_kernel_arg(create_element(V.ufl_element()))
    elif rank == 2:
        if all(V.ufl_element().family() == "Real" for V in Vs):
            return op2.GlobalKernelArg((1,))
        elif any(V.ufl_element().family() == "Real" for V in Vs):
            el, = (create_element(V.ufl_element()) for V in Vs
                   if V.ufl_element().family() != "Real")
            return self._make_dat_global_kernel_arg(el)
        else:
            rel, cel = (create_element(V.ufl_element()) for V in Vs)
            return self._make_mat_global_kernel_arg(rel, cel)
    else:
        raise AssertionError


@_as_global_kernel_arg.register(kernel_args.CoordinatesKernelArg)
def _as_global_kernel_arg_coordinates(_, self):
    finat_element = create_element(self._mesh.ufl_coordinate_element())
    return self._make_dat_global_kernel_arg(finat_element)


@_as_global_kernel_arg.register(kernel_args.CoefficientKernelArg)
def _as_global_kernel_arg_coefficient(_, self):
    coeff = next(self._active_coefficients)
    V = coeff.ufl_function_space()
    if hasattr(V, "component") and V.component is not None:
        index = V.component,
        V = V.parent
    else:
        index = None

    ufl_element = V.ufl_element()
    if ufl_element.family() == "Real":
        return op2.GlobalKernelArg((ufl_element.value_size(),))
    else:
        finat_element = create_element(ufl_element)
        return self._make_dat_global_kernel_arg(finat_element, index)


@_as_global_kernel_arg.register(kernel_args.CellSizesKernelArg)
def _as_global_kernel_arg_cell_sizes(_, self):
    # this mirrors tsfc.kernel_interface.firedrake_loopy.KernelBuilder.set_cell_sizes
    ufl_element = ufl.FiniteElement("P", self._mesh.ufl_cell(), 1)
    finat_element = create_element(ufl_element)
    return self._make_dat_global_kernel_arg(finat_element)


@_as_global_kernel_arg.register(kernel_args.ExteriorFacetKernelArg)
def _as_global_kernel_arg_exterior_facet(_, self):
    return op2.DatKernelArg((1,))


@_as_global_kernel_arg.register(kernel_args.InteriorFacetKernelArg)
def _as_global_kernel_arg_interior_facet(_, self):
    return op2.DatKernelArg((2,))


@_as_global_kernel_arg.register(CellFacetKernelArg)
def _as_global_kernel_arg_cell_facet(_, self):
    if self._mesh.extruded:
        num_facets = self._mesh._base_mesh.ufl_cell().num_facets()
    else:
        num_facets = self._mesh.ufl_cell().num_facets()
    return op2.DatKernelArg((num_facets, 2))


@_as_global_kernel_arg.register(kernel_args.CellOrientationsKernelArg)
def _as_global_kernel_arg_cell_orientations(_, self):
    # this mirrors firedrake.mesh.MeshGeometry.init_cell_orientations
    ufl_element = ufl.FiniteElement("DG", cell=self._form.ufl_domain().ufl_cell(), degree=0)
    finat_element = create_element(ufl_element)
    return self._make_dat_global_kernel_arg(finat_element)


@_as_global_kernel_arg.register(LayerCountKernelArg)
def _as_global_kernel_arg_layer_count(_, self):
    return op2.GlobalKernelArg((1,))


class ParloopBuilder:
    """Class that builds a :class:`op2.Parloop`.

    :param form: The variational form.
    :param local_knl: :class:`tsfc_interface.SplitKernel` compiled by either
        TSFC or Slate.
    :param global_knl: A :class:`pyop2.GlobalKernel` instance.
    :param tensor: The output tensor to write to (cannot be ``None``).
    :param all_integer_subdomain_ids: See :func:`tsfc_interface.gather_integer_subdomain_ids`.
    :param diagonal: Are we assembling the diagonal of a 2-form?
    :param lgmaps: Optional iterable of local-to-global maps needed for applying
        boundary conditions to 2-forms.
    """

    def __init__(self, form, local_knl, global_knl, tensor,
                 all_integer_subdomain_ids, diagonal=False, lgmaps=None):
        self._form = form
        self._local_knl = local_knl
        self._global_knl = global_knl
        self._all_integer_subdomain_ids = all_integer_subdomain_ids
        self._tensor = tensor
        self._diagonal = diagonal
        self._lgmaps = lgmaps

        self._active_coefficients = _FormHandler.iter_active_coefficients(form, local_knl.kinfo)

    def build(self):
        """Construct the parloop."""
        parloop_args = [self._as_parloop_arg(tsfc_arg)
                        for tsfc_arg in self._kinfo.arguments]
        try:
            return op2.Parloop(self._global_knl, self._iterset, parloop_args)
        except MapValueError:
            raise RuntimeError("Integral measure does not match measure of all "
                               "coefficients/arguments")

    @property
    def _indices(self):
        return self._local_knl.indices

    @property
    def _kinfo(self):
        return self._local_knl.kinfo

    @property
    def _integral_type(self):
        return self._kinfo.integral_type

    @property
    def _indexed_function_spaces(self):
        return _FormHandler.index_function_spaces(self._form, self._indices)

    @property
    def _indexed_tensor(self):
        return _FormHandler.index_tensor(self._tensor, self._form, self._indices, self._diagonal)

    @cached_property
    def _mesh(self):
        return self._form.ufl_domains()[self._kinfo.domain_number]

    @cached_property
    def _iterset(self):
        try:
            subdomain_data = self._form.subdomain_data()[self._mesh][self._integral_type]
        except KeyError:
            subdomain_data = None

        if subdomain_data is not None:
            if self._integral_type != "cell":
                raise NotImplementedError("subdomain_data only supported with cell integrals")
            if self._kinfo.subdomain_id not in ["everywhere", "otherwise"]:
                raise ValueError("Cannot use subdomain data and subdomain_id")
            return subdomain_data
        else:
            return self._mesh.measure_set(self._integral_type, self._kinfo.subdomain_id,
                                          self._all_integer_subdomain_ids)

    def _get_map(self, V):
        """Return the appropriate PyOP2 map for a given function space."""
        assert isinstance(V, ufl.functionspace.BaseFunctionSpace)

        if self._integral_type in {"cell", "exterior_facet_top",
                                   "exterior_facet_bottom", "interior_facet_horiz"}:
            return V.cell_node_map()
        elif self._integral_type in {"exterior_facet", "exterior_facet_vert"}:
            return V.exterior_facet_node_map()
        elif self._integral_type in {"interior_facet", "interior_facet_vert"}:
            return V.interior_facet_node_map()
        else:
            raise AssertionError

    def _as_parloop_arg(self, tsfc_arg):
        """Return a :class:`op2.ParloopArg` corresponding to the provided
        :class:`tsfc.KernelArg`.
        """
        # TODO Make singledispatchmethod with Python 3.8
        return _as_parloop_arg(tsfc_arg, self)


@functools.singledispatch
def _as_parloop_arg(tsfc_arg, self):
    raise NotImplementedError


@_as_parloop_arg.register(kernel_args.OutputKernelArg)
def _as_parloop_arg_output(_, self):
    rank = len(self._form.arguments())
    tensor = self._indexed_tensor
    Vs = self._indexed_function_spaces

    if rank == 0:
        return op2.GlobalParloopArg(tensor)
    elif rank == 1 or rank == 2 and self._diagonal:
        V, = Vs
        if V.ufl_element().family() == "Real":
            return op2.GlobalParloopArg(tensor)
        else:
            return op2.DatParloopArg(tensor, self._get_map(V))
    elif rank == 2:
        rmap, cmap = [self._get_map(V) for V in Vs]

        if all(V.ufl_element().family() == "Real" for V in Vs):
            assert rmap is None and cmap is None
            return op2.GlobalParloopArg(tensor.handle.getPythonContext().global_)
        elif any(V.ufl_element().family() == "Real" for V in Vs):
            m = rmap or cmap
            return op2.DatParloopArg(tensor.handle.getPythonContext().dat, m)
        else:
            return op2.MatParloopArg(tensor, (rmap, cmap), lgmaps=self._lgmaps)
    else:
        raise AssertionError


@_as_parloop_arg.register(kernel_args.CoordinatesKernelArg)
def _as_parloop_arg_coordinates(_, self):
    func = self._mesh.coordinates
    map_ = self._get_map(func.function_space())
    return op2.DatParloopArg(func.dat, map_)


@_as_parloop_arg.register(kernel_args.CoefficientKernelArg)
def _as_parloop_arg_coefficient(arg, self):
    coeff = next(self._active_coefficients)
    if coeff.ufl_element().family() == "Real":
        return op2.GlobalParloopArg(coeff.dat)
    else:
        m = self._get_map(coeff.function_space())
        return op2.DatParloopArg(coeff.dat, m)


@_as_parloop_arg.register(kernel_args.CellOrientationsKernelArg)
def _as_parloop_arg_cell_orientations(_, self):
    func = self._mesh.cell_orientations()
    m = self._get_map(func.function_space())
    return op2.DatParloopArg(func.dat, m)


@_as_parloop_arg.register(kernel_args.CellSizesKernelArg)
def _as_parloop_arg_cell_sizes(_, self):
    func = self._mesh.cell_sizes
    m = self._get_map(func.function_space())
    return op2.DatParloopArg(func.dat, m)


@_as_parloop_arg.register(kernel_args.ExteriorFacetKernelArg)
def _as_parloop_arg_exterior_facet(_, self):
    return op2.DatParloopArg(self._mesh.exterior_facets.local_facet_dat)


@_as_parloop_arg.register(kernel_args.InteriorFacetKernelArg)
def _as_parloop_arg_interior_facet(_, self):
    return op2.DatParloopArg(self._mesh.interior_facets.local_facet_dat)


@_as_parloop_arg.register(CellFacetKernelArg)
def _as_parloop_arg_cell_facet(_, self):
    return op2.DatParloopArg(self._mesh.cell_to_facets)


@_as_parloop_arg.register(LayerCountKernelArg)
def _as_parloop_arg_layer_count(_, self):
    glob = op2.Global((1,), self._iterset.layers-2, dtype=numpy.int32)
    return op2.GlobalParloopArg(glob)


class _FormHandler:
    """Utility class for inspecting forms and local kernels."""

    @staticmethod
    def iter_active_coefficients(form, kinfo):
        """Yield the form coefficients referenced in ``kinfo``."""
        for idx, subidxs in kinfo.coefficient_map:
            for subidx in subidxs:
                yield form.coefficients()[idx].split()[subidx]

    @staticmethod
    def index_function_spaces(form, indices):
        """Return the function spaces of the form's arguments, indexed
        if necessary.
        """
        if all(i is None for i in indices):
            return tuple(a.ufl_function_space() for a in form.arguments())
        elif all(i is not None for i in indices):
            return tuple(a.ufl_function_space()[i] for i, a in zip(indices, form.arguments()))
        else:
            raise AssertionError

    @staticmethod
    def index_tensor(tensor, form, indices, diagonal):
        """Return the PyOP2 data structure tied to ``tensor``, indexed
        if necessary.
        """
        rank = len(form.arguments())
        is_indexed = any(i is not None for i in indices)

        if rank == 0:
            return tensor
        elif rank == 1 or rank == 2 and diagonal:
            i, = indices
            return tensor.dat[i] if is_indexed else tensor.dat
        elif rank == 2:
            i, j = indices
            return tensor.M[i, j] if is_indexed else tensor.M
        else:
            raise AssertionError


def _get_mat_type(mat_type, sub_mat_type, arguments):
    """Validate the matrix types provided by the user and set any that are
    undefined to default values.

    :arg mat_type: (:class:`str`) PETSc matrix type for the assembled matrix.
    :arg sub_mat_type: (:class:`str`) PETSc matrix type for blocks if
        ``mat_type`` is ``"nest"``.
    :arg arguments: The test and trial functions of the expression being assembled.
    :raises ValueError: On bad arguments.
    :returns: 2-:class:`tuple` of validated/default ``mat_type`` and ``sub_mat_type``.
    """
    if mat_type is None:
        mat_type = parameters.parameters["default_matrix_type"]
        if any(V.ufl_element().family() == "Real"
               for arg in arguments
               for V in arg.function_space()):
            mat_type = "nest"
    if mat_type not in {"matfree", "aij", "baij", "nest", "dense"}:
        raise ValueError(f"Unrecognised matrix type, '{mat_type}'")
    if sub_mat_type is None:
        sub_mat_type = parameters.parameters["default_sub_matrix_type"]
    if sub_mat_type not in {"aij", "baij"}:
        raise ValueError(f"Invalid submatrix type, '{sub_mat_type}' (not 'aij' or 'baij')")
    return mat_type, sub_mat_type<|MERGE_RESOLUTION|>--- conflicted
+++ resolved
@@ -1106,11 +1106,7 @@
                                  mat_type=mat_type,
                                  preassembled_base_form=True, **kwargs)
     else:
-<<<<<<< HEAD
-        raise ValueError('Expecting a BaseForm object and not %s' % form)
-=======
         raise ValueError('Expecting a BaseForm or a slate.TensorBase object and not %s' % form)
->>>>>>> f3f92ab0
 
 
 def _global_kernel_cache_key(form, local_knl, all_integer_subdomain_ids, **kwargs):
