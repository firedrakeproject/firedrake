import time  # undo me

import abc
import contextlib
import functools
import itertools
import numbers
import operator
from collections import OrderedDict, defaultdict
from collections.abc import Mapping
from itertools import product
from functools import cached_property

import cachetools
from pyrsistent import freeze, pmap
import finat
import loopy as lp
import firedrake
import numpy
from pyadjoint.tape import annotate_tape
from tsfc import kernel_args
from finat.element_factory import create_element
from tsfc.ufl_utils import extract_firedrake_constants
import ufl
import pyop3 as op3
from firedrake import (extrusion_utils as eutils, matrix, parameters, solving,
                       tsfc_interface, utils)
from firedrake.formmanipulation import split_form
from firedrake.adjoint_utils import annotate_assemble
from firedrake.ufl_expr import extract_unique_domain
from firedrake.bcs import DirichletBC, EquationBC, EquationBCSplit
from firedrake.parloops import pack_tensor, _facet_integral_pack_indices, _cell_integral_pack_indices, pack_pyop3_tensor
from firedrake.petsc import PETSc
from firedrake.slate import slac, slate
from firedrake.slate.slac.kernel_builder import CellFacetKernelArg, LayerCountKernelArg
from firedrake.utils import ScalarType, assert_empty, tuplify
from pyop2 import op2
from pyop2.caching import active_scoped_cache
from pyop2.exceptions import MapValueError, SparsityFormatError


__all__ = "assemble",


_FORM_CACHE_KEY = "firedrake.assemble.FormAssembler"
"""Entry used in form cache to try and reuse assemblers where possible."""


@PETSc.Log.EventDecorator()
@annotate_assemble
def assemble(expr, *args, **kwargs):
    """Assemble.

    Parameters
    ----------
    expr : ufl.classes.Expr or ufl.classes.BaseForm or slate.TensorBase
        Object to assemble.
    tensor : firedrake.function.Function or firedrake.cofunction.Cofunction or matrix.MatrixBase or None
        Existing tensor object to place the result in.
    bcs : Sequence
        Iterable of boundary conditions to apply.
    form_compiler_parameters : dict
        Dictionary of parameters to pass to
        the form compiler. Ignored if not assembling a `ufl.classes.Form`.
        Any parameters provided here will be overridden by parameters set on the
        `ufl.classes.Measure` in the form. For example, if a
        ``quadrature_degree`` of 4 is specified in this argument, but a degree of
        3 is requested in the measure, the latter will be used.
    mat_type : str
        String indicating how a 2-form (matrix) should be
        assembled -- either as a monolithic matrix (``"aij"`` or ``"baij"``),
        a block matrix (``"nest"``), or left as a `matrix.ImplicitMatrix` giving
        matrix-free actions (``'matfree'``). If not supplied, the default value in
        ``parameters["default_matrix_type"]`` is used.  BAIJ differs
        from AIJ in that only the block sparsity rather than the dof
        sparsity is constructed.  This can result in some memory
        savings, but does not work with all PETSc preconditioners.
        BAIJ matrices only make sense for non-mixed matrices.
    sub_mat_type : str
        String indicating the matrix type to
        use *inside* a nested block matrix.  Only makes sense if
        ``mat_type`` is ``nest``.  May be one of ``"aij"`` or ``"baij"``.  If
        not supplied, defaults to ``parameters["default_sub_matrix_type"]``.
    options_prefix : str
        PETSc options prefix to apply to matrices.
    appctx : dict
        Additional information to hang on the assembled
        matrix if an implicit matrix is requested (mat_type ``"matfree"``).
    zero_bc_nodes : bool
        If `True`, set the boundary condition nodes in the
        output tensor to zero rather than to the values prescribed by the
        boundary condition. Default is `True`.
    diagonal : bool
        If assembling a matrix is it diagonal?
    weight : float
        Weight of the boundary condition, i.e. the scalar in front of the
        identity matrix corresponding to the boundary nodes.
        To discretise eigenvalue problems set the weight equal to 0.0.
    allocation_integral_types : Sequence
        `Sequence` of integral types to be used when allocating the output
        `matrix.Matrix`.
    is_base_form_preprocessed : bool
        If `True`, skip preprocessing of the form.
    current_state : firedrake.function.Function or None
        If provided and ``zero_bc_nodes == False``, the boundary condition
        nodes of the output are set to the residual of the boundary conditions
        computed as ``current_state`` minus the boundary condition value.

    Returns
    -------
    float or firedrake.function.Function or firedrake.cofunction.Cofunction or matrix.MatrixBase
        Result of assembly.

    Notes
    -----
    Input arguments are all optional, except ``expr``.

    If expr is a `ufl.classes.Form` or `slate.TensorBase` then this evaluates
    the corresponding integral(s) and returns a `float` for 0-forms,
    a `firedrake.function.Function` or a `firedrake.cofunction.Cofunction`
    for 1-forms and a `matrix.Matrix` or a `matrix.ImplicitMatrix` for 2-forms.
    In the case of 2-forms the rows correspond to the test functions and the
    columns to the trial functions.

    If expr is an expression other than a form, it will be evaluated
    pointwise on the `firedrake.function.Function`s in the expression. This will
    only succeed if all the Functions are on the same
    `firedrake.functionspace.FunctionSpace`.

    If ``tensor`` is supplied, the assembled result will be placed
    there, otherwise a new object of the appropriate type will be
    returned.

    If ``bcs`` is supplied and ``expr`` is a 2-form, the rows and columns
    of the resulting `matrix.Matrix` corresponding to boundary nodes
    will be set to 0 and the diagonal entries to 1. If ``expr`` is a
    1-form, the vector entries at boundary nodes are set to the
    boundary condition values.

    """
    if args:
        raise RuntimeError(f"Got unexpected args: {args}")

    assemble_kwargs = {}
    for key in ("tensor", "current_state"):
        if key in kwargs:
            assemble_kwargs[key] = kwargs.pop(key, None)

    return get_assembler(expr, *args, **kwargs).assemble(**assemble_kwargs)


def get_assembler(form, *args, **kwargs):
    """Create an assembler.

    Notes
    -----
    See `assemble` for descriptions of the parameters. ``tensor`` and
    ``current_state`` should not be passed to this function.

    """
    is_base_form_preprocessed = kwargs.pop('is_base_form_preprocessed', False)
    fc_params = kwargs.get('form_compiler_parameters', None)
    pyop3_compiler_parameters = kwargs.get('pyop3_compiler_parameters', None)
    if isinstance(form, ufl.form.BaseForm) and not is_base_form_preprocessed:
        mat_type = kwargs.get('mat_type', None)
        # Preprocess the DAG and restructure the DAG
        # Only pre-process `form` once beforehand to avoid pre-processing for each assembly call
        form = BaseFormAssembler.preprocess_base_form(form, mat_type=mat_type, form_compiler_parameters=fc_params)
    if isinstance(form, (ufl.form.Form, slate.TensorBase)) and not BaseFormAssembler.base_form_operands(form):
        diagonal = kwargs.pop('diagonal', False)
        if len(form.arguments()) == 0:
            return ZeroFormAssembler(form, form_compiler_parameters=fc_params, pyop3_compiler_parameters=pyop3_compiler_parameters)
        elif len(form.arguments()) == 1 or diagonal:
            return OneFormAssembler(form, *args,
                                    bcs=kwargs.get("bcs", None),
                                    form_compiler_parameters=fc_params,
                                    pyop3_compiler_parameters=pyop3_compiler_parameters,
                                    needs_zeroing=kwargs.get("needs_zeroing", True),
                                    zero_bc_nodes=kwargs.get("zero_bc_nodes", True),
                                    diagonal=diagonal,
                                    weight=kwargs.get("weight", 1.0))
        elif len(form.arguments()) == 2:
            return TwoFormAssembler(form, *args, **kwargs)
        else:
            raise ValueError('Expecting a 0-, 1-, or 2-form: got %s' % (form))
    elif isinstance(form, ufl.core.expr.Expr) and not isinstance(form, ufl.core.base_form_operator.BaseFormOperator):
        # BaseForm preprocessing can turn BaseForm into an Expr (cf. case (6) in `restructure_base_form`)
        return ExprAssembler(form)
    elif isinstance(form, ufl.form.BaseForm):
        return BaseFormAssembler(form, *args, **kwargs)
    else:
        raise ValueError(f'Expecting a BaseForm, slate.TensorBase, or Expr object: got {form}')


class ExprAssembler:
    """Expression assembler.

    Parameters
    ----------
    expr : ufl.core.expr.Expr
        Expression.

    """

    def __init__(self, expr):
        self._expr = expr

    def assemble(self, tensor=None, current_state=None):
        """Assemble the pointwise expression.

        Parameters
        ----------
        tensor : firedrake.function.Function or firedrake.cofunction.Cofunction or matrix.MatrixBase
            Output tensor.
        current_state : None
            Ignored by this class.

        Returns
        -------
        float or firedrake.cofunction.Cofunction or firedrake.function.Function or matrix.MatrixBase
            Result of evaluation: `float` for 0-forms, `firedrake.cofunction.Cofunction` or `firedrake.function.Function` for 1-forms, and `matrix.MatrixBase` for 2-forms.

        """
        from ufl.algorithms.analysis import extract_base_form_operators
        from ufl.checks import is_scalar_constant_expression

        assert tensor is None
        assert current_state is None
        expr = self._expr
        # Get BaseFormOperators (e.g. `Interpolate` or `ExternalOperator`)
        base_form_operators = extract_base_form_operators(expr)

        # -- Linear combination involving 2-form BaseFormOperators -- #
        # Example: a * dNdu1(u1, u2; v1, v*) + b * dNdu2(u1, u2; v2, v*)
        # with u1, u2 Functions, v1, v2, v* BaseArguments, dNdu1, dNdu2 BaseFormOperators, and a, b scalars.
        if len(base_form_operators) and any(len(e.arguments()) > 1 for e in base_form_operators):
            if isinstance(expr, ufl.algebra.Sum):
                a, b = [assemble(e) for e in expr.ufl_operands]
                # Only Expr resulting in a Matrix if assembled are BaseFormOperator
                if not all(isinstance(op, matrix.AssembledMatrix) for op in (a, b)):
                    raise TypeError('Mismatching Sum shapes')
                return assemble(ufl.FormSum((a, 1), (b, 1)), tensor=tensor)
            elif isinstance(expr, ufl.algebra.Product):
                a, b = expr.ufl_operands
                scalar = [e for e in expr.ufl_operands if is_scalar_constant_expression(e)]
                if scalar:
                    base_form = a if a is scalar else b
                    assembled_mat = assemble(base_form)
                    return assemble(ufl.FormSum((assembled_mat, scalar[0])), tensor=tensor)
                a, b = [assemble(e) for e in (a, b)]
                return assemble(ufl.action(a, b), tensor=tensor)
        # -- Linear combination of Functions and 1-form BaseFormOperators -- #
        # Example: a * u1 + b * u2 + c * N(u1; v*) + d * N(u2; v*)
        # with u1, u2 Functions, N a BaseFormOperator, and a, b, c, d scalars or 0-form BaseFormOperators.
        else:
            base_form_operators = extract_base_form_operators(expr)
            # Substitute base form operators with their output before examining the expression
            # which avoids conflict when determining function space, for example:
            # extract_coefficients(Interpolate(u, V2)) with u \in V1 will result in an output function space V1
            # instead of V2.
            if base_form_operators:
                assembled_bfops = {e: firedrake.assemble(e) for e in base_form_operators}
                expr = ufl.replace(expr, assembled_bfops)
            if tensor is None:
                try:
                    coefficients = ufl.algorithms.extract_coefficients(expr)
                    V, = set(c.function_space() for c in coefficients) - {None}
                except ValueError:
                    raise ValueError("Cannot deduce correct target space from pointwise expression")
                tensor = firedrake.Function(V)
            return tensor.assign(expr)


class AbstractFormAssembler(abc.ABC):
    """Abstract assembler class for forms.

    Parameters
    ----------
    form : ufl.form.BaseForm or slate.TensorBase
        ``form`` to assemble.
    bcs : DirichletBC or EquationBCSplit or Sequence
        Boundary conditions.
    form_compiler_parameters : dict
        ``form_compiler_parameters`` to use.

    """
    def __init__(self, form, bcs=None, form_compiler_parameters=None, pyop3_compiler_parameters=None):
        self._form = form
        self._bcs = solving._extract_bcs(bcs)
        if any(isinstance(bc, EquationBC) for bc in self._bcs):
            raise TypeError("EquationBC objects not expected here. "
                            "Preprocess by extracting the appropriate form with bc.extract_form('Jp') or bc.extract_form('J')")
        self._form_compiler_params = form_compiler_parameters or {}
        self._pyop3_compiler_parameters = pyop3_compiler_parameters

    @abc.abstractmethod
    def allocate(self):
        """Allocate memory for the output tensor."""

    @abc.abstractmethod
    def assemble(self, tensor=None, current_state=None):
        """Assemble the form.

        Parameters
        ----------
        tensor : firedrake.cofunction.Cofunction or firedrake.function.Function or matrix.MatrixBase
            Output tensor to contain the result of assembly; if `None`, a tensor of appropriate type is created.
        current_state : firedrake.function.Function or None
            If provided, the boundary condition nodes are set to the boundary condition residual
            computed as ``current_state`` minus the boundary condition value.

        Returns
        -------
        float or firedrake.cofunction.Cofunction or firedrake.function.Function or matrix.MatrixBase
            Result of assembly: `float` for 0-forms, `firedrake.cofunction.Cofunction` or `firedrake.function.Function` for 1-forms, and `matrix.MatrixBase` for 2-forms.

        """


class BaseFormAssembler(AbstractFormAssembler):
    """Base form assembler.

    Parameters
    ----------
    form : ufl.form.BaseForm
        `ufl.form.BaseForm` to assemble.

    Notes
    -----
    See `AbstractFormAssembler` and `assemble` for descriptions of the other parameters.

    """

    def __init__(self,
                 form,
                 bcs=None,
                 form_compiler_parameters=None,
                 pyop3_compiler_parameters=None,
                 mat_type=None,
                 sub_mat_type=None,
                 options_prefix=None,
                 appctx=None,
                 zero_bc_nodes=True,
                 diagonal=False,
                 weight=1.0,
                 allocation_integral_types=None):
        super().__init__(form, bcs=bcs, form_compiler_parameters=form_compiler_parameters, pyop3_compiler_parameters=pyop3_compiler_parameters)
        self._mat_type = mat_type
        self._sub_mat_type = sub_mat_type
        self._options_prefix = options_prefix
        self._appctx = appctx
        self._zero_bc_nodes = zero_bc_nodes
        self._diagonal = diagonal
        self._weight = weight
        self._allocation_integral_types = allocation_integral_types

    def allocate(self):
        rank = len(self._form.arguments())
        if rank == 2 and not self._diagonal:
            if isinstance(self._form, matrix.MatrixBase):
                return self._form
            elif self._mat_type == "matfree":
                return MatrixFreeAssembler(self._form, bcs=self._bcs, form_compiler_parameters=self._form_compiler_params,
                                           options_prefix=self._options_prefix,
                                           appctx=self._appctx).allocate()
            else:
                raise NotImplementedError("Reuse ExplicitMatrixAssembler bits")
                # TODO: I'm a bit confused why this allocation needs to exist here
                topology = self._form.ufl_domain().topology

                # TODO handle different mat types
                if self._mat_type != "aij":
                    raise NotImplementedError

                def adjacency(pt):
                    return topology.closure(topology.star(pt))

                test_arg, trial_arg = self._form.arguments()
                mymat = op3.PetscMat(
                    topology.points,
                    adjacency,
                    test_arg.function_space().axes,
                    trial_arg.function_space().axes,
                )

                return matrix.Matrix(self._form, self._bcs, self._mat_type, mymat, options_prefix=self._options_prefix)
                # sparsity = ExplicitMatrixAssembler._make_sparsity(test, trial, self._mat_type, self._sub_mat_type, self.maps_and_regions)
                # return matrix.Matrix(self._form, self._bcs, self._mat_type, sparsity, ScalarType, options_prefix=self._options_prefix)
        else:
            raise NotImplementedError("Only implemented for rank = 2 and diagonal = False")

    @cached_property
    def maps_and_regions(self):
        # The sparsity could be made tighter by inspecting the form DAG.
        test, trial = self._form.arguments()
        return ExplicitMatrixAssembler._make_maps_and_regions_default(test, trial, self.allocation_integral_types)

    @cached_property
    def allocation_integral_types(self):
        if self._allocation_integral_types is None:
            # Use the most conservative integration types.
            test, _ = self._form.arguments()
            if test.function_space().mesh().extruded:
                return ("interior_facet_vert", "interior_facet_horiz")
            else:
                return ("interior_facet", )
        else:
            return self._allocation_integral_types

    def assemble(self, tensor=None, current_state=None):
        """Assemble the form.

        Parameters
        ----------
        tensor : firedrake.cofunction.Cofunction or firedrake.function.Function or matrix.MatrixBase
            Output tensor to contain the result of assembly.
        current_state : firedrake.function.Function or None
            If provided, the boundary condition nodes are set to the boundary condition residual
            computed as ``current_state`` minus the boundary condition value.

        Returns
        -------
        float or firedrake.cofunction.Cofunction or firedrake.function.Function or matrix.MatrixBase
            Result of assembly: `float` for 0-forms, `firedrake.cofunction.Cofunction` or `firedrake.function.Function` for 1-forms, and `matrix.MatrixBase` for 2-forms.

        Notes
        -----
        This function assembles a `ufl.form.BaseForm` object by traversing the corresponding DAG
        in a post-order fashion and evaluating the nodes on the fly.

        """
        def visitor(e, *operands):
            t = tensor if e is self._form else None
            return self.base_form_assembly_visitor(e, t, *operands)

        # DAG assembly: traverse the DAG in a post-order fashion and evaluate the node on the fly.
        visited = {}
        result = BaseFormAssembler.base_form_postorder_traversal(self._form, visitor, visited)

        # Apply BCs after assembly
        rank = len(self._form.arguments())
        if rank == 1 and not isinstance(result, ufl.ZeroBaseForm):
            for bc in self._bcs:
                OneFormAssembler._apply_bc(self, result, bc, u=current_state)

        return result

    def base_form_assembly_visitor(self, expr, tensor, *args):
        r"""Assemble a :class:`~ufl.classes.BaseForm` object given its assembled operands.

            This functions contains the assembly handlers corresponding to the different nodes that
            can arise in a `~ufl.classes.BaseForm` object. It is called by :func:`assemble_base_form`
            in a post-order fashion.
        """
        if isinstance(expr, (ufl.form.Form, slate.TensorBase)):
            if args and self._mat_type != "matfree":
                # Retrieve the Form's children
                base_form_operators = BaseFormAssembler.base_form_operands(expr)
                # Substitute the base form operators by their output
                expr = ufl.replace(expr, dict(zip(base_form_operators, args)))
            form = expr
            rank = len(form.arguments())
            if rank == 0:
                assembler = ZeroFormAssembler(form, form_compiler_parameters=self._form_compiler_params, pyop3_compiler_parameters=self._pyop3_compiler_parameters)
            elif rank == 1 or (rank == 2 and self._diagonal):
                assembler = OneFormAssembler(form, form_compiler_parameters=self._form_compiler_params,
                                             pyop3_compiler_parameters=self._pyop3_compiler_parameters,
                                             zero_bc_nodes=self._zero_bc_nodes, diagonal=self._diagonal, weight=self._weight)
            elif rank == 2:
                assembler = TwoFormAssembler(form, bcs=self._bcs, form_compiler_parameters=self._form_compiler_params, pyop3_compiler_parameters=self._pyop3_compiler_parameters,
                                             mat_type=self._mat_type, sub_mat_type=self._sub_mat_type,
                                             options_prefix=self._options_prefix, appctx=self._appctx, weight=self._weight,
                                             allocation_integral_types=self.allocation_integral_types)
            else:
                raise AssertionError
            return assembler.assemble(tensor=tensor)
        elif isinstance(expr, ufl.Adjoint):
            if len(args) != 1:
                raise TypeError("Not enough operands for Adjoint")
            mat, = args
            res = tensor.petscmat if tensor else PETSc.Mat()
            petsc_mat = mat.petscmat
            # Out-of-place Hermitian transpose
            petsc_mat.hermitianTranspose(out=res)
            (row, col) = mat.arguments()
            return matrix.AssembledMatrix((col, row), self._bcs, res,
                                          options_prefix=self._options_prefix)
        elif isinstance(expr, ufl.Action):
            if len(args) != 2:
                raise TypeError("Not enough operands for Action")
            lhs, rhs = args
            if isinstance(lhs, matrix.MatrixBase):
                if isinstance(rhs, (firedrake.Cofunction, firedrake.Function)):
                    petsc_mat = lhs.petscmat
                    (row, col) = lhs.arguments()
                    # The matrix-vector product lives in the dual of the test space.
                    res = tensor if tensor else firedrake.Function(row.function_space().dual())
                    with rhs.dat.vec_ro() as v_vec, res.dat.vec_wo() as res_vec:
                        petsc_mat.mult(v_vec, res_vec)
                    return res
                elif isinstance(rhs, matrix.MatrixBase):
                    result = tensor.petscmat if tensor else PETSc.Mat()
                    lhs.petscmat.matMult(rhs.petscmat, result=result)
                    if tensor is None:
                        tensor = self.assembled_matrix(expr, result)
                    return tensor
                else:
                    raise TypeError("Incompatible RHS for Action.")
            elif isinstance(lhs, (firedrake.Cofunction, firedrake.Function)):
                if isinstance(rhs, (firedrake.Cofunction, firedrake.Function)):
                    # Return scalar value
                    with lhs.dat.vec_ro() as x, rhs.dat.vec_ro() as y:
                        res = x.dot(y)
                    return res
                else:
                    raise TypeError("Incompatible RHS for Action.")
            else:
                raise TypeError("Incompatible LHS for Action.")
        elif isinstance(expr, ufl.FormSum):
            if len(args) != len(expr.weights()):
                raise TypeError("Mismatching weights and operands in FormSum")
            if len(args) == 0:
                raise TypeError("Empty FormSum")
            if tensor:
                tensor.zero()
            if all(isinstance(op, numbers.Complex) for op in args):
                result = sum(weight * arg for weight, arg in zip(expr.weights(), args))
                return tensor.assign(result) if tensor else result
            elif (all(isinstance(op, firedrake.Cofunction) for op in args)
                    or all(isinstance(op, firedrake.Function) for op in args)):
                V, = set(a.function_space() for a in args)
                result = tensor if tensor else firedrake.Function(V)
                result.dat.maxpy(expr.weights(), [a.dat for a in args])
                return result
            elif all(isinstance(op, ufl.Matrix) for op in args):
                result = tensor.petscmat if tensor else PETSc.Mat()
                for (op, w) in zip(args, expr.weights()):
                    if result:
                        # If result is not void, then accumulate on it
                        result.axpy(w, op.petscmat)
                    else:
                        # If result is void, then allocate it with first term
                        op.petscmat.copy(result=result)
                        result.scale(w)
                if tensor is None:
                    tensor = self.assembled_matrix(expr, result)
                return tensor
            else:
                raise TypeError("Mismatching FormSum shapes")
        elif isinstance(expr, ufl.ExternalOperator):
            opts = {'form_compiler_parameters': self._form_compiler_params,
                    'mat_type': self._mat_type, 'sub_mat_type': self._sub_mat_type,
                    'appctx': self._appctx, 'options_prefix': self._options_prefix,
                    'diagonal': self._diagonal}
            # External operators might not have any children that needs to be assembled
            # -> e.g. N(u; v0, w) with v0 a ufl.Argument and w a ufl.Coefficient
            if args:
                # Replace base forms in the operands and argument slots of the external operator by their result
                v, *assembled_children = args
                if assembled_children:
                    _, *children = BaseFormAssembler.base_form_operands(expr)
                    # Replace assembled children by their results
                    expr = ufl.replace(expr, dict(zip(children, assembled_children)))
                # Always reconstruct the dual argument (0-slot argument) since it is a BaseForm
                # It is also convenient when we have a Form in that slot since Forms don't play well with `ufl.replace`
                expr = expr._ufl_expr_reconstruct_(*expr.ufl_operands, argument_slots=(v,) + expr.argument_slots()[1:])
            # Call the external operator assembly
            result = expr.assemble(assembly_opts=opts)
            return tensor.assign(result) if tensor else result
        elif isinstance(expr, ufl.Interpolate):
            # Replace assembled children
            _, operand = expr.argument_slots()
            v, *assembled_operand = args
            if assembled_operand:
                # Occur in situations such as Interpolate composition
                operand = assembled_operand[0]

            reconstruct_interp = expr._ufl_expr_reconstruct_
            if (v, operand) != expr.argument_slots():
                expr = reconstruct_interp(operand, v=v)

            # Different assembly procedures:
            # 1) Interpolate(Argument(V1, 1), Argument(V2.dual(), 0)) -> Jacobian (Interpolate matrix)
            # 2) Interpolate(Coefficient(...), Argument(V2.dual(), 0)) -> Operator (or Jacobian action)
            # 3) Interpolate(Argument(V1, 0), Argument(V2.dual(), 1)) -> Jacobian adjoint
            # 4) Interpolate(Argument(V1, 0), Cofunction(...)) -> Action of the Jacobian adjoint
            # This can be generalized to the case where the first slot is an arbitray expression.
            rank = len(expr.arguments())
            # If argument numbers have been swapped => Adjoint.
            arg_operand = ufl.algorithms.extract_arguments(operand)
            is_adjoint = (arg_operand and arg_operand[0].number() == 0)

            # Get the target space
            V = v.function_space().dual()

            # Dual interpolation from mixed source
            if is_adjoint and len(V) > 1:
                cur = 0
                sub_operands = []
                components = numpy.reshape(operand, (-1,))
                for Vi in V:
                    sub_operands.append(ufl.as_tensor(components[cur:cur+Vi.value_size].reshape(Vi.value_shape)))
                    cur += Vi.value_size

                # Component-split of the primal operands interpolated into the dual argument-split
                split_interp = sum(reconstruct_interp(sub_operands[i], v=vi) for (i,), vi in split_form(v))
                return assemble(split_interp, tensor=tensor)

            # Dual interpolation into mixed target
            if is_adjoint and len(arg_operand[0].function_space()) > 1 and rank == 1:
                V = arg_operand[0].function_space()
                tensor = tensor or firedrake.Cofunction(V.dual())

                # Argument-split of the Interpolate gets assembled into the corresponding sub-tensor
                for (i,), sub_interp in split_form(expr):
                    assemble(sub_interp, tensor=tensor.subfunctions[i])
                return tensor

            # Workaround: Renumber argument when needed since Interpolator assumes it takes a zero-numbered argument.
            if not is_adjoint and rank == 2:
                _, v1 = expr.arguments()
                operand = ufl.replace(operand, {v1: v1.reconstruct(number=0)})
            # Get the interpolator
            interp_data = expr.interp_data
            default_missing_val = interp_data.pop('default_missing_val', None)
            interpolator = firedrake.Interpolator(operand, V, **interp_data)
            # Assembly
            if rank == 0:
                Iu = interpolator._interpolate(default_missing_val=default_missing_val)
                return assemble(ufl.Action(v, Iu), tensor=tensor)
            elif rank == 1:
                # Assembling the action of the Jacobian adjoint.
                if is_adjoint:
                    return interpolator._interpolate(v, output=tensor, adjoint=True, default_missing_val=default_missing_val)
                # Assembling the Jacobian action.
                elif interpolator.nargs:
                    return interpolator._interpolate(operand, output=tensor, default_missing_val=default_missing_val)
                # Assembling the operator
                elif tensor is None:
                    return interpolator._interpolate(default_missing_val=default_missing_val)
                else:
                    return firedrake.Interpolator(operand, tensor, **interp_data)._interpolate(default_missing_val=default_missing_val)
            elif rank == 2:
                res = tensor.petscmat if tensor else PETSc.Mat()
                # Get the interpolation matrix
                op2_mat = interpolator.callable()
                petsc_mat = op2_mat.handle
                if is_adjoint:
                    # Out-of-place Hermitian transpose
                    petsc_mat.hermitianTranspose(out=res)
                else:
                    # Copy the interpolation matrix into the output tensor
                    petsc_mat.copy(result=res)
                if tensor is None:
                    tensor = self.assembled_matrix(expr, res)
                return tensor
            else:
                # The case rank == 0 is handled via the DAG restructuring
                raise ValueError("Incompatible number of arguments.")
        elif tensor and isinstance(expr, (firedrake.Function, firedrake.Cofunction, firedrake.MatrixBase)):
            return tensor.assign(expr)
        elif tensor and isinstance(expr, ufl.ZeroBaseForm):
            return tensor.zero()
        elif isinstance(expr, (ufl.Coefficient, ufl.Cofunction, ufl.Matrix, ufl.Argument, ufl.Coargument, ufl.ZeroBaseForm)):
            return expr
        else:
            raise TypeError(f"Unrecognised BaseForm instance: {expr}")

    @staticmethod
    def update_tensor(assembled_base_form, tensor):
        if isinstance(tensor, (firedrake.Function, firedrake.Cofunction)):
            if isinstance(assembled_base_form, ufl.ZeroBaseForm):
                tensor.dat.zero(eager=True)
            else:
                assembled_base_form.dat.assign(tensor.dat, eager=True)
        elif isinstance(tensor, matrix.MatrixBase):
            if isinstance(assembled_base_form, ufl.ZeroBaseForm):
                tensor.petscmat.zeroEntries()
            else:
                assembled_base_form.petscmat.assign(tensor.petscmat, eager=True)
        else:
            raise NotImplementedError("Cannot update tensor of type %s" % type(tensor))

    def assembled_matrix(self, expr, petscmat):
        return matrix.AssembledMatrix(expr.arguments(), self._bcs, petscmat,
                                      options_prefix=self._options_prefix)

    @staticmethod
    def base_form_postorder_traversal(expr, visitor, visited={}):
        if expr in visited:
            return visited[expr]

        stack = [expr]
        while stack:
            e = stack.pop()
            unvisited_children = []
            operands = BaseFormAssembler.base_form_operands(e)
            for arg in operands:
                if arg not in visited:
                    unvisited_children.append(arg)

            if unvisited_children:
                stack.append(e)
                stack.extend(unvisited_children)
            else:
                visited[e] = visitor(e, *(visited[arg] for arg in operands))

        return visited[expr]

    @staticmethod
    def base_form_preorder_traversal(expr, visitor, visited={}):
        if expr in visited:
            return visited[expr]

        stack = [expr]
        while stack:
            e = stack.pop()
            unvisited_children = []
            operands = BaseFormAssembler.base_form_operands(e)
            for arg in operands:
                if arg not in visited:
                    unvisited_children.append(arg)

            if unvisited_children:
                stack.extend(unvisited_children)

            visited[e] = visitor(e)

        return visited[expr]

    @staticmethod
    def reconstruct_node_from_operands(expr, operands):
        if isinstance(expr, (ufl.Adjoint, ufl.Action)):
            return expr._ufl_expr_reconstruct_(*operands)
        elif isinstance(expr, ufl.FormSum):
            return ufl.FormSum(*[(op, w) for op, w in zip(operands, expr.weights())])
        return expr

    @staticmethod
    def base_form_operands(expr):
        if isinstance(expr, (ufl.FormSum, ufl.Adjoint, ufl.Action)):
            return expr.ufl_operands
        if isinstance(expr, ufl.Form):
            # Use reversed to treat base form operators
            # in the order in which they have been made.
            return list(reversed(expr.base_form_operators()))
        if isinstance(expr, ufl.core.base_form_operator.BaseFormOperator):
            # Conserve order
            children = dict.fromkeys(e for e in (expr.argument_slots() + expr.ufl_operands)
                                     if isinstance(e, ufl.form.BaseForm))
            return list(children)
        return []

    @staticmethod
    def restructure_base_form_postorder(expression, visited=None):
        visited = visited or {}

        def visitor(expr, *operands):
            # Need to reconstruct the expression with its visited operands!
            expr = BaseFormAssembler.reconstruct_node_from_operands(expr, operands)
            # Perform the DAG restructuring when needed
            return BaseFormAssembler.restructure_base_form(expr, visited)

        return BaseFormAssembler.base_form_postorder_traversal(expression, visitor, visited)

    @staticmethod
    def restructure_base_form_preorder(expression, visited=None):
        visited = visited or {}

        def visitor(expr):
            # Perform the DAG restructuring when needed
            return BaseFormAssembler.restructure_base_form(expr, visited)

        expression = BaseFormAssembler.base_form_preorder_traversal(expression, visitor, visited)
        # Need to reconstruct the expression at the end when all its operands have been visited!
        operands = [visited.get(args, args) for args in BaseFormAssembler.base_form_operands(expression)]
        return BaseFormAssembler.reconstruct_node_from_operands(expression, operands)

    @staticmethod
    def restructure_base_form(expr, visited=None):
        r"""Perform a preorder traversal to simplify and optimize the DAG.
        Example: Let's consider F(u, N(u; v*); v) with N(u; v*) a base form operator.

                 We have: dFdu = \frac{\partial F}{\partial u} + Action(dFdN, dNdu)
                 Now taking the action on a rank-1 object w (e.g. Coefficient/Cofunction) results in:

            (1) Action(Action(dFdN, dNdu), w)

                    Action                     Action
                    /    \                     /     \
                  Action  w     ----->       dFdN   Action
                  /    \                            /    \
                dFdN    dNdu                      dNdu    w

            This situations does not only arise for BaseFormOperator but also when we have a 2-form instead of dNdu!

            (2) Action(dNdu, w)

                 Action
                  /   \
                 /     w        ----->   dNdu(u; w, v*)
                /
           dNdu(u; uhat, v*)

            (3) Action(F, N)

                 Action                                       F
                  /   \         ----->   F(..., N)[v]  =      |
                F[v]   N                                      N

            (4) Adjoint(dNdu)

                 Adjoint
                    |           ----->   dNdu(u; v*, uhat)
               dNdu(u; uhat, v*)

            (5) N(u; w) (scalar valued)

                                     Action
                N(u; w)   ---->       /   \   = Action(N, w)
                                 N(u; v*)  w

        So from Action(Action(dFdN, dNdu(u; v*)), w) we get:

                 Action             Action               Action
                 /    \    (1)      /     \      (2)     /     \               (4)                                dFdN
               Action  w  ---->  dFdN   Action  ---->  dFdN   dNdu(u; w, v*)  ---->  dFdN(..., dNdu(u; w, v*)) =    |
               /    \                    /    \                                                                  dNdu(u; w, v*)
             dFdN    dNdu              dNdu    w

            (6) ufl.FormSum(dN1du(u; w, v*), dN2du(u; w, v*)) -> ufl.Sum(dN1du(u; w, v*), dN2du(u; w, v*))

              Let's consider `Action(dN1du, w) + Action(dN2du, w)`, we have:

                          FormSum                 (2)         FormSum                    (6)                     Sum
                          /     \                ---->        /     \                   ---->                    /  \
                         /       \                           /       \                                          /    \
              Action(dN1du, w)  Action(dN2du, w)    dN1du(u; w, v*) dN2du(u; w, v*)                 dN1du(u; w, v*)  dN2du(u; w, v*)

            This case arises as a consequence of (2) which turns sum of `Action`s (i.e. ufl.FormSum since Action is a BaseForm)
            into sum of `BaseFormOperator`s (i.e. ufl.Sum since BaseFormOperator is an Expr as well).

            (7) Action(w*, dNdu)

                     Action
                     /   \
                    w*    \        ----->   dNdu(u; v0, w*)
                           \
                      dNdu(u; v1, v0*)

        It uses a recursive approach to reconstruct the DAG as we traverse it, enabling to take into account
        various dag rotations/manipulations in expr.
        """
        if isinstance(expr, ufl.Action):
            left, right = expr.ufl_operands
            is_rank_1 = lambda x: isinstance(x, (firedrake.Cofunction, firedrake.Function, firedrake.Argument)) or len(x.arguments()) == 1
            is_rank_2 = lambda x: len(x.arguments()) == 2

            # -- Case (1) -- #
            # If left is Action and has a rank 2, then it is an action of a 2-form on a 2-form
            if isinstance(left, ufl.Action) and is_rank_2(left):
                return ufl.action(left.left(), ufl.action(left.right(), right))
            # -- Case (2) (except if left has only 1 argument, i.e. we have done case (5)) -- #
            if isinstance(left, ufl.core.base_form_operator.BaseFormOperator) and is_rank_1(right) and len(left.arguments()) != 1:
                # Retrieve the highest numbered argument
                arg = max(left.arguments(), key=lambda v: v.number())
                return ufl.replace(left, {arg: right})
            # -- Case (3) -- #
            if isinstance(left, ufl.Form) and is_rank_1(right):
                # 1) Replace the highest-numbered argument of left by right when needed
                #    -> e.g. if right is a BaseFormOperator with 1 argument.
                # Or
                # 2) Let expr as it is by returning `ufl.Action(left, right)`.
                return ufl.action(left, right)
            # -- Case (7) -- #
            if is_rank_1(left) and isinstance(right, ufl.core.base_form_operator.BaseFormOperator) and len(right.arguments()) != 1:
                # Action(w*, dNdu(u; v1, v*)) -> dNdu(u; v0, w*)
                # Get lowest numbered argument
                arg = min(right.arguments(), key=lambda v: v.number())
                # Need to replace lowest numbered argument of right by left
                replace_map = {arg: left}
                # Decrease number for all the other arguments since the lowest numbered argument will be replaced.
                other_args = [a for a in right.arguments() if a is not arg]
                new_args = [a.reconstruct(number=a.number()-1) for a in other_args]
                replace_map.update(dict(zip(other_args, new_args)))
                # Replace arguments
                return ufl.replace(right, replace_map)

        # -- Case (4) -- #
        if isinstance(expr, ufl.Adjoint) and isinstance(expr.form(), ufl.core.base_form_operator.BaseFormOperator):
            B = expr.form()
            u, v = B.arguments()
            # Let V1 and V2 be primal spaces, B: V1 -> V2 and B*: V2* -> V1*:
            # Adjoint(B(Argument(V1, 1), Argument(V2.dual(), 0))) = B(Argument(V1, 0), Argument(V2.dual(), 1))
            reordered_arguments = {u: u.reconstruct(number=v.number()),
                                   v: v.reconstruct(number=u.number())}
            # Replace arguments in argument slots
            return ufl.replace(B, reordered_arguments)

        # -- Case (5) -- #
        if isinstance(expr, ufl.core.base_form_operator.BaseFormOperator) and len(expr.arguments()) == 0:
            # We are assembling a BaseFormOperator of rank 0 (no arguments).
            # B(f, u*) be a BaseFormOperator with u* a Cofunction and f a Coefficient, then:
            #    B(f, u*) <=> Action(B(f, v*), f) where v* is a Coargument
            ustar, *_ = expr.argument_slots()
            vstar = firedrake.Argument(ustar.function_space(), 0)
            expr = ufl.replace(expr, {ustar: vstar})
            return ufl.action(expr, ustar)

        # -- Case (6) -- #
        if isinstance(expr, ufl.FormSum) and all(ufl.duals.is_dual(a.function_space()) for a in expr.arguments()):
            # Return ufl.Sum if we are assembling a FormSum with Coarguments (a primal expression)
            return sum(w*c for w, c in zip(expr.weights(), expr.components()))
        return expr

    @staticmethod
    def preprocess_base_form(expr, mat_type=None, form_compiler_parameters=None):
        """Preprocess ufl.BaseForm objects"""
        original_expr = expr
        if mat_type != "matfree":
            # Don't expand derivatives if `mat_type` is 'matfree'
            # For "matfree", Form evaluation is delayed
            expr = BaseFormAssembler.expand_derivatives_form(expr, form_compiler_parameters)
        if not isinstance(expr, (ufl.form.Form, slate.TensorBase)):
            # => No restructuring needed for Form and slate.TensorBase
            expr = BaseFormAssembler.restructure_base_form_preorder(expr)
            expr = BaseFormAssembler.restructure_base_form_postorder(expr)
        # Preprocessing the form makes a new object -> current form caching mechanism
        # will populate `expr`'s cache which is now different than `original_expr`'s cache so we need
        # to transmit the cache. All of this only holds when both are `ufl.Form` objects.
        if isinstance(original_expr, ufl.form.Form) and isinstance(expr, ufl.form.Form):
            expr._cache = original_expr._cache
        return expr

    @staticmethod
    def expand_derivatives_form(form, fc_params):
        """Expand derivatives of ufl.BaseForm objects
        :arg form: a :class:`~ufl.classes.BaseForm`
        :arg fc_params:: Dictionary of parameters to pass to the form compiler.

        :returns: The resulting preprocessed :class:`~ufl.classes.BaseForm`.
        This function preprocess the form, mainly by expanding the derivatives, in order to determine
        if we are dealing with a :class:`~ufl.classes.Form` or another :class:`~ufl.classes.BaseForm` object.
        This function is called in :func:`base_form_assembly_visitor`. Depending on the type of the resulting tensor,
        we may call :func:`assemble_form` or traverse the sub-DAG via :func:`assemble_base_form`.
        """
        if isinstance(form, ufl.form.Form):
            from firedrake.parameters import parameters as default_parameters
            from tsfc.parameters import is_complex

            if fc_params is None:
                fc_params = default_parameters["form_compiler"].copy()
            else:
                # Override defaults with user-specified values
                _ = fc_params
                fc_params = default_parameters["form_compiler"].copy()
                fc_params.update(_)

            complex_mode = fc_params and is_complex(fc_params.get("scalar_type"))

            return ufl.algorithms.preprocess_form(form, complex_mode)
        # We also need to expand derivatives for `ufl.BaseForm` objects that are not `ufl.Form`
        # Example: `Action(A, derivative(B, f))`, where `A` is a `ufl.BaseForm` and `B` can
        # be `ufl.BaseForm`, or even an appropriate `ufl.Expr`, since assembly of expressions
        # containing derivatives is not supported anymore but might be needed if the expression
        # in question is within a `ufl.BaseForm` object.
        return ufl.algorithms.ad.expand_derivatives(form)


class FormAssembler(AbstractFormAssembler):
    """Form assembler.

    Parameters
    ----------
    form : ufl.Form or slate.TensorBase
        Variational form to be assembled.
    bcs : Sequence
        Iterable of boundary conditions to apply.
    form_compiler_parameters : dict
        Optional parameters to pass to the TSFC and/or Slate compilers.

    """

    def __new__(cls, *args, **kwargs):
        form = args[0]
        if not isinstance(form, (ufl.Form, slate.TensorBase)):
            raise TypeError(f"The first positional argument must be of ufl.Form or slate.TensorBase: got {type(form)} ({form})")
        # It is expensive to construct new assemblers because extracting the data
        # from the form is slow. Since all of the data structures in the assembler
        # are persistent apart from the output tensor, we stash the assembler on the
        # form and swap out the tensor if needed.
        # The cache key only needs to contain the boundary conditions, diagonal and
        # form compiler parameters since all other assemble kwargs are only used for
        # creating the tensor which is handled above and has no bearing on the assembler.
        # Note: This technically creates a memory leak since bcs are 'heavy' and so
        # repeated assembly of the same form but with different boundary conditions
        # will lead to old bcs getting stored along with old tensors.
        # FIXME This only works for 1-forms at the moment
        key = cls._cache_key(*args, **kwargs)
        if key is not None:
            try:
                return form._cache[_FORM_CACHE_KEY][key]
            except KeyError:
                pass
        self = super().__new__(cls)
        self._initialised = False
        self.__init__(*args, **kwargs)
        if _FORM_CACHE_KEY not in form._cache:
            form._cache[_FORM_CACHE_KEY] = {}
        form._cache[_FORM_CACHE_KEY][key] = self
        return self

    @classmethod
    @abc.abstractmethod
    def _cache_key(cls, *args, **kwargs):
        """Return cache key."""

    @staticmethod
    def _skip_if_initialised(init):
        @functools.wraps(init)
        def wrapper(self, *args, **kwargs):
            if not self._initialised:
                init(self, *args, **kwargs)
                self._initialised = True
        return wrapper

<<<<<<< HEAD
    def __init__(self, form, bcs=None, form_compiler_parameters=None, pyop3_compiler_parameters=None):
        super().__init__(form, bcs=bcs, form_compiler_parameters=form_compiler_parameters, pyop3_compiler_parameters=pyop3_compiler_parameters)
        # Ensure mesh is 'initialised' as we could have got here without building a
        # function space (e.g. if integrating a constant).
        for mesh in form.ufl_domains():
            mesh.init()
=======
    def __init__(self, form, bcs=None, form_compiler_parameters=None):
        super().__init__(form, bcs=bcs, form_compiler_parameters=form_compiler_parameters)
>>>>>>> 232c520e
        if any(c.dat.dtype != ScalarType for c in form.coefficients()):
            raise ValueError("Cannot assemble a form containing coefficients where the "
                             "dtype is not the PETSc scalar type.")


class ParloopFormAssembler(FormAssembler):
    """FormAssembler that uses Parloops.

    Parameters
    ----------
    form : ufl.Form or slate.TensorBase
        Variational form to be assembled.
    bcs : Sequence
        Iterable of boundary conditions to apply.
    form_compiler_parameters : dict
        Optional parameters to pass to the TSFC and/or Slate compilers.
    needs_zeroing : bool
        Should ``tensor`` be zeroed before assembling?

    """
    # NOTE: I think it would be nice to pass the tensor in here as we need it for codegen. But
    # that is difficult to achieve.
    def __init__(self, form, bcs=None, form_compiler_parameters=None, needs_zeroing=True, pyop3_compiler_parameters=None):
        super().__init__(form, bcs=bcs, form_compiler_parameters=form_compiler_parameters)
        self._needs_zeroing = needs_zeroing
        self._pyop3_compiler_parameters = pyop3_compiler_parameters or {}

    def assemble(self, tensor=None, current_state=None):
        """Assemble the form.

        Parameters
        ----------
        tensor : firedrake.cofunction.Cofunction or matrix.MatrixBase
            Output tensor to contain the result of assembly; if `None`, a tensor of appropriate type is created.
        current_state : firedrake.function.Function or None
            If provided, the boundary condition nodes are set to the boundary condition residual
            computed as ``current_state`` minus the boundary condition value.

        Returns
        -------
        float or firedrake.cofunction.Cofunction or firedrake.function.Function or matrix.MatrixBase
            Result of assembly: `float` for 0-forms, `firedrake.cofunction.Cofunction` or `firedrake.function.Function` for 1-forms, and `matrix.MatrixBase` for 2-forms.

        """
        if annotate_tape():
            raise NotImplementedError(
                "Taping with explicit FormAssembler objects is not supported yet. "
                "Use assemble instead."
            )

        mesh = self._form.ufl_domains()[0]
        with active_scoped_cache(mesh._cache):  # NOTE: This doesn't really do anything
            # debug
            pyop3_compiler_parameters = {"optimize": True}
            # pyop3_compiler_parameters = {"optimize": False, "attach_debugger": True}
            # pyop3_compiler_parameters = {"optimize": False}
            pyop3_compiler_parameters.update(self._pyop3_compiler_parameters)

            if tensor is None:
                tensor = self.allocate()
            else:
                self._check_tensor(tensor)
                if self._needs_zeroing:
                    self._as_pyop3_type(tensor).zero(eager=True)

            for (local_kernel, _), (parloop, lgmaps) in zip(self.local_kernels, self.parloops(tensor)):
                subtensor = self._as_pyop3_type(tensor, local_kernel.indices)

                # TODO: move this elsewhere, or avoid entirely?
                if isinstance(subtensor, op3.Mat) and subtensor.buffer.mat_type == "python":
                    subtensor = subtensor.buffer.mat.getPythonContext().dat

                if isinstance(self, ExplicitMatrixAssembler):
                    with _modified_lgmaps(subtensor, lgmaps):
                        parloop({self._tensor_name[local_kernel]: subtensor.buffer}, compiler_parameters=pyop3_compiler_parameters)
                else:
                    parloop({self._tensor_name[local_kernel]: subtensor.buffer}, compiler_parameters=pyop3_compiler_parameters)

            for bc in self._bcs:
                self._apply_bc(tensor, bc, u=current_state)

            return self.result(tensor)

    @abc.abstractmethod
    def _apply_bc(self, tensor, bc, u=None):
        """Apply boundary condition."""

    @abc.abstractmethod
    def _check_tensor(self, tensor):
        """Check input tensor."""

    @staticmethod
    @abc.abstractmethod
    def _as_pyop3_type(tensor, indices=None):
        """Cast a Firedrake tensor into a PyOP2 data structure, optionally indexing it."""

    def parloops(self, tensor):
        if hasattr(self, "_parloops"):
            assert hasattr(self, "_tensor_name")
        else:
            tensor_name = {}
            parloops_ = []
            for local_kernel, subdomain_id in self.local_kernels:
                # TODO: Move this about
                subtensor = self._as_pyop3_type(tensor, local_kernel.indices)
                if isinstance(subtensor, op3.Mat) and subtensor.buffer.mat_type == "python":
                    subtensor = subtensor.buffer.mat.getPythonContext().dat

                if isinstance(self, ExplicitMatrixAssembler) and tensor.M.buffer.mat_type == "nest":
                    tensor_name[local_kernel] = (subtensor.buffer.name, (local_kernel.indices,))
                else:
                    tensor_name[local_kernel] = (subtensor.buffer.name, ())

                parloop_builder = ParloopBuilder(
                    self._form,
                    tensor,
                    self._bcs,
                    local_kernel,
                    subdomain_id,
                    self.all_integer_subdomain_ids[local_kernel.indices],
                    diagonal=self.diagonal,
                )
                parloops_.append((parloop_builder.build(), parloop_builder.collect_lgmaps(tensor)))
            self._parloops = parloops_
            self._tensor_name = tensor_name

        return self._parloops

    @cached_property
    def local_kernels(self):
        """Return local kernels and their subdomain IDs.

        Returns
        -------
        tuple
            Collection of ``(local_kernel, subdomain_id)`` 2-tuples, one for
            each possible combination.

        """
        try:
            topology, = set(d.topology for d in self._form.ufl_domains())
        except ValueError:
            raise NotImplementedError("All integration domains must share a mesh topology")

        for o in itertools.chain(self._form.arguments(), self._form.coefficients()):
            domain = extract_unique_domain(o)
            if domain is not None and domain.topology != topology:
                raise NotImplementedError("Assembly with multiple meshes is not supported")

        if isinstance(self._form, ufl.Form):
            kernels = tsfc_interface.compile_form(
                self._form, "form", diagonal=self.diagonal,
                parameters=self._form_compiler_params
            )
        elif isinstance(self._form, slate.TensorBase):
            kernels = slac.compile_expression(
                self._form,
                compiler_parameters=self._form_compiler_params
            )
        else:
            raise AssertionError
        return tuple(
            (k, subdomain_id) for k in kernels for subdomain_id in k.kinfo.subdomain_id
        )

    @property
    @abc.abstractmethod
    def diagonal(self):
        """Are we assembling the diagonal of a 2-form?"""

    @cached_property
    def all_integer_subdomain_ids(self):
        """Return a dict mapping local_kernel.indices to all integer subdomain ids."""
        all_indices = {k.indices for k, _ in self.local_kernels}
        return {
            i: tsfc_interface.gather_integer_subdomain_ids(
                {k for k, _ in self.local_kernels if k.indices == i}
            )
            for i in all_indices
        }

    @abc.abstractmethod
    def result(self, tensor):
        """The result of the assembly operation."""

    @staticmethod
    def _as_pyop3_type(tensor):
        if isinstance(tensor, op3.Dat):
            return tensor
        elif isinstance(tensor, firedrake.Cofunction):
            return tensor.dat
        elif isinstance(tensor, matrix.Matrix):
            return tensor.M
        else:
            raise AssertionError


class ZeroFormAssembler(ParloopFormAssembler):
    """Class for assembling a 0-form.

    Parameters
    ----------
    form : ufl.Form or slate.TensorBase
        0-form.

    Notes
    -----
    See `FormAssembler` and `assemble` for descriptions of the other parameters.

    """

    diagonal = False
    """Diagonal assembly not possible for zero forms."""

    @classmethod
    def _cache_key(cls, *args, **kwargs):
        return

    @FormAssembler._skip_if_initialised
    def __init__(self, form, form_compiler_parameters=None, pyop3_compiler_parameters=None):
        super().__init__(form, bcs=None, form_compiler_parameters=form_compiler_parameters, pyop3_compiler_parameters=None)

    def allocate(self):
        # Getting the comm attribute of a form isn't straightforward
        # form.ufl_domains()[0]._comm seems the most robust method
        # revisit in a refactor
        comm = self._form.ufl_domains()[0]._comm

        return op3.Scalar(0.0, comm=comm)

    def _apply_bc(self, tensor, bc, u=None):
        pass

    def _check_tensor(self, tensor):
        pass

    @staticmethod
    def _as_pyop3_type(tensor, indices=None):
        assert not indices
        return tensor

    def result(self, tensor):
        # NOTE: If we could return the tensor here then that would avoid a
        # reduction. That would be a very significant API change though (but more consistent?).
        # It would be even nicer to return a firedrake.Constant.
        # Return with halo data here because non-root ranks have no owned data.
        return tensor.value


class OneFormAssembler(ParloopFormAssembler):
    """Class for assembling a 1-form.

    Parameters
    ----------
    form : ufl.Form or slate.TensorBase
        1-form.

    Notes
    -----
    See `FormAssembler` and `assemble` for descriptions of the other parameters.

    """

    @classmethod
    def _cache_key(cls, form, bcs=None, form_compiler_parameters=None, pyop3_compiler_parameters=None, needs_zeroing=True,
                   zero_bc_nodes=True, diagonal=False, weight=1.0):
        bcs = solving._extract_bcs(bcs)
        return tuple(bcs), tuplify(form_compiler_parameters), tuplify(pyop3_compiler_parameters), needs_zeroing, zero_bc_nodes, diagonal, weight

    @FormAssembler._skip_if_initialised
    def __init__(self, form, bcs=None, form_compiler_parameters=None, pyop3_compiler_parameters=None, needs_zeroing=True,
                 zero_bc_nodes=True, diagonal=False, weight=1.0):
        super().__init__(form, bcs=bcs, form_compiler_parameters=form_compiler_parameters, pyop3_compiler_parameters=pyop3_compiler_parameters, needs_zeroing=needs_zeroing)
        self._weight = weight
        self._diagonal = diagonal
        self._zero_bc_nodes = zero_bc_nodes
        if self._diagonal and any(isinstance(bc, EquationBCSplit) for bc in self._bcs):
            raise NotImplementedError("Diagonal assembly and EquationBC not supported")
        rank = len(self._form.arguments())
        if rank == 2 and self._diagonal:
            test, trial = self._form.arguments()
            if test.function_space() != trial.function_space():
                raise ValueError("Can only assemble the diagonal of 2-form if the function spaces match")

    def allocate(self):
        rank = len(self._form.arguments())
        if rank == 1:
            test, = self._form.arguments()
            return firedrake.Function(test.function_space().dual())
        elif rank == 2 and self._diagonal:
            test, _ = self._form.arguments()
            return firedrake.Function(test.function_space().dual())
        else:
            raise RuntimeError(f"Not expected: found rank = {rank} and diagonal = {self._diagonal}")

    def _apply_bc(self, tensor, bc, u=None):
        # TODO Maybe this could be a singledispatchmethod?
        if isinstance(bc, DirichletBC):
            if self._diagonal:
                bc.set(tensor, self._weight)
            elif self._zero_bc_nodes:
                bc.zero(tensor)
            else:
                # The residual belongs to a mixed space that is dual on the boundary nodes
                # and primal on the interior nodes. Therefore, this is a type-safe operation.
                r = tensor.riesz_representation("l2")
                bc.apply(r, u=u)
        elif isinstance(bc, EquationBCSplit):
            bc.zero(tensor)
            OneFormAssembler(bc.f, bcs=bc.bcs,
                             form_compiler_parameters=self._form_compiler_params,
                             needs_zeroing=False,
                             zero_bc_nodes=self._zero_bc_nodes,
                             diagonal=self._diagonal,
                             weight=self._weight).assemble(tensor=tensor, current_state=u)
        else:
            raise AssertionError

    def _check_tensor(self, tensor):
        if tensor.function_space() != self._form.arguments()[0].function_space().dual():
            raise ValueError("Form's argument does not match provided result tensor")

    @staticmethod
    def _as_pyop3_type(tensor, indices=None):
        if indices is not None and any(index is not None for index in indices):
            i, = indices
            return tensor.dat[i]
        else:
            return tensor.dat

    @property
    def diagonal(self):
        return self._diagonal

    def result(self, tensor):
        return tensor


def TwoFormAssembler(form, *args, **kwargs):
    assert isinstance(form, (ufl.form.Form, slate.TensorBase))
    mat_type = kwargs.pop('mat_type', None)
    sub_mat_type = kwargs.pop('sub_mat_type', None)
    mat_spec = make_mat_spec(mat_type, sub_mat_type, form.arguments())
    if isinstance(mat_spec, op3.NonNestedPetscMatBufferSpec) and mat_spec.mat_type == "matfree":
        # Arguably we should crash here, as we would be passing ignored arguments through
        kwargs.pop('needs_zeroing', None)
        kwargs.pop('weight', None)
        kwargs.pop('allocation_integral_types', None)
        return MatrixFreeAssembler(form, *args, **kwargs)
    else:
        return ExplicitMatrixAssembler(form, *args, mat_spec=mat_spec, **kwargs)


def make_mat_spec(mat_type, sub_mat_type, arguments):
    """Validate the matrix types provided by the user and set any that are
    undefined to default values.

    Parameters
    ----------
    mat_type : str
        PETSc matrix type for the assembled matrix.
    sub_mat_type : str
        PETSc matrix type for blocks if ``mat_type`` is ``"nest"``.
    arguments : Sequence
        The test and trial functions of the expression being assembled.

    Returns
    -------
    tuple
        Tuple of validated/default ``mat_type`` and ``sub_mat_type``.

    """
    test_arg, trial_arg = arguments
    test_space = test_arg.function_space()
    trial_space = trial_arg.function_space()

    has_real_subspace = any(
        _is_real_space(V) for arg in arguments for V in arg.function_space()
    )

    if mat_type is None:
        if has_real_subspace:
            if len(test_space) > 1 or len(trial_space) > 1:
                mat_type = "nest"
            else:
                if _is_real_space(test_space):
                    mat_type = "cvec"
                else:
                    mat_type = "rvec"
        else:
            mat_type = parameters.parameters["default_matrix_type"]

    if sub_mat_type is None:
        sub_mat_type = parameters.parameters["default_sub_matrix_type"]

    if has_real_subspace and mat_type not in ["nest", "rvec", "cvec", "matfree"]:
        raise ValueError("Matrices containing real space arguments must have type 'nest', 'rvec', 'cvec', or 'matfree'")
    if sub_mat_type not in {"aij", "baij"}:
        raise ValueError(
            f"Invalid submatrix type, '{sub_mat_type}' (not 'aij' or 'baij')"
        )

    if mat_type == "nest":
        ntest = len(test_space)
        ntrial = len(trial_space)
        submat_specs = numpy.empty((ntest, ntrial), dtype=object)
        for i, test_subspace in enumerate(test_space):
            for j, trial_subspace in enumerate(trial_space):
                block_shape = (test_subspace.block_size, trial_subspace.block_size)

                if _is_real_space(test_subspace):
                    sub_mat_type_ = "cvec"
                else:
                    if _is_real_space(trial_subspace):
                        sub_mat_type_ = "rvec"
                    else:
                        sub_mat_type_ = sub_mat_type

                none_to_ellipsis = lambda idx: Ellipsis if idx is None else idx

                subspace_key = tuple(map(none_to_ellipsis, (test_subspace.index, trial_subspace.index)))
                submat_specs[i, j] = (subspace_key, op3.NonNestedPetscMatBufferSpec(sub_mat_type_, block_shape))
        mat_spec = op3.PetscMatNestBufferSpec(submat_specs)
    else:
        block_shape = (test_space.block_size, trial_space.block_size)
        mat_spec = op3.NonNestedPetscMatBufferSpec(mat_type, block_shape)
    return mat_spec


class ExplicitMatrixAssembler(ParloopFormAssembler):
    """Class for assembling a matrix.

    Parameters
    ----------
    form : ufl.Form or slate.TensorBasehe
        2-form.

    Notes
    -----
    See `FormAssembler` and `assemble` for descriptions of the other parameters.

    """

    diagonal = False
    """Diagonal assembly not possible for two forms."""

    @classmethod
    def _cache_key(cls, *args, **kwargs):
        return

    @FormAssembler._skip_if_initialised
    def __init__(self, form, bcs=None, form_compiler_parameters=None, needs_zeroing=True,
                 mat_spec=None, options_prefix=None, appctx=None, weight=1.0,
                 allocation_integral_types=None):
        super().__init__(form, bcs=bcs, form_compiler_parameters=form_compiler_parameters, needs_zeroing=needs_zeroing)
        self._mat_spec = mat_spec
        self._options_prefix = options_prefix
        self._appctx = appctx
        self.weight = weight
        self._allocation_integral_types = allocation_integral_types

    def allocate(self):
        test, trial = self._form.arguments()
        sparsity = self._make_sparsity(
            test,
            trial,
            self._mat_spec,
            self._make_maps_and_regions(),
        )
        mat = op3.Mat.from_sparsity(sparsity)
        return matrix.Matrix(
            self._form,
            self._bcs,
            # shouldn't be needed!
            self._mat_type,
            mat,
            options_prefix=self._options_prefix,
            fc_params=self._form_compiler_params,
        )

    @property
    def _mat_type(self) -> str:
        if isinstance(self._mat_spec, Mapping):
            return "nest"
        else:
            return self._mat_spec.mat_type

    @staticmethod
    def _make_sparsity(test, trial, mat_spec, maps_and_regions):
        # Is this overly restrictive?
        if any(len(a.function_space()) > 1 for a in [test, trial]) and mat_spec.mat_type == "baij":
            raise ValueError("BAIJ matrix type makes no sense for mixed spaces, use 'aij'")

        sparsity = op3.Mat.sparsity(
            test.function_space().axes,
            trial.function_space().axes,
            buffer_spec=mat_spec,
        )

        if type(test.function_space().ufl_element()) is finat.ufl.MixedElement:
            n = len(test.function_space())
            if n == 1:
                # if vector function space revert to standard case
                diag_blocks = [(Ellipsis, Ellipsis)]
            else:
                # otherwise treat each block separately
                diag_blocks = [(i, i) for i in range(n)]
        else:
            diag_blocks = [(Ellipsis, Ellipsis)]

        for rindex, cindex in diag_blocks:
            import pyop3.extras.debug
            pyop3.extras.debug.enable_conditional_breakpoints()

            op3.do_loop(
                p := extract_unique_domain(test).points.index(),
                sparsity[rindex, cindex][p, p].assign(666)
            )

        # Pretend that we are doing assembly by looping over the right
        # iteration sets and using the right maps.
        for iter_index, rmap, cmap, indices in maps_and_regions:
            rindex, cindex = indices
            if rindex is None:
                rindex = Ellipsis
            if cindex is None:
                cindex = Ellipsis

            op3.do_loop(
                iter_index,
                sparsity[rindex, cindex][rmap, cmap].assign(666)
            )

        sparsity.assemble()
        return sparsity

    def _make_maps_and_regions(self):
        test, trial = self._form.arguments()

        if self._allocation_integral_types is not None:
            return ExplicitMatrixAssembler._make_maps_and_regions_default(
                test, trial, self._allocation_integral_types
            )

        elif utils.strictly_all(
            local_kernel.indices == (None, None)
            for assembler in self._all_assemblers
            for local_kernel, _ in assembler.local_kernels
        ):
            # Handle special cases: slate or split=False
            allocation_integral_types = {
                local_kernel.kinfo.integral_type
                for assembler in self._all_assemblers
                for local_kernel, _ in assembler.local_kernels
            }
            return ExplicitMatrixAssembler._make_maps_and_regions_default(
                test, trial, allocation_integral_types
            )

        else:
            loops = []
            for assembler in self._all_assemblers:
                all_meshes = assembler._form.ufl_domains()
                for local_kernel, _ in assembler.local_kernels:
                    integral_type = local_kernel.kinfo.integral_type

                    mesh = all_meshes[local_kernel.kinfo.domain_number]  # integration domain
                    plex = mesh.topology
                    integral_type = local_kernel.kinfo.integral_type

                    Vrow = test.function_space()
                    Vcol = trial.function_space()

                    rindex, cindex = local_kernel.indices
                    if rindex is not None:
                        Vrow = Vrow[rindex]
                    if cindex is not None:
                        Vcol = Vcol[cindex]

                    if integral_type == "cell":
                        iterset = mesh.cells.owned
                        index = iterset.index()
                        rmap = _cell_integral_pack_indices(Vrow, index)
                        cmap = _cell_integral_pack_indices(Vcol, index)
                    elif integral_type in {"exterior_facet", "interior_facet"}:
                        if integral_type == "exterior_facet":
                            iterset = plex.exterior_facets.set
                        else:
                            assert integral_type == "interior_facet"
                            iterset = plex.interior_facets.set

                        index = iterset.index()
                        rmap = _facet_integral_pack_indices(Vrow, index)
                        cmap = _facet_integral_pack_indices(Vcol, index)

                    loop = (index, rmap, cmap, local_kernel.indices)
                    loops.append(loop)
            return tuple(loops)

    @staticmethod
    def _make_maps_and_regions_default(test, trial, allocation_integral_types):
        assert allocation_integral_types is not None

        mesh = op3.utils.single_valued(extract_unique_domain(a) for a in {test, trial})
        plex = mesh.topology
        Vrow = test.function_space()
        Vcol = trial.function_space()

        # NOTE: We do not inspect subdomains here so the "full" sparsity is
        # allocated even when we might not use all of it. This increases
        # reusability.
        loops = []
        for integral_type in allocation_integral_types:
            if integral_type == "cell":
                iterset = plex.cells.owned
                index = iterset.index()
                rmap = _cell_integral_pack_indices(Vrow, index)
                cmap = _cell_integral_pack_indices(Vcol, index)
            elif integral_type in {"exterior_facet", "interior_facet"}:
                if integral_type == "exterior_facet":
                    iterset = plex.exterior_facets.set
                else:
                    assert integral_type == "interior_facet"
                    iterset = plex.interior_facets.set

                index = iterset.index()
                rmap = _facet_integral_pack_indices(Vrow, index)
                cmap = _facet_integral_pack_indices(Vcol, index)

            loop = (index, rmap, cmap, (None, None))
            loops.append(loop)
        return tuple(loops)

    @cached_property
    def _all_assemblers(self):
        """Tuple of all assemblers used for sparsity construction.

        When constructing sparsity, we use all assemblers
        that are to be used in the actual assembly.
        """
        all_assemblers = [self]
        for bc in self._bcs:
            if isinstance(bc, EquationBCSplit):
                _assembler = type(self)(bc.f, bcs=bc.bcs, form_compiler_parameters=self._form_compiler_params, needs_zeroing=False)
                all_assemblers.extend(_assembler._all_assemblers)
        return tuple(all_assemblers)

    def _apply_bc(self, tensor, bc, u=None):
        assert u is None
        mat = tensor.M
        spaces = tuple(a.function_space() for a in tensor.a.arguments())
        V = bc.function_space()
        component = V.component
        if component is not None:
            V = V.parent
        index = Ellipsis if V.index is None else V.index
        space = V if V.parent is None else V.parent
        if isinstance(bc, DirichletBC):
            # if fs.topological != self.topological:
            #     raise RuntimeError("Dirichlet BC defined on a different function space")
            if space.topological != spaces[0].topological:
                raise TypeError("bc space does not match the test function space")
            elif space.topological != spaces[1].topological:
                raise TypeError("bc space does not match the trial function space")

            # for some reason I need to do this first, is this still the case?
            mat.assemble()

            p = V.nodal_axes[bc.node_set].index()
            assignee = mat[index, index].with_axes(spaces[0].nodal_axes, spaces[1].nodal_axes)[p, p]

            # If setting a block then use an identity matrix
            size = utils.single_valued((
                axes.size for axes in {assignee.raxes, assignee.caxes}
            ))
            expr_data = numpy.eye(size, dtype=utils.ScalarType).flatten() * self.weight
            expr_buffer = op3.ArrayBuffer(expr_data, constant=True)
            expression = op3.Mat(
                assignee.raxes.materialize(),
                assignee.caxes.materialize(),
                buffer=expr_buffer,
            )

            op3.do_loop(
                p, assignee.assign(expression)
            )

            # # If we constrain points of different dimension (e.g. vertices
            # # and edges) then the assigned identity may have different sizes.
            # # To resolve this we loop over each dimension in turn.
            # for context, index_trees in op3.as_index_forest(p).items():
            #     index_tree = utils.just_one(index_trees)
            #
            #     # dof_slice = op3.Slice("dof", [op3.AffineSliceComponent("XXX")])
            #     # index_tree = index_tree.add_node(dof_slice, *index_tree.leaf)
            #     #
            #     if component is not None:
            #         breakpoint()
            #     #     component_slice = op3.ScalarIndex("dim0", "XXX", component)
            #     #     index_tree = index_tree.add_node(component_slice, *index_tree.leaf)
            #
            #     # breakpoint()
            #     assignee = mat[index, index][index_tree, index_tree]
            #
            #     # if assignee.axes.size == 0:
            #     #     continue
            #
            #     # If setting a block then use an identity matrix
            #     size = utils.single_valued((
            #         axes.size for axes in {assignee.raxes, assignee.caxes}
            #     ))
            #     expr_data = numpy.eye(size, dtype=utils.ScalarType).flatten() * self.weight
            #     expr_buffer = op3.ArrayBuffer(expr_data, constant=True)
            #     expression = op3.Mat(
            #         assignee.raxes.materialize(),
            #         assignee.caxes.materialize(),
            #         buffer=expr_buffer,
            #     )
            #
            #     op3.do_loop(
            #         p.with_context(context), assignee.assign(expression)
            #     )

            # Handle off-diagonal block involving real function space.
            # "lgmaps" is correctly constructed in _matrix_arg, but
            # is ignored by PyOP2 in this case.
            # Walk through row blocks associated with index.
            for j, s in enumerate(space):
                if j != index and _is_real_space(s):
                    raise NotImplementedError
                    self._apply_bcs_mat_real_block(mat, index, j, component, bc.node_set)
            # Walk through col blocks associated with index.
            for i, s in enumerate(space):
                if i != index and _is_real_space(s):
                    raise NotImplementedError
                    self._apply_bcs_mat_real_block(mat, i, index, component, bc.node_set)
        elif isinstance(bc, EquationBCSplit):
            for j, s in enumerate(spaces[1]):
                if _is_real_space(s):
                    raise NotImplementedError
                    self._apply_bcs_mat_real_block(mat, index, j, component, bc.node_set)
            type(self)(bc.f, bcs=bc.bcs, form_compiler_parameters=self._form_compiler_params, needs_zeroing=False).assemble(tensor=tensor)
        else:
            raise AssertionError

    @staticmethod
    def _apply_bcs_mat_real_block(op2tensor, i, j, component, node_set):
        raise NotImplementedError
        dat = op2tensor[i, j].handle.getPythonContext().dat
        if component is not None:
            dat = op2.DatView(dat, component)
        dat.zero(subset=node_set, eager=True)

    def _check_tensor(self, tensor):
        if tensor.a.arguments() != self._form.arguments():
            raise ValueError("Form's arguments do not match provided result tensor")

    @staticmethod
    def _as_pyop3_type(tensor, indices=None):
        if indices is not None and indices != (None, None):
            i, j = indices
            mat = tensor.M[i, j]
        else:
            mat = tensor.M

        # if mat.buffer.mat.type == "python":
        #     mat_context = mat.buffer.mat.getPythonContext()
        #     if isinstance(mat_context, _GlobalMatPayload):
        #         mat = mat_context.global_
        #     else:
        #         assert isinstance(mat_context, _DatMatPayload)
        #         mat = mat_context.dat

        return mat

    def result(self, tensor):
        tensor.M.assemble()
        return tensor


class MatrixFreeAssembler(FormAssembler):
    """Stub class wrapping matrix-free assembly.

    Parameters
    ----------
    form : ufl.Form or slate.TensorBase
        2-form.

    Notes
    -----
    See `FormAssembler` and `assemble` for descriptions of the other parameters.

    """

    @classmethod
    def _cache_key(cls, *args, **kwargs):
        return

    @FormAssembler._skip_if_initialised
    def __init__(self, form, bcs=None, form_compiler_parameters=None,
                 options_prefix=None, appctx=None):
        super().__init__(form, bcs=bcs, form_compiler_parameters=form_compiler_parameters)
        self._options_prefix = options_prefix
        self._appctx = appctx

    def allocate(self):
        return matrix.ImplicitMatrix(self._form, self._bcs,
                                     fc_params=self._form_compiler_params,
                                     options_prefix=self._options_prefix,
                                     appctx=self._appctx or {})

    def assemble(self, tensor=None, current_state=None):
        if tensor is None:
            tensor = self.allocate()
        else:
            self._check_tensor(tensor)
        tensor.assemble()
        return tensor

    def _check_tensor(self, tensor):
        if tensor.a.arguments() != self._form.arguments():
            raise ValueError("Form's arguments do not match provided result tensor")


class ParloopBuilder:
    """Class that builds a :class:`op2.Parloop`.

    Parameters
    ----------
    form : ufl.Form or slate.TensorBase
        Variational form.
    bcs : Sequence
        Boundary conditions.
    local_knl : tsfc_interface.SplitKernel
        Kernel compiled by either TSFC or Slate.
    subdomain_id : int
        Subdomain of the mesh to iterate over.
    all_integer_subdomain_ids : Sequence
        See `tsfc_interface.gather_integer_subdomain_ids`.
    diagonal : bool
        Are we assembling the diagonal of a 2-form?

    """
    def __init__(self, form, tensor, bcs, local_knl, subdomain_id,
                 all_integer_subdomain_ids, diagonal):
        self._form = form
        self._tensor = tensor
        self._local_knl = local_knl
        self._subdomain_id = subdomain_id
        self._all_integer_subdomain_ids = all_integer_subdomain_ids
        self._diagonal = diagonal
        self._bcs = bcs

        self._active_coefficients = _FormHandler.iter_active_coefficients(form, local_knl.kinfo)
        self._constants = _FormHandler.iter_constants(form, local_knl.kinfo)

    def build(self) -> op3.Loop:
        """Construct the parloop."""
        p = self._iterset.index()
        args = []
        for tsfc_arg in self._kinfo.arguments:
            arg = self._as_parloop_arg(tsfc_arg, p)
            args.append(arg)
        self._kinfo.kernel.code = self._kinfo.kernel.code.with_entrypoints({self._kinfo.kernel.name})
        kernel = op3.Function(
            self._kinfo.kernel.code, [op3.INC] + [op3.READ for _ in args[1:]]
        )
        return op3.loop(p, kernel(*args))

    @property
    def test_function_space(self):
        assert len(self._form.arguments()) == 2 and not self._diagonal
        test, _ = self._form.arguments()
        return test.function_space()

    @property
    def trial_function_space(self):
        assert len(self._form.arguments()) == 2 and not self._diagonal
        _, trial = self._form.arguments()
        return trial.function_space()

    def get_indicess(self):
        return (self._local_knl.indices,)

        # think below is not needed anymore
        # assert len(self._form.arguments()) == 2 and not self._diagonal
        # if all(i is None for i in self._local_knl.indices):
        #     test, trial = self._form.arguments()
        #     return numpy.ndindex((len(test.function_space()),
        #                           len(trial.function_space())))
        # else:
        #     assert all(i is not None for i in self._local_knl.indices)
        #     return self._local_knl.indices,

    def _filter_bcs(self, row, col):
        assert len(self._form.arguments()) == 2 and not self._diagonal
        if len(self.test_function_space) > 1:
            bcrow = tuple(bc for bc in self._bcs
                          if bc.function_space_index() == row)
        else:
            bcrow = self._bcs

        if len(self.trial_function_space) > 1:
            bccol = tuple(bc for bc in self._bcs
                          if bc.function_space_index() == col
                          and isinstance(bc, DirichletBC))
        else:
            bccol = tuple(bc for bc in self._bcs if isinstance(bc, DirichletBC))
        return bcrow, bccol

    def needs_unrolling(self):
        """Do we need to address matrix elements directly rather than in
        a blocked fashion?

        This is slower but required for the application of some boundary conditions
        to 2-forms.

        :param local_knl: A :class:`tsfc_interface.SplitKernel`.
        :param bcs: Iterable of boundary conditions.
        """
        if len(self._form.arguments()) == 2 and not self._diagonal:
            for i, j in self.get_indicess():
                if i is None:
                    i = 0
                if j is None:
                    j = 0

                for bc in itertools.chain(*self._filter_bcs(i, j)):
                    if bc.function_space().component is not None:
                        return True
        return False

    def collect_lgmaps(self, matrix):
        """Return any local-to-global maps that need to be swapped out.

        This is only needed when applying boundary conditions to 2-forms.

        """

        if len(self._form.arguments()) == 2 and not self._diagonal:
            if not self._bcs:
                return None
            lgmaps = []
            for i, j in self.get_indicess():
                ibc = 0 if i is None else i
                jbc = 0 if j is None else j
                row_bcs, col_bcs = self._filter_bcs(ibc, jbc)

                i = Ellipsis if i is None else i
                j = Ellipsis if j is None else j

                if matrix.M.buffer.mat_type in {"seqaij", "mpiaij"}:
                    row_block_shape = ()
                    column_block_shape = ()
                else:
                    assert matrix.M.buffer.mat_type == "baij"
                    row_block_shape  = (self.test_function_space[ibc].block_size,)
                    column_block_shape = (self.trial_function_space[jbc].block_size,)

                # Don't do this because we want the lgmaps for the full space
                # submat = matrix.M[i, j]
                # rlgmap = self.test_function_space[ibc].mask_lgmap(row_bcs, submat.raxes, row_block_shape)
                # clgmap = self.trial_function_space[jbc].mask_lgmap(col_bcs, submat.caxes, column_block_shape)
                rlgmap = self.test_function_space[ibc].mask_lgmap(row_bcs, matrix.M.raxes, row_block_shape)
                clgmap = self.trial_function_space[jbc].mask_lgmap(col_bcs, matrix.M.caxes, column_block_shape)
                lgmaps.append((i, j, rlgmap, clgmap))

            return tuple(lgmaps)
        else:
            return None

    @property
    def _indices(self):
        return self._local_knl.indices

    @property
    def _kinfo(self):
        return self._local_knl.kinfo

    @property
    def _integral_type(self):
        return self._kinfo.integral_type

    @property
    def _indexed_function_spaces(self):
        return _FormHandler.index_function_spaces(self._form, self._indices)

    @cached_property
    def _mesh(self):
        return self._form.ufl_domains()[self._kinfo.domain_number]

    @property
    def _topology(self):
        return self._mesh.topology

    @cached_property
    def _iterset(self):
        try:
            subdomain_data = self._form.subdomain_data()[self._mesh][self._integral_type]
        except KeyError:
            subdomain_data = [None]

        subdomain_data = [sd for sd in subdomain_data if sd is not None]
        if subdomain_data:
            try:
                subdomain_data, = subdomain_data
            except ValueError:
                raise NotImplementedError("Assembly with multiple subdomain data values is not supported")
            if self._integral_type != "cell":
                raise NotImplementedError("subdomain_data only supported with cell integrals")
            if self._subdomain_id not in ["everywhere", "otherwise"]:
                raise ValueError("Cannot use subdomain data and subdomain_id")
            return subdomain_data
        else:
            return self._topology.measure_set(
                self._integral_type,
                self._subdomain_id,
                self._all_integer_subdomain_ids
            )

    @functools.singledispatchmethod
    def _as_parloop_arg(self, tsfc_arg, index):
        """Return a :class:`op2.ParloopArg` corresponding to the provided
        :class:`tsfc.KernelArg`.
        """
        raise TypeError(f"No handler provided for {type(tsfc_arg).__name__}")

    @_as_parloop_arg.register(kernel_args.OutputKernelArg)
    def _as_parloop_arg_output(self, _, index):
        rank = len(self._form.arguments())
        tensor = self._tensor
        Vs = self._indexed_function_spaces

        if rank == 0:
            return tensor
        elif rank == 1 or rank == 2 and self._diagonal:
            V, = Vs
            dat = OneFormAssembler._as_pyop3_type(tensor, self._indices)

            return pack_pyop3_tensor(dat, V, index, self._integral_type)
        elif rank == 2:
            mat = ExplicitMatrixAssembler._as_pyop3_type(tensor, self._indices)
            return pack_pyop3_tensor(mat, *Vs, index, self._integral_type)
        else:
            raise AssertionError

    @_as_parloop_arg.register(kernel_args.CoordinatesKernelArg)
    def _as_parloop_arg_coordinates(self, _, index):
        return pack_tensor(self._mesh.coordinates, index, self._integral_type)

    @_as_parloop_arg.register(kernel_args.CoefficientKernelArg)
    def _as_parloop_arg_coefficient(self, arg, index):
        coeff = next(self._active_coefficients)
        return pack_tensor(coeff, index, self._integral_type)

    @_as_parloop_arg.register(kernel_args.ConstantKernelArg)
    def _as_parloop_arg_constant(self, arg, index):
        const = next(self._constants)
        return const.dat

    @_as_parloop_arg.register(kernel_args.CellOrientationsKernelArg)
    def _as_parloop_arg_cell_orientations(self, _, index):
        return pack_tensor(self._mesh.cell_orientations(), index, self._integral_type)

    @_as_parloop_arg.register(kernel_args.CellSizesKernelArg)
    def _as_parloop_arg_cell_sizes(self, _, index):
        raise NotImplementedError
        func = self._mesh.cell_sizes
        m = self._get_map(func.function_space())
        return func.dat[m(index)]

    @_as_parloop_arg.register(kernel_args.ExteriorFacetKernelArg)
    def _as_parloop_arg_exterior_facet(self, _, index):
        return self._topology.exterior_facets._local_facets[index]

    @_as_parloop_arg.register(kernel_args.InteriorFacetKernelArg)
    def _as_parloop_arg_interior_facet(self, _, index):
        return self._topology.interior_facets._local_facets[index]

    @_as_parloop_arg.register(CellFacetKernelArg)
    def _as_parloop_arg_cell_facet(self, _, index):
        return self._mesh.cell_to_facets[index]

    @_as_parloop_arg.register(LayerCountKernelArg)
    def _as_parloop_arg_layer_count(self, _, index):
        raise NotImplementedError
        glob = op2.Global(
            (1,),
            self._iterset.layers-2,
            dtype=numpy.int32,
            comm=self._iterset.comm
        )
        return op2.GlobalParloopArg(glob)

    @_as_parloop_arg.register(kernel_args.ExteriorFacetOrientationKernelArg)
    def _as_parloop_arg_exterior_facet_orientation(_, self):
        raise NotImplementedError
        return op2.DatParloopArg(self._mesh.exterior_facets.local_facet_orientation_dat)

    @_as_parloop_arg.register(kernel_args.InteriorFacetOrientationKernelArg)
    def _as_parloop_arg_interior_facet_orientation(_, self):
        raise NotImplementedError
        return op2.DatParloopArg(self._mesh.interior_facets.local_facet_orientation_dat)


class _FormHandler:
    """Utility class for inspecting forms and local kernels."""

    @staticmethod
    def iter_active_coefficients(form, kinfo):
        """Yield the form coefficients referenced in ``kinfo``."""
        all_coefficients = form.coefficients()
        for idx, subidxs in kinfo.coefficient_numbers:
            for subidx in subidxs:
                yield all_coefficients[idx].subfunctions[subidx]

    @staticmethod
    def iter_constants(form, kinfo):
        """Yield the form constants referenced in ``kinfo``."""
        if isinstance(form, slate.TensorBase):
            all_constants = form.constants()
        else:
            all_constants = extract_firedrake_constants(form)
        for constant_index in kinfo.constant_numbers:
            yield all_constants[constant_index]

    @staticmethod
    def index_function_spaces(form, indices):
        """Return the function spaces of the form's arguments, indexed
        if necessary.
        """
        spaces = []
        for index, arg in zip(indices, form.arguments()):
            space = arg.ufl_function_space()
            if index is not None:
                space = space[index]
            spaces.append(space)
        return tuple(spaces)

    @staticmethod
    def index_tensor(tensor, form, indices, diagonal):
        """Return the (indexed) pyop3 data structure tied to ``tensor``."""
        indices = tuple(i if i is not None else Ellipsis for i in indices)

        rank = len(form.arguments())
        if rank == 0:
            assert len(indices) == 0
            return tensor
        elif rank == 1 or rank == 2 and diagonal:
            index, = indices
            if index is Ellipsis:
                return tensor.dat
            else:
                return tensor.subfunctions[index].dat
        elif rank == 2:
            return tensor.M[indices]
        else:
            raise AssertionError


def _is_real_space(space):
    return space.ufl_element().family() == "Real"


@contextlib.contextmanager
def _modified_lgmaps(mat: op3.Mat, lgmaps):
    if lgmaps is None:
        yield mat
        return

    if mat.buffer.mat_type == "nest":
        raise NotImplementedError("Think about extracting the right sub-blocks")

    # TODO: Fixup API so this isn't needed
    (i, j, row_lgmap, column_lgmap), = lgmaps
    orig_rlgmap, orig_clgmap = mat.buffer.mat.getLGMap()
    mat.buffer.mat.setLGMap(row_lgmap, column_lgmap)

    yield

    mat.buffer.mat.setLGMap(orig_rlgmap, orig_clgmap)<|MERGE_RESOLUTION|>--- conflicted
+++ resolved
@@ -1024,17 +1024,8 @@
                 self._initialised = True
         return wrapper
 
-<<<<<<< HEAD
     def __init__(self, form, bcs=None, form_compiler_parameters=None, pyop3_compiler_parameters=None):
         super().__init__(form, bcs=bcs, form_compiler_parameters=form_compiler_parameters, pyop3_compiler_parameters=pyop3_compiler_parameters)
-        # Ensure mesh is 'initialised' as we could have got here without building a
-        # function space (e.g. if integrating a constant).
-        for mesh in form.ufl_domains():
-            mesh.init()
-=======
-    def __init__(self, form, bcs=None, form_compiler_parameters=None):
-        super().__init__(form, bcs=bcs, form_compiler_parameters=form_compiler_parameters)
->>>>>>> 232c520e
         if any(c.dat.dtype != ScalarType for c in form.coefficients()):
             raise ValueError("Cannot assemble a form containing coefficients where the "
                              "dtype is not the PETSc scalar type.")
