--- conflicted
+++ resolved
@@ -2439,11 +2439,7 @@
     PetscInt global_u, global_v
     PetscInt local_facet
 
-<<<<<<< HEAD
-cdef int CommFacet_cmp(void *x_, void *y_) noexcept nogil:
-=======
-cdef int CommFacet_cmp(const void *x_, const void *y_) nogil:
->>>>>>> 723b9eda
+cdef int CommFacet_cmp(const void *x_, const void *y_) noexcept nogil:
     """Three-way comparison C function for CommFacet structs."""
     cdef:
         CommFacet *x = <CommFacet *>x_
