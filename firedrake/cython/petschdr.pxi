cimport petsc4py.PETSc as PETSc
from petsc4py.PETSc cimport CHKERR, CHKERRMPI
cimport mpi4py.MPI as MPI
cimport numpy as np

cdef extern from * nogil:
     int PetscObjectReference(PETSc.PetscObject)

cdef extern from "mpi-compat.h":
    pass

cdef extern from "petsc.h":
    ctypedef long PetscInt
    ctypedef double PetscReal
    ctypedef double PetscScalar
    ctypedef enum PetscBool:
        PETSC_TRUE, PETSC_FALSE
    ctypedef enum PetscCopyMode:
        PETSC_COPY_VALUES,
        PETSC_OWN_POINTER,
        PETSC_USE_POINTER
    ctypedef enum PetscDataType:
        PETSC_INT,
        PETSC_REAL,
        PETSC_SCALAR,
        PETSC_COMPLEX,
        PETSC_DATATYPE_UNKNOWN
    ctypedef enum PetscErrorCode:
        PETSC_SUCCESS
        PETSC_ERR_LIB

cdef extern from "petscsys.h" nogil:
<<<<<<< HEAD
    int PetscMalloc1(PetscInt,void*)
    int PetscMalloc2(PetscInt,void*,PetscInt,void*)
    int PetscCalloc1(PetscInt,void*)
    int PetscFree(void*)
    int PetscFree2(void*,void*)
    int PetscSortIntWithArray(PetscInt,PetscInt[],PetscInt[])
=======
    PetscErrorCode PetscMalloc1(PetscInt,void*)
    PetscErrorCode PetscMalloc2(PetscInt,void*,PetscInt,void*)
    PetscErrorCode PetscFree(void*)
    PetscErrorCode PetscFree2(void*,void*)
    PetscErrorCode PetscSortIntWithArray(PetscInt,PetscInt[],PetscInt[])
>>>>>>> bb8447aa

cdef extern from "petscdmtypes.h" nogil:
    ctypedef enum PetscDMPolytopeType "DMPolytopeType":
        DM_POLYTOPE_POINT
        DM_POLYTOPE_SEGMENT
        DM_POLYTOPE_POINT_PRISM_TENSOR
        DM_POLYTOPE_TRIANGLE
        DM_POLYTOPE_QUADRILATERAL
        DM_POLYTOPE_SEG_PRISM_TENSOR
        DM_POLYTOPE_TETRAHEDRON
        DM_POLYTOPE_HEXAHEDRON
        DM_POLYTOPE_TRI_PRISM
        DM_POLYTOPE_TRI_PRISM_TENSOR
        DM_POLYTOPE_QUAD_PRISM_TENSOR
        DM_POLYTOPE_PYRAMID
        DM_POLYTOPE_FV_GHOST
        DM_POLYTOPE_INTERIOR_GHOST
        DM_POLYTOPE_UNKNOWN
        DM_POLYTOPE_UNKNOWN_CELL
        DM_POLYTOPE_UNKNOWN_FACE
        DM_NUM_POLYTOPES

cdef extern from "petscdmplex.h" nogil:
<<<<<<< HEAD
    struct _n_DMLabel
    ctypedef _n_DMLabel* DMLabel "DMLabel"

    int DMPlexGetHeightStratum(PETSc.PetscDM,PetscInt,PetscInt*,PetscInt*)
    int DMPlexGetDepthStratum(PETSc.PetscDM,PetscInt,PetscInt*,PetscInt*)
    int DMPlexGetPointHeight(PETSc.PetscDM,PetscInt,PetscInt*)
    int DMPlexGetPointDepth(PETSc.PetscDM,PetscInt,PetscInt*)

    int DMPlexGetChart(PETSc.PetscDM,PetscInt*,PetscInt*)
    int DMPlexGetConeSize(PETSc.PetscDM,PetscInt,PetscInt*)
    int DMPlexGetCone(PETSc.PetscDM,PetscInt,PetscInt*[])
    int DMPlexGetConeOrientation(PETSc.PetscDM,PetscInt,PetscInt*[])
    int DMPlexGetSupportSize(PETSc.PetscDM,PetscInt,PetscInt*)
    int DMPlexGetSupport(PETSc.PetscDM,PetscInt,PetscInt*[])
    int DMPlexGetMaxSizes(PETSc.PetscDM,PetscInt*,PetscInt*)

    int DMPlexGetTransitiveClosure(PETSc.PetscDM,PetscInt,PetscBool,PetscInt *,PetscInt *[])
    int DMPlexRestoreTransitiveClosure(PETSc.PetscDM,PetscInt,PetscBool,PetscInt *,PetscInt *[])
    int DMPlexDistributeData(PETSc.PetscDM,PETSc.PetscSF,PETSc.PetscSection,MPI.MPI_Datatype,void*,PETSc.PetscSection,void**)
    int DMPlexSetAdjacencyUser(PETSc.PetscDM,int(*)(PETSc.PetscDM,PetscInt,PetscInt*,PetscInt[],void*),void*)
    int DMPlexCreatePointNumbering(PETSc.PetscDM,PETSc.PetscIS*)
    int DMPlexLabelComplete(PETSc.PetscDM, PETSc.PetscDMLabel)
    int DMPlexDistributeOverlap(PETSc.PetscDM,PetscInt,PETSc.PetscSF*,PETSc.PetscDM*)

    int DMPlexFilter(PETSc.PetscDM,PETSc.PetscDMLabel,PetscInt,PetscBool,PetscBool,PETSc.PetscSF*,PETSc.PetscDM*)
    int DMPlexGetSubpointIS(PETSc.PetscDM,PETSc.PetscIS*)
    int DMPlexGetSubpointMap(PETSc.PetscDM,PETSc.PetscDMLabel*)
    int DMPlexSetSubpointMap(PETSc.PetscDM,PETSc.PetscDMLabel)
    PetscErrorCode DMPlexExtrude(PETSc.PetscDM,PetscInt,PetscReal,PetscBool,PetscBool,PetscBool,PetscReal*,PetscReal*,DMLabel,PETSc.PetscDM*)

    int DMPlexSetCellType(PETSc.PetscDM,PetscInt,PetscDMPolytopeType)
    int DMPlexGetCellType(PETSc.PetscDM,PetscInt,PetscDMPolytopeType*)
=======
    PetscErrorCode DMPlexGetHeightStratum(PETSc.PetscDM,PetscInt,PetscInt*,PetscInt*)
    PetscErrorCode DMPlexGetDepthStratum(PETSc.PetscDM,PetscInt,PetscInt*,PetscInt*)
    PetscErrorCode DMPlexGetPointHeight(PETSc.PetscDM,PetscInt,PetscInt*)
    PetscErrorCode DMPlexGetPointDepth(PETSc.PetscDM,PetscInt,PetscInt*)

    PetscErrorCode DMPlexGetChart(PETSc.PetscDM,PetscInt*,PetscInt*)
    PetscErrorCode DMPlexGetConeSize(PETSc.PetscDM,PetscInt,PetscInt*)
    PetscErrorCode DMPlexGetCone(PETSc.PetscDM,PetscInt,PetscInt*[])
    PetscErrorCode DMPlexGetConeOrientation(PETSc.PetscDM,PetscInt,PetscInt*[])
    PetscErrorCode DMPlexGetSupportSize(PETSc.PetscDM,PetscInt,PetscInt*)
    PetscErrorCode DMPlexGetSupport(PETSc.PetscDM,PetscInt,PetscInt*[])
    PetscErrorCode DMPlexGetMaxSizes(PETSc.PetscDM,PetscInt*,PetscInt*)

    PetscErrorCode DMPlexGetTransitiveClosure(PETSc.PetscDM,PetscInt,PetscBool,PetscInt *,PetscInt *[])
    PetscErrorCode DMPlexRestoreTransitiveClosure(PETSc.PetscDM,PetscInt,PetscBool,PetscInt *,PetscInt *[])
    PetscErrorCode DMPlexDistributeData(PETSc.PetscDM,PETSc.PetscSF,PETSc.PetscSection,MPI.MPI_Datatype,void*,PETSc.PetscSection,void**)
    PetscErrorCode DMPlexSetAdjacencyUser(PETSc.PetscDM,int(*)(PETSc.PetscDM,PetscInt,PetscInt*,PetscInt[],void*),void*)
    PetscErrorCode DMPlexCreatePointNumbering(PETSc.PetscDM,PETSc.PetscIS*)
    PetscErrorCode DMPlexLabelComplete(PETSc.PetscDM, PETSc.PetscDMLabel)
    PetscErrorCode DMPlexDistributeOverlap(PETSc.PetscDM,PetscInt,PETSc.PetscSF*,PETSc.PetscDM*)

    PetscErrorCode DMPlexFilter(PETSc.PetscDM,PETSc.PetscDMLabel,PetscInt,PetscBool,PetscBool,PETSc.PetscSF*,PETSc.PetscDM*)
    PetscErrorCode DMPlexGetSubpointIS(PETSc.PetscDM,PETSc.PetscIS*)
    PetscErrorCode DMPlexGetSubpointMap(PETSc.PetscDM,PETSc.PetscDMLabel*)
    PetscErrorCode DMPlexSetSubpointMap(PETSc.PetscDM,PETSc.PetscDMLabel)

    PetscErrorCode DMPlexSetCellType(PETSc.PetscDM,PetscInt,PetscDMPolytopeType)
    PetscErrorCode DMPlexGetCellType(PETSc.PetscDM,PetscInt,PetscDMPolytopeType*)
>>>>>>> bb8447aa

cdef extern from "petscdmlabel.h" nogil:
    struct _n_DMLabel
    ctypedef _n_DMLabel* DMLabel "DMLabel"
<<<<<<< HEAD
    int DMLabelCreateIndex(DMLabel, PetscInt, PetscInt)
    int DMLabelDestroyIndex(DMLabel)
    int DMLabelDestroy(DMLabel*)
    int DMLabelHasPoint(DMLabel, PetscInt, PetscBool*)
    int DMLabelSetValue(DMLabel, PetscInt, PetscInt)
    int DMLabelGetValue(DMLabel, PetscInt, PetscInt*)
    int DMLabelClearValue(DMLabel, PetscInt, PetscInt)
    int DMLabelGetStratumSize(DMLabel, PetscInt, PetscInt*)
    int DMLabelGetStratumIS(DMLabel, PetscInt, PETSc.PetscIS*)
    int DMLabelStratumHasPoint(DMLabel, PetscInt, PetscInt, PetscBool*)
=======
    PetscErrorCode DMLabelCreateIndex(DMLabel, PetscInt, PetscInt)
    PetscErrorCode DMLabelDestroyIndex(DMLabel)
    PetscErrorCode DMLabelDestroy(DMLabel*)
    PetscErrorCode DMLabelHasPoint(DMLabel, PetscInt, PetscBool*)
    PetscErrorCode DMLabelSetValue(DMLabel, PetscInt, PetscInt)
    PetscErrorCode DMLabelGetValue(DMLabel, PetscInt, PetscInt*)
    PetscErrorCode DMLabelClearValue(DMLabel, PetscInt, PetscInt)
    PetscErrorCode DMLabelGetStratumSize(DMLabel, PetscInt, PetscInt*)
    PetscErrorCode DMLabelGetStratumIS(DMLabel, PetscInt, PETSc.PetscIS*)
>>>>>>> bb8447aa

cdef extern from "petscdm.h" nogil:
    PetscErrorCode DMCreateLabel(PETSc.PetscDM,char[])
    PetscErrorCode DMGetLabel(PETSc.PetscDM,char[],DMLabel*)
    PetscErrorCode DMGetPointSF(PETSc.PetscDM,PETSc.PetscSF*)
    PetscErrorCode DMSetLabelValue(PETSc.PetscDM,char[],PetscInt,PetscInt)
    PetscErrorCode DMGetLabelValue(PETSc.PetscDM,char[],PetscInt,PetscInt*)

cdef extern from "petscdmswarm.h" nogil:
    PetscErrorCode DMSwarmGetLocalSize(PETSc.PetscDM,PetscInt*)
    PetscErrorCode DMSwarmGetCellDM(PETSc.PetscDM, PETSc.PetscDM*)
    PetscErrorCode DMSwarmGetCellDMActive(PETSc.PetscDM, PETSc.PetscDMSwarmCellDM*)
    PetscErrorCode DMSwarmCellDMGetCellID(PETSc.PetscDMSwarmCellDM, const char *[])
    PetscErrorCode DMSwarmGetField(PETSc.PetscDM,const char[],PetscInt*,PetscDataType*,void**)
    PetscErrorCode DMSwarmRestoreField(PETSc.PetscDM,const char[],PetscInt*,PetscDataType*,void**)

cdef extern from "petscvec.h" nogil:
    PetscErrorCode VecGetArray(PETSc.PetscVec,PetscScalar**)
    PetscErrorCode VecRestoreArray(PETSc.PetscVec,PetscScalar**)
    PetscErrorCode VecGetArrayRead(PETSc.PetscVec,const PetscScalar**)
    PetscErrorCode VecRestoreArrayRead(PETSc.PetscVec,const PetscScalar**)

cdef extern from "petscis.h" nogil:
<<<<<<< HEAD
    int PetscSectionSetPermutation(PETSc.PetscSection,PETSc.PetscIS)
    int PetscSectionGetOffset(PETSc.PetscSection,PetscInt,PetscInt*)
    int PetscSectionGetDof(PETSc.PetscSection,PetscInt,PetscInt*)
    int PetscSectionSetOffset(PETSc.PetscSection,PetscInt,PetscInt)
    int PetscSectionSetDof(PETSc.PetscSection,PetscInt,PetscInt)
    int PetscSectionSetFieldDof(PETSc.PetscSection,PetscInt,PetscInt,PetscInt)
    int PetscSectionGetFieldDof(PETSc.PetscSection,PetscInt,PetscInt,PetscInt*)
    int PetscSectionGetConstraintDof(PETSc.PetscSection,PetscInt,PetscInt*)
    int PetscSectionSetConstraintDof(PETSc.PetscSection,PetscInt,PetscInt)
    int PetscSectionSetConstraintIndices(PETSc.PetscSection,PetscInt, PetscInt[])
    int PetscSectionGetConstraintIndices(PETSc.PetscSection,PetscInt, const PetscInt**)
    int PetscSectionGetMaxDof(PETSc.PetscSection,PetscInt*)
    int ISGetIndices(PETSc.PetscIS,PetscInt*[])
    int ISGetSize(PETSc.PetscIS,PetscInt*)
    int ISGetLocalSize(PETSc.PetscIS,PetscInt*)
    int ISRestoreIndices(PETSc.PetscIS,PetscInt*[])
    int ISGeneralSetIndices(PETSc.PetscIS,PetscInt,PetscInt[],PetscCopyMode)
    int ISLocalToGlobalMappingCreateIS(PETSc.PetscIS,PETSc.PetscLGMap*)
    int ISLocalToGlobalMappingGetSize(PETSc.PetscLGMap,PetscInt*)
    int ISLocalToGlobalMappingGetBlockIndices(PETSc.PetscLGMap, const PetscInt**)
    int ISLocalToGlobalMappingRestoreBlockIndices(PETSc.PetscLGMap, const PetscInt**)
    int ISInvertPermutation(PETSc.PetscIS,PetscInt,PETSc.PetscIS*)
    PetscErrorCode ISIntersect(PETSc.PetscIS,PETSc.PetscIS,PETSc.PetscIS*)
    PetscErrorCode ISGeneralFilter(PETSc.PetscIS,PetscInt,PetscInt)
    int ISDestroy(PETSc.PetscIS*)
=======
    PetscErrorCode PetscSectionGetOffset(PETSc.PetscSection,PetscInt,PetscInt*)
    PetscErrorCode PetscSectionGetDof(PETSc.PetscSection,PetscInt,PetscInt*)
    PetscErrorCode PetscSectionSetDof(PETSc.PetscSection,PetscInt,PetscInt)
    PetscErrorCode PetscSectionSetFieldDof(PETSc.PetscSection,PetscInt,PetscInt,PetscInt)
    PetscErrorCode PetscSectionGetFieldDof(PETSc.PetscSection,PetscInt,PetscInt,PetscInt*)
    PetscErrorCode PetscSectionGetConstraintDof(PETSc.PetscSection,PetscInt,PetscInt*)
    PetscErrorCode PetscSectionSetConstraintDof(PETSc.PetscSection,PetscInt,PetscInt)
    PetscErrorCode PetscSectionSetConstraintIndices(PETSc.PetscSection,PetscInt, PetscInt[])
    PetscErrorCode PetscSectionGetConstraintIndices(PETSc.PetscSection,PetscInt, const PetscInt**)
    PetscErrorCode PetscSectionGetMaxDof(PETSc.PetscSection,PetscInt*)
    PetscErrorCode PetscSectionSetPermutation(PETSc.PetscSection,PETSc.PetscIS)
    PetscErrorCode ISGetIndices(PETSc.PetscIS,PetscInt*[])
    PetscErrorCode ISGetSize(PETSc.PetscIS,PetscInt*)
    PetscErrorCode ISRestoreIndices(PETSc.PetscIS,PetscInt*[])
    PetscErrorCode ISGeneralSetIndices(PETSc.PetscIS,PetscInt,PetscInt[],PetscCopyMode)
    PetscErrorCode ISLocalToGlobalMappingCreateIS(PETSc.PetscIS,PETSc.PetscLGMap*)
    PetscErrorCode ISLocalToGlobalMappingGetSize(PETSc.PetscLGMap,PetscInt*)
    PetscErrorCode ISLocalToGlobalMappingGetBlockIndices(PETSc.PetscLGMap, const PetscInt**)
    PetscErrorCode ISLocalToGlobalMappingRestoreBlockIndices(PETSc.PetscLGMap, const PetscInt**)
    PetscErrorCode ISDestroy(PETSc.PetscIS*)
>>>>>>> bb8447aa

cdef extern from "petscsf.h" nogil:
    struct PetscSFNode_:
        PetscInt rank
        PetscInt index
    ctypedef PetscSFNode_ PetscSFNode "PetscSFNode"

<<<<<<< HEAD
    int PetscSFGetGraph(PETSc.PetscSF,PetscInt*,PetscInt*,PetscInt**,PetscSFNode**)
    int PetscSFSetGraph(PETSc.PetscSF,PetscInt,PetscInt,PetscInt*,PetscCopyMode,PetscSFNode*,PetscCopyMode)
    int PetscSFBcastBegin(PETSc.PetscSF,MPI.MPI_Datatype,const void*, void*,)
    int PetscSFBcastEnd(PETSc.PetscSF,MPI.MPI_Datatype,const void*, void*)
    int PetscSFReduceBegin(PETSc.PetscSF,MPI.MPI_Datatype,const void*, void*,MPI.MPI_Op)
    int PetscSFReduceEnd(PETSc.PetscSF,MPI.MPI_Datatype,const void*, void*,MPI.MPI_Op)
    int PetscSFCreateSectionSF(PETSc.PetscSF,PETSc.PetscSection,PetscInt*,PETSc.PetscSection,PETSc.PetscSF*)
    int PetscSFCreateRemoteOffsets(PETSc.PetscSF,PETSc.PetscSection,PETSc.PetscSection,PetscInt**)
=======
    PetscErrorCode PetscSFGetGraph(PETSc.PetscSF,PetscInt*,PetscInt*,PetscInt**,PetscSFNode**)
    PetscErrorCode PetscSFSetGraph(PETSc.PetscSF,PetscInt,PetscInt,PetscInt*,PetscCopyMode,PetscSFNode*,PetscCopyMode)
    PetscErrorCode PetscSFBcastBegin(PETSc.PetscSF,MPI.MPI_Datatype,const void*, void*,)
    PetscErrorCode PetscSFBcastEnd(PETSc.PetscSF,MPI.MPI_Datatype,const void*, void*)
    PetscErrorCode PetscSFReduceBegin(PETSc.PetscSF,MPI.MPI_Datatype,const void*, void*,MPI.MPI_Op)
    PetscErrorCode PetscSFReduceEnd(PETSc.PetscSF,MPI.MPI_Datatype,const void*, void*,MPI.MPI_Op)
>>>>>>> bb8447aa

ctypedef PetscErrorCode (*PetscPCPatchComputeFunction)(PETSc.PetscPC,
                                            PetscInt,
                                            PETSc.PetscVec,
                                            PETSc.PetscVec,
                                            PETSc.PetscIS,
                                            PetscInt,
                                            const PetscInt*,
                                            const PetscInt*,
                                            void*)
ctypedef PetscErrorCode (*PetscPCPatchComputeOperator)(PETSc.PetscPC,
                                            PetscInt,
                                            PETSc.PetscVec,
                                            PETSc.PetscMat,
                                            PETSc.PetscIS,
                                            PetscInt,
                                            const PetscInt*,
                                            const PetscInt*,
                                            void*)
cdef extern from "petscsnes.h" nogil:
   PetscErrorCode SNESPatchSetComputeFunction(PETSc.PetscSNES, PetscPCPatchComputeFunction, void *)
   PetscErrorCode SNESPatchSetComputeOperator(PETSc.PetscSNES, PetscPCPatchComputeOperator, void *)

cdef extern from "petscpc.h" nogil:
   PetscErrorCode PCPatchSetComputeFunction(PETSc.PetscPC, PetscPCPatchComputeFunction, void *)
   PetscErrorCode PCPatchSetComputeFunctionInteriorFacets(PETSc.PetscPC, PetscPCPatchComputeFunction, void *)
   PetscErrorCode PCPatchSetComputeOperator(PETSc.PetscPC, PetscPCPatchComputeOperator, void *)
   PetscErrorCode PCPatchSetComputeOperatorInteriorFacets(PETSc.PetscPC, PetscPCPatchComputeOperator, void *)

cdef extern from "petscbt.h" nogil:
    ctypedef char * PetscBT
    PetscErrorCode PetscBTCreate(PetscInt,PetscBT*)
    PetscErrorCode PetscBTDestroy(PetscBT*)
    char PetscBTLookup(PetscBT,PetscInt)
    PetscErrorCode PetscBTSet(PetscBT,PetscInt)

cdef extern from "petscmat.h" nogil:
    PetscErrorCode MatSetValuesLocal(PETSc.PetscMat, PetscInt, const PetscInt[], PetscInt, const PetscInt[],
                          const PetscScalar[], PetscInt)
    PetscErrorCode MatAssemblyBegin(PETSc.PetscMat, PetscInt)
    PetscErrorCode MatAssemblyEnd(PETSc.PetscMat, PetscInt)
    PetscInt MAT_FINAL_ASSEMBLY = 0

cdef extern from * nogil:
    PetscErrorCode PetscObjectTypeCompare(PETSc.PetscObject, char[], PetscBool*)<|MERGE_RESOLUTION|>--- conflicted
+++ resolved
@@ -30,20 +30,12 @@
         PETSC_ERR_LIB
 
 cdef extern from "petscsys.h" nogil:
-<<<<<<< HEAD
-    int PetscMalloc1(PetscInt,void*)
-    int PetscMalloc2(PetscInt,void*,PetscInt,void*)
-    int PetscCalloc1(PetscInt,void*)
-    int PetscFree(void*)
-    int PetscFree2(void*,void*)
-    int PetscSortIntWithArray(PetscInt,PetscInt[],PetscInt[])
-=======
     PetscErrorCode PetscMalloc1(PetscInt,void*)
     PetscErrorCode PetscMalloc2(PetscInt,void*,PetscInt,void*)
+    PetscErrorCode PetscCalloc1(PetscInt,void*)
     PetscErrorCode PetscFree(void*)
     PetscErrorCode PetscFree2(void*,void*)
     PetscErrorCode PetscSortIntWithArray(PetscInt,PetscInt[],PetscInt[])
->>>>>>> bb8447aa
 
 cdef extern from "petscdmtypes.h" nogil:
     ctypedef enum PetscDMPolytopeType "DMPolytopeType":
@@ -67,40 +59,9 @@
         DM_NUM_POLYTOPES
 
 cdef extern from "petscdmplex.h" nogil:
-<<<<<<< HEAD
     struct _n_DMLabel
     ctypedef _n_DMLabel* DMLabel "DMLabel"
 
-    int DMPlexGetHeightStratum(PETSc.PetscDM,PetscInt,PetscInt*,PetscInt*)
-    int DMPlexGetDepthStratum(PETSc.PetscDM,PetscInt,PetscInt*,PetscInt*)
-    int DMPlexGetPointHeight(PETSc.PetscDM,PetscInt,PetscInt*)
-    int DMPlexGetPointDepth(PETSc.PetscDM,PetscInt,PetscInt*)
-
-    int DMPlexGetChart(PETSc.PetscDM,PetscInt*,PetscInt*)
-    int DMPlexGetConeSize(PETSc.PetscDM,PetscInt,PetscInt*)
-    int DMPlexGetCone(PETSc.PetscDM,PetscInt,PetscInt*[])
-    int DMPlexGetConeOrientation(PETSc.PetscDM,PetscInt,PetscInt*[])
-    int DMPlexGetSupportSize(PETSc.PetscDM,PetscInt,PetscInt*)
-    int DMPlexGetSupport(PETSc.PetscDM,PetscInt,PetscInt*[])
-    int DMPlexGetMaxSizes(PETSc.PetscDM,PetscInt*,PetscInt*)
-
-    int DMPlexGetTransitiveClosure(PETSc.PetscDM,PetscInt,PetscBool,PetscInt *,PetscInt *[])
-    int DMPlexRestoreTransitiveClosure(PETSc.PetscDM,PetscInt,PetscBool,PetscInt *,PetscInt *[])
-    int DMPlexDistributeData(PETSc.PetscDM,PETSc.PetscSF,PETSc.PetscSection,MPI.MPI_Datatype,void*,PETSc.PetscSection,void**)
-    int DMPlexSetAdjacencyUser(PETSc.PetscDM,int(*)(PETSc.PetscDM,PetscInt,PetscInt*,PetscInt[],void*),void*)
-    int DMPlexCreatePointNumbering(PETSc.PetscDM,PETSc.PetscIS*)
-    int DMPlexLabelComplete(PETSc.PetscDM, PETSc.PetscDMLabel)
-    int DMPlexDistributeOverlap(PETSc.PetscDM,PetscInt,PETSc.PetscSF*,PETSc.PetscDM*)
-
-    int DMPlexFilter(PETSc.PetscDM,PETSc.PetscDMLabel,PetscInt,PetscBool,PetscBool,PETSc.PetscSF*,PETSc.PetscDM*)
-    int DMPlexGetSubpointIS(PETSc.PetscDM,PETSc.PetscIS*)
-    int DMPlexGetSubpointMap(PETSc.PetscDM,PETSc.PetscDMLabel*)
-    int DMPlexSetSubpointMap(PETSc.PetscDM,PETSc.PetscDMLabel)
-    PetscErrorCode DMPlexExtrude(PETSc.PetscDM,PetscInt,PetscReal,PetscBool,PetscBool,PetscBool,PetscReal*,PetscReal*,DMLabel,PETSc.PetscDM*)
-
-    int DMPlexSetCellType(PETSc.PetscDM,PetscInt,PetscDMPolytopeType)
-    int DMPlexGetCellType(PETSc.PetscDM,PetscInt,PetscDMPolytopeType*)
-=======
     PetscErrorCode DMPlexGetHeightStratum(PETSc.PetscDM,PetscInt,PetscInt*,PetscInt*)
     PetscErrorCode DMPlexGetDepthStratum(PETSc.PetscDM,PetscInt,PetscInt*,PetscInt*)
     PetscErrorCode DMPlexGetPointHeight(PETSc.PetscDM,PetscInt,PetscInt*)
@@ -126,26 +87,14 @@
     PetscErrorCode DMPlexGetSubpointIS(PETSc.PetscDM,PETSc.PetscIS*)
     PetscErrorCode DMPlexGetSubpointMap(PETSc.PetscDM,PETSc.PetscDMLabel*)
     PetscErrorCode DMPlexSetSubpointMap(PETSc.PetscDM,PETSc.PetscDMLabel)
+    PetscErrorCode DMPlexExtrude(PETSc.PetscDM,PetscInt,PetscReal,PetscBool,PetscBool,PetscBool,PetscReal*,PetscReal*,DMLabel,PETSc.PetscDM*)
 
     PetscErrorCode DMPlexSetCellType(PETSc.PetscDM,PetscInt,PetscDMPolytopeType)
     PetscErrorCode DMPlexGetCellType(PETSc.PetscDM,PetscInt,PetscDMPolytopeType*)
->>>>>>> bb8447aa
 
 cdef extern from "petscdmlabel.h" nogil:
     struct _n_DMLabel
     ctypedef _n_DMLabel* DMLabel "DMLabel"
-<<<<<<< HEAD
-    int DMLabelCreateIndex(DMLabel, PetscInt, PetscInt)
-    int DMLabelDestroyIndex(DMLabel)
-    int DMLabelDestroy(DMLabel*)
-    int DMLabelHasPoint(DMLabel, PetscInt, PetscBool*)
-    int DMLabelSetValue(DMLabel, PetscInt, PetscInt)
-    int DMLabelGetValue(DMLabel, PetscInt, PetscInt*)
-    int DMLabelClearValue(DMLabel, PetscInt, PetscInt)
-    int DMLabelGetStratumSize(DMLabel, PetscInt, PetscInt*)
-    int DMLabelGetStratumIS(DMLabel, PetscInt, PETSc.PetscIS*)
-    int DMLabelStratumHasPoint(DMLabel, PetscInt, PetscInt, PetscBool*)
-=======
     PetscErrorCode DMLabelCreateIndex(DMLabel, PetscInt, PetscInt)
     PetscErrorCode DMLabelDestroyIndex(DMLabel)
     PetscErrorCode DMLabelDestroy(DMLabel*)
@@ -155,7 +104,6 @@
     PetscErrorCode DMLabelClearValue(DMLabel, PetscInt, PetscInt)
     PetscErrorCode DMLabelGetStratumSize(DMLabel, PetscInt, PetscInt*)
     PetscErrorCode DMLabelGetStratumIS(DMLabel, PetscInt, PETSc.PetscIS*)
->>>>>>> bb8447aa
 
 cdef extern from "petscdm.h" nogil:
     PetscErrorCode DMCreateLabel(PETSc.PetscDM,char[])
@@ -179,33 +127,6 @@
     PetscErrorCode VecRestoreArrayRead(PETSc.PetscVec,const PetscScalar**)
 
 cdef extern from "petscis.h" nogil:
-<<<<<<< HEAD
-    int PetscSectionSetPermutation(PETSc.PetscSection,PETSc.PetscIS)
-    int PetscSectionGetOffset(PETSc.PetscSection,PetscInt,PetscInt*)
-    int PetscSectionGetDof(PETSc.PetscSection,PetscInt,PetscInt*)
-    int PetscSectionSetOffset(PETSc.PetscSection,PetscInt,PetscInt)
-    int PetscSectionSetDof(PETSc.PetscSection,PetscInt,PetscInt)
-    int PetscSectionSetFieldDof(PETSc.PetscSection,PetscInt,PetscInt,PetscInt)
-    int PetscSectionGetFieldDof(PETSc.PetscSection,PetscInt,PetscInt,PetscInt*)
-    int PetscSectionGetConstraintDof(PETSc.PetscSection,PetscInt,PetscInt*)
-    int PetscSectionSetConstraintDof(PETSc.PetscSection,PetscInt,PetscInt)
-    int PetscSectionSetConstraintIndices(PETSc.PetscSection,PetscInt, PetscInt[])
-    int PetscSectionGetConstraintIndices(PETSc.PetscSection,PetscInt, const PetscInt**)
-    int PetscSectionGetMaxDof(PETSc.PetscSection,PetscInt*)
-    int ISGetIndices(PETSc.PetscIS,PetscInt*[])
-    int ISGetSize(PETSc.PetscIS,PetscInt*)
-    int ISGetLocalSize(PETSc.PetscIS,PetscInt*)
-    int ISRestoreIndices(PETSc.PetscIS,PetscInt*[])
-    int ISGeneralSetIndices(PETSc.PetscIS,PetscInt,PetscInt[],PetscCopyMode)
-    int ISLocalToGlobalMappingCreateIS(PETSc.PetscIS,PETSc.PetscLGMap*)
-    int ISLocalToGlobalMappingGetSize(PETSc.PetscLGMap,PetscInt*)
-    int ISLocalToGlobalMappingGetBlockIndices(PETSc.PetscLGMap, const PetscInt**)
-    int ISLocalToGlobalMappingRestoreBlockIndices(PETSc.PetscLGMap, const PetscInt**)
-    int ISInvertPermutation(PETSc.PetscIS,PetscInt,PETSc.PetscIS*)
-    PetscErrorCode ISIntersect(PETSc.PetscIS,PETSc.PetscIS,PETSc.PetscIS*)
-    PetscErrorCode ISGeneralFilter(PETSc.PetscIS,PetscInt,PetscInt)
-    int ISDestroy(PETSc.PetscIS*)
-=======
     PetscErrorCode PetscSectionGetOffset(PETSc.PetscSection,PetscInt,PetscInt*)
     PetscErrorCode PetscSectionGetDof(PETSc.PetscSection,PetscInt,PetscInt*)
     PetscErrorCode PetscSectionSetDof(PETSc.PetscSection,PetscInt,PetscInt)
@@ -225,8 +146,10 @@
     PetscErrorCode ISLocalToGlobalMappingGetSize(PETSc.PetscLGMap,PetscInt*)
     PetscErrorCode ISLocalToGlobalMappingGetBlockIndices(PETSc.PetscLGMap, const PetscInt**)
     PetscErrorCode ISLocalToGlobalMappingRestoreBlockIndices(PETSc.PetscLGMap, const PetscInt**)
+    PetscErrorCode ISInvertPermutation(PETSc.PetscIS,PetscInt,PETSc.PetscIS*)
+    PetscErrorCode ISIntersect(PETSc.PetscIS,PETSc.PetscIS,PETSc.PetscIS*)
+    PetscErrorCode ISGeneralFilter(PETSc.PetscIS,PetscInt,PetscInt)
     PetscErrorCode ISDestroy(PETSc.PetscIS*)
->>>>>>> bb8447aa
 
 cdef extern from "petscsf.h" nogil:
     struct PetscSFNode_:
@@ -234,23 +157,14 @@
         PetscInt index
     ctypedef PetscSFNode_ PetscSFNode "PetscSFNode"
 
-<<<<<<< HEAD
-    int PetscSFGetGraph(PETSc.PetscSF,PetscInt*,PetscInt*,PetscInt**,PetscSFNode**)
-    int PetscSFSetGraph(PETSc.PetscSF,PetscInt,PetscInt,PetscInt*,PetscCopyMode,PetscSFNode*,PetscCopyMode)
-    int PetscSFBcastBegin(PETSc.PetscSF,MPI.MPI_Datatype,const void*, void*,)
-    int PetscSFBcastEnd(PETSc.PetscSF,MPI.MPI_Datatype,const void*, void*)
-    int PetscSFReduceBegin(PETSc.PetscSF,MPI.MPI_Datatype,const void*, void*,MPI.MPI_Op)
-    int PetscSFReduceEnd(PETSc.PetscSF,MPI.MPI_Datatype,const void*, void*,MPI.MPI_Op)
-    int PetscSFCreateSectionSF(PETSc.PetscSF,PETSc.PetscSection,PetscInt*,PETSc.PetscSection,PETSc.PetscSF*)
-    int PetscSFCreateRemoteOffsets(PETSc.PetscSF,PETSc.PetscSection,PETSc.PetscSection,PetscInt**)
-=======
     PetscErrorCode PetscSFGetGraph(PETSc.PetscSF,PetscInt*,PetscInt*,PetscInt**,PetscSFNode**)
     PetscErrorCode PetscSFSetGraph(PETSc.PetscSF,PetscInt,PetscInt,PetscInt*,PetscCopyMode,PetscSFNode*,PetscCopyMode)
     PetscErrorCode PetscSFBcastBegin(PETSc.PetscSF,MPI.MPI_Datatype,const void*, void*,)
     PetscErrorCode PetscSFBcastEnd(PETSc.PetscSF,MPI.MPI_Datatype,const void*, void*)
     PetscErrorCode PetscSFReduceBegin(PETSc.PetscSF,MPI.MPI_Datatype,const void*, void*,MPI.MPI_Op)
     PetscErrorCode PetscSFReduceEnd(PETSc.PetscSF,MPI.MPI_Datatype,const void*, void*,MPI.MPI_Op)
->>>>>>> bb8447aa
+    PetscErrorCode PetscSFCreateSectionSF(PETSc.PetscSF,PETSc.PetscSection,PetscInt*,PETSc.PetscSection,PETSc.PetscSF*)
+    PetscErrorCode PetscSFCreateRemoteOffsets(PETSc.PetscSF,PETSc.PetscSection,PETSc.PetscSection,PetscInt**)
 
 ctypedef PetscErrorCode (*PetscPCPatchComputeFunction)(PETSc.PetscPC,
                                             PetscInt,
