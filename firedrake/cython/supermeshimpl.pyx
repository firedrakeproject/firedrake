# cython: language_level=3

import numpy
from firedrake.petsc import PETSc
from firedrake.utils import IntType, ScalarType, RealType

cimport numpy
cimport petsc4py.PETSc as PETSc
from libc.stdint cimport uintptr_t

include "petschdr.pxi"


MAGIC = {2: (22, 3, 2),
         3: (81, 4, 3)}


ctypedef int (*compiled_call)(PetscScalar *,PetscScalar *,PetscScalar *,
                                PetscScalar *, PetscScalar *,
                                PetscScalar *, PetscScalar *, int)


cdef extern from "libsupermesh-c.h" nogil:
    void libsupermesh_tree_intersection_finder_set_input(long* nnodes_a, int* dim_a, long* nelements_a, int* loc_a, long* nnodes_b, int* dim_b, long* nelements_b, int* loc_b, double* positions_a, long* enlist_a, double* positions_b, long* enlist_b);
    void libsupermesh_tree_intersection_finder_query_output(long* nindices);
    void libsupermesh_tree_intersection_finder_get_output(long* nelements, long* nindices, long* indices, long* ind_ptr);


# Compute M_AB:
# For cell_A in mesh_A:
#     For cell_B in likely(cell_A):
#         mesh_S = supermesh(cell_A, cell_B)
#         if mesh_S is empty: continue
#         For cell_S in mesh_S:
#             evaluate basis functions of cell_A at dofs(A) of cell_S -> R_AS matrix
#             scale precomputed mass matrix to get M_SS
#                   (or mixed mass matrix if V_A, V_B have different finite elements)
#             evaluate basis functions of cell_B at dofs(B) of cell_S -> R_BS matrix
#             compute out = R_BS^T @ M_SS @ R_AS with dense matrix triple product
#             stuff out into relevant part of M_AB (given by outer(dofs_B, dofs_A))
def assemble_mixed_mass_matrix(V_A, V_B, candidates,
                               numpy.ndarray node_locations_A,
                               numpy.ndarray node_locations_B,
                               numpy.ndarray M_SS,
                               lib, PETSc.Mat mat not None):
    cdef:
        numpy.ndarray[PetscInt, ndim=2, mode="c"] V_A_cell_node_map
        numpy.ndarray[PetscInt, ndim=2, mode="c"] V_B_cell_node_map
        numpy.ndarray[PetscInt, ndim=2, mode="c"] vertex_map_A, vertex_map_B
        numpy.ndarray vertices_A, vertices_B
        numpy.ndarray outmat
        PetscInt cell_A, cell_B, i, gdim, num_dof_A, num_dof_B
        PetscInt num_cell_B, num_cell_A, num_vertices
        PetscInt insert_mode = PETSc.InsertMode.ADD_VALUES
        const PetscInt *V_A_map
        const PetscInt *V_B_map
        numpy.ndarray simplex_A, simplex_B
        numpy.ndarray simplices_C
        compiled_call library_call = (<compiled_call *><uintptr_t>lib)[0]

    num_cell_A = V_A.mesh().cell_set.size
    num_cell_B = V_B.mesh().cell_set.size

    outmat = numpy.empty((V_B.cell_node_list.shape[1],
                          V_A.cell_node_list.shape[1]), dtype=ScalarType)
    mesh_A = V_A.mesh()
    mesh_B = V_B.mesh()
    vertex_map_A = mesh_A.coordinates.function_space().cell_node_list
    vertex_map_B = mesh_B.coordinates.function_space().cell_node_list

    num_vertices = vertex_map_A.shape[1]
    gdim = mesh_A.geometric_dimension
    simplex_A = numpy.empty((num_vertices, gdim), dtype=ScalarType)
    simplex_B = numpy.empty_like(simplex_A, dtype=ScalarType)
    simplices_C = numpy.empty(MAGIC[gdim], dtype=ScalarType)

    vertices_A = mesh_A.coordinates.dat.data_ro_with_halos
    vertices_B = mesh_B.coordinates.dat.data_ro_with_halos
    V_A_cell_node_map = V_A.cell_node_list
    V_B_cell_node_map = V_B.cell_node_list
    num_dof_A = V_A.cell_node_list.shape[1]
    num_dof_B = V_B.cell_node_list.shape[1]
    for cell_A in range(num_cell_A):
        for cell_B in candidates(cell_A):
            for i in range(num_vertices):
                for j in range(gdim):
                    simplex_A[i, j] = vertices_A[vertex_map_A[cell_A, i], j]
                    simplex_B[i, j] = vertices_B[vertex_map_B[cell_B, i], j]
            library_call(<PetscScalar *>simplex_A.data, <PetscScalar *>simplex_B.data,
                         <PetscScalar *>simplices_C.data,
                         <PetscScalar *>node_locations_A.data,
                         <PetscScalar *>node_locations_B.data,
                         <PetscScalar *>M_SS.data,
                         <PetscScalar *>outmat.data,
                         <int> sum(MAGIC[gdim]))
            V_A_map = <const PetscInt *>(&V_A_cell_node_map[cell_A, 0])
            V_B_map = <const PetscInt *>(&V_B_cell_node_map[cell_B, 0])
            CHKERR(MatSetValuesLocal(mat.mat,
                                     num_dof_B, V_B_map,
                                     num_dof_A, V_A_map,
                                     <PetscScalar *>outmat.data, insert_mode))

    CHKERR(MatAssemblyBegin(mat.mat, MAT_FINAL_ASSEMBLY))
    CHKERR(MatAssemblyEnd(mat.mat, MAT_FINAL_ASSEMBLY))


def intersection_finder(mesh_A, mesh_B):
    # Plan:
    # Call libsupermesh_sort_intersection_finder_set_input
    # Call libsupermesh_sort_intersection_finder_query_output
    # Call libsupermesh_sort_intersection_finder_get_output
    # Return the output

    cdef:
        numpy.ndarray vertex_map_A, vertex_map_B
        numpy.ndarray vertices_A, vertices_B
        long nindices
        numpy.ndarray indices, indptr
        long nnodes_A, nnodes_B, ncells_A, ncells_B
        int dim_A, dim_B, loc_A, loc_B

    dim = mesh_A.geometric_dimension
    assert dim == mesh_B.geometric_dimension
    assert dim == mesh_A.topological_dimension
    assert dim == mesh_B.topological_dimension

    assert mesh_A.coordinates.function_space().ufl_element().degree() == 1
    assert mesh_B.coordinates.function_space().ufl_element().degree() == 1

    if mesh_A.comm.size > 1:
        compatible = False
        assert mesh_B._parallel_compatible is not None, "Whoever made mesh_B should explicitly mark mesh_A as having a compatible parallel layout."
        for _mesh_A in mesh_B._parallel_compatible:
            if mesh_A is _mesh_A():
                compatible = True
                break

        if not compatible:
            assert ValueError("Whoever made mesh_B should explicitly mark mesh_A as having a compatible parallel layout.")

    vertices_A = numpy.ndarray.astype(mesh_A.coordinates.dat.data_ro_with_halos.real, dtype=RealType)
    vertices_B = numpy.ndarray.astype(mesh_B.coordinates.dat.data_ro_with_halos.real, dtype=RealType)
<<<<<<< HEAD
    vertex_map_A = mesh_A.coordinates.function_space().cell_node_list
    vertex_map_B = mesh_B.coordinates.function_space().cell_node_list
    nnodes_A = mesh_A.coordinates.function_space().axes.size
    nnodes_B = mesh_B.coordinates.function_space().axes.size
    dim_A = mesh_A.geometric_dimension()
    dim_B = mesh_B.geometric_dimension()
    ncells_A = mesh_A.num_cells
    ncells_B = mesh_B.num_cells
=======
    vertex_map_A = mesh_A.coordinates.cell_node_map().values_with_halo.astype(int)
    vertex_map_B = mesh_B.coordinates.cell_node_map().values_with_halo.astype(int)
    nnodes_A = mesh_A.coordinates.dof_dset.total_size
    nnodes_B = mesh_B.coordinates.dof_dset.total_size
    dim_A = mesh_A.geometric_dimension
    dim_B = mesh_B.geometric_dimension
    ncells_A = mesh_A.num_cells()
    ncells_B = mesh_B.num_cells()
>>>>>>> bb8447aa
    loc_A = vertex_map_A.shape[1]
    loc_B = vertex_map_B.shape[1]

    print(nnodes_A)
    print(dim_A)
    print(ncells_A)
    print(loc_A)
    print(nnodes_B)
    print(dim_B)
    print(ncells_B)
    print(loc_B)

    libsupermesh_tree_intersection_finder_set_input(&nnodes_A, &dim_A, &ncells_A, &loc_A,
                                                    &nnodes_B, &dim_B, &ncells_B, &loc_B,
                                                    <double*>vertices_A.data,
                                                    <long*>vertex_map_A.data,
                                                    <double*>vertices_B.data,
                                                    <long*>vertex_map_B.data)

    libsupermesh_tree_intersection_finder_query_output(&nindices)

    indices = numpy.empty((nindices,), dtype=int)
    indptr  = numpy.empty((mesh_A.num_cells + 1,), dtype=int)

    libsupermesh_tree_intersection_finder_get_output(&ncells_A, &nindices, <long*>indices.data, <long*>indptr.data)

    out = {}
    for cell_A in range(ncells_A):
        (start, end) = indptr[cell_A], indptr[cell_A + 1]
        out[cell_A] = indices[start:end]

    return out<|MERGE_RESOLUTION|>--- conflicted
+++ resolved
@@ -140,25 +140,14 @@
 
     vertices_A = numpy.ndarray.astype(mesh_A.coordinates.dat.data_ro_with_halos.real, dtype=RealType)
     vertices_B = numpy.ndarray.astype(mesh_B.coordinates.dat.data_ro_with_halos.real, dtype=RealType)
-<<<<<<< HEAD
     vertex_map_A = mesh_A.coordinates.function_space().cell_node_list
     vertex_map_B = mesh_B.coordinates.function_space().cell_node_list
     nnodes_A = mesh_A.coordinates.function_space().axes.size
     nnodes_B = mesh_B.coordinates.function_space().axes.size
-    dim_A = mesh_A.geometric_dimension()
-    dim_B = mesh_B.geometric_dimension()
+    dim_A = mesh_A.geometric_dimension
+    dim_B = mesh_B.geometric_dimension
     ncells_A = mesh_A.num_cells
     ncells_B = mesh_B.num_cells
-=======
-    vertex_map_A = mesh_A.coordinates.cell_node_map().values_with_halo.astype(int)
-    vertex_map_B = mesh_B.coordinates.cell_node_map().values_with_halo.astype(int)
-    nnodes_A = mesh_A.coordinates.dof_dset.total_size
-    nnodes_B = mesh_B.coordinates.dof_dset.total_size
-    dim_A = mesh_A.geometric_dimension
-    dim_B = mesh_B.geometric_dimension
-    ncells_A = mesh_A.num_cells()
-    ncells_B = mesh_B.num_cells()
->>>>>>> bb8447aa
     loc_A = vertex_map_A.shape[1]
     loc_B = vertex_map_B.shape[1]
 
