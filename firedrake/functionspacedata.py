"""This module provides an object that encapsulates data that can be
shared between different :class:`~.FunctionSpace` objects.

The sharing is based on the idea of compatibility of function space
node layout.  The shared data is stored on the :func:`~.Mesh` the
function space is created on, since the created objects are
mesh-specific.  The sharing is done on an individual key basis.  So,
for example, Sets can be shared between all function spaces with the
same number of nodes per topological entity.  However, maps are
specific to the node *ordering*.

This means, for example, that function spaces with the same *node*
ordering, but different numbers of dofs per node (e.g. FiniteElement
vs VectorElement) can share the PyOP2 Set and Map data.
"""

import numpy
import finat.ufl
import finat
from decorator import decorator
from functools import partial

from tsfc.finatinterface import create_element as _create_element

from pyop2 import op2
from firedrake.utils import IntType
from pyop2.utils import as_tuple

from firedrake.cython import extrusion_numbering as extnum
from firedrake.cython import dmcommon
from firedrake import halo as halo_mod
from firedrake import mesh as mesh_mod
from firedrake import extrusion_utils as eutils
from firedrake.petsc import PETSc


__all__ = ("get_shared_data", )


@PETSc.Log.EventDecorator("FunctionSpaceData: CreateElement")
def create_element(ufl_element):
    finat_element = _create_element(ufl_element)
    if isinstance(finat_element, finat.TensorFiniteElement):
        # Retrieve scalar element
        finat_element = finat_element.base_element
    return finat_element


@decorator
def cached(f, mesh, key, *args, **kwargs):
    """Sui generis caching for a function whose data is
    associated with a mesh.

    :arg f: The function to cache.
    :arg mesh: The mesh to cache on (should have a
        ``_shared_data_cache`` object).
    :arg key: The key to the cache.
    :args args: Additional arguments to ``f``.
    :kwargs kwargs:  Additional keyword arguments to ``f``."""
    assert hasattr(mesh, "_shared_data_cache")
    cache = mesh._shared_data_cache[f.__name__]
    try:
        return cache[key]
    except KeyError:
        result = f(mesh, key, *args, **kwargs)
        cache[key] = result
        return result


@cached
def get_global_numbering(mesh, key, global_numbering=None):
    """Get a PETSc Section describing the global numbering.

    This numbering associates function space nodes with topological
    entities.

    :arg mesh: The mesh to use.
    :arg key: a (nodes_per_entity, real_tensorproduct) tuple where
        nodes_per_entity is a tuple of the number of nodes per topological
        entity; real_tensorproduct is True if the function space is a
        degenerate fs x Real tensorproduct.
    :returns: A new PETSc Section.
    """
    if global_numbering:
        return global_numbering
    nodes_per_entity, real_tensorproduct = key
    return mesh.create_section(nodes_per_entity, real_tensorproduct)


@cached
def get_node_set(mesh, key):
    """Get the :class:`node set <pyop2.Set>`.

    :arg mesh: The mesh to use.
    :arg key: a (nodes_per_entity, real_tensorproduct) tuple where
        nodes_per_entity is a tuple of the number of nodes per topological
        entity; real_tensorproduct is True if the function space is a
        degenerate fs x Real tensorproduct.
    :returns: A :class:`pyop2.Set` for the function space nodes.
    """
    nodes_per_entity, real_tensorproduct = key
    global_numbering = get_global_numbering(mesh, (nodes_per_entity, real_tensorproduct))
    node_classes = mesh.node_classes(nodes_per_entity, real_tensorproduct=real_tensorproduct)
    halo = halo_mod.Halo(mesh.topology_dm, global_numbering, comm=mesh.comm)
    node_set = op2.Set(node_classes, halo=halo, comm=mesh.comm)
    extruded = mesh.cell_set._extruded

    assert global_numbering.getStorageSize() == node_set.total_size
    if not extruded and node_set.total_size >= (1 << (IntType.itemsize * 8 - 4)):
        raise RuntimeError("Problems with more than %d nodes per process unsupported", (1 << (IntType.itemsize * 8 - 4)))
    return node_set


def get_cell_node_list(mesh, entity_dofs, entity_permutations, global_numbering, offsets):
    """Get the cell->node list for specified dof layout.

    :arg mesh: The mesh to use.
    :arg entity_dofs: The FInAT entity_dofs dict.
    :arg entity_permutations: The FInAT entity_permutations dict.
    :arg global_numbering: The PETSc Section describing node layout
        (see :func:`get_global_numbering`).
    :arg offsets: layer offsets for each entity (maybe ignored).
    :returns: A numpy array mapping mesh cells to function space
        nodes.
    """
    return mesh.make_cell_node_list(global_numbering, entity_dofs, entity_permutations, offsets)


def get_facet_node_list(mesh, kind, cell_node_list, offsets):
    """Get the facet->node list for specified dof layout.

    :arg mesh: The mesh to use.
    :arg kind: The facet kind (one of ``"interior_facets"`` or
        ``"exterior_facets"``).
    :arg cell_node_list: The map from mesh cells to function space
        nodes, see :func:`get_cell_node_list`.
    :arg offsets: layer offsets for each entity (maybe ignored).
    :returns: A numpy array mapping mesh facets to function space
        nodes.
    """
    assert kind in ["interior_facets", "exterior_facets"]
    if mesh.topology_dm.getStratumSize(kind, 1) > 0:
        return dmcommon.get_facet_nodes(mesh, cell_node_list, kind, offsets)
    else:
        return numpy.array([], dtype=IntType)


@cached
def get_entity_node_lists(mesh, key, entity_dofs, entity_permutations, global_numbering, offsets):
    """Get the map from mesh entity sets to function space nodes.

    :arg mesh: The mesh to use.
    :arg key: a (entity_dofs_key, real_tensorproduct, entity_permutations_key) tuple.
    :arg entity_dofs: FInAT entity dofs.
    :arg entity_permutations: FInAT entity permutations.
    :arg global_numbering: The PETSc Section describing node layout
        (see :func:`get_global_numbering`).
    :arg offsets: layer offsets for each entity (maybe ignored).
    :returns: A dict mapping mesh entity sets to numpy arrays of
        function space nodes.
    """
    # set->node lists are specific to the sorted entity_dofs.
    cell_node_list = get_cell_node_list(mesh, entity_dofs, entity_permutations, global_numbering, offsets)
    interior_facet_node_list = partial(get_facet_node_list, mesh, "interior_facets", cell_node_list, offsets)
    exterior_facet_node_list = partial(get_facet_node_list, mesh, "exterior_facets", cell_node_list, offsets)

    class magic(dict):
        def __missing__(self, key):
            if type(mesh.topology) is mesh_mod.VertexOnlyMeshTopology:
                return self.setdefault(key,
                                       {mesh.cell_set: lambda: cell_node_list}[key]())
            else:
                return self.setdefault(key,
                                       {mesh.cell_set: lambda: cell_node_list,
                                        mesh.interior_facets.set: interior_facet_node_list,
                                        mesh.exterior_facets.set: exterior_facet_node_list}[key]())

    return magic()


@cached
def get_map_cache(mesh, key):
    """Get the map cache for this mesh.

    :arg mesh: The mesh to use.
    :arg key: a (entity_dofs_key, real_tensorproduct, entity_permutations_key) tuple where
        entity_dofs is Canonicalised entity_dofs (see :func:`entity_dofs_key`);
        real_tensorproduct is True if the function space is a degenerate
        fs x Real tensorproduct.
    """
    if type(mesh.topology) is mesh_mod.VertexOnlyMeshTopology:
        return {mesh.cell_set: None}
    else:
        return {mesh.cell_set: None,
                mesh.interior_facets.set: None,
                mesh.exterior_facets.set: None,
                "boundary_node": None}


@cached
def get_boundary_masks(mesh, key, finat_element):
    """Get masks for facet dofs.

    :arg mesh: The mesh to use.
    :arg key: Canonicalised entity_dofs (see :func:`entity_dofs_key`).
    :arg finat_element: The FInAT element.
    :returns: ``None`` or a 3-tuple of a Section, an array of indices, and
        an array indicating which points in the Section correspond to
        the facets of the cell.  If section.getDof(p) is non-zero,
        then there are ndof basis functions topologically associated
        with points in the closure of point p.  The basis function
        indices are in the index array, starting at section.getOffset(p).
    """
    if not mesh.cell_set._extruded:
        return None
    _, kind = key
    assert kind in {"cell", "interior_facet"}
    dim = finat_element.cell.get_spatial_dimension()
    ecd = finat_element.entity_closure_dofs()
    # Number of entities on cell excepting the cell itself.
    chart = sum(map(len, ecd.values())) - 1
    closure_section = PETSc.Section().create(comm=PETSc.COMM_SELF)
    # Double up for interior facets.
    if kind == "cell":
        ncell = 1
    else:
        ncell = 2
    closure_section.setChart(0, ncell*chart)
    closure_indices = []
    facet_points = []
    p = 0

    offset = finat_element.space_dimension()
    for cell in range(ncell):
        for ent in sorted(ecd.keys()):
            # Never need closure of cell
            if sum(ent) == dim:
                continue
            for key in sorted(ecd[ent].keys()):
                closure_section.setDof(p, len(ecd[ent][key]))
                vals = numpy.asarray(sorted(ecd[ent][key]), dtype=IntType)
                closure_indices.extend(vals + cell*offset)
                if sum(ent) == dim - 1:
                    facet_points.append(p)
                p += 1
    closure_section.setUp()
    closure_indices = numpy.asarray(closure_indices, dtype=IntType)
    facet_points = numpy.asarray(facet_points, dtype=IntType)
    return (closure_section, closure_indices, facet_points)


@cached
def get_work_function_cache(mesh, ufl_element):
    """Get the cache for work functions.

    :arg mesh: The mesh to use.
    :arg ufl_element: The ufl element, used as a key.
    :returns: A dict.

    :class:`.FunctionSpace` objects sharing the same UFL element (and
    therefore comparing equal) share a work function cache.
    """
    return {}


@cached
def get_top_bottom_boundary_nodes(mesh, key, V):
    """Get top or bottom boundary nodes of an extruded function space.

    :arg mesh: The mesh to cache on.
    :arg key: The key a 2-tuple of ``(entity_dofs_key, sub_domain)``.
        Where sub_domain indicates top or bottom.
    :arg V: The FunctionSpace to select from.
    :arg entity_dofs: The flattened entity dofs.
    :returnsL: A numpy array of the (unique) boundary nodes.
    """
    _, sub_domain = key
    cell_node_list = V.cell_node_list
    offset = V.offset
    if mesh.variable_layers:
        return extnum.top_bottom_boundary_nodes(mesh, cell_node_list,
                                                V.cell_boundary_masks,
                                                offset,
                                                sub_domain)
    else:
        if mesh.extruded_periodic and sub_domain == "top":
            raise ValueError("Invalid subdomain 'top': 'top' boundary is identified as 'bottom' boundary in periodic extrusion")
        idx = {"bottom": -2, "top": -1}[sub_domain]
        section, indices, facet_points = V.cell_boundary_masks
        facet = facet_points[idx]
        dof = section.getDof(facet)
        off = section.getOffset(facet)
        mask = indices[off:off+dof]
        nodes = cell_node_list[..., mask]
        if sub_domain == "top":
            nodes = nodes + offset[mask]*(mesh.cell_set.layers - 2)
        return numpy.unique(nodes)


@cached
def get_facet_closure_nodes(mesh, key, V):
    """Function space nodes in the closure of facets with a given
    marker.
    :arg mesh: Mesh to cache on
    :arg key: (edofs, sub_domain) tuple
    :arg V: function space.
    :returns: numpy array of unique nodes in the closure of facets
       with provided markers (both interior and exterior)."""
    _, sub_domain = key
    if sub_domain not in {"on_boundary", "top", "bottom"}:
        valid = set(mesh.interior_facets.unique_markers)
        valid |= set(mesh.exterior_facets.unique_markers)
        invalid = set(sub_domain) - valid
        if invalid:
            raise LookupError(f"BC construction got invalid markers {invalid}. "
                              f"Valid markers are '{valid}'")
    return dmcommon.facet_closure_nodes(V, sub_domain)


def get_max_work_functions(V):
    """Get the maximum number of work functions.

    :arg V: The function space to get the number of work functions for.
    :returns: The maximum number of work functions.

    This number is shared between all function spaces with the same
    :meth:`~.FunctionSpace.ufl_element` and
    :meth:`~FunctionSpace.mesh`.

    The default is 25 work functions per function space.  This can be
    set using :func:`set_max_work_functions`.
    """
    mesh = V.mesh()
    assert hasattr(mesh, "_shared_data_cache")
    cache = mesh._shared_data_cache["max_work_functions"]
    return cache.get(V.ufl_element(), 25)


def set_max_work_functions(V, val):
    """Set the maximum number of work functions.

    :arg V: The function space to set the number of work functions
        for.
    :arg val: The new maximum number of work functions.

    This number is shared between all function spaces with the same
    :meth:`~.FunctionSpace.ufl_element` and
    :meth:`~FunctionSpace.mesh`.
    """
    mesh = V.mesh()
    assert hasattr(mesh, "_shared_data_cache")
    cache = mesh._shared_data_cache["max_work_functions"]
    cache[V.ufl_element()] = val


def entity_dofs_key(entity_dofs):
    """Provide a canonical key for an entity_dofs dict.

    :arg entity_dofs: The FInAT entity_dofs.
    :returns: A tuple of canonicalised entity_dofs (suitable for
        caching).
    """
    key = []
    for k in sorted(entity_dofs.keys()):
        sub_key = [k]
        for sk in sorted(entity_dofs[k]):
            sub_key.append(tuple(entity_dofs[k][sk]))
        key.append(tuple(sub_key))
    key = tuple(key)
    return key


def entity_permutations_key(entity_permutations):
    """Provide a canonical key for an entity_permutations dict.

    :arg entity_permutations: The FInAT entity_permutations.
    :returns: A tuple of canonicalised entity_permutations (suitable for
        caching).
    """
    key = []
    for k in sorted(entity_permutations.keys()):
        sub_key = [k]
        for sk in sorted(entity_permutations[k]):
            subsub_key = [sk]
            for ssk in sorted(entity_permutations[k][sk]):
                subsub_key.append((ssk, tuple(entity_permutations[k][sk][ssk])))
            sub_key.append(tuple(subsub_key))
        key.append(tuple(sub_key))
    key = tuple(key)
    return key


class FunctionSpaceData(object):
    """Function spaces with the same entity dofs share data.  This class
    stores that shared data.  It is cached on the mesh.

    :arg mesh: The mesh to share the data on.
    :arg ufl_element: The UFL element.
    """
    __slots__ = ("real_tensorproduct", "map_cache", "entity_node_lists",
                 "node_set", "cell_boundary_masks",
                 "interior_facet_boundary_masks", "offset", "offset_quotient",
                 "extruded", "mesh", "global_numbering")

    @PETSc.Log.EventDecorator()
    def __init__(self, mesh, ufl_element):
<<<<<<< HEAD
        #FIXME PYOP3 I don't want to be using this class. DoF stuff is getting moved
        # inside pyop3. Also it seems like giving the plex a numbering and knowing the
        # FInAT element is sufficient to determine all of this in a much less complex way.
        assert False
        if type(ufl_element) is ufl.MixedElement:
=======
        if type(ufl_element) is finat.ufl.MixedElement:
>>>>>>> 8d97a074
            raise ValueError("Can't create FunctionSpace for MixedElement")

        finat_element = create_element(ufl_element)
        self.finat_element = finat_element
        real_tensorproduct = eutils.is_real_tensor_product_element(finat_element)
        entity_dofs = finat_element.entity_dofs()
        nodes_per_entity = tuple(mesh.make_dofs_per_plex_entity(entity_dofs))
        breakpoint()
        try:
            entity_permutations = finat_element.entity_permutations
        except NotImplementedError:
            entity_permutations = None

        # Create the PetscSection mapping topological entities to functionspace nodes
        # For non-scalar valued function spaces, there are multiple dofs per node.
        key = (nodes_per_entity, real_tensorproduct)
        # These are keyed only on nodes per topological entity.
        # global_numbering = get_global_numbering(mesh, key)
        node_set = get_node_set(mesh, key)

        edofs_key = entity_dofs_key(entity_dofs)
        # entity_permutations is None if not yet implemented
        eperm_key = entity_permutations_key(entity_permutations) if entity_permutations else None

        self.real_tensorproduct = real_tensorproduct
        # Empty map caches. This is a sui generis cache
        # implementation because of the need to support boundary
        # conditions.
        # Map caches are specific to a cell_node_list, which is keyed by entity_dof
        self.map_cache = get_map_cache(mesh, (edofs_key, real_tensorproduct, eperm_key))

        if isinstance(mesh, mesh_mod.ExtrudedMeshTopology):
            self.offset = eutils.calculate_dof_offset(finat_element)
        else:
            self.offset = None
        if isinstance(mesh, mesh_mod.ExtrudedMeshTopology) and mesh.extruded_periodic:
            self.offset_quotient = eutils.calculate_dof_offset_quotient(finat_element)
        else:
            self.offset_quotient = None

        # self.entity_node_lists = get_entity_node_lists(mesh, (edofs_key, real_tensorproduct, eperm_key), entity_dofs, entity_permutations, global_numbering, self.offset)
        self.node_set = node_set
        self.cell_boundary_masks = get_boundary_masks(mesh, (edofs_key, "cell"), finat_element)
        self.interior_facet_boundary_masks = get_boundary_masks(mesh, (edofs_key, "interior_facet"), finat_element)
        self.extruded = mesh.cell_set._extruded
        self.mesh = mesh
        # self.global_numbering = global_numbering

    def __eq__(self, other):
        if type(self) is not type(other):
            return False
        return all(getattr(self, s) is getattr(other, s) for s in
                   FunctionSpaceData.__slots__)

    def __ne__(self, other):
        return not self.__eq__(other)

    def __repr__(self):
        return "FunctionSpaceData(%r, %r)" % (self.mesh, self.node_set)

    def __str__(self):
        return "FunctionSpaceData(%s, %s)" % (self.mesh, self.node_set)

    @PETSc.Log.EventDecorator()
    def boundary_nodes(self, V, sub_domain):
        if sub_domain in ["bottom", "top"]:
            if not V.extruded:
                raise ValueError("Invalid subdomain '%s' for non-extruded mesh",
                                 sub_domain)
            entity_dofs = eutils.flat_entity_dofs(V.finat_element.entity_dofs())
            key = (entity_dofs_key(entity_dofs), sub_domain)
            return get_top_bottom_boundary_nodes(V.mesh(), key, V)
        else:
            if sub_domain == "on_boundary":
                sdkey = sub_domain
            else:
                sdkey = as_tuple(sub_domain)
            key = (entity_dofs_key(V.finat_element.entity_dofs()), sdkey)
            return get_facet_closure_nodes(V.mesh(), key, V)

    @PETSc.Log.EventDecorator()
    def get_map(self, V, entity_set, map_arity, name, offset, offset_quotient):
        """Return a :class:`pyop2.Map` from some topological entity to
        degrees of freedom.

        :arg V: The :class:`FunctionSpace` to create the map for.
        :arg entity_set: The :class:`pyop2.Set` of entities to map from.
        :arg map_arity: The arity of the resulting map.
        :arg name: A name for the resulting map.
        :arg offset: Map offset (for extruded).
        :arg offset_quotient: Map offset_quotient (for extruded)."""
        # V is only really used for error checking and "name".
        assert len(V) == 1, "get_map should not be called on MixedFunctionSpace"
        entity_node_list = self.entity_node_lists[entity_set]
        val = self.map_cache[entity_set]
        if val is None:
            val = op2.Map(entity_set, self.node_set,
                          map_arity,
                          entity_node_list,
                          f"{V.name}_{name}")

            self.map_cache[entity_set] = val
        return val


@PETSc.Log.EventDecorator()
def get_shared_data(mesh, ufl_element):
    """Return the ``FunctionSpaceData`` for the given
    element.

    :arg mesh: The mesh to build the function space data on.
    :arg ufl_element: A UFL element.
    :raises ValueError: if mesh or ufl_element are invalid.
    :returns: a ``FunctionSpaceData`` object with the shared
        data.
    """
    if not isinstance(mesh, mesh_mod.AbstractMeshTopology):
        raise ValueError("%s is not an AbstractMeshTopology" % mesh)
    if not isinstance(ufl_element, finat.ufl.finiteelement.FiniteElementBase):
        raise ValueError("Can't create function space data from a %s" %
                         type(ufl_element))
    return FunctionSpaceData(mesh, ufl_element)<|MERGE_RESOLUTION|>--- conflicted
+++ resolved
@@ -404,15 +404,11 @@
 
     @PETSc.Log.EventDecorator()
     def __init__(self, mesh, ufl_element):
-<<<<<<< HEAD
         #FIXME PYOP3 I don't want to be using this class. DoF stuff is getting moved
         # inside pyop3. Also it seems like giving the plex a numbering and knowing the
         # FInAT element is sufficient to determine all of this in a much less complex way.
         assert False
-        if type(ufl_element) is ufl.MixedElement:
-=======
         if type(ufl_element) is finat.ufl.MixedElement:
->>>>>>> 8d97a074
             raise ValueError("Can't create FunctionSpace for MixedElement")
 
         finat_element = create_element(ufl_element)
