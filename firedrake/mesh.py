from __future__ import annotations

import dataclasses
import numpy as np
import collections
import ctypes
import functools
import os
import sys
from pyop3.cache import serial_cache
import ufl
import finat.ufl
import FIAT
import weakref
from typing import Literal, NoReturn, Tuple
from collections import OrderedDict, defaultdict
from collections.abc import Sequence
from ufl.classes import ReferenceGrad
from ufl.cell import CellSequence
from ufl.domain import extract_unique_domain
import enum
import numbers
from functools import cache, cached_property
import abc
from immutabledict import immutabledict as idict
import rtree
from textwrap import dedent
from pathlib import Path
from typing import Iterable, Optional, Union

<<<<<<< HEAD
from cachetools import cachedmethod
from pyop3.mpi import (
    MPI, COMM_WORLD, internal_comm, temp_internal_comm, collective
=======
from pyop2 import op2
from pyop2.mpi import (
    MPI, COMM_WORLD, temp_internal_comm
>>>>>>> 2fe48b81
)
from pyop3.pyop2_utils import as_tuple, tuplify
import pyop3 as op3
from pyop3.utils import pairwise, steps, debug_assert, just_one, single_valued, readonly
from finat.element_factory import as_fiat_cell
import petsctools
from petsctools import OptionsManager, get_external_packages

import firedrake.cython.dmcommon as dmcommon
from firedrake.cython.dmcommon import DistributedMeshOverlapType
import firedrake.cython.extrusion_numbering as extnum
import firedrake.extrusion_utils as eutils
import firedrake.cython.spatialindex as spatialindex
import firedrake.utils as utils
from firedrake.utils import as_cstr, IntType, RealType
from firedrake.logging import info_red
from firedrake.parameters import parameters
from firedrake.petsc import PETSc, DEFAULT_PARTITIONER
from firedrake.adjoint_utils import MeshGeometryMixin
from pyadjoint import stop_annotating
import gem

try:
    import netgen
except ImportError:
    netgen = None
    ngsPETSc = None
# Only for docstring
import mpi4py  # noqa: F401
from finat.element_factory import as_fiat_cell


__all__ = [
    'Mesh', 'ExtrudedMesh', 'VertexOnlyMesh', 'RelabeledMesh',
    'SubDomainData', 'unmarked', 'DistributedMeshOverlapType',
    'DEFAULT_MESH_NAME', 'MeshGeometry', 'MeshTopology',
    'AbstractMeshTopology', 'ExtrudedMeshTopology', 'VertexOnlyMeshTopology',
    'VertexOnlyMeshMissingPointsError',
    'MeshSequenceGeometry', 'MeshSequenceTopology',
    'Submesh'
]


_cells = {
    0: {0: "vertex"},
    1: {2: "interval"},
    2: {3: "triangle", 4: "quadrilateral"},
    3: {4: "tetrahedron", 6: "hexahedron"}
}


_supported_embedded_cell_types_and_gdims = [('interval', 2),
                                            ('triangle', 3),
                                            ("quadrilateral", 3),
                                            ("interval * interval", 3)]


# TODO: This should be a constant, this is not a good idea!
unmarked = -1
"""A mesh marker that selects all entities that are not explicitly marked."""

DEFAULT_MESH_NAME = "_".join(["firedrake", "default"])
"""The default name of the mesh."""


def _generate_default_submesh_name(name):
    """Generate the default submesh name from the mesh name.

    Parameters
    ----------
    name : str
        Name of the parent mesh.

    Returns
    -------
    str
        Default submesh name.

    """
    return "_".join([name, "submesh"])


def _generate_default_mesh_coordinates_name(name):
    """Generate the default mesh coordinates name from the mesh name.

    :arg name: the mesh name.
    :returns: the default mesh coordinates name.
    """
    return "_".join([name, "coordinates"])


def _generate_default_mesh_reference_coordinates_name(name):
    """Generate the default mesh reference coordinates name from the mesh name.

    :arg name: the mesh name.
    :returns: the default mesh reference coordinates name.
    """
    return "_".join([name, "reference_coordinates"])


def _generate_default_mesh_topology_name(name):
    """Generate the default mesh topology name from the mesh name.

    :arg name: the mesh name.
    :returns: the default mesh topology name.
    """
    return "_".join([name, "topology"])


def _generate_default_mesh_topology_distribution_name(comm_size, dist_param):
    """Generate the default mesh topology permutation name.

    :arg comm_size: the size of comm.
    :arg dist_param: the distribution_parameter dict.
    :returns: the default mesh topology distribution name.
    """
    return "_".join(["firedrake", "default",
                     str(comm_size),
                     str(dist_param["partition"]).replace(' ', ''),
                     str(dist_param["partitioner_type"]),
                     "(" + dist_param["overlap_type"][0].name + "," + str(dist_param["overlap_type"][1]) + ")"])


def _generate_default_mesh_topology_permutation_name(reorder):
    """Generate the default mesh topology permutation name.

    :arg reorder: the flag indicating if the reordering happened or not.
    :returns: the default mesh topology permutation name.
    """
    return "_".join(["firedrake", "default", str(reorder)])


@PETSc.Log.EventDecorator()
def _from_gmsh(filename, comm=None):
    """Read a Gmsh .msh file from `filename`.

    :kwarg comm: Optional communicator to build the mesh on (defaults to
        COMM_WORLD).
    """
    comm = comm or COMM_WORLD
    gmsh_plex = PETSc.DMPlex().createFromFile(filename, comm=comm)

    return gmsh_plex


@PETSc.Log.EventDecorator()
def _from_exodus(filename, comm):
    """Read an Exodus .e or .exo file from `filename`.

    :arg comm: communicator to build the mesh on.
    """
    plex = PETSc.DMPlex().createExodusFromFile(filename, comm=comm)

    return plex


@PETSc.Log.EventDecorator()
def _from_cgns(filename, comm):
    """Read a CGNS .cgns file from `filename`.

    :arg comm: communicator to build the mesh on.
    """
    plex = PETSc.DMPlex().createCGNSFromFile(filename, comm=comm)
    return plex


@PETSc.Log.EventDecorator()
def _from_triangle(filename, dim, comm):
    """Read a set of triangle mesh files from `filename`.

    :arg dim: The embedding dimension.
    :arg comm: communicator to build the mesh on.
    """
    basename, ext = os.path.splitext(filename)

    with temp_internal_comm(comm) as icomm:
        if icomm.rank == 0:
            try:
                facetfile = open(basename+".face")
                tdim = 3
            except FileNotFoundError:
                try:
                    facetfile = open(basename+".edge")
                    tdim = 2
                except FileNotFoundError:
                    facetfile = None
                    tdim = 1
            if dim is None:
                dim = tdim
            icomm.bcast(tdim, root=0)

            with open(basename+".node") as nodefile:
                header = np.fromfile(nodefile, dtype=np.int32, count=2, sep=' ')
                nodecount = header[0]
                nodedim = header[1]
                assert nodedim == dim
                coordinates = np.loadtxt(nodefile, usecols=list(range(1, dim+1)), skiprows=1, dtype=np.double)
                assert nodecount == coordinates.shape[0]

            with open(basename+".ele") as elefile:
                header = np.fromfile(elefile, dtype=np.int32, count=2, sep=' ')
                elecount = header[0]
                eledim = header[1]
                eles = np.loadtxt(elefile, usecols=list(range(1, eledim+1)), dtype=np.int32, skiprows=1)
                assert elecount == eles.shape[0]

            cells = list(map(lambda c: c-1, eles))
        else:
            tdim = icomm.bcast(None, root=0)
            cells = None
            coordinates = None
        plex = plex_from_cell_list(tdim, cells, coordinates, comm)

        # Apply boundary IDs
        if icomm.rank == 0:
            facets = None
            try:
                header = np.fromfile(facetfile, dtype=np.int32, count=2, sep=' ')
                edgecount = header[0]
                facets = np.loadtxt(facetfile, usecols=list(range(1, tdim+2)), dtype=np.int32, skiprows=0)
                assert edgecount == facets.shape[0]
            finally:
                facetfile.close()

            if facets is not None:
                vStart, vEnd = plex.getDepthStratum(0)   # vertices
                for facet in facets:
                    bid = facet[-1]
                    vertices = list(map(lambda v: v + vStart - 1, facet[:-1]))
                    join = plex.getJoin(vertices)
                    plex.setLabelValue(dmcommon.FACE_SETS_LABEL, join[0], bid)

    return plex


def plex_from_cell_list(dim, cells, coords, comm, name=None):
    """
    Create a DMPlex from a list of cells and coords.
    (Public interface to `_from_cell_list()`)

    :arg dim: The topological dimension of the mesh
    :arg cells: The vertices of each cell
    :arg coords: The coordinates of each vertex
    :arg comm: communicator to build the mesh on. Must be a PyOP2 internal communicator
    :kwarg name: name of the plex
    """
    # These types are /correct/, DMPlexCreateFromCellList wants int
    # and double (not PetscInt, PetscReal).
    with temp_internal_comm(comm) as icomm:
        if comm.rank == 0:
            cells = np.asarray(cells, dtype=np.int32)
            coords = np.asarray(coords, dtype=np.double)
            icomm.bcast(cells.shape, root=0)
            icomm.bcast(coords.shape, root=0)
            # Provide the actual data on rank 0.
            plex = PETSc.DMPlex().createFromCellList(dim, cells, coords, comm=comm)
        else:
            cell_shape = list(icomm.bcast(None, root=0))
            coord_shape = list(icomm.bcast(None, root=0))
            cell_shape[0] = 0
            coord_shape[0] = 0
            # Provide empty plex on other ranks
            # A subsequent call to plex.distribute() takes care of parallel partitioning
            plex = PETSc.DMPlex().createFromCellList(dim,
                                                     np.zeros(cell_shape, dtype=np.int32),
                                                     np.zeros(coord_shape, dtype=np.double),
                                                     comm=comm)
    if name is not None:
        plex.setName(name)
    return plex


class ClosureOrdering(enum.Enum):
    PLEX = "plex"
    FIAT = "fiat"


class AbstractMeshTopology(abc.ABC):
    """A representation of an abstract mesh topology without a concrete
        PETSc DM implementation"""

    def __init__(self, topology_dm, name, reorder, sfXB, perm_is, distribution_name, permutation_name, comm, submesh_parent=None):
        """Initialise a mesh topology.

        Parameters
        ----------
        topology_dm : PETSc.DMPlex or PETSc.DMSwarm
            `PETSc.DMPlex` or `PETSc.DMSwarm` representing the mesh topology.
        name : str
            Name of the mesh topology.
        reorder : bool
            Whether to reorder the mesh entities.
        sfXB : PETSc.PetscSF
            `PETSc.SF` that pushes forward the global point number
            slab ``[0, NX)`` to input (naive) plex (only significant when
            the mesh topology is loaded from file and only passed from inside
            `~.CheckpointFile`).
        perm_is : PETSc.IS
            `PETSc.IS` that is used as ``_dm_renumbering``; only
            makes sense if we know the exact parallel distribution of ``plex``
            at the time of mesh topology construction like when we load mesh
            along with its distribution. If given, ``reorder`` param will be ignored.
        distribution_name : str
            Name of the parallel distribution; if `None`, automatically generated.
        permutation_name : str
            Name of the entity permutation (reordering); if `None`, automatically generated.
        comm : mpi4py.MPI.Comm
            Communicator.
        submesh_parent: AbstractMeshTopology
            Submesh parent.

        """
        dmcommon.validate_mesh(topology_dm)
        topology_dm.setFromOptions()
        self.topology_dm = topology_dm
        r"The PETSc DM representation of the mesh topology."
        self.sfBC = None
        r"The PETSc SF that pushes the input (naive) plex to current (good) plex."
        self.sfXB = sfXB
        r"The PETSc SF that pushes the global point number slab [0, NX) to input (naive) plex."
        self.submesh_parent = submesh_parent
        # User comm
        self.user_comm = comm
        dmcommon.label_facets(self.topology_dm)
        mylabel = self.topology_dm.getLabel("exterior_facets")
        self._distribute()
        self._grown_halos = False

        self.name = name

        if self.comm.size > 1:
            self._add_overlap()
        if self.sfXB is not None:
            self.sfXC = sfXB.compose(self.sfBC) if self.sfBC else self.sfXB
        dmcommon.label_facets(self.topology_dm)  # this is there twice, why?
        dmcommon.complete_facet_labels(self.topology_dm)

        # TODO: Allow users to set distribution name if they want to save
        #       conceptually the same mesh but with different distributions,
        #       e.g., those generated by different partitioners.
        #       This currently does not make sense since those mesh instances
        #       of different distributions in general have different global
        #       point numbers (so they must be saved under different mesh names
        #       even though they are conceptually the same).
        # The name set here almost uniquely identifies a distribution, but
        # there is no guarantee that it really does or it continues to do so
        # there are lots of parameters that can change distributions.
        # Thus, when using CheckpointFile, it is recommended that the user set
        # distribution_name explicitly.

        dmcommon.mark_owned_points(self.topology_dm)

        if perm_is:
            self._old_to_new_point_renumbering = perm_is.invertPermutation()
            self._new_to_old_point_renumbering = perm_is
        else:
            with PETSc.Log.Event("Renumber mesh topology"):
                if isinstance(self.topology_dm, PETSc.DMPlex):
                    if reorder:
                        # Create an IS mapping from new to old cell numbers. This
                        # is unfortunately fairly involved, hopefully my choice of
                        # variable names is sufficient to explain things.
                        old_to_new_rcm_point_numbering_is = PETSc.IS().createGeneral(
                            self.topology_dm.getOrdering(PETSc.Mat.OrderingType.RCM).indices,
                            comm=MPI.COMM_SELF,
                        )
                        new_to_old_rcm_point_numbering_is = \
                            old_to_new_rcm_point_numbering_is.invertPermutation()
                        cell_is = PETSc.IS().createStride(self.num_cells, comm=MPI.COMM_SELF)
                        old_to_new_rcm_cell_numbering_section = dmcommon.entity_numbering(
                            cell_is, new_to_old_rcm_point_numbering_is, self.comm
                        )
                        old_to_new_rcm_cell_numbering_is = dmcommon.section_offsets(
                            old_to_new_rcm_cell_numbering_section, cell_is
                        )
                        new_to_old_rcm_cell_numbering_is = \
                            old_to_new_rcm_cell_numbering_is.invertPermutation()
                    else:
                        new_to_old_rcm_cell_numbering_is = None
                    new_to_old_point_numbering = dmcommon.compute_dm_renumbering(
                        self, new_to_old_rcm_cell_numbering_is
                    )
                    # Now take this renumbering and partition owned and ghost points, this
                    # is the part that pyop3 should ultimately be able to handle.
                    # NOTE: probably shouldn't do this for a VoM
                    new_to_old_point_numbering = dmcommon.partition_renumbering(
                        self.topology_dm, new_to_old_point_numbering
                    )

                else:
                    assert isinstance(self.topology_dm, PETSc.DMSwarm)
                    if reorder:
                        swarm = self.topology_dm
                        parent = self._parent_mesh.topology_dm
                        cell_id_name = swarm.getCellDMActive().getCellID()
                        swarm_parent_cell_nums = swarm.getField(cell_id_name).flatten()
                        old_to_new_parent_cell_indices = \
                            self._parent_mesh._old_to_new_point_renumbering.indices[swarm_parent_cell_nums]
                        swarm.restoreField(cell_id_name)
                        new_to_old_point_indices = \
                            np.argsort(old_to_new_parent_cell_indices, stable=True).astype(IntType)
                        new_to_old_point_numbering = \
                            PETSc.IS().createGeneral(new_to_old_point_indices, comm=MPI.COMM_SELF)
                    else:
                        new_to_old_point_numbering = dmcommon.compute_dm_renumbering(self, None)
                        # NOTE: probably shouldn't do this for a VoM
                        new_to_old_point_numbering = dmcommon.partition_renumbering(
                            self.topology_dm, new_to_old_point_numbering
                        )

            # TODO: replace "renumbering" with "numbering"
            self._new_to_old_point_renumbering = new_to_old_point_numbering
            self._old_to_new_point_renumbering = new_to_old_point_numbering.invertPermutation()

        # Set/Generate names to be used when checkpointing.
        self._distribution_name = distribution_name or _generate_default_mesh_topology_distribution_name(self.topology_dm.comm.size, self._distribution_parameters)
        self._permutation_name = permutation_name or _generate_default_mesh_topology_permutation_name(reorder)
        # A cache of shared function space data on this mesh
        self._shared_data_cache = defaultdict(dict)
        self._cache = defaultdict(dict)
        # Cell subsets for integration over subregions
        self._subsets = {}
        # A set of weakrefs to meshes that are explicitly labelled as being
        # parallel-compatible for interpolation/projection/supermeshing
        # To set, do e.g.
        # target_mesh._parallel_compatible = {weakref.ref(source_mesh)}
        self._parallel_compatible = None

    layers = None
    """No layers on unstructured mesh"""

    variable_layers = False
    """No variable layers on unstructured mesh"""

    @property
    @abc.abstractmethod
    def dimension(self):
        pass

    @abc.abstractmethod
    def _distribute(self):
        """Distribute the mesh toplogy."""
        pass

    @abc.abstractmethod
    def _add_overlap(self):
        """Add overlap."""
        pass

    @cached_property
    def flat_points(self):
        # NOTE: In serial the point SF isn't set up in a valid state so we do this. It
        # would be nice to avoid this branch.
        if self.comm.size > 1:
            point_sf = self.topology_dm.getPointSF()
        else:
            point_sf = op3.local_sf(self.num_points, self.comm).sf

        point_sf_renum = op3.sf.renumber_petsc_sf(point_sf, self._new_to_old_point_renumbering)
        point_sf_renum = op3.StarForest(point_sf_renum, self.comm)


        # TODO: Allow the label here to be None
        return op3.Axis(
            [op3.AxisComponent(self.num_points, "mylabel", sf=point_sf_renum)],
            label="mesh",
        )

    @property
    @utils.deprecated("_new_to_old_point_renumbering")
    def _dm_renumbering(self):
        breakpoint()  # undo when instances found
        return self._new_to_old_point_renumbering

    @property
    def _is_renumbered(self) -> bool:
        return utils.strictly_all(
            map(bool, [self._old_to_new_point_renumbering, self._new_to_old_point_renumbering])
        )

    @cached_property
    def _cell_plex_indices(self) -> PETSc.IS:
        return PETSc.IS().createStride(self.num_cells, comm=MPI.COMM_SELF)

    @cached_property
    def _exterior_facet_plex_indices(self) -> PETSc.IS:
        return PETSc.IS().createGeneral(
            dmcommon.facets_with_label(self, "exterior_facets"), comm=MPI.COMM_SELF
        )

    @cached_property
    def _interior_facet_plex_indices(self) -> PETSc.IS:
        return PETSc.IS().createGeneral(
            dmcommon.facets_with_label(self, "interior_facets"), comm=MPI.COMM_SELF
        )

    @cached_property
    def exterior_facet_local_facet_indices(self) -> op3.Dat:
        local_facet_index = dmcommon.local_facet_number(self, "exterior")
        axis_tree = op3.AxisTree.from_iterable([self.exterior_facets.as_axis(), 1])
        return op3.Dat(axis_tree, data=local_facet_index.flatten())

    @cached_property
    def interior_facet_local_facet_indices(self) -> op3.Dat:
        local_facet_index = dmcommon.local_facet_number(self, "interior")
        axis_tree = op3.AxisTree.from_iterable([self.interior_facets.as_axis(), 2])
        return op3.Dat(axis_tree, data=local_facet_index.flatten())

    @cached_property
    def exterior_facet_vert_local_facet_indices(self) -> op3.Dat:
        local_facet_index = dmcommon.local_facet_number(self, "exterior_vert")
        axis_tree = op3.AxisTree.from_iterable([self.exterior_facets_vert.as_axis(), 1])
        return op3.Dat(axis_tree, data=local_facet_index.flatten())

    @cached_property
    def interior_facet_vert_local_facet_indices(self) -> op3.Dat:
        local_facet_index = dmcommon.local_facet_number(self, "interior_vert")
        axis_tree = op3.AxisTree.from_iterable([self.interior_facets_vert.as_axis(), 2])
        return op3.Dat(axis_tree, data=local_facet_index.flatten())

    @cached_property
    def _exterior_facet_local_numbers_dat(self):
        return self._local_facet_numbers_dat("exterior")

    @cached_property
    def _interior_facet_local_numbers_dat(self):
        return self._local_facet_numbers_dat("interior")

    # TODO: Make a standalone function
    def _local_facet_numbers_dat(self, facet_type: Literal["exterior"] | Literal["interior"]) -> op3.Dat:
        if facet_type == "exterior":
            facet_axes = self.exterior_facets
            arity = 1
        else:
            assert facet_type == "interior"
            facet_axes = self.interior_facets
            arity = 2

        local_facet_numbers = dmcommon.local_facet_number(self, facet_type)
        owned_local_facet_numbers = local_facet_numbers[:facet_axes.owned.local_size]

        # only ghost facets can have negative entries
        utils.debug_assert(lambda: (owned_local_facet_numbers >= 0).all())

        # FIXME: cast dtype, should be avoidable
        owned_local_facet_numbers = owned_local_facet_numbers.astype(np.uint32)

        axes = op3.AxisTree.from_iterable([facet_axes.owned.as_axis(), arity])
        return op3.Dat(axes, data=owned_local_facet_numbers.flatten())

    @cached_property
    def _exterior_facet_local_orientation_dat(self) -> op3.Dat:
        return self._local_facet_orientation_dat("exterior")

    @cached_property
    def _interior_facet_local_orientation_dat(self) -> op3.Dat:
        return self._local_facet_orientation_dat("interior")

    # TODO: make a standalone function
    def _local_facet_orientation_dat(self, facet_type: Literal["exterior"] | Literal["interior"]) -> op3.Dat:
        if facet_type == "exterior":
            local_facet_numbers_dat = self._exterior_facet_local_numbers_dat
            arity = 1
            facet_to_cell_map = self._facet_support_dat("exterior").data_ro
        else:
            assert facet_type == "interior"
            local_facet_numbers_dat = self._interior_facet_local_numbers_dat
            arity = 2
            facet_to_cell_map = self._facet_support_dat("interior").data_ro

        facet_to_cell_map = facet_to_cell_map.reshape((-1, arity))

        dtype = gem.uint_type
        # Make a map from cell to facet orientations.
        fiat_cell = as_fiat_cell(self.ufl_cell())
        topo = fiat_cell.topology
        num_entities = [0]
        for d in range(len(topo)):
            num_entities.append(len(topo[d]))
        offsets = np.cumsum(num_entities)
        local_facet_start = offsets[-3]
        local_facet_end = offsets[-2]
        map_from_cell_to_facet_orientations = self.entity_orientations[:, local_facet_start:local_facet_end]

        # but shuffle to use the cell renumbering
        # NOTE: I am guessing that it is this way around
        # map_from_cell_to_facet_orientations = map_from_cell_to_facet_orientations[self._new_to_old_cell_numbering]
        map_from_cell_to_facet_orientations = map_from_cell_to_facet_orientations[self._old_to_new_cell_numbering_is.indices]

        # Make output data;
        # this is a map from an exterior/interior facet to the corresponding
        # local facet orientation/orientations.
        # The local facet orientation/orientations of a halo facet is/are also
        # used in some submesh problems.
        #
        #  Example:
        #
        #         +-------+-------+
        #         |       |       |
        #  meshA  |   g   g   o   |
        #         |       |       |
        #         +-------+-------+
        #                 +-------+
        #                 |       |
        #  meshB          o   o   |    o: owned
        #                 |       |    g: ghost
        #                 +-------+
        #
        #  form = FacetNormal(meshA)[0] * ds(meshB, interface)
        #
        # Reshape local_facets as (-1, self._rank) to uniformly handle exterior and interior facets.
        local_facets = local_facet_numbers_dat.data_ro.reshape((-1, arity))
        # Make slice for masking out rows for which orientations are not needed.
        slice_ = (facet_to_cell_map != -1).all(axis=1)
        data = np.full_like(local_facets, np.iinfo(dtype).max)
        data[slice_, :] = np.take_along_axis(
            map_from_cell_to_facet_orientations[facet_to_cell_map[slice_, :]],
            local_facets.reshape(local_facets.shape + (1, ))[slice_, :, :],  # reshape as required by take_along_axis.
            axis=2,
        ).reshape(local_facets.shape)
        return op3.Dat(
            local_facet_numbers_dat.axes, data=data.flatten(),
            name=f"{self.name}_{facet_type}_local_facet_orientation"
        )

    @property
    @abc.abstractmethod
    def _strata_slice(self):  # or strata_axis?
        pass

    @property
    def _plex_strata_ordering(self):
        if self.dimension == 0:
            return (0,)
        elif self.dimension == 1:
            return (1, 0)
        elif self.dimension == 2:
            return (2, 0, 1)
        else:
            assert self.dimension == 3
            return (3, 0, 2, 1)  # I think, 1 and 2 might need swapping

    @utils.cached_property
    def points(self):
        return self.flat_points[self._strata_slice]

    @cached_property
    def _old_to_new_cell_numbering(self) -> PETSc.Section:
        return self._plex_to_entity_numbering(self.dimension)

    @cached_property
    def _old_to_new_cell_numbering_is(self) -> PETSc.IS:
        cell_indices = PETSc.IS().createStride(self.num_cells, comm=MPI.COMM_SELF)
        return dmcommon.section_offsets(self._old_to_new_cell_numbering, cell_indices)

    @cached_property
    def _new_to_old_cell_numbering(self) -> np.ndarray:
        cell_indices = PETSc.IS().createStride(self.num_cells, comm=MPI.COMM_SELF)
        renumbering_is = dmcommon.section_offsets(self._old_to_new_cell_numbering, cell_indices)
        return renumbering_is.invertPermutation().indices

    @cached_property
    def _new_to_old_interior_facet_numbering_is(self) -> PETSc.IS:
        old_to_new_numbering_is = dmcommon.section_offsets(
            self._old_to_new_interior_facet_numbering, self._interior_facet_plex_indices
        )
        return old_to_new_numbering_is.invertPermutation()

    @property
    def _new_to_old_interior_facet_numbering(self) -> np.ndarray[IntType]:
        return self._new_to_old_interior_facet_numbering_is.indices

    @cached_property
    def _new_to_old_exterior_facet_numbering_is(self) -> PETSc.IS:
        old_to_new_numbering_is = dmcommon.section_offsets(
            self._old_to_new_exterior_facet_numbering, self._exterior_facet_plex_indices
        )
        return old_to_new_numbering_is.invertPermutation()

    @property
    def _new_to_old_exterior_facet_numbering(self) -> np.ndarray[IntType]:
        return self._new_to_old_exterior_facet_numbering_is.indices

    @cached_property
    def _old_to_new_facet_numbering(self) -> PETSc.Section:
        return self._plex_to_entity_numbering(self.dimension-1)

    @cached_property
    def _old_to_new_exterior_facet_numbering(self):
        return dmcommon.entity_numbering(self._exterior_facet_plex_indices, self._new_to_old_point_renumbering, self.comm)

    @cached_property
    def _old_to_new_interior_facet_numbering(self):
        return dmcommon.entity_numbering(self._interior_facet_plex_indices, self._new_to_old_point_renumbering, self.comm)

    @cached_property
    def _old_to_new_vertex_numbering(self) -> PETSc.Section:
        return self._plex_to_entity_numbering(0)

    # TODO: Cythonize
    # IMPORTANT: This used to return a mapping from point numbering to entity numbering
    # but now returns entity numbering to entity numbering
    @cachedmethod(lambda self: self._cache["_entity_numbering"])
    def _plex_to_entity_numbering(self, dim):
        p_start, p_end = self.topology_dm.getDepthStratum(dim)
        plex_indices = PETSc.IS().createStride(size=p_end-p_start, first=p_start, comm=MPI.COMM_SELF)
        return dmcommon.entity_numbering(plex_indices, self._new_to_old_point_renumbering, self.comm)

    @cached_property
    def _global_old_to_new_vertex_numbering(self) -> PETSc.Section:
        # NOTE: This will return negative entries for ghosts
        return self._old_to_new_vertex_numbering.createGlobalSection(self.topology_dm.getPointSF())

    @property
    def comm(self):
        return self.user_comm

    def mpi_comm(self):
        """The MPI communicator this mesh is built on (an mpi4py object)."""
        return self.comm

    @cached_property
    def point_sf(self) -> op3.StarForest:
        petsc_sf = self.topology_dm.getPointSF()
        return op3.StarForest(petsc_sf, self.num_points)

    @property
    def topology(self):
        """The underlying mesh topology object."""
        return self

    @property
    def topological(self):
        """Alias of topology.

        This is to ensure consistent naming for some multigrid codes."""
        return self

    @property
    def _topology_dm(self):
        """Alias of topology_dm"""
        from warnings import warn
        warn("_topology_dm is deprecated (use topology_dm instead)", DeprecationWarning, stacklevel=2)
        return self.topology_dm

    def ufl_cell(self):
        """The UFL :class:`~ufl.classes.Cell` associated with the mesh.

        .. note::

            By convention, the UFL cells which specifically
            represent a mesh topology have geometric dimension equal their
            topological dimension. This is true even for immersed manifold
            meshes.

        """
        return self._ufl_cell

    def ufl_mesh(self):
        """The UFL :class:`~ufl.classes.Mesh` associated with the mesh.

        .. note::

            By convention, the UFL cells which specifically
            represent a mesh topology have geometric dimension equal their
            topological dimension. This convention will be reflected in this
            UFL mesh and is true even for immersed manifold meshes.

        """
        return self._ufl_mesh

    @property
    @abc.abstractmethod
    def dm_cell_types(self):
        """All DM.PolytopeTypes of cells in the mesh."""
        pass

    @property
    @abc.abstractmethod
    def entity_orientations(self):
        """2D array of entity orientations

        `entity_orientations` has the same shape as `cell_closure`.
        Each row of this array contains orientations of the entities
        in the closure of the associated cell. Here, for each cell in the mesh,
        orientation of an entity, say e, encodes how the the canonical
        representation of the entity defined by Cone(e) compares to
        that of the associated entity in the reference FInAT (FIAT) cell. (Note
        that `cell_closure` defines how each cell in the mesh is mapped to
        the FInAT (FIAT) reference cell and each entity of the FInAT (FIAT)
        reference cell has a canonical representation based on the entity ids of
        the lower dimensional entities.) Orientations of vertices are always 0.
        See ``FIAT.reference_element.Simplex`` and
        ``FIAT.reference_element.UFCQuadrilateral`` for example computations
        of orientations.
        """
        pass

    @property
    @abc.abstractmethod
    def exterior_facets(self) -> op3.IndexedAxisTree:
        pass

    @property
    @abc.abstractmethod
    def interior_facets(self):
        pass

    @property
    @abc.abstractmethod
    def cell_to_facets(self):
        """Returns a :class:`pyop2.types.dat.Dat` that maps from a cell index to the local
        facet types on each cell, including the relevant subdomain markers.

        The `i`-th local facet on a cell with index `c` has data
        `cell_facet[c][i]`. The local facet is exterior if
        `cell_facet[c][i][0] == 0`, and interior if the value is `1`.
        The value `cell_facet[c][i][1]` returns the subdomain marker of the
        facet.
        """
        pass

    @utils.cached_property
    def _strata_slice(self):
        if self.dimension == 0:
            return op3.Slice("mesh", [op3.AffineSliceComponent("mylabel", 0, self.num_cells, label=0)], label=self.name)

        subsets = []
        if self._is_renumbered:
            for dim in self._plex_strata_ordering:
                indices = op3.ArrayBuffer(self._entity_indices[dim], ordered=True)
                subset_axes = op3.Axis({dim: op3.Scalar(indices.size)}, self.name)
                subset_array = op3.Dat(subset_axes, buffer=indices)
                subset = op3.Subset("mylabel", subset_array, label=dim)
                subsets.append(subset)
        else:
            raise NotImplementedError("TODO")
            for dim in self._plex_strata_ordering:
                start, end = self.topology_dm.getDepthStratum(dim)
                slice_component = op3.AffineSliceComponent("mylabel", start, end, label=str(dim))
                subsets.append(slice_component)

        return op3.Slice("mesh", subsets, label=self.name)

    @property
    @abc.abstractmethod
    def _entity_indices(self):
        pass

    # @property
    # @abc.abstractmethod
    # def _plex_strata_ordering(self):
    #     """Map from entity dimension to ordering in the DMPlex numbering.
    #
    #     For example, 3D meshes begin by numbering cells from 0, then vertices,
    #     then faces and lastly edges.
    #
    #     """

    def closure(self, index, ordering: ClosureOrdering | str = ClosureOrdering.FIAT):
        if ordering == ClosureOrdering.PLEX:
            return self._plex_closure(index)
        elif ordering == ClosureOrdering.FIAT:
            # target_paths = tuple(index.iterset.target_paths.values())
            # if len(target_paths) != 1 or target_paths[0] != {self.name: self.cell_label}:
            #     raise ValueError("FIAT closure ordering is only valid for cell closures")
            return self._fiat_closure(index)

    @cached_property
    def _closure_sizes(self) -> idict[idict]:
        """
        Examples
        --------
        UFCInterval:
            return idict({
                # the closure of a vertex is just the vertex
                0: {0: 1, 1: 0},
                # the closure of a cell is the cell and two vertices
                1: {0: 2, 1: 1},
            })
        """
        fiat_cell = as_fiat_cell(self.ufl_cell())

        # This just counts the number of entries to figure out how many
        # entities are in the cell. For example, a UFCInterval has topology
        #
        #     {0: {0: (0,), 1: (1,)}, 1: {0: (0, 1)}}
        #
        # from which we can infer that there are 2 vertices from
        # len(topology[0]) and a single cell from len(topology[1]).

        # TODO: This only works for cell closures, in principle it should be
        # possible to do this for sub-dimensions too.
        return idict({
            self.cell_label: {
                dim: len(dim_topology)
                for dim, dim_topology in fiat_cell.get_topology().items()
            }
        })

    @cached_property
    def _plex_closure(self):
        return self._closure_map(ClosureOrdering.PLEX)

    @cached_property
    def _fiat_closure(self):
        return self._closure_map(ClosureOrdering.FIAT)

    # TODO: remove _fiat_closure and _plex_closure and just cache this method
    def _closure_map(self, ordering):
        # if ordering is a string (e.g. "fiat") then convert to an enum
        ordering = ClosureOrdering(ordering)
        if ordering == ClosureOrdering.PLEX:
            closure_arrayss = dict(enumerate(self._plex_closures_localized))
        elif ordering == ClosureOrdering.FIAT:
            # FIAT ordering is only valid for cell closures
            closure_arrayss = {self.cell_label: self._fiat_cell_closures_localized}
        else:
            raise ValueError(f"'{ordering}' is not a recognised closure ordering option")

        # NOTE: This is very similar to what we do for supports
        closures = {}
        for from_dim, closure_arrays in closure_arrayss.items():
            iterset = self.points[op3.as_slice(from_dim)]

            full_map_components = []
            owned_map_components = []
            for to_dim, closure_array in closure_arrays.items():
                # Ideally this should be fine to not have, makes the logic more complicated
                # _, size = clos.shape
                # if size == 0:
                #     continue

                # target_axis = self.name
                # target_dim = map_dim

                # NOTE: currently we must label the innermost axis of the map to be the same as the resulting
                # indexed axis tree. I don't yet know whether to raise an error if this is not upheld or to
                # fix automatically internally via additional replace() arguments.
                closure_axes = op3.AxisTree.from_iterable([
                    iterset.as_axis(), op3.Axis({to_dim: self._closure_sizes[from_dim][to_dim]}, "closure")
                ])
                closure_dat = op3.Dat(closure_axes, data=closure_array.flatten())
                owned_closure_dat = op3.Dat(closure_axes.owned.materialize(), data=closure_dat.data_ro)

                full_map_component = op3.TabulatedMapComponent(
                    self.points.as_axis().label, to_dim, closure_dat, label=to_dim
                )
                owned_map_component = op3.TabulatedMapComponent(
                    self.points.as_axis().label, to_dim, owned_closure_dat, label=to_dim
                )

                full_map_components.append(full_map_component)
                owned_map_components.append(owned_map_component)

            full_from_path = idict({iterset.as_axis().label: iterset.as_axis().component.label})
            owned_from_path  = idict({iterset.owned.as_axis().label: iterset.owned.as_axis().component.label})

            closures[full_from_path] = [full_map_components]
            closures[owned_from_path] = [owned_map_components]
        return op3.Map(closures, name="closure")

    # NOTE: Probably better to cache the 'everything' case and then drop as necessary when k is given
    @cachedmethod(lambda self: self._cache["MeshTopology._star"])
    def _star(self, *, k: int) -> op3.Map:
        def star_func(pt):
            return self.topology_dm.getTransitiveClosure(pt, useCone=False)[0]

        stars = {}
        for dim in range(self.dimension+1):
            map_plex_pts, sizes = self._memoize_map(star_func, dim)

            # Now renumber the points. Note that this transforms us from 'plex' numbering to 'stratum' numbering.
            map_strata_pts_renum = tuple(
                self._renumber_map(dim, d, map_plex_pts[d], sizes[d]) for d in range(self.dimension+1)
            )

            map_components = []
            for map_dim, (map_stratum_pts, sizes) in enumerate(map_strata_pts_renum):
                if k is not None and k != map_dim:
                    continue

                outer_axis = self.points[str(dim)].root
                # NOTE: This is technically constant-sized, so we want to invalidate writes, but we don't
                # want to inject into the kernel!
                size_dat = op3.Dat(outer_axis, data=sizes, max_value=max(sizes), prefix="size")
                inner_axis = op3.Axis({str(map_dim): size_dat}, "star")
                map_axes = op3.AxisTree.from_nest(
                    {outer_axis: inner_axis}
                )
                map_dat = op3.Dat(map_axes, data=map_stratum_pts, prefix="map")
                map_components.append(
                    op3.TabulatedMapComponent(self.name, str(map_dim), map_dat)
                )
            # 1-tuple here because in theory star(cell) could map to other valid things (like points)
            stars[idict({self.name: str(dim)})] = (tuple(map_components),)

        return op3.Map(stars, name="star")

    def _reorder_closure_fiat_simplex(self, closure_data):
        return dmcommon.closure_ordering(self, closure_data)

    def _reorder_closure_fiat_quad(self, closure_data):
        petsctools.cite("Homolya2016")
        petsctools.cite("McRae2016")

        cell_ranks = dmcommon.get_cell_remote_ranks(self.topology_dm)
        facet_orientations = dmcommon.quadrilateral_facet_orientations(self.topology_dm, self._global_old_to_new_vertex_numbering, cell_ranks)
        cell_orientations = dmcommon.orientations_facet2cell(
            self, cell_ranks, facet_orientations,
        )
        dmcommon.exchange_cell_orientations(self, self._old_to_new_cell_numbering, cell_orientations)

        return dmcommon.quadrilateral_closure_ordering(self, cell_orientations)

    def _reorder_closure_fiat_hex(self, plex_closures):
        return dmcommon.create_cell_closure(plex_closures)

    def star(self, index, *, k=None):
        return self._star(k=k)(index)

    # TODO: Cythonize
    def _renumber_map(self, map_pts, src_dim, dest_dim, sizes=None, *, src_mesh = None):
        """
        sizes :
            If `None` implies non-ragged
        """
        # debug
        if src_mesh is None:
            src_mesh = self

        src_renumbering = src_mesh._plex_to_entity_numbering(src_dim)
        dest_renumbering = self._plex_to_entity_numbering(dest_dim)

        src_start, src_end = src_mesh.topology_dm.getDepthStratum(src_dim)
        dest_start, dest_end = self.topology_dm.getDepthStratum(dest_dim)

        map_pts_renum = np.empty_like(map_pts)

        if sizes is None:  # fixed size
            for src_pt, map_data_per_pt in enumerate(map_pts):
                src_pt_renum = src_renumbering.getOffset(src_pt+src_start)
                for i, dest_pt in enumerate(map_data_per_pt):
                    dest_pt_renum = dest_renumbering.getOffset(dest_pt)
                    map_pts_renum[src_pt_renum, i] = dest_pt_renum
            return readonly(map_pts_renum)
        else:
            sizes_renum = np.empty_like(sizes)
            offsets = utils.steps(sizes)
            for src_stratum_pt, src_plex_pt in enumerate(range(src_start, src_end)):
                src_stratum_pt_renum = src_renumbering.getOffset(src_plex_pt)
                sizes_renum[src_stratum_pt_renum] = sizes[src_stratum_pt]

            offsets_renum = utils.steps(sizes_renum)
            map_pts_renum = np.empty_like(map_pts)
            for src_stratum_pt, src_plex_pt in enumerate(range(src_start, src_end)):
                src_stratum_pt_renum = src_renumbering.getOffset(src_plex_pt)
                for i in range(sizes[src_stratum_pt]):
                    dest_pt = map_pts[offsets[src_stratum_pt]+i]
                    dest_stratum_pt_renum = dest_renumbering.getOffset(dest_pt)
                    map_pts_renum[offsets_renum[src_stratum_pt_renum]+i] = dest_stratum_pt_renum

            return readonly(map_pts_renum), readonly(sizes_renum)

    def support(self, index):
        return self._support(index)

    @cached_property
    def _support(self):
        supports = {}

        # 1-tuple here because in theory support(facet) could map to other valid things (like points)
        exterior_facets_axis = self.exterior_facets.owned.as_axis()
        supports[idict({exterior_facets_axis.label: exterior_facets_axis.component.label})] = (
            (
                op3.TabulatedMapComponent(
                    self.name,
                    self.cell_label,
                    self._facet_support_dat("exterior"),
                    label="XXX",  # needed?
                ),
            ),
        )

        interior_facets_axis = self.interior_facets.owned.as_axis()
        supports[idict({interior_facets_axis.label: interior_facets_axis.component.label})] = (
            (
                op3.TabulatedMapComponent(
                    self.name,
                    self.cell_label,
                    self._facet_support_dat("interior"),
                    label="XXX",  # needed?
                ),
            ),
        )

        return op3.Map(supports, name="support")

    # TODO: Redesign all this, this sucks for extruded meshes
    @cached_property
    def _support_dats(self):
        def support_func(pt):
            return self.topology_dm.getSupport(pt)

        supports = []
        for from_dim in range(self.dimension+1):
            # cells have no support
            if from_dim == self.dimension:
                supports.append({})
                continue

            map_data, sizes = self._memoize_map(support_func, from_dim)

            # renumber it
            for to_dim, size in sizes.items():
                map_data[to_dim], sizes[to_dim] = self._renumber_map(
                    map_data[to_dim],
                    from_dim,
                    to_dim,
                    size,
                )

            # only the next dimension has entries
            map_dim = from_dim + 1
            size = sizes[map_dim]
            data = map_data[map_dim]

            # supports should only target a single dimension
            op3.utils.debug_assert(
                lambda: all(
                    (s == 0).all() for d, s in sizes.items() if d != map_dim
                )
            )

            iterset_axis = self.points[from_dim].as_axis()
            size_dat = op3.Dat(iterset_axis, data=size, prefix="size")
            support_axes = op3.AxisTree.from_iterable([
                iterset_axis, op3.Axis(size_dat)
            ])
            support_dat = op3.Dat(support_axes, data=data, prefix="support")
            owned_support_dat = op3.Dat(
                support_axes.owned.materialize(), data=support_dat.data_ro, prefix="support"
            )


            supports.append({map_dim: (support_dat, owned_support_dat)})
        return tuple(supports)

    # this is almost completely pointless
    def _facet_support_dat(self, facet_type: Literal["exterior"] | Literal["interior"]) -> op3.Dat:
        assert facet_type in {"exterior", "interior"}

        # Get the support map for *all* facets in the mesh, not just the
        # exterior/interior ones. We have to filter it. Note that these
        # dats are ragged because support sizes are not consistent.
        _, facet_support_dat = self._support_dats[self.facet_label][self.cell_label]

        if facet_type == "exterior":
            facet_axis = self.exterior_facets.owned.as_axis()
            selected_facets_is = dmcommon.section_offsets(
                self._old_to_new_facet_numbering, self._exterior_facet_plex_indices, sort=True
            )
            arity = 1
        else:
            facet_axis = self.interior_facets.owned.as_axis()
            selected_facets_is = dmcommon.section_offsets(
                self._old_to_new_facet_numbering, self._interior_facet_plex_indices, sort=True
            )
            arity = 2

        # Remove ghost indices
        new_selected_facets_is = dmcommon.filter_is(selected_facets_is, 0, self.facets.owned.local_size)
        selected_facets = new_selected_facets_is.indices
        assert selected_facets.size == facet_axis.local_size

        mysubset = op3.Slice(
            facet_support_dat.axes.root.label,
            [
                op3.Subset(
                    facet_support_dat.axes.root.component.label,
                    op3.Dat.from_array(selected_facets),
                    label=facet_axis.component.label,
                )
            ],
            label=facet_axis.label,
        )

        *others, (leaf_axis_label, leaf_component_label) = facet_support_dat.axes.leaf_path.items()
        myslice = op3.Slice(leaf_axis_label, [op3.AffineSliceComponent(leaf_component_label, stop=arity)], label="support")

        # TODO: This should ideally work
        # return facet_support_dat[mysubset, slice(arity)]
        specialized_by_type_facet_support_dat = facet_support_dat[mysubset, myslice]
        assert specialized_by_type_facet_support_dat.axes.local_size == facet_axis.local_size * arity
        return specialized_by_type_facet_support_dat


    # delete?
    def create_section(self, nodes_per_entity, real_tensorproduct=False, block_size=1):
        """Create a PETSc Section describing a function space.

        :arg nodes_per_entity: number of function space nodes per topological entity.
        :arg real_tensorproduct: If True, assume extruded space is actually Foo x Real.
        :arg block_size: The integer by which nodes_per_entity is uniformly multiplied
            to get the true data layout.
        :arg boundary_set: A set of boundary markers, indicating the subdomains
            a boundary condition is specified on.
        :returns: a new PETSc Section.
        """
        return dmcommon.create_section(self, nodes_per_entity, on_base=real_tensorproduct, block_size=block_size, boundary_set=boundary_set)

    # delete?
    def node_classes(self, nodes_per_entity, real_tensorproduct=False):
        """Compute node classes given nodes per entity.

        :arg nodes_per_entity: number of function space nodes per topological entity.
        :returns: the number of nodes in each of core, owned, and ghost classes.
        """
        return tuple(np.dot(nodes_per_entity, self._entity_classes))

    # delete?
    def make_cell_node_list(self, global_numbering, entity_dofs, entity_permutations, offsets):
        """Builds the DoF mapping.

        :arg global_numbering: Section describing the global DoF numbering
        :arg entity_dofs: FInAT element entity DoFs
        :arg entity_permutations: FInAT element entity permutations
        :arg offsets: layer offsets for each entity dof (may be None).
        """
        return dmcommon.get_cell_nodes(self, global_numbering,
                                       entity_dofs, entity_permutations, offsets)

    def make_dofs_per_plex_entity(self, entity_dofs):
        """Returns the number of DoFs per plex entity for each stratum,
        i.e. [#dofs / plex vertices, #dofs / plex edges, ...].

        :arg entity_dofs: FInAT element entity DoFs
        """
        return [len(entity_dofs[d][0]) for d in sorted(entity_dofs)]

    def make_offset(self, entity_dofs, ndofs, real_tensorproduct=False):
        """Returns None (only for extruded use)."""
        return None

    def _order_data_by_cell_index(self, column_list, cell_data):
        assert False, "old code"
        return cell_data[column_list]

    @property
    @abc.abstractmethod
    def num_points(self) -> int:
        pass

    @property
    @abc.abstractmethod
    def num_cells(self):
        pass

    @property
    @abc.abstractmethod
    def num_facets(self):
        pass

    @property
    @abc.abstractmethod
    def num_faces(self):
        pass

    @property
    @abc.abstractmethod
    def num_edges(self):
        pass

    @property
    @abc.abstractmethod
    def num_vertices(self):
        pass

    @abc.abstractmethod
    def entity_count(self, dim):
        pass

    def size(self, depth):
        return self.num_entities(depth)

    def cell_dimension(self):
        """Returns the cell dimension."""
        return self.ufl_cell().topological_dimension

    def facet_dimension(self):
        """Returns the facet dimension."""
        # Facets have co-dimension 1
        return self.ufl_cell().topological_dimension - 1

    @abc.abstractmethod
    def mark_entities(self, tf, label_value, label_name=None):
        """Mark selected entities.

        :arg tf: The :class:`.CoordinatelessFunction` object that marks
            selected entities as 1. f.function_space().ufl_element()
            must be "DP" or "DQ" (degree 0) to mark cell entities and
            "P" (degree 1) in 1D or "HDiv Trace" (degree 0) in 2D or 3D
            to mark facet entities.
            Can use "Q" (degree 2) functions for 3D hex meshes until
            we support "HDiv Trace" elements on hex.
        :arg lable_value: The value used in the label.
        :arg label_name: The name of the label to store entity selections.

        All entities must live on the same topological dimension. Currently,
        one can only mark cell or facet entities.
        """
        pass

    @utils.cached_property
    def extruded_periodic(self):
        return self.periodic

    @cached_property
    def _plex_closures(self) -> dict[Any, np.ndarray]:
        # TODO: Provide more detail about the return type
        """Memoized DMPlex point closures with default numbering.

        Returns
        -------
        tuple :
            Closure data per dimension.

        """
        # TODO: make memoize_closures nicer to reuse code
        # NOTE: At the moment this only works for cells because I don't know how to
        # compute closure sizes elsewise
        return {self.dimension: self._memoize_closures(self.dimension)}

    @cached_property
    def _plex_closures_renumbered(self) -> tuple[np.ndarray, ...]:
        raise NotImplementedError

    @cached_property
    def _plex_closures_localized(self) -> tuple[tuple[np.ndarray, ...], ...]:
        raise NotImplementedError

    @cached_property
    def _fiat_cell_closures(self) -> np.ndarray:
        """

        Reorders verts -> cell from cell -> verts

        """
        plex_closures = self._plex_closures[self.dimension]

        if (
            self.submesh_parent is not None
            and not (
                self.submesh_parent.ufl_cell().cellname == "hexahedron"
                and self.ufl_cell().cellname == "quadrilateral"
            )
            and len(self.submesh_parent.dm_cell_types) == 1
        ):
            # Codim-1 submesh of a hex mesh (i.e. a quad submesh) can not
            # inherit cell_closure from the hex mesh as the cell_closure
            # must follow the special orientation restriction. This means
            # that, when the quad submesh works with the parent hex mesh,
            # quadrature points must be permuted (i.e. use the canonical
            # quadrature point ordering based on the cone ordering).
            topology = FIAT.ufc_cell(self.ufl_cell()).get_topology()
            entity_per_cell = np.zeros(len(topology), dtype=IntType)
            for d, ents in topology.items():
                entity_per_cell[d] = len(ents)
            return dmcommon.submesh_create_cell_closure(
                self.topology_dm,
                self.submesh_parent.topology_dm,
                self._old_to_new_cell_numbering,  # not used
                self.submesh_parent._old_to_new_cell_numbering,  # not used
                self.submesh_parent._fiat_cell_closures,
                entity_per_cell,
            )

        elif self.ufl_cell().is_simplex:
            return self._reorder_closure_fiat_simplex(plex_closures)

        elif self.ufl_cell() == ufl.quadrilateral:
            return self._reorder_closure_fiat_quad(plex_closures)

        else:
            assert self.ufl_cell() == ufl.hexahedron
            return self._reorder_closure_fiat_hex(plex_closures)

    @cached_property
    def _fiat_cell_closures_renumbered(self) -> np.ndarray:
        renumbered_closures = np.empty_like(self._fiat_cell_closures)
        from_dim = self.dimension
        offset = 0
        for to_dim, size in self._closure_sizes[from_dim].items():
            start = offset
            stop = offset + size
            renumbered_closures[:, start:stop] = self._renumber_map(
                self._fiat_cell_closures[:, start:stop],
                from_dim,
                to_dim,
            )
            offset += size
        return renumbered_closures

    @property
    def _fiat_cell_closures_localized(self):
        # NOTE: Now a bad name, this doesn't localize but it does put into a dict
        localized_closures = {}
        from_dim = self.dimension
        offset = 0
        for to_dim, size in self._closure_sizes[from_dim].items():
            localized_closures[to_dim] = self._fiat_cell_closures_renumbered[:, offset:offset+size]
            offset += size
        return idict(localized_closures)

    def _memoize_closures(self, dim) -> np.ndarray:
        def closure_func(_pt):
            return self.topology_dm.getTransitiveClosure(_pt)[0]

        p_start, p_end = self.topology_dm.getDepthStratum(dim)
        npoints = p_end - p_start
        closure_size = sum(self._closure_sizes[dim].values())
        closure_data = np.empty((npoints, closure_size), dtype=IntType)

        for i, pt in enumerate(range(p_start, p_end)):
            closure_data[i] = closure_func(pt)

        return utils.readonly(closure_data)

    def __iter__(self):
        yield self

    def unique(self):
        return self

    # submesh

    @utils.cached_property
    def submesh_ancesters(self):
        """Tuple of submesh ancesters."""
        if self.submesh_parent:
            return (self, ) + self.submesh_parent.submesh_ancesters
        else:
            return (self, )

    def submesh_youngest_common_ancester(self, other):
        """Return the youngest common ancester of self and other.

        Parameters
        ----------
        other : AbstractMeshTopology
            The other mesh.

        Returns
        -------
        AbstractMeshTopology or None
            Youngest common ancester or None if not found.

        """
        # self --- ... --- m --- common --- common --- common
        #                          /
        #       other --- ... --- m
        self_ancesters = list(self.submesh_ancesters)
        other_ancesters = list(other.submesh_ancesters)
        c = None
        while self_ancesters and other_ancesters:
            a = self_ancesters.pop()
            b = other_ancesters.pop()
            if a is b:
                c = a
            else:
                break
        return c

    def submesh_map_child_parent(self, source_integral_type, source_subset_points, reverse=False):
        """Return the map from submesh child entities to submesh parent entities or its reverse.

        Parameters
        ----------
        source_integral_type : str
            Integral type on the source mesh.
        source_subset_points : numpy.ndarray
            Subset points on the source mesh.
        reverse : bool
            If True, return the map from parent entities to child entities.

        Returns
        -------
        tuple
           (map from source to target, integral type on the target mesh, subset points on the target mesh).

        """
        raise NotImplementedError(f"Not implemented for {type(self)}")

    def submesh_map_composed(self, other, other_integral_type, other_subset_points):
        """Create entity-entity map from ``other`` to `self`.

        Parameters
        ----------
        other : AbstractMeshTopology
            Base mesh topology.
        other_integral_type : str
            Integral type on ``other``.
        other_subset_points : numpy.ndarray
            Subset points on ``other``; only used to identify (facet) integral_type on ``self``.

        Returns
        -------
        tuple
            Tuple of `op2.ComposedMap` from other to self, integral_type on self, and points on self.

        """
        common = self.submesh_youngest_common_ancester(other)
        if common is None:
            raise ValueError(f"Unable to create composed map between (sub)meshes: {self} and {other} are unrelated")
        maps = []
        integral_type = other_integral_type
        subset_points = other_subset_points
        aa = other.submesh_ancesters
        for a in aa[:aa.index(common)]:
            m, integral_type, subset_points = a.submesh_map_child_parent(integral_type, subset_points)
            maps.append(m)
        bb = self.submesh_ancesters
        for b in reversed(bb[:bb.index(common)]):
            m, integral_type, subset_points = b.submesh_map_child_parent(integral_type, subset_points, reverse=True)
            maps.append(m)

        return tuple(maps), integral_type, subset_points

    # trans mesh

    def trans_mesh_entity_map(self, iteration_spec):
        """Create entity-entity (composed) map from base_mesh to `self`.

        Parameters
        ----------
        base_mesh : AbstractMeshTopology
            Base mesh topology.
        base_integral_type : str
            Integral type on ``base_mesh``.
        base_subdomain_id : int
            Subdomain ID on ``base_mesh``.
        base_all_integer_subdomain_ids : tuple
            ``all_integer_subdomain_ids`` corresponding to ``base_mesh`` and ``base_integral_type``.

        Returns
        -------
        tuple
            `tuple` of `op2.ComposedMap` from base_mesh to `self` and integral_type on `self`.

        """
        raise NotImplementedError(f"Not implemented for {type(self)}")


class MeshTopology(AbstractMeshTopology):
    """A representation of mesh topology implemented on a PETSc DMPlex."""

    @PETSc.Log.EventDecorator("CreateMesh")
    def __init__(
        self,
        plex,
        name,
        reorder,
        distribution_parameters,
        sfXB=None,
        perm_is=None,
        distribution_name=None,
        permutation_name=None,
        submesh_parent=None,
        comm=COMM_WORLD,
    ):
        """Initialise a mesh topology.

        Parameters
        ----------
        plex : PETSc.DMPlex
            `PETSc.DMPlex` representing the mesh topology.
        name : str
            Name of the mesh topology.
        reorder : bool
            Whether to reorder the mesh entities.
        distribution_parameters : dict
            Options controlling mesh distribution; see `Mesh` for details.
        sfXB : PETSc.PetscSF
            `PETSc.SF` that pushes forward the global point number
            slab ``[0, NX)`` to input (naive) plex (only significant when
            the mesh topology is loaded from file and only passed from inside
            `~.CheckpointFile`).
        perm_is : PETSc.IS
            `PETSc.IS` that is used as ``_dm_renumbering``; only
            makes sense if we know the exact parallel distribution of ``plex``
            at the time of mesh topology construction like when we load mesh
            along with its distribution. If given, ``reorder`` param will be ignored.
        distribution_name : str
            Name of the parallel distribution; if `None`, automatically generated.
        permutation_name : str
            Name of the entity permutation (reordering); if `None`, automatically generated.
        submesh_parent: MeshTopology
            Submesh parent.
        comm : mpi4py.MPI.Comm
            Communicator.

        """
        if distribution_parameters is None:
            distribution_parameters = {}
        self._distribution_parameters = {}
        distribute = distribution_parameters.get("partition")
        if distribute is None:
            distribute = True
        self._distribution_parameters["partition"] = distribute
        partitioner_type = distribution_parameters.get("partitioner_type")
        self._set_partitioner(plex, distribute, partitioner_type)
        self._distribution_parameters["partitioner_type"] = self._get_partitioner(plex).getType()
        self._distribution_parameters["overlap_type"] = distribution_parameters.get("overlap_type",
                                                                                    (DistributedMeshOverlapType.FACET, 1))
        # Disable auto distribution and reordering before setFromOptions is called.
        plex.distributeSetDefault(False)
        plex.reorderSetDefault(PETSc.DMPlex.ReorderDefaultFlag.FALSE)
        super().__init__(plex, name, reorder, sfXB, perm_is, distribution_name, permutation_name, comm, submesh_parent=submesh_parent)

    @cached_property
    def _entity_indices(self):
        indices = []
        renumbering = self._old_to_new_point_renumbering.indices
        for dim in range(self.dimension+1):
            p_start, p_end = self.topology_dm.getDepthStratum(dim)
            indices.append(readonly(np.sort(renumbering[p_start:p_end])))
        return tuple(indices)

    # @cached_property
    # def _closure_sizes(self) -> dict:
    #     # Determine the closure size for the given dimension. For triangles
    #     # this would be:
    #     #
    #     #     (1, 0, 0) if dim == 0 (vertex)
    #     #     (2, 1, 0) if dim == 1 (edge)
    #     #     (3, 3, 1) if dim == 2 (cell)
    #     sizes = collections.defaultdict(list)
    #     for dim in range(self.dimension+1):
    #         cell_connectivity = as_fiat_cell(self.ufl_cell()).connectivity
    #         for d in range(dim+1):
    #             # This tells us the points with dimension d that lie in the closure
    #             # of the different points with dimension dim. We just want to know
    #             # how many there are (e.g. each edge is connected to 2 vertices).
    #             closures = cell_connectivity[dim, d]
    #             sizes[dim].append(single_valued(map(len, closures)))
    #     return sizes


    def _distribute(self):
        # Distribute/redistribute the dm to all ranks
        distribute = self._distribution_parameters["partition"]
        if self.comm.size > 1 and distribute:
            plex = self.topology_dm
            # We distribute with overlap zero, in case we're going to
            # refine this mesh in parallel.  Later, when we actually use
            # it, we grow the halo.
            original_name = plex.getName()
            sfBC = plex.distribute(overlap=0)
            plex.setName(original_name)
            self.sfBC = sfBC
            # plex carries a new dm after distribute, which
            # does not inherit partitioner from the old dm.
            # It probably makes sense as chaco does not work
            # once distributed.

    # @property
    # def cell_label(self) -> int:
    #     return self.dimension
    #
    # # should error
    # @property
    # def facet_label(self):
    #     return str(self.dimension - 1)
    #
    # # should error
    # @property
    # def edge_label(self):
    #     return "1"
    #
    # # TODO I prefer "vertex_label"
    # @property
    # def vert_label(self):
    #     return "0"

    def _add_overlap(self):
        overlap_type, overlap = self._distribution_parameters["overlap_type"]
        if overlap < 0:
            raise ValueError("Overlap depth must be >= 0")
        if overlap_type == DistributedMeshOverlapType.NONE:
            if overlap > 0:
                raise ValueError("Can't have NONE overlap with overlap > 0")
        elif overlap_type in [DistributedMeshOverlapType.FACET, DistributedMeshOverlapType.RIDGE]:
            dmcommon.set_adjacency_callback(self.topology_dm, overlap_type)
            original_name = self.topology_dm.getName()
            sfBC = self.topology_dm.distributeOverlap(overlap)
            self.topology_dm.setName(original_name)
            self.sfBC = self.sfBC.compose(sfBC) if self.sfBC else sfBC
            dmcommon.clear_adjacency_callback(self.topology_dm)
            self._grown_halos = True
        elif overlap_type == DistributedMeshOverlapType.VERTEX:
            # Default is FEM (vertex star) adjacency.
            original_name = self.topology_dm.getName()
            sfBC = self.topology_dm.distributeOverlap(overlap)
            self.topology_dm.setName(original_name)
            self.sfBC = self.sfBC.compose(sfBC) if self.sfBC else sfBC
            self._grown_halos = True
        else:
            raise ValueError("Unknown overlap type %r" % overlap_type)

    def _mark_entity_classes(self):
        dmcommon.mark_entity_classes(self.topology_dm)

    @utils.cached_property
    def _ufl_cell(self):
        plex = self.topology_dm
        tdim = plex.getDimension()
        # Allow empty local meshes on a process
        cStart, cEnd = plex.getHeightStratum(0)  # cells
        if cStart == cEnd:
            nfacets = -1
        else:
            nfacets = plex.getConeSize(cStart)

        # TODO: this needs to be updated for mixed-cell meshes.
        with temp_internal_comm(self.comm) as icomm:
            nfacets = icomm.allreduce(nfacets, op=MPI.MAX)

        # Note that the geometric dimension of the cell is not set here
        # despite it being a property of a UFL cell. It will default to
        # equal the topological dimension.
        # Firedrake mesh topologies, by convention, which specifically
        # represent a mesh topology (as here) have geometric dimension
        # equal their topological dimension. This is reflected in the
        # corresponding UFL mesh.
        return ufl.Cell(_cells[tdim][nfacets])

    @utils.cached_property
    def _ufl_mesh(self):
        cell = self._ufl_cell
        return ufl.Mesh(finat.ufl.VectorElement("Lagrange", cell, 1, dim=cell.topological_dimension))

    @property
    def _default_reordering(self):
        with PETSc.Log.Event("Mesh: reorder"):
            old_to_new = self.topology_dm.getOrdering(PETSc.Mat.OrderingType.RCM).indices
            reordering = np.empty_like(old_to_new)
            reordering[old_to_new] = np.arange(old_to_new.size, dtype=old_to_new.dtype)
        return reordering

    def _renumber_entities(self, reorder):
        if reorder:
            reordering = self._default_reordering
        else:
            # No reordering
            reordering = None
        return dmcommon.plex_renumbering(self.topology_dm, self._entity_classes, reordering)

    @property
    def dm_cell_types(self):
        """All DM.PolytopeTypes of cells in the mesh."""
        return dmcommon.get_dm_cell_types(self.topology_dm)

    @cached_property
    def strata_offsets(self) -> tuple[int, ...]:
        return tuple(
            self.topology_dm.getDepthStratum(dim)[0]
            for dim in range(self.dimension+1)
        )

    @cached_property
    def entity_orientations(self):
        return dmcommon.entity_orientations(self, self._fiat_cell_closures)

    @cached_property
    def entity_orientations_dat(self):
        # FIXME: the following does not work because the labels change
        # cell_axis = self.cells.root
        # so instead we do
        cell_axis = op3.Axis([self.points.root.components[0]], self.points.root.label)

        # TODO: This is quite a funky way of getting this. We should be able to get
        # it without calling the map.
        closure_axis = self.closure(self.cells.iter()).axes.root
        axis_tree = op3.AxisTree.from_nest({cell_axis: [closure_axis]})
        assert axis_tree.local_size == self.entity_orientations.size
        return op3.Dat(axis_tree, data=self.entity_orientations.flatten(), prefix="orientations")

    @cached_property
    def local_cell_orientation_dat(self):
<<<<<<< HEAD
        return self.entity_orientations_dat[:, op3.as_slice(self.cell_label)]
        # return op2.Dat(
        #     op2.DataSet(self.cell_set, 1),
        #     self.entity_orientations[:, [-1]],
        #     gem.uint_type,
        #     f"{self.name}_local_cell_orientation"
        # )

    def _memoize_map(self, map_func, dim, sizes=None):
        if sizes is not None:
            return self._memoize_map_fixed(map_func, dim, sizes), sizes
=======
        """Local cell orientation dat."""
        return op2.Dat(
            op2.DataSet(self.cell_set, 1),
            self.entity_orientations[:, [-1]],
            gem.uint_type,
            f"{self.name}_local_cell_orientation"
        )

    @PETSc.Log.EventDecorator()
    def _facets(self, kind):
        if kind not in ["interior", "exterior"]:
            raise ValueError("Unknown facet type '%s'" % kind)

        dm = self.topology_dm
        facets, classes, set_ = getattr(self, "_" + kind + "_facet_numbers_classes_set")
        label = dmcommon.FACE_SETS_LABEL
        if dm.hasLabel(label):
            from mpi4py import MPI
            local_markers = set(dm.getLabelIdIS(label).indices)

            def merge_ids(x, y, datatype):
                return x.union(y)

            op = MPI.Op.Create(merge_ids, commute=True)

            with temp_internal_comm(self.comm) as icomm:
                unique_markers = np.asarray(sorted(icomm.allreduce(local_markers, op=op)),
                                            dtype=IntType)
            op.Free()
>>>>>>> 2fe48b81
        else:
            return _memoize_map_ragged(self.topology_dm, dim, map_func)

    def _memoize_map_fixed(self, map_func, dim, sizes):
        pstart, pend = self.topology_dm.getDepthStratum(dim)
        npoints = pend - pstart

        map_data = tuple(
            np.empty((npoints, sizes[d]), dtype=IntType)
            for d in range(self.dimension+1)
        )

        for pt in range(pstart, pend):
            stratum_pt = pt - pstart

            map_pts = iter(map_func(pt))
            for map_dim in reversed(range(self.dimension+1)):
                for i in range(sizes[map_dim]):
                    map_pt = next(map_pts)
                    map_data[map_dim][stratum_pt, i] = map_pt
            utils.assert_empty(map_pts)
        return map_data

    @cached_property
    @collective
    def facet_markers(self) -> np.ndarray[IntType, ...]:
        # The IS returned by 'getLabelIdIS' exists on COMM_SELF so if we want
        # a collective IS we must convert to COMM_WORLD before calling 'allGather'.
        local_facet_markers_is = self.topology_dm.getLabelIdIS(dmcommon.FACE_SETS_LABEL)
        global_facet_markers_is = PETSc.IS().createGeneral(
            local_facet_markers_is.indices, comm=MPI.COMM_WORLD
        ).allGather()
        return utils.readonly(np.unique(np.sort(global_facet_markers_is.indices)))

    @cached_property
    def exterior_facets(self) -> op3.IndexedAxisTree:
        subset = self._facet_subset(self._exterior_facet_plex_indices, self._old_to_new_facet_numbering, self.facet_label)
        return self.points[subset]

    @cached_property
    def interior_facets(self) -> op3.IndexedAxisTree:
        subset = self._facet_subset(self._interior_facet_plex_indices, self._old_to_new_facet_numbering, self.facet_label)
        return self.points[subset]

    # TODO: typing for component_label
    # Maybe doesn't have to be a method either
    def _facet_subset(self, plex_indices_is: PETSc.IS, component_renumbering: PETSc.Section, component_label) -> op3.Slice:
        subset_indices = dmcommon.section_offsets(component_renumbering, plex_indices_is, sort=True)
        subset_dat = op3.Dat.from_array(subset_indices.indices)
        return op3.Slice(self.name, [op3.Subset(component_label, subset_dat)])

    @cached_property
    def _exterior_facet_strata_indices_plex(self) -> np.ndarray[IntType]:
        return self._facet_strata_indices_plex("exterior")

    @cached_property
    def _interior_facet_strata_indices_plex(self) -> np.ndarray[IntType]:
        return self._facet_strata_indices_plex("interior")

    def _facet_strata_indices_plex(self,facet_type: Literal["exterior"] | Literal["interior"]) -> np.ndarray[IntType]:
        if facet_type == "exterior":
            label_value = "exterior_facets"
        else:
            assert facet_type == "interior"
            label_value = "interior_facets"
        indices_plex = dmcommon.facets_with_label(self, label_value)
        f_start, _ = self.topology_dm.getDepthStratum(self.dimension-1)
        return utils.readonly(indices_plex - f_start)

    # def _facet_numbers_classes_set(self, kind):
    #     if kind not in ["interior", "exterior"]:
    #         raise ValueError("Unknown facet type '%s'" % kind)
    #     # Can not call target.{interior, exterior}_facets.facets
    #     # if target is a mixed cell mesh (cell_closure etc. can not be defined),
    #     # so directly call dmcommon.get_facets_by_class.
    #     _numbers, _classes = dmcommon.get_facets_by_class(self.topology_dm, (kind + "_facets"), self._facet_ordering)
    #     _classes = as_tuple(_classes, int, 3)
    #     _set = op2.Set(_classes, f"{kind.capitalize()[:3]}Facets", comm=self.comm)
    #     return _numbers, _classes, _set

    # @cached_property
    # def _exterior_facet_numbers_classes_set(self):
    #     return self._facet_numbers_classes_set("exterior")
    #
    # @cached_property
    # def _interior_facet_numbers_classes_set(self):
    #     return self._facet_numbers_classes_set("interior")
    #
    # @cached_property
    # def _facet_ordering(self):
    #     return dmcommon.get_facet_ordering(self.topology_dm, self._old_to_new_facet_numbering)

    @cached_property
    def cell_to_facets(self):
        """Returns a :class:`pyop2.types.dat.Dat` that maps from a cell index to the local
        facet types on each cell, including the relevant subdomain markers.

        The `i`-th local facet on a cell with index `c` has data
        `cell_facet[c][i]`. The local facet is exterior if
        `cell_facet[c][i][0] == 0`, and interior if the value is `1`.
        The value `cell_facet[c][i][1]` returns the subdomain marker of the
        facet.
        """
        raise NotImplementedError
        cell_facets = dmcommon.cell_facet_labeling(self.topology_dm,
                                                   self._cell_numbering,
                                                   self.cell_closure)
        if isinstance(self.cell_set, op2.ExtrudedSet):
            dataset = op2.DataSet(self.cell_set.parent, dim=cell_facets.shape[1:])
        else:
            dataset = op2.DataSet(self.cell_set, dim=cell_facets.shape[1:])
        return op2.Dat(dataset, cell_facets, dtype=cell_facets.dtype,
                       name="cell-to-local-facet-dat")

    @property
    def dimension(self):
        return self.topology_dm.getDimension()

    @property
    def num_points(self) -> int:
        start, end = self.topology_dm.getChart()
        assert start == 0
        return end

    @property
    def num_owned_points(self) -> int:
        return self.num_points - self.num_ghost_points

    @property
    def num_ghost_points(self) -> int:
        return self.topology_dm.getLabel("firedrake_is_ghost").getStratumSize(1)

    @property
    def num_cells(self) -> int:
        return self.entity_count(self.dimension)

    @property
    def num_facets(self) -> int:
        return self.entity_count(self.dimension - 1)

    @property
    def num_faces(self):
        return self.entity_count(2)

    @property
    def num_edges(self):
        return self.entity_count(1)

    @property
    def num_vertices(self):
        return self.entity_count(0)

    def entity_count(self, dim):
        p_start, p_end = self.topology_dm.getDepthStratum(dim)
        num_points = p_end - p_start

        # if not include_ghost_points:
        #     ghost_label = self.topology_dm.getLabel("firedrake_is_ghost")
        #     ghost_indices = ghost_label.getStratumIS(1).indices
        #     # TODO: This is what ISGeneralFilter() does, but that is not exposed in petsc4py
        #     # https://petsc.org/release/manualpages/IS/ISGeneralFilter/
        #     num_ghost_points = sum((p_start <= ghost_indices) & (ghost_indices < p_end))
        #     num_points -= num_ghost_points

        return num_points

    @property
    def cell_label(self) -> int:
        return self.dimension

    @property
    def facet_label(self) -> int:
        return self.dimension - 1

    @property
    def edge_label(self) -> int:
        return 1

    @property
    def vertex_label(self) -> int:
        return 0

    @cached_property
    def cells(self) -> op3.IndexedAxisTree:
        # TODO: Implement and use 'FullComponentSlice' (or similar)
        cell_slice = op3.Slice(self.name, [op3.AffineSliceComponent(self.cell_label, label=self.cell_label)], label=self.name)
        return self.points[cell_slice]

    @cached_property
    def facets(self):
        return self.points[self.facet_label]

    @cached_property
    def vertices(self):
        return self.points[self.vertex_label]

    @property
    @utils.deprecated("cells.owned")
    def cell_set(self):
<<<<<<< HEAD
        return self.cells.owned
=======
        size = list(self._entity_classes[self.cell_dimension(), :])
        return op2.Set(size, "Cells", comm=self.comm)
>>>>>>> 2fe48b81

    @PETSc.Log.EventDecorator()
    def _set_partitioner(self, plex, distribute, partitioner_type=None):
        """Set partitioner for (re)distributing underlying plex over comm.

        :arg distribute: Boolean or (sizes, points)-tuple.  If (sizes, point)-
            tuple is given, it is used to set shell partition. If Boolean, no-op.
        :kwarg partitioner_type: Partitioner to be used: "chaco", "ptscotch", "parmetis",
            "shell", or `None` (unspecified). Ignored if the distribute parameter
            specifies the distribution.
        """
        if plex.comm.size == 1 or distribute is False:
            return
        partitioner = plex.getPartitioner()
        if distribute is True:
            if partitioner_type:
                if partitioner_type not in ["chaco", "ptscotch", "parmetis", "simple", "shell"]:
                    raise ValueError(
                        f"Unexpected partitioner_type: {partitioner_type}")
                if partitioner_type in ["chaco", "ptscotch", "parmetis"] and \
                        partitioner_type not in get_external_packages():
                    raise ValueError(
                        f"Unable to use {partitioner_type} as PETSc is not "
                        f"installed with {partitioner_type}."
                    )
                if partitioner_type == "chaco" and plex.isDistributed():
                    raise ValueError(
                        "Unable to use 'chaco' mesh partitioner, 'chaco' is a "
                        "serial partitioner, but the mesh is distributed."
                    )
            else:
                partitioner_type = DEFAULT_PARTITIONER

            partitioner.setType({
                "chaco": partitioner.Type.CHACO,
                "ptscotch": partitioner.Type.PTSCOTCH,
                "parmetis": partitioner.Type.PARMETIS,
                "shell": partitioner.Type.SHELL,
                "simple": partitioner.Type.SIMPLE
            }[partitioner_type])
        else:
            sizes, points = distribute
            partitioner.setType(partitioner.Type.SHELL)
            partitioner.setShellPartition(plex.comm.size, sizes, points)
        # Command line option `-petscpartitioner_type <type>` overrides.
        # partitioner.setFromOptions() is called from inside plex.setFromOptions().

    @PETSc.Log.EventDecorator()
    def _get_partitioner(self, plex):
        """Get partitioner actually used for (re)distributing underlying plex over comm."""
        return plex.getPartitioner()

    def mark_entities(self, tf, label_value, label_name=None):
        import firedrake.function as function

        if not isinstance(label_value, numbers.Integral):
            raise TypeError(f"label_value must be an integer: got {label_value}")
        if label_name and not isinstance(label_name, str):
            raise TypeError(f"label_name must be `None` or a string: got {label_name}")
        if label_name in ("depth",
                          "celltype",
                          "ghost",
                          "exterior_facets",
                          "interior_facets",
                          "pyop2_core",
                          "pyop2_owned",
                          "pyop2_ghost"):
            raise ValueError(f"Label name {label_name} is reserved")
        if not isinstance(tf, function.CoordinatelessFunction):
            raise TypeError(f"tf must be an instance of CoordinatelessFunction: {type(tf)} is not CoordinatelessFunction")
        tV = tf.function_space()
        elem = tV.ufl_element()
        if tV.mesh() is not self:
            raise RuntimeError(f"tf must be defined on {self}: {tf.mesh()} is not {self}")
        if elem.reference_value_shape != ():
            raise RuntimeError(f"tf must be scalar: {elem.reference_value_shape} != ()")
        if elem.family() in {"Discontinuous Lagrange", "DQ"} and elem.degree() == 0:
            # cells
            height = 0
            label_name = label_name or dmcommon.CELL_SETS_LABEL
        elif (elem.family() == "HDiv Trace" and elem.degree() == 0 and self.cell_dimension() > 1) or \
                (elem.family() == "Lagrange" and elem.degree() == 1 and self.cell_dimension() == 1) or \
                (elem.family() == "Q" and elem.degree() == 2 and self.ufl_cell().cellname == "hexahedron"):
            # facets
            height = 1
            label_name = label_name or dmcommon.FACE_SETS_LABEL
        else:
            raise ValueError(f"indicator functions must be 'DP' or 'DQ' (degree 0) to mark cells and 'P' (degree 1) in 1D or 'HDiv Trace' (degree 0) in 2D or 3D to mark facets: got (family, degree) = ({elem.family()}, {elem.degree()})")
        plex = self.topology_dm
        if not plex.hasLabel(label_name):
            plex.createLabel(label_name)
        plex.clearLabelStratum(label_name, label_value)
        label = plex.getLabel(label_name)
        section = tV.dm.getSection()
        array = tf.dat.data_ro_with_halos.real.astype(IntType)
        dmcommon.mark_points_with_function_array(plex, section, height, array, label, label_value)

    # submesh

    def _submesh_make_entity_entity_map(self, from_set, to_set, from_points, to_points, from_numbering, to_numbering, child_parent_map):
        assert from_set.local_size == len(from_points)
        assert to_set.local_size == len(to_points)
        # this always maps from child plex point to parent plex point
        if child_parent_map:
            # this is a dense map from the child points to the parent points
            plex_index_map = self._submesh_to_parent_plex_index_map
        else:
            plex_index_map = self._parent_to_submesh_plex_index_map

        subpoints = plex_index_map[from_points]
        values = dmcommon.renumber_map_fixed(
            from_points,
            subpoints[:, np.newaxis],  # arity 1 map between plex points
            from_numbering,
            to_numbering,
        )
        map_name = f"{self.name}_submesh_map_{from_set.root.label}_{to_set.root.label}"
        to_label = to_set.as_axis().component.label
        map_axes = op3.AxisTree.from_iterable([
            from_set.as_axis(), op3.Axis(1, map_name)
        ])
        map_dat = op3.Dat(map_axes, data=values.flatten())
        return op3.Map(
            {
                from_set.leaf_path: [[
                    op3.TabulatedMapComponent(to_set.as_axis().label, to_label, map_dat, label=to_label),
                ]],
            },
            name=map_name,
        )

    @cached_property
    def submesh_child_cell_parent_cell_map(self):
        return self._submesh_make_entity_entity_map(
            self.cells,
            self.submesh_parent.cells,
            PETSc.IS().createStride(self.num_cells, comm=MPI.COMM_SELF).indices,
            PETSc.IS().createStride(self.submesh_parent.num_cells, comm=MPI.COMM_SELF).indices,
            self._old_to_new_cell_numbering,
            self.submesh_parent._old_to_new_cell_numbering,
            True,
        )

    @cached_property
    def submesh_child_exterior_facet_parent_exterior_facet_map(self):
        return self._submesh_make_entity_entity_map(
            self.exterior_facets,
            self.submesh_parent.exterior_facets,
            self._exterior_facet_plex_indices.indices,
            self.submesh_parent._exterior_facet_plex_indices.indices,
            self._old_to_new_exterior_facet_numbering,
            self.submesh_parent._old_to_new_exterior_facet_numbering,
            True,
        )

    @cached_property
    def submesh_child_exterior_facet_parent_interior_facet_map(self):
        return self._submesh_make_entity_entity_map(
            self.exterior_facets,
            self.submesh_parent.interior_facets,
            self._exterior_facet_plex_indices.indices,
            self.submesh_parent._interior_facet_plex_indices.indices,
            self._old_to_new_exterior_facet_numbering,
            self.submesh_parent._old_to_new_interior_facet_numbering,
            True,
        )

    @cached_property
    def submesh_child_interior_facet_parent_exterior_facet_map(self):
        raise RuntimeError("Should never happen")

    @cached_property
    def submesh_child_interior_facet_parent_interior_facet_map(self):
        return self._submesh_make_entity_entity_map(
            self.interior_facets,
            self.submesh_parent.interior_facets,
            self._interior_facet_plex_indices.indices,
            self.submesh_parent._interior_facet_plex_indices.indices,
            self._old_to_new_interior_facet_numbering,
            self.submesh_parent._old_to_new_interior_facet_numbering,
            True,
        )

    @cached_property
    def submesh_child_cell_parent_interior_facet_map(self):
        return self._submesh_make_entity_entity_map(
            self.cells,
            self.submesh_parent.interior_facets,
            PETSc.IS().createStride(self.num_cells, comm=MPI.COMM_SELF).indices,
            self.submesh_parent._interior_facet_plex_indices.indices,
            self._old_to_new_cell_numbering,
            self.submesh_parent._old_to_new_interior_facet_numbering,
            True,
        )

    @cached_property
    def submesh_child_cell_parent_exterior_facet_map(self):
        return self._submesh_make_entity_entity_map(
            self.cells,
            self.submesh_parent.exterior_facets,
            self._new_to_old_cell_numbering,
            self.submesh_parent._exterior_facet_plex_indices.indices,
            True,
        )

    @cached_property
    def submesh_parent_cell_child_cell_map(self):
        return self._submesh_make_entity_entity_map(
            self.submesh_parent.cells,
            self.cells,
            PETSc.IS().createStride(self.submesh_parent.num_cells, comm=MPI.COMM_SELF).indices,
            PETSc.IS().createStride(self.num_cells, comm=MPI.COMM_SELF).indices,
            self.submesh_parent._old_to_new_cell_numbering,
            self._old_to_new_cell_numbering,
            False,
        )

    @cached_property
    def submesh_parent_exterior_facet_child_exterior_facet_map(self):
        return self._submesh_make_entity_entity_map(
            self.submesh_parent.exterior_facets,
            self.exterior_facets,
            self.submesh_parent._exterior_facet_plex_indices.indices,
            self._exterior_facet_plex_indices.indices,
            self.submesh_parent._old_to_new_exterior_facet_numbering,
            self._old_to_new_exterior_facet_numbering,
            False,
        )

    @cached_property
    def submesh_parent_exterior_facet_child_interior_facet_map(self):
        raise RuntimeError("Should never happen")

    @cached_property
    def submesh_parent_interior_facet_child_exterior_facet_map(self):
        return self._submesh_make_entity_entity_map(
            self.submesh_parent.interior_facets,
            self.exterior_facets,
            self.submesh_parent._interior_facet_plex_indices.indices,
            self._exterior_facet_plex_indices.indices,
            self.submesh_parent._old_to_new_interior_facet_numbering,
            self._old_to_new_exterior_facet_numbering,
            False,
        )

    @cached_property
    def submesh_parent_interior_facet_child_interior_facet_map(self):
        return self._submesh_make_entity_entity_map(
            self.submesh_parent.interior_facets,
            self.interior_facets,
            self.submesh_parent._interior_facet_plex_indices.indices,
            self._interior_facet_plex_indices.indices,
            self.submesh_parent._old_to_new_interior_facet_numbering,
            self._old_to_new_interior_facet_numbering,
            False,
        )

    @cached_property
    def submesh_parent_exterior_facet_child_cell_map(self):
        return self._submesh_make_entity_entity_map(
            self.submesh_parent.exterior_facets,
            self.cells,
            self.submesh_parent._exterior_facet_plex_indices.indices,
            PETSc.IS().createStride(self.num_cells, comm=MPI.COMM_SELF).indices,
            self.submesh_parent._old_to_new_exterior_facet_numbering,
            self._old_to_new_cell_numbering,
            False,
        )

    @cached_property
    def submesh_parent_interior_facet_child_cell_map(self):
        return self._submesh_make_entity_entity_map(
            self.submesh_parent.interior_facets,
            self.cells,
            self.submesh_parent._interior_facet_plex_indices.indices,
            PETSc.IS().createStride(self.num_cells, comm=MPI.COMM_SELF).indices,
            self.submesh_parent._old_to_new_interior_facet_numbering,
            self._old_to_new_cell_numbering,
            False,
        )

    def submesh_map_child_parent(self, source_integral_type, source_subset_points, reverse=False):
        """Return the map from submesh child entities to submesh parent entities or its reverse.

        Parameters
        ----------
        source_integral_type : str
            Integral type on the source mesh.
        source_subset_points : numpy.ndarray
            Subset points on the source mesh.
        reverse : bool
            If True, return the map from parent entities to child entities.

        Returns
        -------
        tuple
           (map from source to target, integral type on the target mesh, subset points on the target mesh).

        """
        if self.submesh_parent is None:
            raise RuntimeError("Must only be called on submesh")
        if reverse:
            source = self.submesh_parent
            target = self
        else:
            source = self
            target = self.submesh_parent
        target_dim = target.topology_dm.getDimension()
        source_dim = source.topology_dm.getDimension()
        if target_dim == source_dim:
            if source_integral_type == "cell":
                target_integral_type_temp = "cell"
            elif source_integral_type in ["interior_facet", "exterior_facet"]:
                target_integral_type_temp = "facet"
            else:
                raise NotImplementedError("Unsupported combination")
        elif target_dim - 1 == source_dim:
            if source_integral_type == "cell":
                target_integral_type_temp = "facet"
            else:
                raise NotImplementedError("Unsupported combination")
        elif target_dim == source_dim - 1:
            if source_integral_type in ["interior_facet", "exterior_facet"]:
                target_integral_type_temp = "cell"
            else:
                raise NotImplementedError("Unsupported combination")
        else:
            raise NotImplementedError("Unsupported combination")
<<<<<<< HEAD

        if target_integral_type_temp == "cell":
            # NOTE: we don't really use target_subset_points at all...
=======
        if target_integral_type_temp == "cell":
            _cell_numbers = target.cell_closure[:, -1]
            with self.topology_dm.getSubpointIS() as subpoints:
                if reverse:
                    _, target_indices_cell, source_indices_cell = np.intersect1d(subpoints[_cell_numbers], source_subset_points, return_indices=True)
                else:
                    target_subset_points = subpoints[source_subset_points]
                    _, target_indices_cell, source_indices_cell = np.intersect1d(_cell_numbers, target_subset_points, return_indices=True)
            n_cell = len(source_indices_cell)
            with temp_internal_comm(self.comm) as icomm:
                n_cell_max = icomm.allreduce(n_cell, op=MPI.MAX)
            if n_cell_max > 0:
                if n_cell > len(source_subset_points):
                    raise RuntimeError("Found inconsistent data")
            target_integral_type = "cell"
>>>>>>> 2fe48b81
            if reverse:
                target_subset_points = self._parent_to_submesh_plex_index_map[source_subset_points]
            else:
                target_subset_points = self._submesh_to_parent_plex_index_map[source_subset_points]
            target_integral_type = "cell"

        elif target_integral_type_temp == "facet":
<<<<<<< HEAD
            if reverse:
                target_subset_points = self._parent_to_submesh_plex_index_map[source_subset_points]
            else:
                target_subset_points = self._submesh_to_parent_plex_index_map[source_subset_points]

            # It is possible for an exterior facet integral on the submesh to correspond to
            # and interior facet integral on the parent mesh (but never the other way around
            # or to a mix of facet types).
            # We don't know a priori what this type is so we instead detect it here.
            target_exterior_facets = dmcommon.intersect_is(
                PETSc.IS().createGeneral(target_subset_points),
                target._exterior_facet_plex_indices,
            )
            with temp_internal_comm(self.comm) as icomm:
                includes_exterior_facets = icomm.allreduce(
                    target_exterior_facets.size>0, MPI.LOR
                )

            target_interior_facets = dmcommon.intersect_is(
                PETSc.IS().createGeneral(target_subset_points),
                target._interior_facet_plex_indices,
            )
            with temp_internal_comm(self.comm) as icomm:
                includes_interior_facets = icomm.allreduce(
                    target_interior_facets.size>0, MPI.LOR
                )

            if includes_exterior_facets and includes_interior_facets:
                raise RuntimeError(f"Attempting to target a mix of interior and exterior facets")
            elif includes_exterior_facets:
=======
            _exterior_facet_numbers, _, _ = target._exterior_facet_numbers_classes_set
            _interior_facet_numbers, _, _ = target._interior_facet_numbers_classes_set
            with self.topology_dm.getSubpointIS() as subpoints:
                if reverse:
                    _, target_indices_int, source_indices_int = np.intersect1d(subpoints[_interior_facet_numbers], source_subset_points, return_indices=True)
                    _, target_indices_ext, source_indices_ext = np.intersect1d(subpoints[_exterior_facet_numbers], source_subset_points, return_indices=True)
                else:
                    target_subset_points = subpoints[source_subset_points]
                    _, target_indices_int, source_indices_int = np.intersect1d(_interior_facet_numbers, target_subset_points, return_indices=True)
                    _, target_indices_ext, source_indices_ext = np.intersect1d(_exterior_facet_numbers, target_subset_points, return_indices=True)
            n_int = len(source_indices_int)
            n_ext = len(source_indices_ext)
            with temp_internal_comm(self.comm) as icomm:
                n_int_max = icomm.allreduce(n_int, op=MPI.MAX)
                n_ext_max = icomm.allreduce(n_ext, op=MPI.MAX)
            if n_int_max > 0:
                if n_ext_max != 0:
                    raise RuntimeError(f"integral_type on the target mesh is interior facet, but {n_ext_max} exterior facet entities are also included")
                if n_int > len(source_subset_points):
                    raise RuntimeError("Found inconsistent data")
                target_integral_type = "interior_facet"
            elif n_ext_max > 0:
                if n_int_max != 0:
                    raise RuntimeError(f"integral_type on the target mesh is exterior facet, but {n_int_max} interior facet entities are also included")
                if n_ext > len(source_subset_points):
                    raise RuntimeError("Found inconsistent data")
>>>>>>> 2fe48b81
                target_integral_type = "exterior_facet"
            elif includes_interior_facets:
                target_integral_type = "interior_facet"
            else:
                # should this ever happen? and could we just continue with an empty set if so?
                raise RuntimeError("Can not find a map from source to target.")
        else:
            raise NotImplementedError
        if reverse:
            map_ = getattr(self, f"submesh_parent_{source_integral_type}_child_{target_integral_type}_map")
        else:
            map_ = getattr(self, f"submesh_child_{source_integral_type}_parent_{target_integral_type}_map")
        return map_, target_integral_type, target_subset_points

    # trans mesh

    @cached_property
    def _submesh_to_parent_plex_index_map(self) -> np.ndarray[IntType]:
        return self.topology_dm.getSubpointIS().indices

    @cached_property
    def _parent_to_submesh_plex_index_map(self) -> np.ndarray[IntType]:
        """

        Points that are not present in ``self`` are given as '-1's.

        """
        submesh_to_parent_map = self._submesh_to_parent_plex_index_map
        parent_to_submesh_map = np.full(self.submesh_parent.num_points, -1, dtype=IntType)
        parent_to_submesh_map[submesh_to_parent_map] = np.arange(submesh_to_parent_map.size, dtype=IntType)
        return parent_to_submesh_map

    def trans_mesh_entity_map(self, iter_spec):
        """Create entity-entity (composed) map from base_mesh to `self`.

        Parameters
        ----------
        base_mesh : AbstractMeshTopology
            Base mesh topology.
        base_integral_type : str
            Integral type on ``base_mesh``.
        base_subdomain_id : int
            Subdomain ID on ``base_mesh``.
        base_all_integer_subdomain_ids : tuple
            ``all_integer_subdomain_ids`` corresponding to ``base_mesh`` and ``base_integral_type``.

        Returns
        -------
        tuple
            `tuple` of `op2.ComposedMap` from base_mesh to `self` and integral_type on `self`.

        """
        base_mesh = iter_spec.mesh
        base_integral_type = iter_spec.integral_type

        if plex_indices_is := iter_spec.plex_indices:
            base_plex_points = plex_indices_is.indices
        else:
            base_plex_points = np.arange(iter_spec.iterset.local_size, dtype=IntType)

        common = self.submesh_youngest_common_ancester(base_mesh)
        if common is None:
            raise NotImplementedError(f"Currently only implemented for (sub)meshes in the same family: got {self} and {base_mesh}")
        elif base_mesh is self:
            raise NotImplementedError("Currently cannot return identity map")
        # else:
        #     if base_integral_type == "cell":
        #         base_subset_points = base_mesh._new_to_old_cell_numbering[base_indices]
        #     elif base_integral_type in ["interior_facet", "exterior_facet"]:
        #         if base_integral_type == "interior_facet":
        #             # IMPORTANT: This probably makes a renumbering error!
        #             # _interior_facet_numbers, _, _ = base_mesh._interior_facet_numbers_classes_set
        #             # base_subset_points = base_mesh._new_to_old_interior_facet_numbering[base_indices]
        #             base_subset_points = base_mesh._interior_facet_plex_indices.indices[base_indices]
        #             # base_subset_points = _interior_facet_numbers[base_indices]
        #         else:
        #             assert base_integral_type == "exterior_facet"
        #             base_subset_points = base_mesh._exterior_facet_plex_indices.indices[base_indices]
        #             # _exterior_facet_numbers, _, _ = base_mesh._exterior_facet_numbers_classes_set
        #             # base_subset_points = _exterior_facet_numbers[base_indices]
        #     else:
        #         raise NotImplementedError(f"Unknown integration type : {base_integral_type}")
        composed_map, integral_type, _ = self.submesh_map_composed(base_mesh, base_integral_type, base_plex_points)
        # poor man's reduce
        # return self_map(reduce(operator.call, composed_map, iteration_spec.loop_index))
        map_ = iter_spec.loop_index
        for map2 in composed_map:
            map_ = map2(map_)
        return map_, integral_type


# NOTE: I don't think that we need an extra class here. The public API is exactly the same as 'MeshTopology'.
class ExtrudedMeshTopology(MeshTopology):
    """Representation of an extruded mesh topology."""

    @PETSc.Log.EventDecorator()
    def __init__(self, mesh, layers, periodic=False, name=None):
        """Build an extruded mesh topology from an input mesh topology

        :arg mesh:           the unstructured base mesh topology
        :arg layers:         number of occurence of base layer in the "vertical" direction.
        :arg periodic:       the flag for periodic extrusion; if True, only constant layer extrusion is allowed.
        :arg name:           optional name of the extruded mesh topology.
        """

        # TODO: refactor to call super().__init__

        petsctools.cite("McRae2016")
        petsctools.cite("Bercea2016")
        # A cache of shared function space data on this mesh
        self._shared_data_cache = defaultdict(dict)
        self._cache = self._shared_data_cache  # alias, yuck

        if not isinstance(layers, numbers.Integral):
            raise TypeError("Variable layer extrusion is no longer supported")

        if isinstance(mesh.topology, VertexOnlyMeshTopology):
            raise NotImplementedError("Extrusion not implemented for VertexOnlyMeshTopology")

        self._base_mesh = mesh
        self.layers = layers
        self.user_comm = mesh.comm
        if name is not None and name == mesh.name:
            raise ValueError("Extruded mesh topology and base mesh topology can not have the same name")
        self.name = name if name is not None else mesh.name + "_extruded"

        # TODO: These attributes are copied so that FunctionSpaceBase can
        # access them directly.  Eventually we would want a better refactoring
        # of responsibilities between mesh and function space.
        # self.topology_dm = mesh.topology_dm
        base_dm = mesh.topology_dm.clone()
        base_dm.removeLabel(dmcommon.FACE_SETS_LABEL)
        # base_dm.removeLabel("exterior_facets")
        # base_dm.removeLabel("interior_facets")
        self.topology_dm = dmcommon.extrude_mesh(base_dm, layers-1, 666, periodic=periodic)
        self.topology_dm.getLabel("exterior_facets").setName("base_exterior_facets")
        self.topology_dm.getLabel("interior_facets").setName("base_interior_facets")
        r"The PETSc DM representation of the mesh topology."

        self._distribution_parameters = mesh._distribution_parameters
        self._subsets = {}
        self.periodic = periodic
        # submesh
        self.submesh_parent = None

    @utils.cached_property
    def _ufl_cell(self):
        return ufl.TensorProductCell(self._base_mesh.ufl_cell(), ufl.interval)

    @utils.cached_property
    def _ufl_mesh(self):
        cell = self._ufl_cell
        return ufl.Mesh(finat.ufl.VectorElement("Lagrange", cell, 1, dim=cell.topological_dimension))

    @property
    def dm_cell_types(self):
        """All DM.PolytopeTypes of cells in the mesh."""
        raise NotImplementedError("'dm_cell_types' is not implemented for ExtrudedMeshTopology")

    @utils.cached_property
    def flat_points(self):
        n_extr_cells = int(self.layers) - 1

        base_mesh_axis = self._base_mesh.flat_points
        npoints = base_mesh_axis.component.local_size * (2*n_extr_cells+1)

        base_point_sf = base_mesh_axis.component.sf
        section = PETSc.Section().create(comm=base_point_sf.internal_comm)
        section.setChart(0, base_point_sf.size)
        for pt in range(base_point_sf.size):
            section.setDof(pt, 2*n_extr_cells+1)
        point_sf = op3.StarForest(op3.sf.create_petsc_section_sf(base_point_sf.sf, section), npoints)

        return op3.Axis(
            [op3.AxisComponent(npoints, "mylabel", sf=point_sf)],
            label="mesh",
        )

    @property
    def cell_label(self):
        return (self._base_mesh.cell_label, 1)

    @property
    def facet_label(self):
        raise TypeError("Extruded meshes do not have a unique facet label")

    @property
    def facet_horiz_label(self):
        return (self._base_mesh.cell_label, 0)

    @property
    def facet_vert_label(self):
        return (self._base_mesh.facet_label, 1)

    @property
    def edge_label(self):
        raise NotImplementedError

    @property
    def vert_label(self) -> tuple:
        return (self._base_mesh.vert_label, 0)

    @property
    def num_cells(self) -> int:
        nlayers = int(self.layers) - 1
        return self._base_mesh.num_cells * nlayers

    @property
    def num_facets(self) -> int:
        assert False, "hard"

    @property
    def num_faces(self):
        assert False, "hard"

    @property
    def num_edges(self):
        assert False, "hard"

    @property
    def num_vertices(self):
        nlayers = int(self.layers) - 1
        return self._base_mesh.num_vertices * (nlayers+1)

    @cached_property
    def _new_to_old_point_renumbering(self) -> PETSc.IS:
        return self._old_to_new_point_renumbering.invertPermutation()

    @utils.cached_property
    def _old_to_new_point_renumbering(self) -> PETSc.IS:
        """
        Consider

              x-----x-----x
              2  0  3  1  4
             (1  0  2  3  4)   going to

        When we extrude it will have the following numbering:

              5--2--8-11-14
              |     |     |
              4  1  7 10 13
              |     |     |
              3--0--6--9-12

        whilst the DMPlex will think it is:

              3--9--5-11--7
              |     |     |
             12  0 13  1 14
              |     |     |
              2--8--4-10--6

        (To see this recall that points are numbered cells then vertices then edges.)

        """
        n_extr_cells = int(self.layers) - 1

        # we always have 2n+1 entities when we extrude
        base_indices = self._base_mesh._old_to_new_point_renumbering.indices
        base_point_label = self.topology_dm.getLabel("base_point")
        indices = np.empty(base_indices.size * (2*n_extr_cells+1), dtype=base_indices.dtype)
        for base_dim in range(self._base_mesh.topology_dm.getDimension()+1):
            cell_stratum = self.topology_dm.getDepthStratum(base_dim+1)
            vert_stratum = self.topology_dm.getDepthStratum(base_dim)
            for base_pt in range(*self._base_mesh.topology_dm.getDepthStratum(base_dim)):
                extruded_points = base_point_label.getStratumIS(base_pt)
                extruded_cells = dmcommon.filter_is(extruded_points, *cell_stratum)
                extruded_verts = dmcommon.filter_is(extruded_points, *vert_stratum)
                assert extruded_verts.size == extruded_cells.size + 1

                for i, ec in enumerate(extruded_cells.indices):
                    indices[ec] = base_indices[base_pt] * (2*n_extr_cells+1) + (2*i+1)

                for i, ev in enumerate(extruded_verts.indices):
                    indices[ev] = base_indices[base_pt] * (2*n_extr_cells+1) + 2*i

        return PETSc.IS().createGeneral(indices, comm=self.comm)

    @cached_property
    def _entity_indices(self):
        # First get the indices of the right entity type. This is more complicated
        # for extruded meshes because the different facet types are not natively
        # distinguished.
        indices = {}
        base_dim_label = self.topology_dm.getLabel("base_dim")
        for base_dim in range(self._base_mesh.dimension+1):
            # Get all points that were originally a vertex, say
            matching_base_dim_extruded_points = base_dim_label.getStratumIS(base_dim)
            matching_base_dim_extruded_points.toGeneral()

            for extr_dim in range(2):
                # Filter out the extruded dimension that we don't want
                matching_extruded_points = dmcommon.filter_is(
                    matching_base_dim_extruded_points,
                    *self.topology_dm.getDepthStratum(base_dim+extr_dim),
                )
                # Finally do the renumbering
                indices[(base_dim, extr_dim)] = utils.readonly(
                    self._old_to_new_point_renumbering.indices[matching_extruded_points.indices]
                )
        return indices

    # TODO: I don't think that the specific ordering actually matters here...
    @property
    def _plex_strata_ordering(self):
        return tuple(
            (base_dim, extr_dim)
            for base_dim in self._base_mesh._plex_strata_ordering
            for extr_dim in range(2)
        )

    # {{{ facet iteration

    @cached_property
    def exterior_facets(self) -> NoReturn:
        raise TypeError(
            "Cannot use 'exterior_facets' for extruded meshes, use 'exterior_facets_vert', "
            "'exterior_facets_top' or 'exterior_facets_bottom' instead"
        )

    @cached_property
    def interior_facets(self) -> NoReturn:
        raise TypeError(
            "Cannot use 'interior_facets' for extruded meshes, use 'interior_facets_vert' "
            "or 'interior_facets_horiz instead"
        )

    @cached_property
    def exterior_facets_top(self) -> op3.IndexedAxisTree:
        subset = self._facet_subset(
            self._exterior_facet_top_plex_indices,
            self._old_to_new_facet_horiz_numbering,
            self.facet_horiz_label,
        )
        return self.points[subset]

    @cached_property
    def exterior_facets_bottom(self) -> op3.IndexedAxisTree:
        subset = self._facet_subset(
            self._exterior_facet_bottom_plex_indices,
            self._old_to_new_facet_horiz_numbering,
            self.facet_horiz_label,
        )
        return self.points[subset]

    @cached_property
    def exterior_facets_vert(self) -> op3.IndexedAxisTree:
        subset = self._facet_subset(
            self._exterior_facet_vert_plex_indices,
            self._old_to_new_facet_vert_numbering,
            self.facet_vert_label,
        )
        return self.points[subset]

    @cached_property
    def interior_facets_horiz(self) -> op3.IndexedAxisTree:
        subset = self._facet_subset(
            self._interior_facet_horiz_plex_indices,
            self._old_to_new_facet_horiz_numbering,
            self.facet_horiz_label,
        )
        return self.points[subset]

    @cached_property
    def interior_facets_vert(self) -> op3.IndexedAxisTree:
        subset = self._facet_subset(
            self._interior_facet_vert_plex_indices,
            self._old_to_new_facet_vert_numbering,
            self.facet_vert_label,
        )
        return self.points[subset]

    @cached_property
    def _exterior_facet_vert_plex_indices(self) -> PETSc.IS:
        # Consider extruding the following interval mesh:
        #
        #     E-----I-----E
        #
        # to
        #
        #     x--E--x--E--x
        #     |     |     |
        #     E     I     E
        #     |     |     |
        #     x--I--x--I--x
        #     |     |     |
        #     E     I     E
        #     |     |     |
        #     x--E--x--E--x
        #
        # The vertical exterior facets are simply given by all the points coming
        # from exterior facets in the base mesh.
        exterior_vert_plex_indices = self.topology_dm.getLabel("base_exterior_facets").getStratumIS(1)

        # Drop non-facet indices (i.e. the extruded vertices)
        return dmcommon.filter_is(
            exterior_vert_plex_indices,
            *self.topology_dm.getDepthStratum(self.dimension-1),
        )

    @cached_property
    def _facet_horiz_plex_indices(self) -> PETSc.IS:
        # Consider extruding the following interval mesh:
        #
        #     x-----x-----x
        #
        # to
        #
        #     x--H--x--H--x
        #     |     |     |
        #     |     |     |
        #     |     |     |
        #     x--H--x--H--x
        #     |     |     |
        #     |     |     |
        #     |     |     |
        #     x--H--x--H--x
        #
        # The horizontal facets are those generated from base cells.
        base_cell_plex_indices = self.topology_dm.getLabel("base_dim").getStratumIS(self._base_mesh.dimension)

        # Drop non-facet indices (i.e. the extruded cells)
        return dmcommon.filter_is(
            base_cell_plex_indices,
            *self.topology_dm.getDepthStratum(self.dimension-1),
        )

    @cached_property
    def _facet_vert_plex_indices(self) -> PETSc.IS:
        # Consider extruding the following interval mesh:
        #
        #     x-----x-----x
        #
        # to
        #
        #     x-----x-----x
        #     |     |     |
        #     V     V     V
        #     |     |     |
        #     x-----x-----x
        #     |     |     |
        #     V     V     V
        #     |     |     |
        #     x-----x-----x
        #
        # The vertical facets are those generated from base facets.
        base_facet_plex_indices = self.topology_dm.getLabel("base_dim").getStratumIS(self._base_mesh.dimension-1)

        # Drop non-facet indices (i.e. the extruded vertices)
        return dmcommon.filter_is(
            base_facet_plex_indices,
            *self.topology_dm.getDepthStratum(self.dimension-1),
        )

    # TODO: Prefer '_is' over '_indices'
    @cached_property
    def _exterior_facet_top_plex_indices(self) -> PETSc.IS:
        return self._exterior_facet_horiz_plex_indices_is("top")

    @cached_property
    def _exterior_facet_bottom_plex_indices(self) -> PETSc.IS:
        return self._exterior_facet_horiz_plex_indices_is("bottom")

    def _exterior_facet_horiz_plex_indices_is(self, facet_type: Literal["top"] | Literal["bottom"]) -> PETSc.IS:
        # Consider extruding the following interval mesh:
        #
        #     x-----x-----x
        #
        # to
        #
        #     x--E--x--E--x
        #     |     |     |
        #     |     |     |
        #     |     |     |
        #     x--I--x--I--x
        #     |     |     |
        #     |     |     |
        #     |     |     |
        #     x--E--x--E--x
        #
        # The external horizontal facets are the first and last horizontal
        # facets in each column. Since we know DMPlex numbers edges contiguously
        # up the column we can just slice them out.
        if facet_type == "top":
            take_index = -1
        else:
            assert facet_type == "bottom"
            take_index = 0
        exterior_facet_horiz_indices = (
            self._facet_horiz_plex_indices.indices
            .reshape((-1, self.layers))[:, take_index]
            .flatten()
        )
        return PETSc.IS().createGeneral(exterior_facet_horiz_indices, comm=MPI.COMM_SELF)

    @cached_property
    def _interior_facet_horiz_plex_indices(self) -> PETSc.IS:
        return (
            self._facet_horiz_plex_indices
            .difference(self._exterior_facet_top_plex_indices)
            .difference(self._exterior_facet_bottom_plex_indices)
        )

    @cached_property
    def _interior_facet_vert_plex_indices(self) -> PETSc.IS:
        # Consider extruding the following interval mesh:
        #
        #     E-----I-----E
        #
        # to
        #
        #     x--E--x--E--x
        #     |     |     |
        #     E     I     E
        #     |     |     |
        #     x--I--x--I--x
        #     |     |     |
        #     E     I     E
        #     |     |     |
        #     x--E--x--E--x
        #
        # The vertical interior facets are simply given by all the points coming
        # from interior facets in the base mesh.
        interior_vert_plex_indices_is = utils.safe_is(
            self.topology_dm.getLabel("base_interior_facets").getStratumIS(1)
        )

        # Drop non-facet indices (i.e. the extruded vertices)
        return dmcommon.filter_is(
            interior_vert_plex_indices_is,
            *self.topology_dm.getDepthStratum(self.dimension-1),
        )

    @cached_property
    def _old_to_new_facet_horiz_numbering(self) -> PETSc.IS:
        return dmcommon.entity_numbering(self._facet_horiz_plex_indices, self._new_to_old_point_renumbering)

    @cached_property
    def _old_to_new_facet_vert_numbering(self) -> PETSc.IS:
        return dmcommon.entity_numbering(self._facet_vert_plex_indices, self._new_to_old_point_renumbering)

    # Maybe this is better as a match-case thing, instead of lots and lots of properties (cached on the mesh)
    # TODO: This is a bad name, needs to point out that we map between entities here, not plex points
    @cached_property
    def _old_to_new_exterior_facet_top_numbering(self) -> PETSc.IS:
        return dmcommon.entity_numbering(self._exterior_facet_top_plex_indices, self._new_to_old_point_renumbering)

    @cached_property
    def _old_to_new_exterior_facet_bottom_numbering(self) -> PETSc.IS:
        return dmcommon.entity_numbering(self._exterior_facet_bottom_plex_indices, self._new_to_old_point_renumbering)

    @cached_property
    def _old_to_new_exterior_facet_vert_numbering(self) -> PETSc.IS:
        return dmcommon.entity_numbering(self._exterior_facet_vert_plex_indices, self._new_to_old_point_renumbering)

    # Maybe this is better as a match-case thing, instead of lots and lots of properties (cached on the mesh)
    @cached_property
    def _old_to_new_interior_facet_horiz_numbering(self) -> PETSc.IS:
        return dmcommon.entity_numbering(self._interior_facet_horiz_plex_indices, self._new_to_old_point_renumbering)

    @cached_property
    def _old_to_new_interior_facet_vert_numbering(self) -> PETSc.IS:
        return dmcommon.entity_numbering(self._interior_facet_vert_plex_indices, self._new_to_old_point_renumbering)

    @cached_property
    def _exterior_facet_top_support_dat(self) -> op3.Dat:
        return _memoize_facet_supports(
            self.topology_dm,
            self.exterior_facets_top.owned,
            self._exterior_facet_top_plex_indices,
            self._old_to_new_exterior_facet_top_numbering,
            self._old_to_new_cell_numbering,
            "exterior",
        )

    @cached_property
    def _exterior_facet_bottom_support_dat(self) -> op3.Dat:
        return _memoize_facet_supports(
            self.topology_dm,
            self.exterior_facets_bottom.owned,
            self._exterior_facet_bottom_plex_indices,
            self._old_to_new_exterior_facet_bottom_numbering,
            self._old_to_new_cell_numbering,
            "exterior",
        )

    @cached_property
    def _exterior_facet_vert_support_dat(self) -> op3.Dat:
        return _memoize_facet_supports(
            self.topology_dm,
            self.exterior_facets_vert.owned,
            self._exterior_facet_vert_plex_indices,
            self._old_to_new_exterior_facet_vert_numbering,
            self._old_to_new_cell_numbering,
            "exterior",
        )

    @cached_property
    def _interior_facet_horiz_support_dat(self) -> op3.Dat:
        return _memoize_facet_supports(
            self.topology_dm,
            self.interior_facets_horiz.owned,
            self._interior_facet_horiz_plex_indices,
            self._old_to_new_interior_facet_horiz_numbering,
            self._old_to_new_cell_numbering,
            "interior",
        )

    @cached_property
    def _interior_facet_vert_support_dat(self) -> op3.Dat:
        return _memoize_facet_supports(
            self.topology_dm,
            self.interior_facets_vert.owned,
            self._interior_facet_vert_plex_indices,
            self._old_to_new_interior_facet_vert_numbering,
            self._old_to_new_cell_numbering,
            "interior",
        )

    # }}}


    # @utils.cached_property
    # def cell_closure(self):
    #     """2D array of ordered cell closures
    #
    #     Each row contains ordered cell entities for a cell, one row per cell.
    #     """
    #     return self._base_mesh.cell_closure

    @cached_property
    def _plex_closures(self) -> tuple[np.ndarray, ...]:
        raise NotImplementedError

    @cached_property
    def _plex_closures_renumbered(self) -> tuple[np.ndarray, ...]:
        raise NotImplementedError

    @cached_property
    def _plex_closures_localized(self) -> tuple[tuple[np.ndarray, ...], ...]:
        raise NotImplementedError

    @cached_property
    def _fiat_cell_closures(self) -> np.ndarray:
        assert False, "not needed for extruded meshes"

    @cached_property
    def _fiat_cell_closures_renumbered(self) -> np.ndarray:
        assert False, "not needed for extruded meshes"

    # TODO: I think I should be able to avoid a lot of this if the base closure ordering can be expressed as a permutation
    @cached_property
    def _fiat_cell_closures_localized(self) -> tuple[np.ndarray, ...]:
        nlayers = int(self.layers) - 1

        closures = {}
        for base_dest_dim in range(self._base_mesh.dimension+1):
            base_closures = self._base_mesh._fiat_cell_closures_localized[base_dest_dim]
            for extr_dest_dim in range(2):
                dest_dim = (base_dest_dim, extr_dest_dim)
                closure_size = self._closure_sizes[self.cell_label][dest_dim]

                n_base_cells = base_closures.shape[0]  # always the same
                idxs = np.empty((n_base_cells, nlayers, closure_size), dtype=base_closures.dtype)

                num_extr_pts = nlayers+1 if extr_dest_dim == 0 else nlayers

                if extr_dest_dim == 0:
                    # 'vertex' extrusion, twice as many points in the closure
                    for ci in range(n_base_cells):
                        for j in range(nlayers):
                            # for k in range(closure_size//2):
                            for k in range(base_closures.shape[1]):
                                idxs[ci, j, 2*k] = base_closures[ci, k] * num_extr_pts + j
                                idxs[ci, j, 2*k+1] = base_closures[ci, k] * num_extr_pts + j + 1
                else:
                    # 'edge' extrusion, only one point in the closure
                    for ci in range(n_base_cells):
                        for j in range(nlayers):
                            # for k in range(closure_size):
                            for k in range(base_closures.shape[1]):
                                idxs[ci, j, k] = base_closures[ci, k] * num_extr_pts + j
                closures[dest_dim] = idxs.reshape((-1, closure_size))
        return closures

    @cached_property
    def _base_fiat_cell_closure_data_localized(self):
        if self.layers.shape:
            raise NotImplementedError
        else:
            n_extr_cells = int(self.layers) - 1

        closures = {}
        for base_dest_dim in range(self._base_mesh.dimension+1):
            base_closures = self._base_mesh._fiat_cell_closures_localized[base_dest_dim]
            # for extr_dest_dim in range(2):
            #     dest_dim = (base_dest_dim, extr_dest_dim)
            #     closure_size = self._base_mesh._closure_sizes[self._base_mesh.dimension][base_dest_dim]
            #
            #     n_base_cells = self._base_mesh.num_cells
            #     idxs = np.empty((n_base_cells, nlayers, closure_size), dtype=base_closures.dtype)
            #     num_extr_pts = nlayers+1 if extr_dest_dim == 0 else nlayers
            #
            #     for ci in range(n_base_cells):
            #         for j in range(nlayers):
            #             for k in range(closure_size):
            #                 idxs[ci, j, k] = base_closures[ci, k]
            #
            #     closures[dest_dim] = idxs.reshape((-1, closure_size))

            dest_dim = base_dest_dim
            closure_size = self._base_mesh._closure_sizes[self._base_mesh.dimension][base_dest_dim]

            n_base_cells = self._base_mesh.num_cells
            idxs = np.empty((n_base_cells, n_extr_cells, closure_size), dtype=base_closures.dtype)

            for ci in range(n_base_cells):
                for j in range(n_extr_cells):
                    for k in range(closure_size):
                        idxs[ci, j, k] = base_closures[ci, k]

            closures[dest_dim] = idxs.reshape((-1, closure_size))
        return closures

    # NOTE: This is very similar to the other closure stuff that we do.
    @cached_property
    def base_mesh_closure(self):
        # map from extruded entities to flat ones.
        closures = {}

        dim = self.cell_label
        closure_data = self._base_fiat_cell_closure_data_localized

        map_components = []
        for map_dim, map_data in closure_data.items():
            *_, size = map_data.shape
            if size == 0:
                continue

            # target_axis = self.name
            # target_dim = map_dim
            target_axis = self._base_mesh.name
            target_dim = map_dim

            # Discard any parallel information, the maps are purely local
            outer_axis_component = just_one(c for c in self.points.root.components if c.label == dim)
            outer_axis = op3.Axis([outer_axis_component.copy(sf=None)], self.name)

            # NOTE: currently we must label the innermost axis of the map to be the same as the resulting
            # indexed axis tree. I don't yet know whether to raise an error if this is not upheld or to
            # fix automatically internally via additional replace() arguments.
            map_axes = op3.AxisTree.from_nest(
                {outer_axis: op3.Axis({target_dim: size}, "closure")}
            )
            map_dat = op3.Dat(
                map_axes, data=map_data.flatten(), prefix="closure"
            )
            map_components.append(
                op3.TabulatedMapComponent(target_axis, target_dim, map_dat, label=map_dim)
            )

            # 1-tuple here because in theory closure(cell) could map to other valid things (like points)
            closures[idict({self.name: dim})] =  (tuple(map_components),)

        return op3.Map(closures, name="closure")

    @cached_property
    def _support(self) -> op3.Map:
        supports = {}
        supported_supports = (
            (self.exterior_facets_top, self._exterior_facet_top_support_dat),
            (self.exterior_facets_bottom, self._exterior_facet_bottom_support_dat),
            (self.exterior_facets_vert, self._exterior_facet_vert_support_dat),
            (self.interior_facets_horiz, self._interior_facet_horiz_support_dat),
            (self.interior_facets_vert, self._interior_facet_vert_support_dat),
        )
        for iterset, support_dat in supported_supports:
            axis = iterset.owned.as_axis()
            from_path = idict({axis.label: axis.component.label})
            supports[from_path] = [[
                op3.TabulatedMapComponent(self.name, self.cell_label, support_dat, label="XXX"),
            ]]
        return op3.Map(supports, name="support")

    @utils.cached_property
    def entity_orientations(self):
        return dmcommon.entity_orientations(self, self._fiat_cell_closures)

    def make_cell_node_list(self, global_numbering, entity_dofs, entity_permutations, offsets):
        """Builds the DoF mapping.

        :arg global_numbering: Section describing the global DoF numbering
        :arg entity_dofs: FInAT element entity DoFs
        :arg entity_permutations: FInAT element entity permutations
        :arg offsets: layer offsets for each entity dof.
        """
        if entity_permutations is None:
            # FInAT entity_permutations not yet implemented
            entity_dofs = eutils.flat_entity_dofs(entity_dofs)
            return super().make_cell_node_list(global_numbering, entity_dofs, None, offsets)
        assert sorted(entity_dofs.keys()) == sorted(entity_permutations.keys()), "Mismatching dimension tuples"
        for key in entity_dofs.keys():
            assert sorted(entity_dofs[key].keys()) == sorted(entity_permutations[key].keys()), "Mismatching entity tuples"
        assert all(v in {0, 1} for _, v in entity_permutations), "Vertical dim index must be in [0, 1]"
        entity_dofs = eutils.flat_entity_dofs(entity_dofs)
        entity_permutations = eutils.flat_entity_permutations(entity_permutations)
        return super().make_cell_node_list(global_numbering, entity_dofs, entity_permutations, offsets)

    def make_dofs_per_plex_entity(self, entity_dofs):
        """Returns the number of DoFs per plex entity for each stratum,
        i.e. [#dofs / plex vertices, #dofs / plex edges, ...].

        each entry is a 2-tuple giving the number of dofs on, and
        above the given plex entity.

        :arg entity_dofs: FInAT element entity DoFs

        """
        dofs_per_entity = np.zeros((1 + self._base_mesh.cell_dimension(), 2), dtype=IntType)
        for (b, v), entities in entity_dofs.items():
            dofs_per_entity[b, v] += len(entities[0])

        # Convert to a tuple of tuples with int (not numpy.intXX) values. This is
        # to give us a string representation like ((0, 1), (2, 3)) instead of
        # ((numpy.int32(0), numpy.int32(1)), (numpy.int32(2), numpy.int32(3))).
        return tuple(
            tuple(int(d_) for d_ in d)
            for d in dofs_per_entity
        )

    @PETSc.Log.EventDecorator()
    def node_classes(self, nodes_per_entity, real_tensorproduct=False):
        """Compute node classes given nodes per entity.

        :arg nodes_per_entity: number of function space nodes per topological entity.
        :returns: the number of nodes in each of core, owned, and ghost classes.
        """
        if real_tensorproduct:
            nodes = np.asarray(nodes_per_entity)
            nodes_per_entity = sum(nodes[:, i] for i in range(2))
            return super(ExtrudedMeshTopology, self).node_classes(nodes_per_entity)
        elif self.variable_layers:
            return extnum.node_classes(self, nodes_per_entity)
        else:
            nodes = np.asarray(nodes_per_entity)
            if self.extruded_periodic:
                nodes_per_entity = sum(nodes[:, i]*(self.layers - 1) for i in range(2))
            else:
                nodes_per_entity = sum(nodes[:, i]*(self.layers - i) for i in range(2))
            return super(ExtrudedMeshTopology, self).node_classes(nodes_per_entity)

    # @utils.cached_property
    # def layers(self):
    #     """Return the layers parameter used to construct the mesh topology,
    #     which is the number of layers represented by the number of occurences
    #     of the base mesh for non-variable layer mesh and an array of size
    #     (num_cells, 2), each row representing the
    #     (first layer index, last layer index + 1) pair for the associated cell,
    #     for variable layer mesh."""
    #     if self.variable_layers:
    #         return self.cell_set.layers_array
    #     else:
    #         return self.cell_set.layers

    def entity_layers(self, height, label=None):
        """Return the number of layers on each entity of a given plex
        height.

        :arg height: The height of the entity to compute the number of
           layers (0 -> cells, 1 -> facets, etc...)
        :arg label: An optional label name used to select points of
           the given height (if None, then all points are used).
        :returns: a numpy array of the number of layers on the asked
           for entities (or a single layer number for the constant
           layer case).
        """
        if self.variable_layers:
            return extnum.entity_layers(self, height, label)
        else:
            return self.cell_set.layers

    def cell_dimension(self):
        """Returns the cell dimension."""
        return (self._base_mesh.cell_dimension(), 1)

    def facet_dimension(self):
        """Returns the facet dimension.

        .. note::

            This only returns the dimension of the "side" (vertical) facets,
            not the "top" or "bottom" (horizontal) facets.

        """
        return (self._base_mesh.facet_dimension(), 1)

    def _order_data_by_cell_index(self, column_list, cell_data):
        assert False, "old code"
        cell_list = []
        for col in column_list:
            cell_list += list(range(col, col + (self.layers - 1)))
        return cell_data[cell_list]

    @property
    def _distribution_name(self):
        return self._base_mesh._distribution_name

    @property
    def _permutation_name(self):
        return self._base_mesh._permutation_name

    def mark_entities(self, tf, label_value, label_name=None):
        raise NotImplementedError("Currently not implemented for ExtrudedMesh")


# TODO: Could this be merged with MeshTopology given that dmcommon.pyx
# now covers DMSwarms and DMPlexes?
class VertexOnlyMeshTopology(AbstractMeshTopology):
    """
    Representation of a vertex-only mesh topology immersed within
    another mesh.
    """

    @PETSc.Log.EventDecorator()
    def __init__(self, swarm, parentmesh, name, reorder, input_ordering_swarm=None, perm_is=None, distribution_name=None, permutation_name=None):
        """Initialise a mesh topology.

        Parameters
        ----------
        swarm : PETSc.DMSwarm
            `PETSc.DMSwarm` representing Particle In Cell (PIC) vertices
            immersed within a `PETSc.DM` stored in the ``parentmesh``.
        parentmesh : AbstractMeshTopology
            Mesh topology within which the vertex-only mesh topology is immersed.
        name : str
            Name of the mesh topology.
        reorder : bool
            Whether to reorder the mesh entities.
        input_ordering_swarm : PETSc.DMSwarm
            The swarm from which the input-ordering vertex-only mesh is constructed.
        perm_is : PETSc.IS
            `PETSc.IS` that is used as ``_dm_renumbering``; only
            makes sense if we know the exact parallel distribution of ``plex``
            at the time of mesh topology construction like when we load mesh
            along with its distribution. If given, ``reorder`` param will be ignored.
        distribution_name : str
            Name of the parallel distribution; if `None`, automatically generated.
        permutation_name : str
            Name of the entity permutation (reordering); if `None`, automatically generated.

        """
        if MPI.Comm.Compare(parentmesh.comm, swarm.comm.tompi4py()) not in {MPI.CONGRUENT, MPI.IDENT}:
            ValueError("Parent mesh communicator and swarm communicator are not congruent")
        self._distribution_parameters = {"partition": False,
                                         "partitioner_type": None,
                                         "overlap_type": (DistributedMeshOverlapType.NONE, 0)}
        self.input_ordering_swarm = input_ordering_swarm
        self._parent_mesh = parentmesh
        super().__init__(swarm, name, reorder, None, perm_is, distribution_name, permutation_name, parentmesh.comm)

    @property
    def dimension(self):
        return 0

    def _distribute(self):
        pass

    def _add_overlap(self):
        pass

    def _mark_entity_classes(self):
        if self.input_ordering_swarm:
            assert isinstance(self._parent_mesh, MeshTopology)
            dmcommon.mark_entity_classes_using_cell_dm(self.topology_dm)
        else:
            # Have an input-ordering vertex-only mesh. These should mark
            # all entities as pyop2 core, which mark_entity_classes will do.
            assert isinstance(self._parent_mesh, VertexOnlyMeshTopology)
            dmcommon.mark_entity_classes(self.topology_dm)

    @utils.cached_property
    def _ufl_cell(self):
        return ufl.Cell(_cells[0][0])

    @utils.cached_property
    def _ufl_mesh(self):
        cell = self._ufl_cell
        return ufl.Mesh(finat.ufl.VectorElement("DG", cell, 0, dim=cell.topological_dimension))

    def _renumber_entities(self, reorder):
        assert False, "old code"
        if reorder:
            swarm = self.topology_dm
            parent = self._parent_mesh.topology_dm
            cell_id_name = swarm.getCellDMActive().getCellID()
            swarm_parent_cell_nums = swarm.getField(cell_id_name).ravel()
            parent_renum = self._parent_mesh._dm_renumbering.getIndices()
            pStart, _ = parent.getChart()
            parent_renum_inv = np.empty_like(parent_renum)
            parent_renum_inv[parent_renum - pStart] = np.arange(len(parent_renum))
            # Use kind = 'stable' to make the ordering deterministic.
            perm = np.argsort(parent_renum_inv[swarm_parent_cell_nums - pStart], kind='stable').astype(IntType)
            swarm.restoreField(cell_id_name)
            perm_is = PETSc.IS().create(comm=swarm.comm)
            perm_is.setType("general")
            perm_is.setIndices(perm)
            return perm_is
        else:
            return dmcommon.plex_renumbering(self.topology_dm, self._entity_classes, None)

    @property
    def dm_cell_types(self):
        """All DM.PolytopeTypes of cells in the mesh."""
        return (PETSc.DM.PolytopeType.POINT,)

    entity_orientations = None

    @utils.cached_property  # TODO: Recalculate if mesh moves
    def exterior_facets(self):
        return self._facets("exterior")

    @utils.cached_property  # TODO: Recalculate if mesh moves
    def interior_facets(self):
        return self._facets("interior")

    @utils.cached_property
    def cell_to_facets(self):
        """Raises an AttributeError since cells in a
        `VertexOnlyMeshTopology` have no facets.
        """
        raise AttributeError("Cells in a VertexOnlyMeshTopology have no facets.")

    @property
    def num_points(self) -> int:
        return self.num_vertices

    @property
    def num_cells(self) -> int:
        return self.num_vertices

    # TODO I reckon that these should error instead
    @property
    def num_facets(self):
        return 0

    # TODO I reckon that these should error instead
    @property
    def num_faces(self):
        return 0

    # TODO I reckon that these should error instead
    @property
    def num_edges(self):
        return 0

    @property
    def num_vertices(self):
        return self.topology_dm.getLocalSize()

    def num_entities(self, d):
        if d > 0:
            return 0
        else:
            return self.num_vertices

    # TODO: Clean this all up
    def entity_count(self, dim):
        if dim == 0:
            return self.num_vertices
        else:
            return 0

    @cached_property
    def cells(self):
        # Need to be more verbose as we don't want to consume the axis
        # return self.points[self.cell_label]
        # This may no longer be needed
        cell_slice = op3.Slice(self.name, [op3.AffineSliceComponent(self.cell_label)])
        return self.points[cell_slice]

    @cached_property  # TODO: Recalculate if mesh moves
    @utils.deprecated("cells.owned")
    def cell_set(self):
        return self.cells.owned

    @property
    def cell_label(self) -> int:
        return self.dimension

    @property
    def facet_label(self):
        raise RuntimeError

    @property
    def edge_label(self):
        raise RuntimeError

    # TODO I prefer "vertex_label"
    @property
    def vert_label(self):
        return 0

    @cached_property
    def _entity_indices(self):
        breakpoint()

    @cached_property  # TODO: Recalculate if mesh moves
    def cell_parent_cell_list(self):
        """Return a list of parent mesh cells numbers in vertex only
        mesh cell order.
        """
        cell_parent_cell_list = np.copy(self.topology_dm.getField("parentcellnum").ravel())
        self.topology_dm.restoreField("parentcellnum")
        return cell_parent_cell_list[self._old_to_new_cell_numbering_is.invertPermutation().indices]

    @cached_property  # TODO: Recalculate if mesh moves
    def cell_parent_cell_map(self):
        """Return the :class:`pyop2.types.map.Map` from vertex only mesh cells to
        parent mesh cells.
        """
        dest_axis = self._parent_mesh.name
        dest_stratum = self._parent_mesh.cell_label

        map_axes = op3.AxisTree.from_iterable([self.points.root, op3.Axis(1, "cell_parent_cell")])
        dat = op3.Dat(map_axes, data=self.cell_parent_cell_list)

        return op3.Map(
            {
                idict({self.name: self.cell_label}): [[
                    op3.TabulatedMapComponent(dest_axis, dest_stratum, dat),
                ]]
            },
            name="cell_parent_cell",
        )

    @utils.cached_property  # TODO: Recalculate if mesh moves
    def cell_parent_base_cell_list(self):
        """Return a list of parent mesh base cells numbers in vertex only
        mesh cell order.
        """
        if not isinstance(self._parent_mesh, ExtrudedMeshTopology):
            raise AttributeError("Parent mesh is not extruded")
        cell_parent_base_cell_list = np.copy(self.topology_dm.getField("parentcellbasenum").ravel())
        self.topology_dm.restoreField("parentcellbasenum")
        return cell_parent_base_cell_list[self._new_to_old_cell_numbering]

    @utils.cached_property  # TODO: Recalculate if mesh moves
    def cell_parent_base_cell_map(self):
        """Return the :class:`pyop2.types.map.Map` from vertex only mesh cells to
        parent mesh base cells.
        """
        raise NotImplementedError
        if not isinstance(self._parent_mesh, ExtrudedMeshTopology):
            raise AttributeError("Parent mesh is not extruded.")
        return op2.Map(self.cell_set, self._parent_mesh.cell_set, 1,
                       self.cell_parent_base_cell_list, "cell_parent_base_cell")

    @utils.cached_property  # TODO: Recalculate if mesh moves
    def cell_parent_extrusion_height_list(self):
        """Return a list of parent mesh extrusion heights in vertex only
        mesh cell order.
        """
        if not isinstance(self._parent_mesh, ExtrudedMeshTopology):
            raise AttributeError("Parent mesh is not extruded.")
        cell_parent_extrusion_height_list = np.copy(self.topology_dm.getField("parentcellextrusionheight").ravel())
        self.topology_dm.restoreField("parentcellextrusionheight")
        return cell_parent_extrusion_height_list[self._new_to_old_cell_numbering]

    @utils.cached_property  # TODO: Recalculate if mesh moves
    def cell_parent_extrusion_height_map(self):
        """Return the :class:`pyop2.types.map.Map` from vertex only mesh cells to
        parent mesh extrusion heights.
        """
        raise NotImplementedError
        if not isinstance(self._parent_mesh, ExtrudedMeshTopology):
            raise AttributeError("Parent mesh is not extruded.")
        return op2.Map(self.cell_set, self._parent_mesh.cell_set, 1,
                       self.cell_parent_extrusion_height_list, "cell_parent_extrusion_height")

    def mark_entities(self, tf, label_value, label_name=None):
        raise NotImplementedError("Currently not implemented for VertexOnlyMesh")

    @utils.cached_property  # TODO: Recalculate if mesh moves
    def cell_global_index(self):
        """Return a list of unique cell IDs in vertex only mesh cell order."""
        cell_global_index = np.copy(self.topology_dm.getField("globalindex").ravel())
        self.topology_dm.restoreField("globalindex")
        return cell_global_index

    @utils.cached_property  # TODO: Recalculate if mesh moves
    def input_ordering(self):
        """
        Return the input ordering of the mesh vertices as a
        :class:`~.VertexOnlyMeshTopology` whilst preserving other information, such as
        the global indices and parent mesh cell information.

        Notes
        -----
        If ``redundant=True`` at mesh creation, all the vertices will
        be returned on rank 0.

        Any points that were not found in the original mesh when it was created
        will still be present here in their originally supplied order.
        """
        if not isinstance(self.topology, VertexOnlyMeshTopology):
            raise AttributeError("Input ordering is only defined for vertex-only meshes.")
        # Make the VOM which uses the original ordering of the points
        if self.input_ordering_swarm:
            return VertexOnlyMeshTopology(
                self.input_ordering_swarm,
                self,
                name=self.input_ordering_swarm.getName(),
                reorder=False,
            )

    @staticmethod
    def _make_input_ordering_sf(swarm, nroots, ilocal):
        # ilocal = None -> leaves are swarm points [0, 1, 2, ...).
        # ilocal can also be Firedrake cell numbers.
        sf = PETSc.SF().create(comm=swarm.comm)
        input_ranks = swarm.getField("inputrank").ravel()
        input_indices = swarm.getField("inputindex").ravel()
        nleaves = len(input_ranks)
        if ilocal is not None and nleaves != len(ilocal):
            swarm.restoreField("inputrank")
            swarm.restoreField("inputindex")
            raise RuntimeError(f"Mismatching leaves: nleaves {nleaves} != len(ilocal) {len(ilocal)}")
        input_ranks_and_idxs = np.empty(2 * nleaves, dtype=IntType)
        input_ranks_and_idxs[0::2] = input_ranks
        input_ranks_and_idxs[1::2] = input_indices
        swarm.restoreField("inputrank")
        swarm.restoreField("inputindex")
        sf.setGraph(nroots, ilocal, input_ranks_and_idxs)
        return sf

    @utils.cached_property  # TODO: Recalculate if mesh moves
    def input_ordering_sf(self):
        """
        Return a PETSc SF which has :func:`~.VertexOnlyMesh` input ordering
        vertices as roots and this mesh's vertices (including any halo cells)
        as leaves.
        """
        if not isinstance(self.topology, VertexOnlyMeshTopology):
            raise AttributeError("Input ordering is only defined for vertex-only meshes.")
        nroots = self.input_ordering.num_cells
        e_p_map = self._new_to_old_cell_numbering  # cell-entity -> swarm-point map
        ilocal = np.empty_like(e_p_map)
        if len(e_p_map) > 0:
            cStart = e_p_map.min()  # smallest swarm point number
            ilocal[e_p_map - cStart] = np.arange(len(e_p_map))
        return VertexOnlyMeshTopology._make_input_ordering_sf(self.topology_dm, nroots, ilocal)

    @utils.cached_property  # TODO: Recalculate if mesh moves
    def input_ordering_without_halos_sf(self):
        """
        Return a PETSc SF which has :func:`~.VertexOnlyMesh` input ordering
        vertices as roots and this mesh's non-halo vertices as leaves.
        """
        # The leaves have been ordered according to the pyop2 classes with non-halo
        # cells first; self.cell_set.size is the number of rank-local non-halo cells.
        return self.input_ordering_sf.createEmbeddedLeafSF(np.arange(self.cell_set.size, dtype=IntType))


class CellOrientationsRuntimeError(RuntimeError):
    """Exception raised when there are problems with cell orientations."""
    pass


class MeshGeometryCargo:
    """Helper class carrying data for a :class:`MeshGeometry`.

    It is required because it permits Firedrake to have stripped forms
    that still know that they are on an extruded mesh (for example).
    """

    def __init__(self, ufl_id):
        self._ufl_id = ufl_id

    def ufl_id(self):
        return self._ufl_id

    def init(self, coordinates):
        """Initialise the cargo.

        This function is separate to __init__ because of the two-step process we have
        for initialising a :class:`MeshGeometry`.
        """
        self.topology = coordinates.function_space().mesh()
        self.coordinates = coordinates
        self.geometric_shared_data_cache = defaultdict(dict)


class MeshGeometry(ufl.Mesh, MeshGeometryMixin):
    """A representation of mesh topology and geometry."""

    def __new__(cls, element, comm):
        """Create mesh geometry object."""
        mesh = super(MeshGeometry, cls).__new__(cls)
        uid = utils._new_uid(comm)
        mesh.uid = uid
        cargo = MeshGeometryCargo(uid)
        assert isinstance(element, finat.ufl.FiniteElementBase)
        ufl.Mesh.__init__(mesh, element, ufl_id=mesh.uid, cargo=cargo)
        return mesh

    @MeshGeometryMixin._ad_annotate_init
    def __init__(self, coordinates):
        """Initialise a mesh geometry from coordinates.

        Parameters
        ----------
        coordinates : CoordinatelessFunction
            The `CoordinatelessFunction` containing the coordinates.

        """
        topology = coordinates.function_space().mesh()

        # this is codegen information so we attach it to the MeshGeometry rather than its cargo
        self.extruded = isinstance(topology, ExtrudedMeshTopology)
        self.variable_layers = self.extruded and topology.variable_layers

        # initialise the mesh cargo
        self.ufl_cargo().init(coordinates)

        # Cache mesh object on the coordinateless coordinates function
        coordinates._as_mesh_geometry = weakref.ref(self)

        # submesh
        self.submesh_parent = None

        self._bounding_box_coords = None
        self._spatial_index = None
        self._saved_coordinate_dat_version = coordinates.dat.buffer.state

        self._cache = {}

    def _ufl_signature_data_(self, *args, **kwargs):
        return (type(self), self.extruded, self.variable_layers,
                super()._ufl_signature_data_(*args, **kwargs))

    def _init_topology(self, topology):
        """Initialise the topology.

        :arg topology: The :class:`.MeshTopology` object.

        A mesh is fully initialised with its topology and coordinates.
        In this method we partially initialise the mesh by registering
        its topology. We also set the `_callback` attribute that is
        later called to set its coordinates and finalise the initialisation.
        """
        import firedrake.functionspace as functionspace
        import firedrake.function as function

        self._topology = topology
        if len(topology.dm_cell_types) > 1:
            return
        coordinates_fs = functionspace.FunctionSpace(self.topology, self.ufl_coordinate_element())
        coordinates_data = dmcommon.reordered_coords(topology.topology_dm, coordinates_fs.dm.getLocalSection(),
                                                     (self.num_vertices, self.geometric_dimension))
        coordinates = function.CoordinatelessFunction(coordinates_fs,
                                                      val=coordinates_data,
                                                      name=_generate_default_mesh_coordinates_name(self.name))
        self.__init__(coordinates)

    @property
    def comm(self):
        return self.topology.comm

    @property
    def topology(self):
        """The underlying mesh topology object."""
        return self.ufl_cargo().topology

    @topology.setter
    def topology(self, val):
        self.ufl_cargo().topology = val

    @property
    def _topology(self):
        return self.topology

    @_topology.setter
    def _topology(self, val):
        self.topology = val

    # @property
    # def num_cells(self):
    #     return self.topology.num_cells
    #
    # @property
    # def num_facets(self):
    #     return self.topology.num_facets
    #
    # @property
    # def num_edges(self):
    #     return self.topology.num_edges
    #
    # @property
    # def num_vertices(self):
    #     return self.topology.num_vertices

    @property
    def _parent_mesh(self):
        return self.ufl_cargo()._parent_mesh

    @_parent_mesh.setter
    def _parent_mesh(self, val):
        self.ufl_cargo()._parent_mesh = val

    @property
    def _coordinates(self):
        return self.ufl_cargo().coordinates

    @property
    def _geometric_shared_data_cache(self):
        return self.ufl_cargo().geometric_shared_data_cache

    @property
    def topological(self):
        """Alias of topology.

        This is to ensure consistent naming for some multigrid codes."""
        return self._topology

    @property
    @MeshGeometryMixin._ad_annotate_coordinates_function
    def _coordinates_function(self):
        """The :class:`.Function` containing the coordinates of this mesh."""
        import firedrake.functionspaceimpl as functionspaceimpl
        import firedrake.function as function

        if hasattr(self.ufl_cargo(), "_coordinates_function"):
            return self.ufl_cargo()._coordinates_function
        else:
            coordinates_fs = self._coordinates.function_space()
            V = functionspaceimpl.WithGeometry.create(coordinates_fs, self)
            f = function.Function(V, val=self._coordinates)
            self.ufl_cargo()._coordinates_function = f
            return f

    @property
    def coordinates(self):
        """The :class:`.Function` containing the coordinates of this mesh."""
        return self._coordinates_function

    @coordinates.setter
    def coordinates(self, value):
        message = """Cannot re-assign the coordinates.

You are free to change the coordinate values, but if you need a
different coordinate function space, use Mesh(f) to create a new mesh
object whose coordinates are f's values.  (This will not copy the
values from f.)"""

        raise AttributeError(message)

    @utils.cached_property
    def cell_sizes(self):
        """A :class:`~.Function` in the :math:`P^1` space containing the local mesh size.

        This is computed by the :math:`L^2` projection of the local mesh element size."""
        from firedrake.ufl_expr import CellSize
        from firedrake.functionspace import FunctionSpace
        from firedrake.projection import project
        P1 = FunctionSpace(self, "Lagrange", 1)
        return project(CellSize(self), P1)

    def clear_cell_sizes(self):
        """Reset the :attr:`cell_sizes` field on this mesh geometry.

        Use this if you move the mesh.
        """
        try:
            del self.cell_size
        except AttributeError:
            pass

    @property
    def tolerance(self):
        """The relative tolerance (i.e. as defined on the reference cell) for
        the distance a point can be from a cell and still be considered to be
        in the cell.

        Increase this if points at mesh boundaries (either rank local or
        global) are reported as being outside the mesh, for example when
        creating a :class:`VertexOnlyMesh`. Note that this tolerance uses an L1
        distance (aka 'manhattan', 'taxicab' or rectilinear distance) so will
        scale with the dimension of the mesh.

        If this property is not set (i.e. set to ``None``) no tolerance is
        added to the bounding box and points deemed at all outside the mesh,
        even by floating point error distances, will be deemed to be outside
        it.

        Notes
        -----
        After changing tolerance any requests for :attr:`spatial_index` will cause
        the spatial index to be rebuilt with the new tolerance which may take some time.
        """
        return self._tolerance

    @tolerance.setter
    def tolerance(self, value):
        if not isinstance(value, numbers.Number):
            raise TypeError("tolerance must be a number")
        if value != self._tolerance:
            self.clear_spatial_index()
            self._tolerance = value

    def clear_spatial_index(self):
        """Reset the :attr:`spatial_index` on this mesh geometry.

        Use this if you move the mesh (for example by reassigning to
        the coordinate field)."""
        self._spatial_index = None

    @cached_property
    def bounding_box_coords(self) -> tuple[np.ndarray, np.ndarray] | None:
        """Calculates bounding boxes for spatial indexing.

        Returns
        -------
        Tuple of arrays of shape (num_cells, gdim) containing
        the minimum and maximum coordinates of each cell's bounding box.

        None if the geometric dimension is 1, since libspatialindex
        does not support 1D.

        Notes
        -----
        If we have a higher-order (bendy) mesh we project the mesh coordinates into
        a Bernstein finite element space. Functions on a Bernstein element are
        Bezier curves and are completely contained in the convex hull of the mesh nodes.
        Hence the bounding box will contain the entire element.
        """
        from firedrake import function, functionspace
        from firedrake.parloops import par_loop, READ

        gdim = self.geometric_dimension
        if gdim <= 1:
            info_red("libspatialindex does not support 1-dimension, falling back on brute force.")
            return None

        coord_element = self.ufl_coordinate_element()
        coord_degree = coord_element.degree()
        if np.all(np.asarray(coord_degree) == 1):
            mesh = self
        elif coord_element.family() == "Bernstein":
            # Already have Bernstein coordinates, no need to project
            mesh = self
        else:
            # For bendy meshes we project the coordinate function onto Bernstein
            if self.extruded:
                bernstein_fs = functionspace.VectorFunctionSpace(
                    self, "Bernstein", coord_degree[0], vfamily="Bernstein", vdegree=coord_degree[1]
                )
            else:
                bernstein_fs = functionspace.VectorFunctionSpace(self, "Bernstein", coord_degree)
            f = function.Function(bernstein_fs)
            f.interpolate(self.coordinates)
            mesh = Mesh(f)

        # Calculate the bounding boxes for all cells by running a kernel
        V = functionspace.VectorFunctionSpace(mesh, "DG", 0, dim=gdim)
        coords_min = function.Function(V, dtype=RealType)
        coords_max = function.Function(V, dtype=RealType)

        coords_min.dat.data_wo.fill(np.inf)
        coords_max.dat.data_wo.fill(-np.inf)

        if utils.complex_mode:
            if not np.allclose(mesh.coordinates.dat.data_ro.imag, 0):
                raise ValueError("Coordinate field has non-zero imaginary part")
            coords = function.Function(mesh.coordinates.function_space(),
                                       val=mesh.coordinates.dat.data_ro_with_halos.real.copy(),
                                       dtype=RealType)
        else:
            coords = mesh.coordinates

        cell_node_list = mesh.coordinates.function_space().cell_node_list
        _, nodes_per_cell = cell_node_list.shape

        domain = f"{{[d, i]: 0 <= d < {gdim} and 0 <= i < {nodes_per_cell}}}"
        instructions = """
        for d, i
            f_min[0, d] = fmin(f_min[0, d], f[i, d])
            f_max[0, d] = fmax(f_max[0, d], f[i, d])
        end
        """
        par_loop((domain, instructions), ufl.dx,
                 {'f': (coords, op3.READ),
                  'f_min': (coords_min, op3.RW),
                  'f_max': (coords_max, op3.RW)})

        # Reorder bounding boxes according to the cell indices we use
        column_list = self._old_to_new_cell_numbering_is.indices

        def reshape_coords(_coords):
            return _coords.dat.data_ro_with_halos.reshape((-1, gdim))

        return reshape_coords(coords_min)[column_list], reshape_coords(coords_max)[column_list]

    @property
    def spatial_index(self):
        """Builds spatial index from bounding box coordinates, expanding
        the bounding box by the mesh tolerance.

        Returns
        -------
        :class:`~.spatialindex.SpatialIndex` or None if the mesh is
        one-dimensional.

        Notes
        -----
        If this mesh has a :attr:`tolerance` property, which
        should be a float, this tolerance is added to the extrema of the
        spatial index so that points just outside the mesh, within tolerance,
        can be found.

        """
        if self.coordinates.dat.dat_version != self._saved_coordinate_dat_version:
            if "bounding_box_coords" in self.__dict__:
                del self.bounding_box_coords
        else:
            if self._spatial_index:
                return self._spatial_index
        # Change min and max to refer to an n-hypercube, where n is the
        # geometric dimension of the mesh, centred on the midpoint of the
        # bounding box. Its side length is the L1 diameter of the bounding box.
        # This aids point evaluation on immersed manifolds and other cases
        # where points may be just off the mesh but should be evaluated.
        # TODO: This is perhaps unnecessary when we aren't in these special
        # cases.
        # We also push max and min out so we can find points on the boundary
        # within the mesh tolerance.
        # NOTE: getattr doesn't work here due to the inheritance games that are
        # going on in getattr.
        if self.bounding_box_coords is None:
            # This happens in 1D meshes
            return None
        else:
            coords_min, coords_max = self.bounding_box_coords
        tolerance = self.tolerance if hasattr(self, "tolerance") else 0.0
        coords_mid = (coords_max + coords_min)/2
        d = np.max(coords_max - coords_min, axis=1)[:, None]
        coords_min = coords_mid - (tolerance + 0.5)*d
        coords_max = coords_mid + (tolerance + 0.5)*d

        # Build spatial index
        self._spatial_index = spatialindex.from_regions(coords_min, coords_max)
        self._saved_coordinate_dat_version = self.coordinates.dat.dat_version
        return self._spatial_index

    @PETSc.Log.EventDecorator()
    def locate_cell(self, x, tolerance=None, cell_ignore=None):
        """Locate cell containing a given point.

        :arg x: point coordinates
        :kwarg tolerance: Tolerance for checking if a point is in a cell.
            Default is this mesh's :attr:`tolerance` property. Changing
            this from default will cause the spatial index to be rebuilt which
            can take some time.
        :kwarg cell_ignore: Cell number to ignore in the search.
        :returns: cell number (int), or None (if the point is not
            in the domain)
        """
        return self.locate_cell_and_reference_coordinate(x, tolerance=tolerance, cell_ignore=cell_ignore)[0]

    def locate_reference_coordinate(self, x, tolerance=None, cell_ignore=None):
        """Get reference coordinates of a given point in its cell. Which
        cell the point is in can be queried with the locate_cell method.

        :arg x: point coordinates
        :kwarg tolerance: Tolerance for checking if a point is in a cell.
            Default is this mesh's :attr:`tolerance` property. Changing
            this from default will cause the spatial index to be rebuilt which
            can take some time.
        :kwarg cell_ignore: Cell number to ignore in the search.
        :returns: reference coordinates within cell (numpy array) or
            None (if the point is not in the domain)
        """
        return self.locate_cell_and_reference_coordinate(x, tolerance=tolerance, cell_ignore=cell_ignore)[1]

    def locate_cell_and_reference_coordinate(self, x, tolerance=None, cell_ignore=None):
        """Locate cell containing a given point and the reference
        coordinates of the point within the cell.

        :arg x: point coordinates
        :kwarg tolerance: Tolerance for checking if a point is in a cell.
            Default is this mesh's :attr:`tolerance` property. Changing
            this from default will cause the spatial index to be rebuilt which
            can take some time.
        :kwarg cell_ignore: Cell number to ignore in the search.
        :returns: tuple either
            (cell number, reference coordinates) of type (int, numpy array),
            or, when point is not in the domain, (None, None).
        """
        x = np.asarray(x)
        if x.size != self.geometric_dimension:
            raise ValueError("Point must have the same geometric dimension as the mesh")
        x = x.reshape((1, self.geometric_dimension))
        cells, ref_coords, _ = self.locate_cells_ref_coords_and_dists(x, tolerance=tolerance, cells_ignore=[[cell_ignore]])
        if cells[0] == -1:
            return None, None
        return cells[0], ref_coords[0]

    def locate_cells_ref_coords_and_dists(self, xs, tolerance=None, cells_ignore=None):
        """Locate cell containing a given point and the reference
        coordinates of the point within the cell.

        :arg xs: 1 or more point coordinates of shape (npoints, gdim)
        :kwarg tolerance: Tolerance for checking if a point is in a cell.
            Default is this mesh's :attr:`tolerance` property. Changing
            this from default will cause the spatial index to be rebuilt which
            can take some time.
        :kwarg cells_ignore: Cell numbers to ignore in the search for each
            point in xs. Shape should be (npoints, n_ignore_pts). Each column
            corresponds to a single coordinate in xs. To not ignore any cells,
            pass None. To ensure a full cell search for any given point, set
            the corresponding entries to -1.
        :returns: tuple either
            (cell numbers array, reference coordinates array, ref_cell_dists_l1 array)
            of type
            (array of ints, array of floats of size (npoints, gdim), array of floats).
            The cell numbers array contains -1 for points not in the domain:
            the reference coordinates and distances are meaningless for these
            points.
        """
        if tolerance is None:
            tolerance = self.tolerance
        else:
            self.tolerance = tolerance
        xs = np.asarray(xs, dtype=utils.ScalarType)
        xs = xs.real.copy()
        if xs.shape[1] != self.geometric_dimension:
            raise ValueError("Point coordinate dimension does not match mesh geometric dimension")
        Xs = np.empty_like(xs)
        npoints = len(xs)
        if cells_ignore is None or cells_ignore[0][0] is None:
            cells_ignore = np.full((npoints, 1), -1, dtype=IntType, order="C")
        else:
            cells_ignore = np.asarray(cells_ignore, dtype=IntType, order="C")
        if cells_ignore.shape[0] != npoints:
            raise ValueError("Number of cells to ignore does not match number of points")
        assert cells_ignore.shape == (npoints, cells_ignore.shape[1])
        ref_cell_dists_l1 = np.empty(npoints, dtype=utils.RealType)
        cells = np.empty(npoints, dtype=IntType)
        assert xs.size == npoints * self.geometric_dimension
        self._c_locator(tolerance=tolerance)(self.coordinates._ctypes,
                                             xs.ctypes.data_as(ctypes.POINTER(ctypes.c_double)),
                                             Xs.ctypes.data_as(ctypes.POINTER(ctypes.c_double)),
                                             ref_cell_dists_l1.ctypes.data_as(ctypes.POINTER(ctypes.c_double)),
                                             cells.ctypes.data_as(ctypes.POINTER(ctypes.c_int)),
                                             npoints,
                                             cells_ignore.shape[1],
                                             cells_ignore)
        return cells, Xs, ref_cell_dists_l1

    def _c_locator(self, tolerance=None):
        from pyop3 import compile as compilation
        from pyop3.pyop2_utils import get_petsc_dir
        import firedrake.function as function
        import firedrake.pointquery_utils as pq_utils

        cache = self.__dict__.setdefault("_c_locator_cache", {})
        try:
            return cache[tolerance]
        except KeyError:
            IntTypeC = as_cstr(IntType)
            src = pq_utils.src_locate_cell(self, tolerance=tolerance)
            src += dedent(f"""
                int locator(struct Function *f, double *x, double *X, double *ref_cell_dists_l1, {IntTypeC} *cells, {IntTypeC} npoints, size_t ncells_ignore, int* cells_ignore)
                {{
                    {IntTypeC} j = 0;  /* index into x and X */
                    for({IntTypeC} i=0; i<npoints; i++) {{
                        /* i is the index into cells and ref_cell_dists_l1 */

                        /* The type definitions and arguments used here are defined as
                        statics in pointquery_utils.py */
                        struct ReferenceCoords temp_reference_coords, found_reference_coords;

                        /* to_reference_coords is defined in
                        pointquery_utils.py. If they contain python calls, this loop will
                        not run at c-loop speed. */
                        /* cells_ignore has shape (npoints, ncells_ignore) - find the ith row */
                        int *cells_ignore_i = cells_ignore + i*ncells_ignore;
                        cells[i] = locate_cell(f, &x[j], {self.geometric_dimension}, &to_reference_coords, &temp_reference_coords, &found_reference_coords, &ref_cell_dists_l1[i], ncells_ignore, cells_ignore_i);

                        for (int k = 0; k < {self.geometric_dimension}; k++) {{
                            X[j] = found_reference_coords.X[k];
                            j++;
                        }}
                    }}
                    return 0;
                }}
            """)

            libspatialindex_so = Path(rtree.core.rt._name).absolute()
            lsi_runpath = f"-Wl,-rpath,{libspatialindex_so.parent}"
            dll = compilation.load(
                src, "c",
                cppargs=[
                    f"-I{os.path.dirname(__file__)}",
                    f"-I{sys.prefix}/include",
                    f"-I{rtree.finder.get_include()}"
                ] + [f"-I{d}/include" for d in get_petsc_dir()],
                ldargs=[
                    f"-L{sys.prefix}/lib",
                    str(libspatialindex_so),
                    f"-Wl,-rpath,{sys.prefix}/lib",
                    lsi_runpath
                ],
                comm=self.comm
            )
            locator = getattr(dll, "locator")
            locator.argtypes = [ctypes.POINTER(function._CFunction),
                                ctypes.POINTER(ctypes.c_double),
                                ctypes.POINTER(ctypes.c_double),
                                ctypes.POINTER(ctypes.c_double),
                                ctypes.POINTER(ctypes.c_int),
                                ctypes.c_size_t,
                                ctypes.c_size_t,
                                np.ctypeslib.ndpointer(ctypes.c_int, flags="C_CONTIGUOUS")]
            locator.restype = ctypes.c_int
            return cache.setdefault(tolerance, locator)

    @utils.cached_property  # TODO: Recalculate if mesh moves. Extend this for regular meshes.
    def input_ordering(self):
        """
        Return the input ordering of the mesh vertices as a
        :func:`~.VertexOnlyMesh` whilst preserving other information, such as
        the global indices and parent mesh cell information.

        Notes
        -----
        If ``redundant=True`` at mesh creation, all the vertices will
        be returned on rank 0.

        Any points that were not found in the original mesh when it was created
        will still be present here in their originally supplied order.

        """
        if not isinstance(self.topology, VertexOnlyMeshTopology):
            raise AttributeError("Input ordering is only defined for vertex-only meshes.")
        _input_ordering = make_vom_from_vom_topology(self.topology.input_ordering, self.name + "_input_ordering")
        if _input_ordering:
            _input_ordering._parent_mesh = self
            return _input_ordering

    def cell_orientations(self):
        """Return the orientation of each cell in the mesh.

        Use :meth:`.init_cell_orientations` to initialise."""
        # View `_cell_orientations` (`CoordinatelessFunction`) as a property of
        # `MeshGeometry` as opposed to one of `MeshTopology`, and treat it just like
        # `_coordinates` (`CoordinatelessFunction`) so that we have:
        # -- Regular MeshGeometry  = MeshTopology + `_coordinates`,
        # -- Immersed MeshGeometry = MeshTopology + `_coordinates` + `_cell_orientations`.
        # Here, `_coordinates` and `_cell_orientations` both represent some geometric
        # properties (i.e., "coordinates" and "cell normals").
        #
        # Two `MeshGeometry`s can share the same `MeshTopology` and `_coordinates` while
        # having distinct definition of "cell normals"; they are then simply regarded as two
        # distinct meshes as `dot(expr, cell_normal) * dx` in general gives different results.
        #
        # Storing `_cell_orientations` in `MeshTopology` would make the `MeshTopology`
        # object only useful for specific definition of "cell normals".
        if not hasattr(self, '_cell_orientations'):
            raise CellOrientationsRuntimeError("No cell orientations found, did you forget to call init_cell_orientations?")
        return self._cell_orientations

    @PETSc.Log.EventDecorator()
    def init_cell_orientations(self, expr):
        """Compute and initialise meth:`cell_orientations` relative to a specified orientation.

        :arg expr: a UFL expression evaluated to produce a
             reference normal direction.

        """
        import firedrake.function as function
        import firedrake.functionspace as functionspace

        if (self.ufl_cell().cellname, self.geometric_dimension) not in _supported_embedded_cell_types_and_gdims:
            raise NotImplementedError('Only implemented for intervals embedded in 2d and triangles and quadrilaterals embedded in 3d')

        if hasattr(self, '_cell_orientations'):
            raise CellOrientationsRuntimeError("init_cell_orientations already called, did you mean to do so again?")

        if not isinstance(expr, ufl.classes.Expr):
            raise TypeError("UFL expression expected!")

        if expr.ufl_shape != (self.geometric_dimension, ):
            raise ValueError(f"Mismatching shapes: expr.ufl_shape ({expr.ufl_shape}) != (self.geometric_dimension, ) (({self.geometric_dimension}, ))")

        fs = functionspace.FunctionSpace(self, 'DG', 0)
        x = ufl.SpatialCoordinate(self)
        f = function.Function(fs)

        if self.topological_dimension == 1:
            normal = ufl.as_vector((-ReferenceGrad(x)[1, 0], ReferenceGrad(x)[0, 0]))
        else:  # self.topological_dimension == 2
            normal = ufl.cross(ReferenceGrad(x)[:, 0], ReferenceGrad(x)[:, 1])

        f.interpolate(ufl.dot(expr, normal))

        cell_orientations = function.Function(fs, name="cell_orientations", dtype=np.int32)
        cell_orientations.dat.data[:] = (f.dat.data_ro < 0)
        self._cell_orientations = cell_orientations.topological

    def __getattr__(self, name):
        val = getattr(self._topology, name)
        setattr(self, name, val)
        return val

    def __dir__(self):
        current = super(MeshGeometry, self).__dir__()
        return list(OrderedDict.fromkeys(dir(self._topology) + current))

    def mark_entities(self, f, label_value, label_name=None):
        """Mark selected entities.

        :arg f: The :class:`.Function` object that marks
            selected entities as 1. f.function_space().ufl_element()
            must be "DP" or "DQ" (degree 0) to mark cell entities and
            "P" (degree 1) in 1D or "HDiv Trace" (degree 0) in 2D or 3D
            to mark facet entities.
            Can use "Q" (degree 2) functions for 3D hex meshes until
            we support "HDiv Trace" elements on hex.
        :arg lable_value: The value used in the label.
        :arg label_name: The name of the label to store entity selections.

        All entities must live on the same topological dimension. Currently,
        one can only mark cell or facet entities.
        """
        self.topology.mark_entities(f.topological, label_value, label_name)

    def __iter__(self):
        yield self

    def unique(self):
        return self


@PETSc.Log.EventDecorator()
def make_mesh_from_coordinates(coordinates, name, tolerance=0.5):
    """Given a coordinate field build a new mesh, using said coordinate field.

    Parameters
    ----------
    coordinates : CoordinatelessFunction
        The `CoordinatelessFunction` from which mesh is made.
    name : str
        The name of the mesh.
    tolerance : numbers.Number
        The tolerance; see `Mesh`.
    comm: mpi4py.Intracomm
        Communicator.

    Returns
    -------
    MeshGeometry
        The mesh.

    """
    if hasattr(coordinates, '_as_mesh_geometry'):
        mesh = coordinates._as_mesh_geometry()
        if mesh is not None:
            return mesh

    V = coordinates.function_space()
    element = coordinates.ufl_element()
    if V.rank != 1 or len(element.reference_value_shape) != 1:
        raise ValueError("Coordinates must be from a rank-1 FunctionSpace with rank-1 value_shape.")
    assert V.mesh().ufl_cell().topological_dimension <= V.value_size

    mesh = MeshGeometry.__new__(MeshGeometry, element, coordinates.comm)
    mesh.__init__(coordinates)
    mesh.name = name
    # Mark mesh as being made from coordinates
    mesh._made_from_coordinates = True
    mesh._tolerance = tolerance
    return mesh


def make_mesh_from_mesh_topology(topology, name, tolerance=0.5):
    """Make mesh from topology.

    Parameters
    ----------
    topology : MeshTopology
        The `MeshTopology` from which mesh is made.
    name : str
        The name of the mesh.
    tolerance : numbers.Number
        The tolerance; see `Mesh`.

    Returns
    -------
    MeshGeometry
        The mesh.

    """
    # Construct coordinate element
    # TODO: meshfile might indicates higher-order coordinate element
    cell = topology.ufl_cell()
    geometric_dim = topology.topology_dm.getCoordinateDim()
    if not topology.topology_dm.getCoordinatesLocalized():
        element = finat.ufl.VectorElement("Lagrange", cell, 1, dim=geometric_dim)
    else:
        element = finat.ufl.VectorElement("DQ" if cell in [ufl.quadrilateral, ufl.hexahedron] else "DG", cell, 1, dim=geometric_dim, variant="equispaced")
    # Create mesh object
    mesh = MeshGeometry.__new__(MeshGeometry, element, topology.comm)
    mesh._init_topology(topology)
    mesh.name = name
    mesh._tolerance = tolerance
    return mesh


def make_vom_from_vom_topology(topology, name, tolerance=0.5):
    """Make `VertexOnlyMesh` from a mesh topology.

    Parameters
    ----------
    topology : VertexOnlyMeshTopology
        The `VertexOnlyMeshTopology`.
    name : str
        The name of the mesh.
    tolerance : numbers.Number
        The tolerance; see `Mesh`.

    Returns
    -------
    MeshGeometry
        The mesh.

    """
    import firedrake.functionspaceimpl as functionspaceimpl
    import firedrake.functionspace as functionspace
    import firedrake.function as function

    gdim = topology.topology_dm.getCoordinateDim()
    cell = topology.ufl_cell()
    element = finat.ufl.VectorElement("DG", cell, 0, dim=gdim)
    vmesh = MeshGeometry.__new__(MeshGeometry, element, topology.comm)
    vmesh._init_topology(topology)
    # Save vertex reference coordinate (within reference cell) in function
    parent_tdim = topology._parent_mesh.ufl_cell().topological_dimension
    if parent_tdim > 0:
        reference_coordinates_fs = functionspace.VectorFunctionSpace(topology, "DG", 0, dim=parent_tdim)
        reference_coordinates_data = dmcommon.reordered_coords(topology.topology_dm, reference_coordinates_fs.dm.getDefaultSection(),
                                                               (topology.num_vertices, parent_tdim),
                                                               reference_coord=True)
        reference_coordinates = function.CoordinatelessFunction(reference_coordinates_fs,
                                                                val=reference_coordinates_data,
                                                                name=_generate_default_mesh_reference_coordinates_name(name))
        refCoordV = functionspaceimpl.WithGeometry.create(reference_coordinates_fs, vmesh)
        vmesh.reference_coordinates = function.Function(refCoordV, val=reference_coordinates)
    else:
        # We can't do this in 0D so leave it undefined.
        vmesh.reference_coordinates = None
    vmesh.name = name
    vmesh._tolerance = tolerance
    return vmesh


@PETSc.Log.EventDecorator("CreateMesh")
def Mesh(meshfile, **kwargs):
    """Construct a mesh object.

    Meshes may either be created by reading from a mesh file, or by
    providing a PETSc DMPlex object defining the mesh topology.

    :param meshfile: the mesh file name, a DMPlex object or a Netgen mesh object defining
           mesh topology.  See below for details on supported mesh
           formats.
    :param name: optional name of the mesh object.
    :param dim: optional specification of the geometric dimension
           of the mesh (ignored if not reading from mesh file).
           If not supplied the geometric dimension is deduced from
           the topological dimension of entities in the mesh.
    :param reorder: optional flag indicating whether to reorder
           meshes for better cache locality.  If not supplied the
           default value in ``parameters["reorder_meshes"]``
           is used.
    :param distribution_parameters:  an optional dictionary of options for
           parallel mesh distribution.  Supported keys are:

             - ``"partition"``: which may take the value ``None`` (use
                 the default choice), ``False`` (do not) ``True``
                 (do), or a 2-tuple that specifies a partitioning of
                 the cells (only really useful for debugging).
             - ``"partitioner_type"``: which may take ``"chaco"``,
                 ``"ptscotch"``, ``"parmetis"``, or ``"shell"``.
             - ``"overlap_type"``: a 2-tuple indicating how to grow
                 the mesh overlap.  The first entry should be a
                 :class:`DistributedMeshOverlapType` instance, the
                 second the number of levels of overlap.

    :param distribution_name: the name of parallel distribution used
           when checkpointing; if not given, the name is automatically
           generated.

    :param permutation_name: the name of entity permutation (reordering) used
           when checkpointing; if not given, the name is automatically
           generated.

    :param comm: the communicator to use when creating the mesh.  If
           not supplied, then the mesh will be created on COMM_WORLD.
           If ``meshfile`` is a DMPlex object then must be indentical
           to or congruent with the DMPlex communicator.

    :param tolerance: The relative tolerance (i.e. as defined on the reference
           cell) for the distance a point can be from a cell and still be
           considered to be in the cell. Defaults to 0.5. Increase
           this if point at mesh boundaries (either rank local or global) are
           reported as being outside the mesh, for example when creating a
           :class:`VertexOnlyMesh`. Note that this tolerance uses an L1
           distance (aka 'manhattan', 'taxicab' or rectilinear distance) so
           will scale with the dimension of the mesh.

    :param netgen_flags: The dictionary of flags to be passed to ngsPETSc.

    When the mesh is read from a file the following mesh formats
    are supported (determined, case insensitively, from the
    filename extension):

    * GMSH: with extension `.msh`
    * Exodus: with extension `.e`, `.exo`
    * CGNS: with extension `.cgns`
    * Triangle: with extension `.node`
    * HDF5: with extension `.h5`, `.hdf5`
      (Can only load HDF5 files created by
      :meth:`~.CheckpointFile.save_mesh` method.)

    .. note::

        When the mesh is created directly from a DMPlex object or a Netgen
        mesh object, the ``dim`` parameter is ignored (the DMPlex already
        knows its geometric and topological dimensions).

    """
    import firedrake.function as function

    user_comm = kwargs.get("comm", COMM_WORLD)
    name = kwargs.get("name", DEFAULT_MESH_NAME)
    reorder = kwargs.get("reorder", None)
    if reorder is None:
        reorder = parameters["reorder_meshes"]
    distribution_parameters = kwargs.get("distribution_parameters", None)
    if distribution_parameters is None:
        distribution_parameters = {}
    if isinstance(meshfile, str) and \
       any(meshfile.lower().endswith(ext) for ext in ['.h5', '.hdf5']):
        from firedrake.output import CheckpointFile

        with CheckpointFile(meshfile, 'r', comm=user_comm) as afile:
            return afile.load_mesh(name=name, reorder=reorder,
                                   distribution_parameters=distribution_parameters)
    elif isinstance(meshfile, function.Function):
        coordinates = meshfile.topological
    elif isinstance(meshfile, function.CoordinatelessFunction):
        coordinates = meshfile
    else:
        coordinates = None
    if coordinates is not None:
        return make_mesh_from_coordinates(coordinates, name)

    tolerance = kwargs.get("tolerance", 0.5)

    # We don't need to worry about using a user comm in these cases as
    # they all immediately call a petsc4py which in turn uses a PETSc
    # internal comm
    geometric_dim = kwargs.get("dim", None)
    if isinstance(meshfile, PETSc.DMPlex):
        plex = meshfile
        if MPI.Comm.Compare(user_comm, plex.comm.tompi4py()) not in {MPI.CONGRUENT, MPI.IDENT}:
            raise ValueError("Communicator used to create `plex` must be at least congruent to the communicator used to create the mesh")
    elif netgen and isinstance(meshfile, netgen.libngpy._meshing.Mesh):
        try:
            from ngsPETSc import FiredrakeMesh
        except ImportError:
            raise ImportError("Unable to import ngsPETSc. Please ensure that ngsolve is installed and available to Firedrake.")
        petsctools.cite("Betteridge2024")
        netgen_flags = kwargs.get("netgen_flags", {"quad": False, "transform": None, "purify_to_tets": False})
        netgen_firedrake_mesh = FiredrakeMesh(meshfile, netgen_flags, user_comm)
        plex = netgen_firedrake_mesh.meshMap.petscPlex
        plex.setName(_generate_default_mesh_topology_name(name))
    else:
        basename, ext = os.path.splitext(meshfile)
        if ext.lower() in ['.e', '.exo']:
            plex = _from_exodus(meshfile, user_comm)
        elif ext.lower() == '.cgns':
            plex = _from_cgns(meshfile, user_comm)
        elif ext.lower() == '.msh':
            if geometric_dim is not None:
                opts = {"dm_plex_gmsh_spacedim": geometric_dim}
            else:
                opts = {}
            opts = OptionsManager(opts, "")
            with opts.inserted_options():
                plex = _from_gmsh(meshfile, user_comm)
        elif ext.lower() == '.node':
            plex = _from_triangle(meshfile, geometric_dim, user_comm)
        else:
            raise RuntimeError("Mesh file %s has unknown format '%s'."
                               % (meshfile, ext[1:]))
        plex.setName(_generate_default_mesh_topology_name(name))
    # Create mesh topology
    submesh_parent = kwargs.get("submesh_parent", None)
    topology = MeshTopology(plex, name=plex.getName(), reorder=reorder,
                            distribution_parameters=distribution_parameters,
                            distribution_name=kwargs.get("distribution_name"),
                            permutation_name=kwargs.get("permutation_name"),
                            submesh_parent=submesh_parent.topology if submesh_parent else None,
                            comm=user_comm)
    if netgen and isinstance(meshfile, netgen.libngpy._meshing.Mesh):
        netgen_firedrake_mesh.createFromTopology(topology, name=name, comm=user_comm)
        mesh = netgen_firedrake_mesh.firedrakeMesh
    else:
        mesh = make_mesh_from_mesh_topology(topology, name)
    mesh.submesh_parent = submesh_parent
    mesh._tolerance = tolerance
    return mesh


@PETSc.Log.EventDecorator("CreateExtMesh")
def ExtrudedMesh(mesh, layers, layer_height=None, extrusion_type='uniform', periodic=False, kernel=None, gdim=None, name=None, tolerance=0.5):
    """Build an extruded mesh from an input mesh

    :arg mesh:           the unstructured base mesh
    :arg layers:         number of extruded cell layers in the "vertical"
                         direction.  One may also pass an array of
                         shape (cells, 2) to specify a variable number
                         of layers.  In this case, each entry is a pair
                         ``[a, b]`` where ``a`` indicates the starting
                         cell layer of the column and ``b`` the number
                         of cell layers in that column.
    :arg layer_height:   the layer height.  A scalar value will result in
                         evenly-spaced layers, whereas an array of values
                         will vary the layer height through the extrusion.
                         If this is omitted, the value defaults to
                         1/layers (i.e. the extruded mesh has total height 1.0)
                         unless a custom kernel is used.  Must be
                         provided if using a variable number of layers.
    :arg extrusion_type: the algorithm to employ to calculate the extruded
                         coordinates. One of "uniform", "radial",
                         "radial_hedgehog" or "custom". See below.
    :arg periodic:       the flag for periodic extrusion; if True, only constant layer extrusion is allowed.
                         Can be used with any "extrusion_type" to make annulus, torus, etc.
    :arg kernel:         a ``pyop2.Kernel`` to produce coordinates for
                         the extruded mesh. See :func:`~.make_extruded_coords`
                         for more details.
    :arg gdim:           number of spatial dimensions of the
                         resulting mesh (this is only used if a
                         custom kernel is provided)
    :arg name:           optional name for the extruded mesh.
    :kwarg tolerance:    The relative tolerance (i.e. as defined on the
                         reference cell) for the distance a point can be from a
                         cell and still be considered to be in the cell.
                         Note that this tolerance uses an L1
                         distance (aka 'manhattan', 'taxicab' or rectilinear
                         distance) so will scale with the dimension of the
                         mesh.

    The various values of ``extrusion_type`` have the following meanings:

    ``"uniform"``
        the extruded mesh has an extra spatial
        dimension compared to the base mesh. The layers exist
        in this dimension only.

    ``"radial"``
        the extruded mesh has the same number of
        spatial dimensions as the base mesh; the cells are
        radially extruded outwards from the origin. This
        requires the base mesh to have topological dimension
        strictly smaller than geometric dimension.
    ``"radial_hedgehog"``
        similar to `radial`, but the cells
        are extruded in the direction of the outward-pointing
        cell normal (this produces a P1dgxP1 coordinate field).
        In this case, a radially extruded coordinate field
        (generated with ``extrusion_type="radial"``) is
        available in the ``radial_coordinates`` attribute.
    ``"custom"``
        use a custom kernel to generate the extruded coordinates

    For more details see the :doc:`manual section on extruded meshes <extruded-meshes>`.
    """
    import firedrake.functionspace as functionspace
    import firedrake.function as function

    if name is not None and name == mesh.name:
        raise ValueError("Extruded mesh and base mesh can not have the same name")
    name = name if name is not None else mesh.name + "_extruded"
    layers = np.asarray(layers, dtype=IntType)
<<<<<<< HEAD
    if layer_height is None:
        # Default to unit
        layer_height = 1 / layers
=======
    if layers.shape:
        if periodic:
            raise ValueError("Must provide constant layer for periodic extrusion")
        if layers.shape != (mesh.cell_set.total_size, 2):
            raise ValueError("Must provide single layer number or array of shape (%d, 2), not %s",
                             mesh.cell_set.total_size, layers.shape)
        if layer_height is None:
            raise ValueError("Must provide layer height for variable layers")

        # variable-height layers need to be present for the maximum number
        # of extruded layers
        num_layers = layers.sum(axis=1).max() if mesh.cell_set.total_size else 0
        with temp_internal_comm(mesh.comm) as icomm:
            num_layers = icomm.allreduce(num_layers, op=MPI.MAX)

        # Convert to internal representation
        layers[:, 1] += 1 + layers[:, 0]

    else:
        if layer_height is None:
            # Default to unit
            layer_height = 1 / layers
>>>>>>> 2fe48b81

    num_layers = layers

    # All internal logic works with layers of base mesh (not layers of cells)
    layers = layers + 1

    try:
        assert num_layers == len(layer_height)
    except TypeError:
        # layer_height is a scalar; equi-distant layers are fine
        pass

    topology = ExtrudedMeshTopology(mesh.topology, layers, periodic=periodic)

    if extrusion_type == "uniform":
        pass
    elif extrusion_type in ("radial", "radial_hedgehog"):
        # do not allow radial extrusion if tdim = gdim
        if mesh.geometric_dimension == mesh.topological_dimension:
            raise RuntimeError("Cannot radially-extrude a mesh with equal geometric and topological dimension")
    else:
        # check for kernel
        if kernel is None:
            raise RuntimeError("If the custom extrusion_type is used, a kernel must be provided")
        # otherwise, use the gdim that was passed in
        if gdim is None:
            raise RuntimeError("The geometric dimension of the mesh must be specified if a custom extrusion kernel is used")

    helement = mesh._coordinates.ufl_element().sub_elements[0]
    if extrusion_type == 'radial_hedgehog':
        helement = helement.reconstruct(family="DG", variant="equispaced")
    if periodic:
        velement = finat.ufl.FiniteElement("DP", ufl.interval, 1, variant="equispaced")
    else:
        velement = finat.ufl.FiniteElement("Lagrange", ufl.interval, 1)
    element = finat.ufl.TensorProductElement(helement, velement)

    if gdim is None:
        gdim = mesh.geometric_dimension + (extrusion_type == "uniform")
    coordinates_fs = functionspace.VectorFunctionSpace(topology, element, dim=gdim)

    coordinates = function.CoordinatelessFunction(coordinates_fs, name=_generate_default_mesh_coordinates_name(name))

    eutils.make_extruded_coords(topology, mesh._coordinates, coordinates,
                                layer_height, extrusion_type=extrusion_type, kernel=kernel)

    self = make_mesh_from_coordinates(coordinates, name)
    self._base_mesh = mesh

    if extrusion_type == "radial_hedgehog":
        helement = mesh._coordinates.ufl_element().sub_elements[0].reconstruct(family="CG")
        element = finat.ufl.TensorProductElement(helement, velement)
        fs = functionspace.VectorFunctionSpace(self, element, dim=gdim)
        self.radial_coordinates = function.Function(fs, name=name + "_radial_coordinates")
        eutils.make_extruded_coords(topology, mesh._coordinates, self.radial_coordinates,
                                    layer_height, extrusion_type="radial", kernel=kernel)
    self._tolerance = tolerance
    return self


class MissingPointsBehaviour(enum.Enum):
    IGNORE = "ignore"
    ERROR = "error"
    WARN = "warn"


class VertexOnlyMeshMissingPointsError(Exception):
    """Exception raised when 1 or more points are not found by a
    :func:`~.VertexOnlyMesh` in its parent mesh.

    Attributes
    ----------
    n_missing_points : int
        The number of points which were not found in the parent mesh.
    """

    def __init__(self, n_missing_points):
        self.n_missing_points = n_missing_points

    def __str__(self):
        return (
            f"{self.n_missing_points} vertices are outside the mesh and have "
            "been removed from the VertexOnlyMesh."
        )


@PETSc.Log.EventDecorator()
def VertexOnlyMesh(mesh, vertexcoords, reorder=None, missing_points_behaviour='error',
                   tolerance=None, redundant=True, name=None):
    """
    Create a vertex only mesh, immersed in a given mesh, with vertices defined
    by a list of coordinates.

    :arg mesh: The unstructured mesh in which to immerse the vertex only mesh.
    :arg vertexcoords: A list of coordinate tuples which defines the vertices.
    :kwarg reorder: optional flag indicating whether to reorder
           meshes for better cache locality.  If not supplied the
           default value in ``parameters["reorder_meshes"]``
           is used.
    :kwarg missing_points_behaviour: optional string argument for what to do
        when vertices which are outside of the mesh are discarded. If
        ``'warn'``, will print a warning. If ``'error'`` will raise a
        :class:`~.VertexOnlyMeshMissingPointsError`. If ``'ignore'``, will do
        nothing. Default is ``'error'``.
    :kwarg tolerance: The relative tolerance (i.e. as defined on the reference
        cell) for the distance a point can be from a mesh cell and still be
        considered to be in the cell. Note that this tolerance uses an L1
        distance (aka 'manhattan', 'taxicab' or rectilinear distance) so
        will scale with the dimension of the mesh. The default is the parent
        mesh's ``tolerance`` property. Changing this from default will
        cause the parent mesh's spatial index to be rebuilt which can take some
        time.
    :kwarg redundant: If True, the mesh will be built using just the vertices
        which are specified on rank 0. If False, the mesh will be built using
        the vertices specified by each rank. Care must be taken when using
        ``redundant = False``: see the note below for more information.
    :kwarg name: Optional name for the new ``VertexOnlyMesh``. If none is
        specified a name will be generated from the parent mesh name.

    .. note::

        The vertex only mesh uses the same communicator as the input ``mesh``.

    .. note::

        Extruded meshes with variable extrusion layers are not yet supported.
        See note below about ``VertexOnlyMesh`` as input.

    .. note::
        When running in parallel with ``redundant = False``, ``vertexcoords``
        will redistribute to the mesh partition where they are located. This
        means that if rank A has ``vertexcoords`` {X} that are not found in the
        mesh cells owned by rank A but are found in the mesh cells owned by
        rank B, then they will be moved to rank B.

    .. note::
        If the same coordinates are supplied more than once, they are always
        assumed to be a new vertex.

    """
    petsctools.cite("nixonhill2023consistent")

    if tolerance is None:
        tolerance = mesh.tolerance
    else:
        mesh.tolerance = tolerance
    vertexcoords = np.asarray(vertexcoords, dtype=RealType)
    if reorder is None:
        reorder = parameters["reorder_meshes"]
    gdim = mesh.geometric_dimension
    _, pdim = vertexcoords.shape
    if not np.isclose(np.sum(abs(vertexcoords.imag)), 0):
        raise ValueError("Point coordinates must have zero imaginary part")
    # Currently we take responsibility for locating the mesh cells in which the
    # vertices lie.
    #
    # In the future we hope to update the coordinates field correctly so that
    # the DMSwarm PIC can immerse itself in the DMPlex. We can also hopefully
    # provide a callback for PETSc to use to find the parent cell id. We would
    # add `DMLocatePoints` as an `op` to `DMShell` types and do
    # `DMSwarmSetCellDM(yourdmshell)` which has `DMLocatePoints_Shell`
    # implemented. Whether one or both of these is needed is unclear.
    if pdim != gdim:
        raise ValueError(f"Mesh geometric dimension {gdim} must match point list dimension {pdim}")
    swarm, input_ordering_swarm, n_missing_points = _pic_swarm_in_mesh(
        mesh, vertexcoords, tolerance=tolerance, redundant=redundant, exclude_halos=False
    )
    missing_points_behaviour = MissingPointsBehaviour(missing_points_behaviour)
    if missing_points_behaviour != MissingPointsBehaviour.IGNORE:
        if n_missing_points:
            error = VertexOnlyMeshMissingPointsError(n_missing_points)
            if missing_points_behaviour == MissingPointsBehaviour.ERROR:
                raise error
            elif missing_points_behaviour == MissingPointsBehaviour.WARN:
                from warnings import warn
                warn(str(error))
            else:
                raise ValueError("missing_points_behaviour must be IGNORE, ERROR or WARN")
    name = name if name is not None else mesh.name + "_immersed_vom"
    swarm.setName(_generate_default_mesh_topology_name(name))
    input_ordering_swarm.setName(_generate_default_mesh_topology_name(name) + "_input_ordering")
    topology = VertexOnlyMeshTopology(
        swarm,
        mesh.topology,
        name=swarm.getName(),
        reorder=reorder,
        input_ordering_swarm=input_ordering_swarm,
    )
    vmesh_out = make_vom_from_vom_topology(topology, name, tolerance)
    vmesh_out._parent_mesh = mesh
    return vmesh_out


class FiredrakeDMSwarm(PETSc.DMSwarm):
    """A DMSwarm with a saved list of added fields"""

    def __init__(self, *args, **kwargs):
        super().__init__(*args, **kwargs)
        self._fields = None
        self._default_fields = None
        self._default_extra_fields = None
        self._other_fields = None

    @property
    def fields(self):
        return self._fields

    @fields.setter
    def fields(self, fields):
        if self._fields:
            raise ValueError("Fields have already been set")
        self._fields = fields

    @property
    def default_fields(self):
        return self._default_fields

    @default_fields.setter
    def default_fields(self, fields):
        if self._default_fields:
            raise ValueError("Default fields have already been set")
        self._default_fields = fields

    @property
    def default_extra_fields(self):
        return self._default_extra_fields

    @default_extra_fields.setter
    def default_extra_fields(self, fields):
        if self._default_extra_fields:
            raise ValueError("Default extra fields have already been set")
        self._default_extra_fields = fields

    @property
    def other_fields(self):
        return self._other_fields

    @other_fields.setter
    def other_fields(self, fields):
        if self._other_fields:
            raise ValueError("Other fields have already been set")
        self._other_fields = fields

    def getDepthStratum(self, dimension: int) -> tuple[int, int]:
        assert dimension == 0
        return (0, self.getLocalSize())

    def getHeightStratum(self, dimension: int) -> tuple[int, int]:
        return self.getDepthStratum(dimension)

    def getTransitiveClosure(self, point: int) -> tuple[np.ndarray, np.ndarray]:
        return (np.asarray([point], dtype=IntType), [0])

    def getChart(self):
        return self.getDepthStratum(0)


def _pic_swarm_in_mesh(
    parent_mesh,
    coords,
    fields=None,
    tolerance=None,
    redundant=True,
    exclude_halos=True,
):
    """Create a Particle In Cell (PIC) DMSwarm immersed in a Mesh

    This should only by used for meshes with straight edges. If not, the
    particles may be placed in the wrong cells.

    :arg parent_mesh: the :class:`Mesh` within with the DMSwarm should be
        immersed.
    :arg coords: an ``ndarray`` of (npoints, coordsdim) shape.
    :kwarg fields: An optional list of named data which can be stored for each
        point in the DMSwarm. The format should be::

        [(fieldname1, blocksize1, dtype1),
          ...,
         (fieldnameN, blocksizeN, dtypeN)]

        For example, the swarm coordinates themselves are stored in a field
        named ``DMSwarmPIC_coor`` which, were it not created automatically,
        would be initialised with ``fields = [("DMSwarmPIC_coor", coordsdim,
        RealType)]``. All fields must have the same number of points. For more
        information see `the DMSWARM API reference
        <https://petsc.org/release/manualpages/DMSwarm/DMSWARM/>_.
    :kwarg tolerance: The relative tolerance (i.e. as defined on the reference
        cell) for the distance a point can be from a cell and still be
        considered to be in the cell. Note that this tolerance uses an L1
        distance (aka 'manhattan', 'taxicab' or rectilinear distance) so
        will scale with the dimension of the mesh. The default is the parent
        mesh's ``tolerance`` property. Changing this from default will
        cause the parent mesh's spatial index to be rebuilt which can take some
        time.
    :kwarg redundant: If True, the DMSwarm will be created using only the
        points specified on MPI rank 0.
    :kwarg exclude_halos: If True, the DMSwarm will not contain any points in
        the mesh halos. If False, it will but the global index of the points
        in the halos will match a global index of a point which is not in the
        halo.
    :returns: (swarm, input_ordering_swarm, n_missing_points)
        - swarm: the immersed DMSwarm
        - input_ordering_swarm: a DMSwarm with points in the same order and with the
            same rank decomposition as the supplied ``coords`` argument. This
            includes any points which are not found in the parent mesh! Note
            that if ``redundant=True``, all points in the generated DMSwarm
            will be found on rank 0 since that was where they were taken from.
        - n_missing_points: the number of points in the supplied ``coords``
            argument which were not found in the parent mesh.

    .. note::

        The created DMSwarm uses the communicator of the input Mesh.

    .. note::

        In complex mode the "DMSwarmPIC_coor" field is still saved as a real
        number unlike the coordinates of a DMPlex which become complex (though
        usually with zeroed imaginary parts).

    .. note::
        When running in parallel with ``redundant = False``, ``coords``
        will redistribute to the mesh partition where they are located. This
        means that if rank A has ``coords`` {X} that are not found in the
        mesh cells owned by rank A but are found in the mesh cells owned by
        rank B, **and rank B has not been supplied with those**, then they will
        be moved to rank B.

    .. note::
        If the same coordinates are supplied more than once, they are always
        assumed to be a new vertex.

    .. note::
        Three DMSwarm fields are created automatically here:

        #. ``parentcellnum`` which contains the firedrake cell number of the
           immersed vertex and
        #. ``refcoord`` which contains the reference coordinate of the immersed
           vertex in the parent mesh cell.
        #. ``globalindex`` which contains a unique ID for each DMSwarm point -
           here this is the index into the ``coords`` array if ``redundant`` is
           ``True``, otherwise it's an index in rank order, so if rank 0 has 10
           points, rank 1 has 20 points, and rank 3 has 5 points, then rank 0's
           points will be numbered 0-9, rank 1's points will be numbered 10-29,
           and rank 3's points will be numbered 30-34. Note that this ought to
           be ``DMSwarmField_pid`` but a bug in petsc4py means that this field
           cannot be set.
        #. ``inputrank`` which contains the MPI rank at which the ``coords``
           argument was specified. For ``redundant=True`` this is always 0.
        #. ``inputindex`` which contains the index of the point in the
           originally supplied ``coords`` array after it has been redistributed
           to the correct rank. For ``redundant=True`` this is always the same
           as ``globalindex`` since we only use the points on rank 0.

        If the parent mesh is extruded, two more fields are created:

        #. ``parentcellbasenum`` which contains the firedrake cell number of the
            base cell of the immersed vertex and
        #. ``parentcellextrusionheight`` which contains the extrusion height of
            the immersed vertex in the parent mesh cell.

        Another two are required for proper functioning of the DMSwarm:

        #. ``DMSwarmPIC_coor`` which contains the coordinates of the point.
        #. ``DMSwarm_rank``: the MPI rank which owns the DMSwarm point.

    .. note::
        All PIC DMSwarm have an associated "Cell DM", if one wishes to interact
        directly with PETSc's DMSwarm API. For the ``swarm`` output, this is
        the parent mesh's topology DM (in most cases a DMPlex). For the
        ``input_ordering_swarm`` output, this is the ``swarm`` itself.

    """

    if tolerance is None:
        tolerance = parent_mesh.tolerance
    else:
        parent_mesh.tolerance = tolerance

    # Check coords
    coords = np.asarray(coords, dtype=RealType)

    plex = parent_mesh.topology.topology_dm
    tdim = parent_mesh.topological_dimension
    gdim = parent_mesh.geometric_dimension

    (
        coords_local,
        global_idxs_local,
        reference_coords_local,
        parent_cell_nums_local,
        owned_ranks_local,
        input_ranks_local,
        input_coords_idxs_local,
        missing_global_idxs,
    ) = _parent_mesh_embedding(
        parent_mesh,
        coords,
        tolerance,
        redundant,
        exclude_halos,
        remove_missing_points=False,
    )
    visible_idxs = parent_cell_nums_local != -1
    # plex_parent_cell_nums = parent_mesh.topology.cell_closure[
    #     parent_cell_nums_local, -1
    # ]
    plex_parent_cell_nums = parent_mesh._new_to_old_cell_numbering[parent_cell_nums_local]
    base_parent_cell_nums_visible = None
    extrusion_heights_visible = None
    n_missing_points = len(missing_global_idxs)

    # Exclude the invisible points at this stage
    swarm = _dmswarm_create(
        fields,
        parent_mesh.comm,
        plex,
        coords_local[visible_idxs],
        plex_parent_cell_nums[visible_idxs],
        global_idxs_local[visible_idxs],
        reference_coords_local[visible_idxs],
        parent_cell_nums_local[visible_idxs],
        owned_ranks_local[visible_idxs],
        input_ranks_local[visible_idxs],
        input_coords_idxs_local[visible_idxs],
        base_parent_cell_nums_visible,
        extrusion_heights_visible,
        parent_mesh.extruded,
        tdim,
        gdim,
    )
    # Note when getting original ordering for extruded meshes we recalculate
    # the base_parent_cell_nums and extrusion_heights - note this could
    # be an SF operation
    if redundant and parent_mesh.comm.rank != 0:
        original_ordering_swarm_coords = np.empty(shape=(0, coords.shape[1]))
    else:
        original_ordering_swarm_coords = coords
    # Set pointSF
    # In the below, n merely defines the local size of an array, local_points_reduced,
    # that works as "broker". The set of indices of local_points_reduced is the target of
    # inputindex; see _make_input_ordering_sf. All points in local_points are leaves.
    # Then, local_points[halo_indices] = -1, local_points_reduced.fill(-1), and MPI.MAX ensure that local_points_reduced has
    # the swarm local point numbers of the owning ranks after reduce. local_points_reduced[j] = -1
    # if j corresponds to a missing point. Then, broadcast updates
    # local_points[halo_indices] (it also updates local_points[~halo_indices]`, not changing any values there).
    # If some index of local_points_reduced corresponds to a missing point, local_points_reduced[index] is not updated
    # when we reduce and it does not update any leaf data, i.e., local_points, when we bcast.
    owners = swarm.getField("DMSwarm_rank").ravel()
    halo_indices, = np.where(owners != parent_mesh.comm.rank)
    halo_indices = halo_indices.astype(IntType)
    n = coords.shape[0]
    m = owners.shape[0]
    _swarm_input_ordering_sf = VertexOnlyMeshTopology._make_input_ordering_sf(swarm, n, None)  # sf: swarm local point <- (inputrank, inputindex)
    local_points_reduced = np.empty(n, dtype=utils.IntType)
    local_points_reduced.fill(-1)
    local_points = np.arange(m, dtype=utils.IntType)  # swarm local point numbers
    local_points[halo_indices] = -1
    unit = MPI._typedict[np.dtype(utils.IntType).char]
    _swarm_input_ordering_sf.reduceBegin(unit, local_points, local_points_reduced, MPI.MAX)
    _swarm_input_ordering_sf.reduceEnd(unit, local_points, local_points_reduced, MPI.MAX)
    _swarm_input_ordering_sf.bcastBegin(unit, local_points_reduced, local_points, MPI.REPLACE)
    _swarm_input_ordering_sf.bcastEnd(unit, local_points_reduced, local_points, MPI.REPLACE)
    if np.any(local_points < 0):
        raise RuntimeError("Unable to make swarm pointSF due to inconsistent data")
    # Interleave each rank and index into (rank, index) pairs for use as remote
    # in the SF
    remote_ranks_and_idxs = np.empty(2 * len(halo_indices), dtype=IntType)
    remote_ranks_and_idxs[0::2] = owners[halo_indices]
    remote_ranks_and_idxs[1::2] = local_points[halo_indices]
    swarm.restoreField("DMSwarm_rank")
    sf = swarm.getPointSF()
    sf.setGraph(m, halo_indices, remote_ranks_and_idxs)
    swarm.setPointSF(sf)
    original_ordering_swarm = _swarm_original_ordering_preserve(
        parent_mesh.comm,
        swarm,
        original_ordering_swarm_coords,
        plex_parent_cell_nums,
        global_idxs_local,
        reference_coords_local,
        parent_cell_nums_local,
        owned_ranks_local,
        input_ranks_local,  # This is just an array of 0s for redundant, and comm.rank otherwise. But I need to pass it in to get the correct ordering
        input_coords_idxs_local,
        parent_mesh.extruded,
        parent_mesh.topology.layers,
    )

    # no halos here
    sf = original_ordering_swarm.getPointSF()
    nroots = original_ordering_swarm.getLocalSize()
    sf.setGraph(nroots, None, [])
    original_ordering_swarm.setPointSF(sf)

    return swarm, original_ordering_swarm, n_missing_points


def _dmswarm_create(
    fields,
    comm,
    plex,
    coords,
    plex_parent_cell_nums,
    coords_idxs,
    reference_coords,
    parent_cell_nums,
    ranks,
    input_ranks,
    input_coords_idxs,
    base_parent_cell_nums,
    extrusion_heights,
    extruded,
    tdim,
    gdim,
):

    """
    Create a PIC DMSwarm (or DMSwarm that looks like it's a PIC DMSwarm) using
    the given data.

    Parameters
    ----------

    fields : list of tuples
        List of tuples of the form (name, number of components, type) for any
        additional fields to be added to the DMSwarm. The default fields are
        automatically added and do not need to be specified here. Can be an
        empty list if no additional fields are required.
    comm : MPI communicator
        The MPI communicator to use when creating the DMSwarm.
    plex : PETSc DM
        The DM to set as the "CellDM" of the DMSwarm - i.e. the DMPlex or
        DMSwarm of the parent mesh.
    coords : numpy array of RealType with shape (npoints, gdim)
        The coordinates of the particles in the DMSwarm.
    plex_parent_cell_nums : numpy array of IntType with shape (npoints,)
        Array to be used as the "parentcellnum" field of the DMSwarm.
    coords_idxs : numpy array of IntType with shape (npoints,)
        Array to be used as the "globalindex" field of the DMSwarm.
    reference_coords : numpy array of RealType with shape (npoints, tdim)
        Array to be used as the "refcoord" field of the DMSwarm.
    parent_cell_nums : numpy array of IntType with shape (npoints,)
        Array to be used as the "parentcellnum" field of the DMSwarm.
    ranks : numpy array of IntType with shape (npoints,)
        Array to be used as the "DMSwarm_rank" field of the DMSwarm.
    input_ranks : numpy array of IntType with shape (npoints,)
        Array to be used as the "inputrank" field of the DMSwarm.
    input_coords_idxs : numpy array of IntType with shape (npoints,)
        Array to be used as the "inputindex" field of the DMSwarm.
    base_parent_cell_nums : numpy array of IntType with shape (npoints,) (or None)
        Optional array to be used as the "parentcellbasenum" field of the
        DMSwarm. Must be provided if extruded=True.
    extrusion_heights : numpy array of IntType with shape (npoints,) (or None)
        Optional array to be used as the "parentcellextrusionheight" field of
        the DMSwarm. Must be provided if extruded=True.
    extruded : bool
        Whether the parent mesh is extruded.
    tdim : int
        The topological dimension of the parent mesh.
    gdim : int
        The geometric dimension of the parent mesh.

    Returns
    -------
    swarm : PETSc DMSwarm
        The created DMSwarm.

    Notes
    -----
    When the `plex` is a DMSwarm, the created DMSwarm isn't actually a PIC
    DMSwarm, but it has all the associated fields of a PIC DMSwarm. This is
    because PIC DMSwarms cannot have their "CellDM" set to a DMSwarm, so we
    fake it!
    """

    # These are created by default for a PIC DMSwarm
    default_fields = [
        ("DMSwarmPIC_coor", gdim, RealType),
        ("DMSwarm_rank", 1, IntType),
    ]

    default_extra_fields = [
        ("parentcellnum", 1, IntType),
        ("refcoord", tdim, RealType),
        ("globalindex", 1, IntType),
        ("inputrank", 1, IntType),
        ("inputindex", 1, IntType),
    ]

    if extruded:
        default_extra_fields += [
            ("parentcellbasenum", 1, IntType),
            ("parentcellextrusionheight", 1, IntType),
        ]

    other_fields = fields
    if other_fields is None:
        other_fields = []

    _, coordsdim = coords.shape

    # Create a DMSWARM
    swarm = FiredrakeDMSwarm().create(comm=comm)

    # save the fields on the swarm
    swarm.fields = default_fields + default_extra_fields + other_fields
    swarm.default_fields = default_fields
    swarm.default_extra_fields = default_extra_fields
    swarm.other_fields = other_fields

    plexdim = plex.getDimension()
    if plexdim != tdim or plexdim != gdim:
        # This is a Firedrake extruded or immersed mesh, so we need to use the
        # mesh geometric dimension when we create the swarm. In this
        # case DMSwarmMigate() will not work.
        swarmdim = gdim
    else:
        swarmdim = plexdim

    # Set swarm DM dimension to match DMPlex dimension
    # NB: Unlike a DMPlex, this does not correspond to the topological
    #     dimension of a mesh (which would be 0). In all PETSc examples
    #     the dimension of the DMSwarm is set to match that of the
    #     DMPlex used with swarm.setCellDM. As noted above, for an
    #     extruded mesh this will stop DMSwarmMigrate() from working.
    swarm.setDimension(swarmdim)

    # Set coordinates dimension
    swarm.setCoordinateDim(coordsdim)

    # Link to DMPlex cells information for when swarm.migrate() is used
    swarm.setCellDM(plex)

    # Set to Particle In Cell (PIC) type
    if not isinstance(plex, PETSc.DMSwarm):
        swarm.setType(PETSc.DMSwarm.Type.PIC)

    # Register any fields
    for name, size, dtype in swarm.default_extra_fields + swarm.other_fields:
        swarm.registerField(name, size, dtype=dtype)
    swarm.finalizeFieldRegister()
    # Note that no new fields can now be associated with the DMSWARM.

    num_vertices = len(coords)
    swarm.setLocalSizes(num_vertices, -1)

    # Add point coordinates. This amounts to our own implementation of
    # DMSwarmSetPointCoordinates because Firedrake's mesh coordinate model
    # doesn't always exactly coincide with that of DMPlex: in most cases the
    # plex_parent_cell_nums and parent_cell_nums (parentcellnum field), the
    # latter being the numbering used by firedrake, refer fundamentally to the
    # same cells. For extruded meshes the DMPlex dimension is based on the
    # topological dimension of the base mesh.

    # NOTE ensure that swarm.restoreField is called for each field too!
    swarm_coords = swarm.getField("DMSwarmPIC_coor").reshape((num_vertices, gdim))
    cell_id_name = swarm.getCellDMActive().getCellID()
    swarm_parent_cell_nums = swarm.getField(cell_id_name).ravel()
    field_parent_cell_nums = swarm.getField("parentcellnum").ravel()
    field_reference_coords = swarm.getField("refcoord").reshape((num_vertices, tdim))
    field_global_index = swarm.getField("globalindex").ravel()
    field_rank = swarm.getField("DMSwarm_rank").ravel()
    field_input_rank = swarm.getField("inputrank").ravel()
    field_input_index = swarm.getField("inputindex").ravel()
    swarm_coords[...] = coords
    swarm_parent_cell_nums[...] = plex_parent_cell_nums
    field_parent_cell_nums[...] = parent_cell_nums
    field_reference_coords[...] = reference_coords
    field_global_index[...] = coords_idxs
    field_rank[...] = ranks
    field_input_rank[...] = input_ranks
    field_input_index[...] = input_coords_idxs

    # have to restore fields once accessed to allow access again
    swarm.restoreField("inputindex")
    swarm.restoreField("inputrank")
    swarm.restoreField("DMSwarm_rank")
    swarm.restoreField("globalindex")
    swarm.restoreField("refcoord")
    swarm.restoreField("parentcellnum")
    swarm.restoreField("DMSwarmPIC_coor")
    swarm.restoreField(cell_id_name)

    # if extruded:
    if False:
        field_base_parent_cell_nums = swarm.getField("parentcellbasenum").ravel()
        field_extrusion_heights = swarm.getField("parentcellextrusionheight").ravel()
        field_base_parent_cell_nums[...] = base_parent_cell_nums
        field_extrusion_heights[...] = extrusion_heights
        swarm.restoreField("parentcellbasenum")
        swarm.restoreField("parentcellextrusionheight")

    return swarm


def _parent_extrusion_numbering(parent_cell_nums, parent_layers):
    """
    Given a list of Firedrake cell numbers (e.g. from mesh.locate_cell) and
    number of layers, get the base parent cell numbers and extrusion heights.

    Parameters
    ----------

    parent_cell_nums : ``np.ndarray``
        Firedrake cell numbers (e.g. from mesh.locate_cell)
    parent_layers : ``int``
        Number of layers in the extruded mesh

    Returns
    -------
    base_parent_cell_nums : ``np.ndarray``
        The base parent cell numbers
    extrusion_heights : ``np.ndarray``
        The extrusion heights

    Notes
    -----
    Only works for meshes without variable layers.
    """
    # Extruded mesh parent_cell_nums goes from bottom to top. So for
    # mx = ExtrudedMesh(UnitIntervalMesh(2), 3) we have
    # mx.layers = 4
    # and
    #  -------------------layer 4-------------------
    # | parent_cell_num =  2 | parent_cell_num =  5 |
    # | extrusion_height = 2 | extrusion_height = 2 |
    #  -------------------layer 3-------------------
    # | parent_cell_num =  1 | parent_cell_num =  4 |
    # | extrusion_height = 1 | extrusion_height = 1 |
    #  -------------------layer 2-------------------
    # | parent_cell_num =  0 | parent_cell_num =  3 |
    # | extrusion_height = 0 | extrusion_height = 0 |
    #  -------------------layer 1-------------------
    #   base_cell_num = 0         base_cell_num = 1
    # The base_cell_num is the cell number in the base mesh which, in this
    # case, is a UnitIntervalMesh with two cells.
    base_parent_cell_nums = parent_cell_nums // (parent_layers - 1)
    extrusion_heights = parent_cell_nums % (parent_layers - 1)
    return base_parent_cell_nums, extrusion_heights


def _mpi_array_lexicographic_min(x, y, datatype):
    """MPI operator for lexicographic minimum of arrays.

    This compares two arrays of shape (N, 2) lexicographically, i.e. first
    comparing the two arrays by their first column, returning the element-wise
    minimum, with ties broken by comparing the second column element wise.

    Parameters
    ----------
    x : ``np.ndarray``
        The first array to compare of shape (N, 2).
    y : ``np.ndarray``
        The second array to compare of shape (N, 2).
    datatype : ``MPI.Datatype``
        The datatype of the arrays.

    Returns
    -------
    ``np.ndarray``
        The lexicographically lowest array of shape (N, 2).

    """
    # Check the first column
    min_idxs = np.where(x[:, 0] < y[:, 0])[0]
    result = np.copy(y)
    result[min_idxs, :] = x[min_idxs, :]

    # if necessary, check the second column
    eq_idxs = np.where(x[:, 0] == y[:, 0])[0]
    if len(eq_idxs):
        # We only check where we have equal values to avoid unnecessary work
        min_idxs = np.where(x[eq_idxs, 1] < y[eq_idxs, 1])[0]
        result[eq_idxs[min_idxs], :] = x[eq_idxs[min_idxs], :]
    return result


array_lexicographic_mpi_op = MPI.Op.Create(_mpi_array_lexicographic_min, commute=True)


def _parent_mesh_embedding(
    parent_mesh, coords, tolerance, redundant, exclude_halos, remove_missing_points
):
    """Find the parent mesh cells containing the given coordinates.

    Parameters
    ----------
    parent_mesh : ``Mesh``
        The parent mesh to embed in.
    coords : ``np.ndarray``
        The coordinates to embed of (npoints, coordsdim) shape.
    tolerance : ``float``
        The relative tolerance (i.e. as defined on the reference cell) for the
        distance a point can be from a cell and still be considered to be in
        the cell. Note that this tolerance uses an L1
        distance (aka 'manhattan', 'taxicab' or rectilinear distance) so
        will scale with the dimension of the mesh. The default is the parent
        mesh's ``tolerance`` property. Changing this from default will
        cause the parent mesh's spatial index to be rebuilt which can take some
        time.
    redundant : ``bool``
        If True, the embedding will be done using only the points specified on
        MPI rank 0.
    exclude_halos : ``bool``
        If True, the embedding will be done using only the points specified on
        the locally owned mesh partition.
    remove_missing_points : ``bool``
        If True, any points which are not found in the mesh will be removed
        from the output arrays. If False, they will be kept on the MPI rank
        which owns them but will be marked as not being not found in the mesh
        by setting their associated cell numbers to -1 and their reference
        coordinates to NaNs. This does not effect the behaviour of
        ``missing_global_idxs``.

    Returns
    -------
    coords_embedded : ``np.ndarray``
        The coordinates of the points that were embedded on this rank. If
        ``remove_missing_points`` is False then this will include points that
        were specified on this rank but not found in the mesh.
    global_idxs : ``np.ndarray``
        The global indices of the points on this rank.
    reference_coords : ``np.ndarray``
        The reference coordinates of the points that were embedded as given by
        the local mesh partition. If ``remove_missing_points`` is False then
        the missing point reference coordinates will be NaNs.
    parent_cell_nums : ``np.ndarray``
        The parent cell indices (as given by ``locate_cell``) of the global
        coordinates that were embedded in the local mesh partition. If
        ``remove_missing_points`` is False then the missing point numbers
        will be -1.
    owned_ranks : ``np.ndarray``
        The MPI rank of the process that owns the parent cell of each point.
        By "owns" we mean the mesh partition where the parent cell is not in
        the halo. If a point is not found in the mesh then the rank is
        ``parent_mesh.comm.size + 1``.
    input_ranks : ``np.ndarray``
        The MPI rank of the process that specified the input ``coords``.
    input_coords_idx : ``np.ndarray``
        The indices of the points in the input ``coords`` array that were
        embedded. If ``remove_missing_points`` is False then this will include
        points that were specified on this rank but not found in the mesh.
    missing_global_idxs : ``np.ndarray``
        The indices of the points in the input coords array that were not
        embedded on any rank.

    .. note::
        Where we have ``exclude_halos == True`` and ``remove_missing_points ==
        False``, and we run in parallel, the points are ordered such that the
        halo points follow the owned points. Any missing points will be at the
        end of the array. This is to ensure that dat views work as expected -
        in general it is always assumed that halo points follow owned points.

    """

    if isinstance(parent_mesh.topology, VertexOnlyMeshTopology):
        raise NotImplementedError(
            "VertexOnlyMeshes don't have a working locate_cells_ref_coords_and_dists method"
        )

    import firedrake.functionspace as functionspace
    import firedrake.constant as constant
    import firedrake.interpolation as interpolation
    import firedrake.assemble as assemble

    with temp_internal_comm(parent_mesh.comm) as icomm:
        # In parallel, we need to make sure we know which point is which and save
        # it.
        if redundant:
            # rank 0 broadcasts coords to all ranks
            coords_local = icomm.bcast(coords, root=0)
            ncoords_local = coords_local.shape[0]
            coords_global = coords_local
            ncoords_global = coords_global.shape[0]
            global_idxs_global = np.arange(coords_global.shape[0])
            input_coords_idxs_local = np.arange(ncoords_local)
            input_coords_idxs_global = input_coords_idxs_local
            input_ranks_local = np.zeros(ncoords_local, dtype=int)
            input_ranks_global = input_ranks_local
        else:
            # Here, we have to assume that all points we can see are unique.
            # We therefore gather all points on all ranks in rank order: if rank 0
            # has 10 points, rank 1 has 20 points, and rank 3 has 5 points, then
            # rank 0's points have global numbering 0-9, rank 1's points have
            # global numbering 10-29, and rank 3's points have global numbering
            # 30-34.
            coords_local = coords
            ncoords_local = coords.shape[0]
            ncoords_local_allranks = icomm.allgather(ncoords_local)
            ncoords_global = sum(ncoords_local_allranks)
            # The below code looks complicated but it's just an allgather of the
            # (variable length) coords_local array such that they are concatenated.
            coords_local_size = np.array(coords_local.size)
            coords_local_sizes = np.empty(parent_mesh.comm.size, dtype=int)
            icomm.Allgatherv(coords_local_size, coords_local_sizes)
            coords_global = np.empty(
                (ncoords_global, coords.shape[1]), dtype=coords_local.dtype
            )
            icomm.Allgatherv(coords_local, (coords_global, coords_local_sizes))
            # # ncoords_local_allranks is in rank order so we can just sum up the
            # # previous ranks to get the starting index for the global numbering.
            # # For rank 0 we make use of the fact that sum([]) = 0.
            # startidx = sum(ncoords_local_allranks[:parent_mesh.comm.rank])
            # endidx = startidx + ncoords_local
            # global_idxs_global = np.arange(startidx, endidx)
            global_idxs_global = np.arange(coords_global.shape[0])
            input_coords_idxs_local = np.arange(ncoords_local)
            input_coords_idxs_global = np.empty(ncoords_global, dtype=int)
            icomm.Allgatherv(
                input_coords_idxs_local, (input_coords_idxs_global, ncoords_local_allranks)
            )
            input_ranks_local = np.full(ncoords_local, icomm.rank, dtype=int)
            input_ranks_global = np.empty(ncoords_global, dtype=int)
            icomm.Allgatherv(
                input_ranks_local, (input_ranks_global, ncoords_local_allranks)
            )

    # Get parent mesh rank ownership information:
    # Interpolating Constant(parent_mesh.comm.rank) into P0DG cleverly creates
    # a Function whose dat contains rank ownership information in an ordering
    # that is accessible using Firedrake's cell numbering. This is because, on
    # each rank, parent_mesh.comm.rank creates a Constant with the local rank
    # number, and halo exchange ensures that this information is visible, as
    # nessesary, to other processes.
    P0DG = functionspace.FunctionSpace(parent_mesh, "DG", 0)
    with stop_annotating():
        visible_ranks = interpolation.interpolate(
            constant.Constant(parent_mesh.comm.rank), P0DG
        )
        visible_ranks = assemble(visible_ranks).dat.buffer._data.real

    locally_visible = np.full(ncoords_global, False)
    # See below for why np.inf is used here.
    ranks = np.full(ncoords_global, np.inf)

    (
        parent_cell_nums,
        reference_coords,
        ref_cell_dists_l1,
    ) = parent_mesh.locate_cells_ref_coords_and_dists(coords_global, tolerance)
    assert len(parent_cell_nums) == ncoords_global
    assert len(reference_coords) == ncoords_global
    assert len(ref_cell_dists_l1) == ncoords_global

    if parent_mesh.geometric_dimension > parent_mesh.topological_dimension:
        # The reference coordinates contain an extra unnecessary dimension
        # which we can safely delete
        reference_coords = reference_coords[:, : parent_mesh.topological_dimension]

    locally_visible[:] = parent_cell_nums != -1
    ranks[locally_visible] = visible_ranks[parent_cell_nums[locally_visible]]
    # see below for why np.inf is used here.
    ref_cell_dists_l1[~locally_visible] = np.inf

    # ensure that points which a rank thinks it owns are always chosen in a tie
    # break by setting the rank to be negative. If multiple ranks think they
    # own a point then the one with the highest rank will be chosen.
    on_this_rank = ranks == parent_mesh.comm.rank
    ranks[on_this_rank] = -parent_mesh.comm.rank
    ref_cell_dists_l1_and_ranks = np.stack((ref_cell_dists_l1, ranks), axis=1)

    # In parallel there will regularly be disagreements about which cell owns a
    # point when those points are close to mesh partition boundaries.
    # We now have the reference cell l1 distance and ranks being np.inf for any
    # point which is not locally visible. By collectively taking the minimum
    # of the reference cell l1 distance, which is tied to the rank via
    # ref_cell_dists_l1_and_ranks, we both check which cell the coordinate is
    # closest to and find out which rank owns that cell.
    # In cases where the reference cell l1 distance is the same for a
    # particular coordinate, we break the tie by choosing the lowest rank.
    # This turns out to be a lexicographic row-wise minimum of the
    # ref_cell_dists_l1_and_ranks array: we minimise the distance first and
    # break ties by choosing the lowest rank.
    owned_ref_cell_dists_l1_and_ranks = parent_mesh.comm.allreduce(
        ref_cell_dists_l1_and_ranks, op=array_lexicographic_mpi_op
    )

    # switch ranks back to positive
    owned_ref_cell_dists_l1_and_ranks[:, 1] = np.abs(
        owned_ref_cell_dists_l1_and_ranks[:, 1]
    )
    ref_cell_dists_l1_and_ranks[:, 1] = np.abs(ref_cell_dists_l1_and_ranks[:, 1])
    ranks = np.abs(ranks)

    owned_ref_cell_dists_l1 = owned_ref_cell_dists_l1_and_ranks[:, 0]
    owned_ranks = owned_ref_cell_dists_l1_and_ranks[:, 1]

    changed_ref_cell_dists_l1 = owned_ref_cell_dists_l1 != ref_cell_dists_l1
    changed_ranks = owned_ranks != ranks

    # If distance has changed the the point is not in local mesh partition
    # since some other cell on another rank is closer.
    locally_visible[changed_ref_cell_dists_l1] = False
    parent_cell_nums[changed_ref_cell_dists_l1] = -1
    # If the rank has changed but the distance hasn't then there was a tie
    # break and we need to search for the point again, this time disallowing
    # the previously identified cell: if we match the identified owned_rank AND
    # the distance is the same then we have found the correct cell. If we
    # cannot make a match to owned_rank and distance then we can't see the
    # point.
    changed_ranks_tied = changed_ranks & ~changed_ref_cell_dists_l1
    if any(changed_ranks_tied):
        cells_ignore_T = np.asarray([np.copy(parent_cell_nums)])
        while any(changed_ranks_tied):
            (
                parent_cell_nums[changed_ranks_tied],
                new_reference_coords,
                ref_cell_dists_l1[changed_ranks_tied],
            ) = parent_mesh.locate_cells_ref_coords_and_dists(
                coords_global[changed_ranks_tied],
                tolerance,
                cells_ignore=cells_ignore_T.T[changed_ranks_tied, :],
            )
            # delete extra dimension if necessary
            if parent_mesh.geometric_dimension > parent_mesh.topological_dimension:
                new_reference_coords = new_reference_coords[:, : parent_mesh.topological_dimension]
            reference_coords[changed_ranks_tied, :] = new_reference_coords
            # remove newly lost points
            locally_visible[changed_ranks_tied] = (
                parent_cell_nums[changed_ranks_tied] != -1
            )
            changed_ranks_tied &= locally_visible
            # if new ref_cell_dists_l1 > owned_ref_cell_dists_l1 then we should
            # disregard the point.
            locally_visible[changed_ranks_tied] &= (
                ref_cell_dists_l1[changed_ranks_tied]
                <= owned_ref_cell_dists_l1[changed_ranks_tied]
            )
            changed_ranks_tied &= locally_visible
            # update the identified rank
            ranks[changed_ranks_tied] = visible_ranks[
                parent_cell_nums[changed_ranks_tied]
            ]
            # if the rank now matches then we have found the correct cell
            locally_visible[changed_ranks_tied] &= (
                owned_ranks[changed_ranks_tied] == ranks[changed_ranks_tied]
            )
            # remove these rank matches from changed_ranks_tied
            changed_ranks_tied &= ~locally_visible
            # add more cells to ignore
            cells_ignore_T = np.vstack((
                cells_ignore_T,
                parent_cell_nums)
            )

    # Any ranks which are still np.inf are not in the mesh
    missing_global_idxs = np.where(owned_ranks == np.inf)[0]

    if not remove_missing_points:
        missing_coords_idxs_on_rank = np.where(
            (owned_ranks == np.inf) & (input_ranks_global == parent_mesh.comm.rank)
        )[0]
        locally_visible[missing_coords_idxs_on_rank] = True
        parent_cell_nums[missing_coords_idxs_on_rank] = -1
        reference_coords[missing_coords_idxs_on_rank, :] = np.nan
        owned_ranks[missing_coords_idxs_on_rank] = parent_mesh.comm.size + 1

    if exclude_halos and parent_mesh.comm.size > 1:
        off_rank_coords_idxs = np.where(
            (owned_ranks != parent_mesh.comm.rank)
            & (owned_ranks != parent_mesh.comm.size + 1)
        )[0]
        locally_visible[off_rank_coords_idxs] = False

    coords_embedded = np.compress(locally_visible, coords_global, axis=0)
    global_idxs = np.compress(locally_visible, global_idxs_global, axis=0)
    reference_coords = np.compress(locally_visible, reference_coords, axis=0)
    parent_cell_nums = np.compress(locally_visible, parent_cell_nums, axis=0)
    owned_ranks = np.compress(locally_visible, owned_ranks, axis=0).astype(int)
    input_ranks = np.compress(locally_visible, input_ranks_global, axis=0)
    input_coords_idxs = np.compress(locally_visible, input_coords_idxs_global, axis=0)

    return (
        coords_embedded,
        global_idxs,
        reference_coords,
        parent_cell_nums,
        owned_ranks,
        input_ranks,
        input_coords_idxs,
        missing_global_idxs,
    )


def _swarm_original_ordering_preserve(
    comm,
    swarm,
    original_ordering_coords_local,
    plex_parent_cell_nums_local,
    global_idxs_local,
    reference_coords_local,
    parent_cell_nums_local,
    ranks_local,
    input_ranks_local,
    input_idxs_local,
    extruded,
    layers,
):
    """
    Create a DMSwarm with the original ordering of the coordinates in a vertex
    only mesh embedded using ``_parent_mesh_embedding`` whilst preserving the
    values of all other DMSwarm fields except any added fields.
    """
    ncoords_local = len(reference_coords_local)
    gdim = original_ordering_coords_local.shape[1]
    tdim = reference_coords_local.shape[1]

    # Gather everything except original_ordering_coords_local from all mpi
    # ranks
    ncoords_local_allranks = comm.allgather(ncoords_local)
    ncoords_global = sum(ncoords_local_allranks)

    parent_cell_nums_global = np.empty(
        ncoords_global, dtype=parent_cell_nums_local.dtype
    )
    comm.Allgatherv(
        parent_cell_nums_local, (parent_cell_nums_global, ncoords_local_allranks)
    )

    plex_parent_cell_nums_global = np.empty(
        ncoords_global, dtype=plex_parent_cell_nums_local.dtype
    )
    comm.Allgatherv(
        plex_parent_cell_nums_local,
        (plex_parent_cell_nums_global, ncoords_local_allranks),
    )

    reference_coords_local_size = np.array(reference_coords_local.size)
    reference_coords_local_sizes = np.empty(comm.size, dtype=int)
    comm.Allgatherv(reference_coords_local_size, reference_coords_local_sizes)
    reference_coords_global = np.empty(
        (ncoords_global, reference_coords_local.shape[1]),
        dtype=reference_coords_local.dtype,
    )
    comm.Allgatherv(
        reference_coords_local, (reference_coords_global, reference_coords_local_sizes)
    )

    global_idxs_global = np.empty(ncoords_global, dtype=global_idxs_local.dtype)
    comm.Allgatherv(global_idxs_local, (global_idxs_global, ncoords_local_allranks))

    ranks_global = np.empty(ncoords_global, dtype=ranks_local.dtype)
    comm.Allgatherv(ranks_local, (ranks_global, ncoords_local_allranks))

    input_ranks_global = np.empty(ncoords_global, dtype=input_ranks_local.dtype)
    comm.Allgatherv(input_ranks_local, (input_ranks_global, ncoords_local_allranks))

    input_idxs_global = np.empty(ncoords_global, dtype=input_idxs_local.dtype)
    comm.Allgatherv(input_idxs_local, (input_idxs_global, ncoords_local_allranks))

    # Sort by global index, which will be in rank order (they probably already
    # are but we can't rely on that)
    global_idxs_global_order = np.argsort(global_idxs_global)
    sorted_parent_cell_nums_global = parent_cell_nums_global[global_idxs_global_order]
    sorted_plex_parent_cell_nums_global = plex_parent_cell_nums_global[
        global_idxs_global_order
    ]
    sorted_reference_coords_global = reference_coords_global[
        global_idxs_global_order, :
    ]
    sorted_global_idxs_global = global_idxs_global[global_idxs_global_order]
    sorted_ranks_global = ranks_global[global_idxs_global_order]
    sorted_input_ranks_global = input_ranks_global[global_idxs_global_order]
    sorted_input_idxs_global = input_idxs_global[global_idxs_global_order]
    # Check order is correct - we can probably remove this eventually since it's
    # quite expensive
    if not np.all(sorted_input_ranks_global[1:] >= sorted_input_ranks_global[:-1]):
        raise ValueError("Global indexing has not ordered the ranks as expected")

    # get rid of any duplicated global indices (i.e. points in halos)
    unique_global_idxs, unique_idxs = np.unique(
        sorted_global_idxs_global, return_index=True
    )
    unique_parent_cell_nums_global = sorted_parent_cell_nums_global[unique_idxs]
    unique_plex_parent_cell_nums_global = sorted_plex_parent_cell_nums_global[
        unique_idxs
    ]
    unique_reference_coords_global = sorted_reference_coords_global[unique_idxs, :]
    unique_ranks_global = sorted_ranks_global[unique_idxs]
    unique_input_ranks_global = sorted_input_ranks_global[unique_idxs]
    unique_input_idxs_global = sorted_input_idxs_global[unique_idxs]

    # save the points on this rank which match the input rank ready for output
    input_ranks_match = unique_input_ranks_global == comm.rank
    output_global_idxs = unique_global_idxs[input_ranks_match]
    output_parent_cell_nums = unique_parent_cell_nums_global[input_ranks_match]
    output_plex_parent_cell_nums = unique_plex_parent_cell_nums_global[
        input_ranks_match
    ]
    output_reference_coords = unique_reference_coords_global[input_ranks_match, :]
    output_ranks = unique_ranks_global[input_ranks_match]
    output_input_ranks = unique_input_ranks_global[input_ranks_match]
    output_input_idxs = unique_input_idxs_global[input_ranks_match]
    if extruded:
        (
            output_base_parent_cell_nums,
            output_extrusion_heights,
        ) = _parent_extrusion_numbering(output_parent_cell_nums, layers)
    else:
        output_base_parent_cell_nums = None
        output_extrusion_heights = None

    # check if the input indices are in order from zero - this can also probably
    # be removed eventually because, again, it's expensive.
    if not np.array_equal(output_input_idxs, np.arange(output_input_idxs.size)):
        raise ValueError(
            "Global indexing has not ordered the input indices as expected."
        )
    if len(output_global_idxs) != len(original_ordering_coords_local):
        raise ValueError(
            "The number of local global indices which will be used to make the swarm do not match the input number of original ordering coordinates."
        )
    if len(output_parent_cell_nums) != len(original_ordering_coords_local):
        raise ValueError(
            "The number of local parent cell numbers which will be used to make the swarm do not match the input number of original ordering coordinates."
        )
    if len(output_plex_parent_cell_nums) != len(original_ordering_coords_local):
        raise ValueError(
            "The number of local plex parent cell numbers which will be used to make the swarm do not match the input number of original ordering coordinates."
        )
    if len(output_reference_coords) != len(original_ordering_coords_local):
        raise ValueError(
            "The number of local reference coordinates which will be used to make the swarm do not match the input number of original ordering coordinates."
        )
    if len(output_ranks) != len(original_ordering_coords_local):
        raise ValueError(
            "The number of local rank numbers which will be used to make the swarm do not match the input number of original ordering coordinates."
        )
    if len(output_input_ranks) != len(original_ordering_coords_local):
        raise ValueError(
            "The number of local input rank numbers which will be used to make the swarm do not match the input number of original ordering coordinates."
        )
    if len(output_input_idxs) != len(original_ordering_coords_local):
        raise ValueError(
            "The number of local input indices which will be used to make the swarm do not match the input number of original ordering coordinates."
        )
    if extruded:
        if len(output_base_parent_cell_nums) != len(original_ordering_coords_local):
            raise ValueError(
                "The number of local base parent cell numbers which will be used to make the swarm do not match the input number of original ordering coordinates."
            )
        if len(output_extrusion_heights) != len(original_ordering_coords_local):
            raise ValueError(
                "The number of local extrusion heights which will be used to make the swarm do not match the input number of original ordering coordinates."
            )

    return _dmswarm_create(
        [],
        comm,
        swarm,
        original_ordering_coords_local,
        output_plex_parent_cell_nums,
        output_global_idxs,
        output_reference_coords,
        output_parent_cell_nums,
        output_ranks,
        output_input_ranks,
        output_input_idxs,
        output_base_parent_cell_nums,
        output_extrusion_heights,
        extruded,
        tdim,
        gdim,
    )


def RelabeledMesh(mesh, indicator_functions, subdomain_ids, **kwargs):
    """Construct a new mesh that has new subdomain ids.

    :arg mesh: base :class:`~.MeshGeometry` object using which the
        new one is constructed.
    :arg indicator_functions: list of indicator functions that mark
        selected entities (cells or facets) as 1; must use
        "DP"/"DQ" (degree 0) functions to mark cell entities and
        "P" (degree 1) functions in 1D or "HDiv Trace" (degree 0) functions
        in 2D or 3D to mark facet entities.
        Can use "Q" (degree 2) functions for 3D hex meshes until
        we support "HDiv Trace" elements on hex.
    :arg subdomain_ids: list of subdomain ids associated with
        the indicator functions in indicator_functions; thus,
        must have the same length as indicator_functions.
    :kwarg name: optional name of the output mesh object.
    """
    import firedrake.function as function

    if not isinstance(mesh, MeshGeometry):
        raise TypeError(f"mesh must be a MeshGeometry, not a {type(mesh)}")
    tmesh = mesh.topology
    if isinstance(tmesh, VertexOnlyMeshTopology):
        raise NotImplementedError("Currently does not work with VertexOnlyMesh")
    elif isinstance(tmesh, ExtrudedMeshTopology):
        raise NotImplementedError("Currently does not work with ExtrudedMesh; use RelabeledMesh() on the base mesh and then extrude")
    if not isinstance(indicator_functions, Sequence) or \
       not isinstance(subdomain_ids, Sequence):
        raise ValueError("indicator_functions and subdomain_ids must be `list`s or `tuple`s of the same length")
    if len(indicator_functions) != len(subdomain_ids):
        raise ValueError("indicator_functions and subdomain_ids must be `list`s or `tuple`s of the same length")
    if len(indicator_functions) == 0:
        raise RuntimeError("At least one indicator function must be given")
    for f in indicator_functions:
        if not isinstance(f, function.Function):
            raise TypeError(f"indicator functions must be instances of function.Function: got {type(f)}")
        if f.function_space().mesh() is not mesh:
            raise ValueError(f"indicator functions must be defined on {mesh}")
    for subid in subdomain_ids:
        if not isinstance(subid, numbers.Integral):
            raise TypeError(f"subdomain id must be an integer: got {subid}")
    name1 = kwargs.get("name", DEFAULT_MESH_NAME)
    plex = tmesh.topology_dm
    # Clone plex: plex1 will share topology with plex.
    plex1 = plex.clone()
    plex1.setName(_generate_default_mesh_topology_name(name1))
    # Remove pyop2 labels.
    plex1.removeLabel("firedrake_is_ghost")
    # Do not remove "exterior_facets" and "interior_facets" labels;
    # those should be reused as the mesh has already been distributed (if size > 1).
    for label_name in [dmcommon.CELL_SETS_LABEL, dmcommon.FACE_SETS_LABEL]:
        if not plex1.hasLabel(label_name):
            plex1.createLabel(label_name)
    for f, subid in zip(indicator_functions, subdomain_ids):
        elem = f.topological.function_space().ufl_element()
        if elem.reference_value_shape != ():
            raise RuntimeError(f"indicator functions must be scalar: got {elem.reference_value_shape} != ()")
        if elem.family() in {"Discontinuous Lagrange", "DQ"} and elem.degree() == 0:
            # cells
            height = 0
            dmlabel_name = dmcommon.CELL_SETS_LABEL
        elif (elem.family() == "HDiv Trace" and elem.degree() == 0 and mesh.topological_dimension > 1) or \
                (elem.family() == "Lagrange" and elem.degree() == 1 and mesh.topological_dimension == 1) or \
                (elem.family() == "Q" and elem.degree() == 2 and mesh.topology.ufl_cell().cellname == "hexahedron"):
            # facets
            height = 1
            dmlabel_name = dmcommon.FACE_SETS_LABEL
        else:
            raise ValueError(f"indicator functions must be 'DP' or 'DQ' (degree 0) to mark cells and 'P' (degree 1) in 1D or 'HDiv Trace' (degree 0) in 2D or 3D to mark facets: got (family, degree) = ({elem.family()}, {elem.degree()})")
        # Clear label stratum; this is a copy, so safe to change.
        plex1.clearLabelStratum(dmlabel_name, subid)
        dmlabel = plex1.getLabel(dmlabel_name)
        section = f.topological.function_space().local_section
        dmcommon.mark_points_with_function_array(plex, section, height, f.dat.data_ro_with_halos.real.astype(IntType), dmlabel, subid)
    distribution_parameters_noop = {"partition": False,
                                    "overlap_type": (DistributedMeshOverlapType.NONE, 0)}
    reorder_noop = None
    tmesh1 = MeshTopology(plex1, name=plex1.getName(), reorder=reorder_noop,
                          distribution_parameters=distribution_parameters_noop,
                          perm_is=tmesh._new_to_old_point_renumbering,
                          distribution_name=tmesh._distribution_name,
                          permutation_name=tmesh._permutation_name,
                          comm=tmesh.comm)
    return make_mesh_from_mesh_topology(tmesh1, name1)


@PETSc.Log.EventDecorator()
def SubDomainData(geometric_expr):
    """Creates a subdomain data object from a boolean-valued UFL expression.

    The result can be attached as the subdomain_data field of a
    :class:`ufl.Measure`. For example:

    .. code-block:: python3

        x = mesh.coordinates
        sd = SubDomainData(x[0] < 0.5)
        assemble(f*dx(subdomain_data=sd))

    """
    raise NotImplementedError
    import firedrake.functionspace as functionspace
    import firedrake.projection as projection

    # Find domain from expression
    m = extract_unique_domain(geometric_expr)

    # Find selected cells
    fs = functionspace.FunctionSpace(m, 'DG', 0)
    f = projection.project(ufl.conditional(geometric_expr, 1, 0), fs)

    # Create cell subset
    indices, = np.nonzero(f.dat.data_ro_with_halos > 0.5)
    return op2.Subset(m.cell_set, indices)


def Submesh(mesh, subdim, subdomain_id, label_name=None, name=None, ignore_halo=False, reorder=True, comm=None):
    """Construct a submesh from a given mesh.

    Parameters
    ----------
    mesh : MeshGeometry
        Parent mesh (`MeshGeometry`).
    subdim : int
        Topological dimension of the submesh.
    subdomain_id : int | None
        Subdomain ID representing the submesh.
        `None` defines the submesh owned by the sub-communicator.
    label_name : str | None
        Name of the label to search ``subdomain_id`` in.
    name : str |  None
        Name of the submesh.
    ignore_halo : bool
        Whether to exclude the halo from the submesh.
    reorder : bool
        Whether to reorder the mesh entities.
    comm : PETSc.Comm | None
        An optional sub-communicator to define the submesh.
        By default, the submesh is defined on `mesh.comm`.

    Returns
    -------
    MeshGeometry
        Submesh.

    Notes
    -----
    Currently, one can only make submeshes of co-dimension 0 or 1.

    To make a submesh of co-dimension 1, the parent mesh must have
    been overlapped with :class:`DistributedMeshOverlapType` of
    {``None``, `VERTEX``, ``RIDGE``}; see ``distribution_parameters``
    kwarg of :func:`~.Mesh`.

    To use interior facet integration on a submesh of co-dimension 1,
    the parent mesh must have been overlapped with
    ``DistributedMeshOverlapType`` of {`VERTEX``, ``RIDGE``}, and the
    facets of the parent mesh must have been labeled such that the
    ridges (entities of co-dim 2) to be contained in the submesh are
    shared by at most two facets.

    Currently, to make a quadrilateral submesh from a hexahedral mesh,
    the facets of the hex mesh must have been labeled such that the
    ridges to be contained in the quad mesh are shared by at most two
    facets to make the quad mesh orientation algorithm work.

    Examples
    --------

    .. code-block:: python3

        dim = 2
        mesh = RectangleMesh(2, 1, 2., 1., quadrilateral=True)
        x, y = SpatialCoordinate(mesh)
        DQ0 = FunctionSpace(mesh, "DQ", 0)
        indicator_function = Function(DQ0).interpolate(conditional(x > 1., 1, 0))
        mesh.mark_entities(indicator_function, 999)
        mesh = RelabeledMesh(mesh, [indicator_function], [999])
        subm = Submesh(mesh, dim, 999)
        V0 = FunctionSpace(mesh, "CG", 1)
        V1 = FunctionSpace(subm, "CG", 1)
        V = V0 * V1
        u = TrialFunction(V)
        v = TestFunction(V)
        u0, u1 = split(u)
        v0, v1 = split(v)
        dx0 = Measure("dx", domain=mesh)
        dx1 = Measure("dx", domain=subm)
        a = inner(u1, v0) * dx0(999) + inner(u0, v1) * dx1
        A = assemble(a)

    """
    if not isinstance(mesh, MeshGeometry):
        raise TypeError("Parent mesh must be a `MeshGeometry`")
    if isinstance(mesh.topology, ExtrudedMeshTopology):
        raise NotImplementedError("Can not create a submesh of an ``ExtrudedMesh``")
    elif isinstance(mesh.topology, VertexOnlyMeshTopology):
        raise NotImplementedError("Can not create a submesh of a ``VertexOnlyMesh``")
    plex = mesh.topology_dm
    dim = plex.getDimension()
    if subdim not in [dim, dim - 1]:
        raise NotImplementedError(f"Found submesh dim ({subdim}) and parent dim ({dim})")
    if label_name is None:
        if subdim == dim:
            label_name = dmcommon.CELL_SETS_LABEL
        elif subdim == dim - 1:
            label_name = dmcommon.FACE_SETS_LABEL
    if subdomain_id is None:
        # Filter the plex with PETSc's default label (cells owned by comm)
        if label_name != dmcommon.CELL_SETS_LABEL:
            raise ValueError("subdomain_id == None requires label_name == CELL_SETS_LABEL.")
        subplex, sf = plex.filter(sanitizeSubMesh=True, ignoreHalo=ignore_halo, comm=comm)
        dmcommon.submesh_update_facet_labels(plex, subplex)
        dmcommon.submesh_correct_entity_classes(plex, subplex, sf)
    else:
        subplex = dmcommon.submesh_create(plex, subdim, label_name, subdomain_id, ignore_halo, comm=comm)

    comm = comm or mesh.comm
    name = name or _generate_default_submesh_name(mesh.name)
    subplex.setName(_generate_default_mesh_topology_name(name))
    if subplex.getDimension() != subdim:
        raise RuntimeError(f"Found subplex dim ({subplex.getDimension()}) != expected ({subdim})")
    submesh = Mesh(
        subplex,
        submesh_parent=mesh,
        name=name,
        comm=comm,
        reorder=reorder,
        distribution_parameters={
            "partition": False,
            "overlap_type": (DistributedMeshOverlapType.NONE, 0),
        },
    )
    return submesh


@dataclasses.dataclass(frozen=True)
class IterationSpec:
    mesh: MeshGeometry
    integral_type: str
    iterset: op3.IndexedAxisTree
    plex_indices: PETSc.IS | None
    old_to_new_numbering: PETSc.Section

    @cached_property
    def loop_index(self) -> op3.LoopIndex:
        return self.iterset[self.subset].iter()

    @cached_property
    def subset(self) -> op3.Slice | Ellipsis:
        if self.indices is None:
            return Ellipsis
        else:
            iterset_axis = self.iterset.as_axis()
            # TODO: Ideally should be able to avoid creating these here and just index
            # with the array
            subset_dat = op3.Dat.from_array(self.indices.indices)
            return op3.Slice(iterset_axis.label, [op3.Subset(iterset_axis.component.label, subset_dat)])

    @cached_property
    def indices(self) -> PETSc.IS | None:
        if self.plex_indices is None:
            return None
        # We now have the correct set of indices represented in DMPlex numbering, now
        # we have to convert this to a numbering specific to the iteration set (e.g.
        # map point 12 to interior facet 3).
        localized_indices = dmcommon.section_offsets(self.old_to_new_numbering, self.plex_indices, sort=True)

        # Remove ghost points
        localized_indices = dmcommon.filter_is(localized_indices, 0, self.iterset.local_size)
        return localized_indices


# NOTE: The API is a bit tangled now. The class carries almost all of this information now.
def get_iteration_spec(
    mesh: MeshGeometry,
    integral_type: str,
    subdomain_id: int | tuple[int, ...] | Literal["everywhere"] | Literal["otherwise"] = "everywhere",
    *,
    all_integer_subdomain_ids: Iterable[int] | None = None,
) -> IterationSpec:
    """Return an iteration set appropriate for the requested integral type.

    :arg integral_type: The type of the integral (should be a valid UFL measure).
    :arg subdomain_id: The subdomain of the mesh to iterate over.
         Either an integer, an iterable of integers or the special
         subdomains ``"everywhere"`` or ``"otherwise"``.
    :arg all_integer_subdomain_ids: Information to interpret the
         ``"otherwise"`` subdomain.  ``"otherwise"`` means all
         entities not explicitly enumerated by the integer
         subdomains provided here.  For example, if
         all_integer_subdomain_ids is empty, then ``"otherwise" ==
         "everywhere"``.  If it contains ``(1, 2)``, then
         ``"otherwise"`` is all entities except those marked by
         subdomains 1 and 2.  This should be a dict mapping
         ``integral_type`` to the explicitly enumerated subdomain ids.

     :returns: A :class:`pyop2.types.set.Subset` for iteration.
        """
    match integral_type:
        case "cell":
            iterset = mesh.cells.owned
            dmlabel_name = dmcommon.CELL_SETS_LABEL
            valid_plex_indices = mesh._cell_plex_indices
            old_to_new_entity_numbering  = mesh._old_to_new_cell_numbering
        case "exterior_facet":
            iterset = mesh.exterior_facets.owned
            dmlabel_name = dmcommon.FACE_SETS_LABEL
            valid_plex_indices = mesh._exterior_facet_plex_indices
            old_to_new_entity_numbering  = mesh._old_to_new_exterior_facet_numbering
        case "interior_facet":
            iterset = mesh.interior_facets.owned
            dmlabel_name = dmcommon.FACE_SETS_LABEL
            valid_plex_indices = mesh._interior_facet_plex_indices
            old_to_new_entity_numbering = mesh._old_to_new_interior_facet_numbering
        case "exterior_facet_top":
            raise NotImplementedError
        case "exterior_facet_bottom":
            raise NotImplementedError
        case "exterior_facet_vert":
            raise NotImplementedError
        case "interior_facet_horiz":
            iterset = mesh.interior_facets_horiz.owned
            dmlabel_name = dmcommon.FACE_SETS_LABEL
            valid_plex_indices = mesh._interior_facet_horiz_plex_indices
            old_to_new_entity_numbering = mesh._old_to_new_interior_facet_horiz_numbering
        case "interior_facet_vert":
            iterset = mesh.interior_facets_vert.owned
            dmlabel_name = dmcommon.FACE_SETS_LABEL
            valid_plex_indices = mesh._interior_facet_vert_plex_indices
            old_to_new_entity_numbering = mesh._old_to_new_interior_facet_vert_numbering
        case _:
            raise AssertionError(f"Integral type {integral_type} not recognised")

    if subdomain_id == "everywhere":
        plex_indices = None
    else:
        if subdomain_id == "otherwise":
            subdomain_ids = (all_integer_subdomain_ids or {}).get(integral_type, ())
            complement = True
        else:
            subdomain_ids = utils.as_tuple(subdomain_id)
            complement = False

        # Get all points labelled with the subdomain ID
        plex_indices = PETSc.IS().createGeneral(np.empty(0, dtype=IntType), MPI.COMM_SELF)
        for subdomain_id in subdomain_ids:
            if subdomain_id == unmarked:  # NOTE: This is a constant, but it's very unclear
                plex_indices_to_exclude = PETSc.IS().createGeneral(np.empty(0, dtype=IntType), MPI.COMM_SELF)
                # NOTE: This is different to all_integer_subdomain_ids because that comes from the integral
                all_plex_subdomain_ids = mesh.topology_dm.getLabelIdIS(dmlabel_name).indices
                for subdomain_id_ in all_plex_subdomain_ids:
                    plex_indices_to_exclude = plex_indices_to_exclude.union(
                        utils.safe_is(mesh.topology_dm.getStratumIS(dmlabel_name, subdomain_id_))
                    )
                matching_indices = valid_plex_indices.difference(plex_indices_to_exclude)
            else:
                matching_indices = utils.safe_is(mesh.topology_dm.getStratumIS(dmlabel_name, subdomain_id))
            plex_indices = plex_indices.union(matching_indices)

        # Restrict to indices that exist within the iterset (e.g. drop exterior facets
        # from an interior facet integral)
        plex_indices = dmcommon.intersect_is(plex_indices, valid_plex_indices)

        # If the 'subdomain_id' is 'otherwise' then we now have a list of the
        # indices that we *do not* want
        if complement:
            plex_indices = valid_plex_indices.difference(plex_indices)

        # NOTE: Should we sort plex indices?

    return IterationSpec(mesh, integral_type, iterset, plex_indices, old_to_new_entity_numbering)


# NOTE: This is a bit of an abuse of 'cachedmethod' (this isn't a method) but I think
# it's still a good general approach.
# @cachedmethod(cache=lambda plex: getattr(plex, "_firedrake_cache"))
# TODO: Make this return an IS
def memoize_supports(plex: PETSc.DMPlex, dim: int):
    return _memoize_map_ragged(plex, dim, plex.getSupport)


def _memoize_map_ragged(plex: PETSc.DMPlex, dim, map_func):
    strata = tuple(plex.getDepthStratum(d) for d in range(plex.getDimension()+1))
    def get_dim(_pt):
        for _d, (_start, _end) in enumerate(strata):
            if _start <= _pt < _end:
                return _d
        assert False

    p_start, p_end = plex.getDepthStratum(dim)
    npoints = p_end - p_start

    # Store arities
    sizes = {to_dim: np.zeros(npoints, dtype=IntType) for to_dim in range(plex.getDimension()+1)}
    for stratum_pt, pt in enumerate(range(p_start, p_end)):
        for map_pt in map_func(pt):
            map_dim = get_dim(map_pt)
            sizes[map_dim][stratum_pt] += 1

    # Now store map data
    map_pts = {to_dim: np.full(sum(sizes[to_dim]), -1, dtype=IntType) for to_dim in range(plex.getDimension()+1)}
    offsets = tuple(op3.utils.steps(sizes[d]) for d in range(plex.getDimension()+1))
    plex_pt_offsets = np.empty(plex.getDimension()+1, dtype=IntType)
    for stratum_pt, plex_pt in enumerate(range(p_start, p_end)):
        plex_pt_offsets[...] = 0
        for map_pt in map_func(plex_pt):
            map_dim = get_dim(map_pt)
            map_pts[map_dim][offsets[map_dim][stratum_pt] + plex_pt_offsets[map_dim]] = map_pt
            plex_pt_offsets[map_dim] += 1
    return map_pts, sizes


# def memoize_supports_new(plex: PETSc.DMPlex, dim: int) -> tuple[PETSc.IS, PETSc.Section]:
#     return _memoize_map_ragged_new(plex, dim, plex.getSupport)
#
#
# def _memoize_map_ragged_new(plex: PETSc.DMPlex, dim, map_func) -> tuple[PETSc.IS, PETSc.Section]:
#     strata = tuple(plex.getDepthStratum(d) for d in range(plex.dimension+1))
#     def get_dim(_pt):
#         for _d, (_start, _end) in enumerate(strata):
#             if _start <= _pt < _end:
#                 return _d
#         assert False
#
#     p_start, p_end = plex.getDepthStratum(dim)
#     npoints = p_end - p_start
#
#     # Store arities
#     sizes = {to_dim: np.zeros(npoints, dtype=IntType) for to_dim in range(plex.dimension+1)}
#     for stratum_pt, pt in enumerate(range(p_start, p_end)):
#         for map_pt in map_func(pt):
#             map_dim = get_dim(map_pt)
#             sizes[map_dim][stratum_pt] += 1
#
#     # Now store map data
#     map_pts = {to_dim: np.full(sum(sizes[to_dim]), -1, dtype=IntType) for to_dim in range(plex.dimension+1)}
#     offsets = tuple(op3.utils.steps(sizes[d]) for d in range(plex.dimension+1))
#     plex_pt_offsets = np.empty(plex.dimension+1, dtype=IntType)
#     for stratum_pt, plex_pt in enumerate(range(p_start, p_end)):
#         plex_pt_offsets[...] = 0
#         for map_pt in map_func(plex_pt):
#             map_dim = get_dim(map_pt)
#             map_pts[map_dim][offsets[map_dim][stratum_pt] + plex_pt_offsets[map_dim]] = map_pt
#             plex_pt_offsets[map_dim] += 1
#     return map_pts, sizes


def _memoize_facet_supports(
    plex: PETSc.DMPlex,
    iterset: op3.AbstractAxisTree,
    facet_plex_indices: PETSc.IS,
    facet_numbering: PETSc.Section,
    cell_numbering: PETSc.Section,
    facet_type: Literal["exterior"] | Literal["interior"],
) -> op3.Dat:
    if facet_type == "exterior":
        support_size = 1
    else:
        assert facet_type == "interior"
        # Note that this is only true for owned facets
        support_size = 2

    support_cells_renum = np.empty((iterset.local_size, support_size), dtype=IntType)
    for facet_plex in facet_plex_indices.indices:
        facet_renum = facet_numbering.getOffset(facet_plex)
        for i, support_cell_plex in enumerate(plex.getSupport(facet_plex)):
            support_cell_renum = cell_numbering.getOffset(support_cell_plex)
            support_cells_renum[facet_renum, i] = support_cell_renum

    # TODO: Ideally only pass an integer as the subaxis size
    axes = op3.AxisTree.from_iterable([iterset.as_axis(), op3.Axis(support_size, "support")])
    return op3.Dat(axes, data=support_cells_renum.flatten())


class MeshSequenceGeometry(ufl.MeshSequence):
    """A representation of mixed mesh geometry."""

    def __init__(self, meshes, set_hierarchy=True):
        """Initialise.

        Parameters
        ----------
        meshes : tuple or list
            `MeshGeometry`s to make `MeshSequenceGeometry` with.
        set_hierarchy : bool
            Flag for making hierarchy.

        """
        for m in meshes:
            if not isinstance(m, MeshGeometry):
                raise ValueError(f"Got {type(m)}")
        super().__init__(meshes)
        self.comm = meshes[0].comm
        # Only set hierarchy at top level.
        if set_hierarchy:
            self.set_hierarchy()

    @utils.cached_property
    def topology(self):
        return MeshSequenceTopology([m.topology for m in self._meshes])

    @property
    def topological(self):
        """Alias of topology.

        This is to ensure consistent naming for some multigrid codes."""
        return self.topology

    def __eq__(self, other):
        if type(other) != type(self):
            return False
        if len(other) != len(self):
            return False
        for o, s in zip(other, self):
            if o is not s:
                return False
        return True

    def __ne__(self, other):
        return not self.__eq__(other)

    def __hash__(self):
        return hash(self._meshes)

    def __len__(self):
        return len(self._meshes)

    def __iter__(self):
        return iter(self._meshes)

    def __getitem__(self, i):
        return self._meshes[i]

    @utils.cached_property
    def extruded(self):
        m = self.unique()
        return m.extruded

    def unique(self):
        """Return a single component or raise exception."""
        if len(set(self._meshes)) > 1:
            raise RuntimeError(f"Found multiple meshes in {self} where a single mesh is expected")
        m, = set(self._meshes)
        return m

    def set_hierarchy(self):
        """Set mesh hierarchy if needed."""
        from firedrake.mg.utils import set_level, get_level, has_level

        # TODO: Think harder on how mesh hierarchy should work with mixed meshes.
        if all(not has_level(m) for m in self._meshes):
            return
        else:
            if not all(has_level(m) for m in self._meshes):
                raise RuntimeError("Found inconsistent component meshes")
        hierarchy_list = []
        level_list = []
        for m in self:
            hierarchy, level = get_level(m)
            hierarchy_list.append(hierarchy)
            level_list.append(level)
        nlevels, = set(len(hierarchy) for hierarchy in hierarchy_list)
        level, = set(level_list)
        result = []
        for ilevel in range(nlevels):
            if ilevel == level:
                result.append(self)
            else:
                result.append(MeshSequenceGeometry([hierarchy[ilevel] for hierarchy in hierarchy_list], set_hierarchy=False))
        result = tuple(result)
        for i, m in enumerate(result):
            set_level(m, result, i)


class MeshSequenceTopology(object):
    """A representation of mixed mesh topology."""

    def __init__(self, meshes):
        """Initialise.

        Parameters
        ----------
        meshes : tuple or list
            `MeshTopology`s to make `MeshSequenceTopology` with.

        """
        for m in meshes:
            if not isinstance(m, AbstractMeshTopology):
                raise ValueError(f"Got {type(m)}")
        self._meshes = tuple(meshes)
        self.comm = meshes[0].comm

    @property
    def topology(self):
        """The underlying mesh topology object."""
        return self

    @property
    def topological(self):
        """Alias of topology.

        This is to ensure consistent naming for some multigrid codes."""
        return self

    def ufl_cell(self):
        return CellSequence([m.ufl_cell() for m in self._meshes])

    def ufl_mesh(self):
        dim = self.ufl_cell().topological_dimension
        return ufl.MeshSequence(
            [ufl.Mesh(finat.ufl.VectorElement("Lagrange", cell, 1, dim=dim))
             for cell in self.ufl_cell().cells]
        )

    def __eq__(self, other):
        if type(other) != type(self):
            return False
        if len(other) != len(self):
            return False
        for o, s in zip(other, self):
            if o is not s:
                return False
        return True

    def __ne__(self, other):
        return not self.__eq__(other)

    def __hash__(self):
        return hash(self._meshes)

    def __len__(self):
        return len(self._meshes)

    def __iter__(self):
        return iter(self._meshes)

    def __getitem__(self, i):
        return self._meshes[i]

    @utils.cached_property
    def extruded(self):
        m = self.unique()
        return m.extruded

    def unique(self):
        """Return a single component or raise exception."""
        if len(set(self._meshes)) > 1:
            raise RuntimeError(f"Found multiple meshes in {self} where a single mesh is expected")
        m, = set(self._meshes)
        return m<|MERGE_RESOLUTION|>--- conflicted
+++ resolved
@@ -28,15 +28,9 @@
 from pathlib import Path
 from typing import Iterable, Optional, Union
 
-<<<<<<< HEAD
 from cachetools import cachedmethod
 from pyop3.mpi import (
-    MPI, COMM_WORLD, internal_comm, temp_internal_comm, collective
-=======
-from pyop2 import op2
-from pyop2.mpi import (
-    MPI, COMM_WORLD, temp_internal_comm
->>>>>>> 2fe48b81
+    MPI, COMM_WORLD, temp_internal_comm, collective
 )
 from pyop3.pyop2_utils import as_tuple, tuplify
 import pyop3 as op3
@@ -1826,7 +1820,6 @@
 
     @cached_property
     def local_cell_orientation_dat(self):
-<<<<<<< HEAD
         return self.entity_orientations_dat[:, op3.as_slice(self.cell_label)]
         # return op2.Dat(
         #     op2.DataSet(self.cell_set, 1),
@@ -1838,37 +1831,6 @@
     def _memoize_map(self, map_func, dim, sizes=None):
         if sizes is not None:
             return self._memoize_map_fixed(map_func, dim, sizes), sizes
-=======
-        """Local cell orientation dat."""
-        return op2.Dat(
-            op2.DataSet(self.cell_set, 1),
-            self.entity_orientations[:, [-1]],
-            gem.uint_type,
-            f"{self.name}_local_cell_orientation"
-        )
-
-    @PETSc.Log.EventDecorator()
-    def _facets(self, kind):
-        if kind not in ["interior", "exterior"]:
-            raise ValueError("Unknown facet type '%s'" % kind)
-
-        dm = self.topology_dm
-        facets, classes, set_ = getattr(self, "_" + kind + "_facet_numbers_classes_set")
-        label = dmcommon.FACE_SETS_LABEL
-        if dm.hasLabel(label):
-            from mpi4py import MPI
-            local_markers = set(dm.getLabelIdIS(label).indices)
-
-            def merge_ids(x, y, datatype):
-                return x.union(y)
-
-            op = MPI.Op.Create(merge_ids, commute=True)
-
-            with temp_internal_comm(self.comm) as icomm:
-                unique_markers = np.asarray(sorted(icomm.allreduce(local_markers, op=op)),
-                                            dtype=IntType)
-            op.Free()
->>>>>>> 2fe48b81
         else:
             return _memoize_map_ragged(self.topology_dm, dim, map_func)
 
@@ -2068,12 +2030,7 @@
     @property
     @utils.deprecated("cells.owned")
     def cell_set(self):
-<<<<<<< HEAD
         return self.cells.owned
-=======
-        size = list(self._entity_classes[self.cell_dimension(), :])
-        return op2.Set(size, "Cells", comm=self.comm)
->>>>>>> 2fe48b81
 
     @PETSc.Log.EventDecorator()
     def _set_partitioner(self, plex, distribute, partitioner_type=None):
@@ -2402,27 +2359,9 @@
                 raise NotImplementedError("Unsupported combination")
         else:
             raise NotImplementedError("Unsupported combination")
-<<<<<<< HEAD
 
         if target_integral_type_temp == "cell":
             # NOTE: we don't really use target_subset_points at all...
-=======
-        if target_integral_type_temp == "cell":
-            _cell_numbers = target.cell_closure[:, -1]
-            with self.topology_dm.getSubpointIS() as subpoints:
-                if reverse:
-                    _, target_indices_cell, source_indices_cell = np.intersect1d(subpoints[_cell_numbers], source_subset_points, return_indices=True)
-                else:
-                    target_subset_points = subpoints[source_subset_points]
-                    _, target_indices_cell, source_indices_cell = np.intersect1d(_cell_numbers, target_subset_points, return_indices=True)
-            n_cell = len(source_indices_cell)
-            with temp_internal_comm(self.comm) as icomm:
-                n_cell_max = icomm.allreduce(n_cell, op=MPI.MAX)
-            if n_cell_max > 0:
-                if n_cell > len(source_subset_points):
-                    raise RuntimeError("Found inconsistent data")
-            target_integral_type = "cell"
->>>>>>> 2fe48b81
             if reverse:
                 target_subset_points = self._parent_to_submesh_plex_index_map[source_subset_points]
             else:
@@ -2430,7 +2369,6 @@
             target_integral_type = "cell"
 
         elif target_integral_type_temp == "facet":
-<<<<<<< HEAD
             if reverse:
                 target_subset_points = self._parent_to_submesh_plex_index_map[source_subset_points]
             else:
@@ -2461,34 +2399,6 @@
             if includes_exterior_facets and includes_interior_facets:
                 raise RuntimeError(f"Attempting to target a mix of interior and exterior facets")
             elif includes_exterior_facets:
-=======
-            _exterior_facet_numbers, _, _ = target._exterior_facet_numbers_classes_set
-            _interior_facet_numbers, _, _ = target._interior_facet_numbers_classes_set
-            with self.topology_dm.getSubpointIS() as subpoints:
-                if reverse:
-                    _, target_indices_int, source_indices_int = np.intersect1d(subpoints[_interior_facet_numbers], source_subset_points, return_indices=True)
-                    _, target_indices_ext, source_indices_ext = np.intersect1d(subpoints[_exterior_facet_numbers], source_subset_points, return_indices=True)
-                else:
-                    target_subset_points = subpoints[source_subset_points]
-                    _, target_indices_int, source_indices_int = np.intersect1d(_interior_facet_numbers, target_subset_points, return_indices=True)
-                    _, target_indices_ext, source_indices_ext = np.intersect1d(_exterior_facet_numbers, target_subset_points, return_indices=True)
-            n_int = len(source_indices_int)
-            n_ext = len(source_indices_ext)
-            with temp_internal_comm(self.comm) as icomm:
-                n_int_max = icomm.allreduce(n_int, op=MPI.MAX)
-                n_ext_max = icomm.allreduce(n_ext, op=MPI.MAX)
-            if n_int_max > 0:
-                if n_ext_max != 0:
-                    raise RuntimeError(f"integral_type on the target mesh is interior facet, but {n_ext_max} exterior facet entities are also included")
-                if n_int > len(source_subset_points):
-                    raise RuntimeError("Found inconsistent data")
-                target_integral_type = "interior_facet"
-            elif n_ext_max > 0:
-                if n_int_max != 0:
-                    raise RuntimeError(f"integral_type on the target mesh is exterior facet, but {n_int_max} interior facet entities are also included")
-                if n_ext > len(source_subset_points):
-                    raise RuntimeError("Found inconsistent data")
->>>>>>> 2fe48b81
                 target_integral_type = "exterior_facet"
             elif includes_interior_facets:
                 target_integral_type = "interior_facet"
@@ -4786,34 +4696,9 @@
         raise ValueError("Extruded mesh and base mesh can not have the same name")
     name = name if name is not None else mesh.name + "_extruded"
     layers = np.asarray(layers, dtype=IntType)
-<<<<<<< HEAD
     if layer_height is None:
         # Default to unit
         layer_height = 1 / layers
-=======
-    if layers.shape:
-        if periodic:
-            raise ValueError("Must provide constant layer for periodic extrusion")
-        if layers.shape != (mesh.cell_set.total_size, 2):
-            raise ValueError("Must provide single layer number or array of shape (%d, 2), not %s",
-                             mesh.cell_set.total_size, layers.shape)
-        if layer_height is None:
-            raise ValueError("Must provide layer height for variable layers")
-
-        # variable-height layers need to be present for the maximum number
-        # of extruded layers
-        num_layers = layers.sum(axis=1).max() if mesh.cell_set.total_size else 0
-        with temp_internal_comm(mesh.comm) as icomm:
-            num_layers = icomm.allreduce(num_layers, op=MPI.MAX)
-
-        # Convert to internal representation
-        layers[:, 1] += 1 + layers[:, 0]
-
-    else:
-        if layer_height is None:
-            # Default to unit
-            layer_height = 1 / layers
->>>>>>> 2fe48b81
 
     num_layers = layers
 
