--- conflicted
+++ resolved
@@ -4651,10 +4651,7 @@
                                                                 "overlap_type": (DistributedMeshOverlapType.NONE, 0)})
     submesh.topology.submesh_parent = mesh.topology
     submesh.init()
-<<<<<<< HEAD
     submesh.submesh_parent = mesh
-    return submesh
-=======
     return submesh
 
 
@@ -4727,5 +4724,4 @@
         grown_halos = True
     else:
         raise ValueError(f"Unknown overlap type {overlap_type}")
-    return sfBC, grown_halos
->>>>>>> 38390527
+    return sfBC, grown_halos