import numpy as np
import ctypes
import os
import sys
import ufl
import finat.ufl
import FIAT
import weakref
from collections import OrderedDict, defaultdict
from collections.abc import Sequence
from ufl.classes import ReferenceGrad
from ufl.domain import extract_unique_domain
import enum
import numbers
import abc
import rtree
from textwrap import dedent
from pathlib import Path

from pyop2 import op2
from pyop2.mpi import (
    MPI, COMM_WORLD, internal_comm, is_pyop2_comm, temp_internal_comm
)
from pyop2.utils import as_tuple
from petsctools import OptionsManager, get_external_packages

import firedrake.cython.dmcommon as dmcommon
from firedrake.cython.dmcommon import DistributedMeshOverlapType
import firedrake.cython.extrusion_numbering as extnum
import firedrake.extrusion_utils as eutils
import firedrake.cython.spatialindex as spatialindex
import firedrake.utils as utils
from firedrake.utils import as_cstr, IntType, RealType
from firedrake.logging import info_red
from firedrake.parameters import parameters
from firedrake.petsc import PETSc, DEFAULT_PARTITIONER
from firedrake.adjoint_utils import MeshGeometryMixin
from pyadjoint import stop_annotating
import gem

try:
    import netgen
except ImportError:
    netgen = None
    ngsPETSc = None
# Only for docstring
import mpi4py  # noqa: F401
from finat.element_factory import as_fiat_cell


__all__ = [
    'Mesh', 'ExtrudedMesh', 'VertexOnlyMesh', 'RelabeledMesh',
    'SubDomainData', 'unmarked', 'DistributedMeshOverlapType',
    'DEFAULT_MESH_NAME', 'MeshGeometry', 'MeshTopology',
    'AbstractMeshTopology', 'ExtrudedMeshTopology', 'VertexOnlyMeshTopology',
    'VertexOnlyMeshMissingPointsError',
    'Submesh'
]


_cells = {
    0: {0: "vertex"},
    1: {2: "interval"},
    2: {3: "triangle", 4: "quadrilateral"},
    3: {4: "tetrahedron", 6: "hexahedron"}
}


_supported_embedded_cell_types_and_gdims = [('interval', 2),
                                            ('triangle', 3),
                                            ("quadrilateral", 3),
                                            ("interval * interval", 3)]


unmarked = -1
"""A mesh marker that selects all entities that are not explicitly marked."""

DEFAULT_MESH_NAME = "_".join(["firedrake", "default"])
"""The default name of the mesh."""


def _generate_default_submesh_name(name):
    """Generate the default submesh name from the mesh name.

    Parameters
    ----------
    name : str
        Name of the parent mesh.

    Returns
    -------
    str
        Default submesh name.

    """
    return "_".join([name, "submesh"])


def _generate_default_mesh_coordinates_name(name):
    """Generate the default mesh coordinates name from the mesh name.

    :arg name: the mesh name.
    :returns: the default mesh coordinates name.
    """
    return "_".join([name, "coordinates"])


def _generate_default_mesh_reference_coordinates_name(name):
    """Generate the default mesh reference coordinates name from the mesh name.

    :arg name: the mesh name.
    :returns: the default mesh reference coordinates name.
    """
    return "_".join([name, "reference_coordinates"])


def _generate_default_mesh_topology_name(name):
    """Generate the default mesh topology name from the mesh name.

    :arg name: the mesh name.
    :returns: the default mesh topology name.
    """
    return "_".join([name, "topology"])


def _generate_default_mesh_topology_distribution_name(comm_size, dist_param):
    """Generate the default mesh topology permutation name.

    :arg comm_size: the size of comm.
    :arg dist_param: the distribution_parameter dict.
    :returns: the default mesh topology distribution name.
    """
    return "_".join(["firedrake", "default",
                     str(comm_size),
                     str(dist_param["partition"]).replace(' ', ''),
                     str(dist_param["partitioner_type"]),
                     "(" + dist_param["overlap_type"][0].name + "," + str(dist_param["overlap_type"][1]) + ")"])


def _generate_default_mesh_topology_permutation_name(reorder):
    """Generate the default mesh topology permutation name.

    :arg reorder: the flag indicating if the reordering happened or not.
    :returns: the default mesh topology permutation name.
    """
    return "_".join(["firedrake", "default", str(reorder)])


class _Facets(object):
    """Wrapper class for facet interation information on a :func:`Mesh`

    .. warning::

       The unique_markers argument **must** be the same on all processes."""

    @PETSc.Log.EventDecorator()
    def __init__(self, mesh, facets, classes, kind, facet_cell, local_facet_number,
                 unique_markers=None):

        self.mesh = mesh
        self.facets = facets
        classes = as_tuple(classes, int, 3)
        self.classes = classes

        self.kind = kind
        assert kind in ["interior", "exterior"]
        if kind == "interior":
            self._rank = 2
        else:
            self._rank = 1

        self.facet_cell = facet_cell

        if isinstance(self.set, op2.ExtrudedSet):
            dset = op2.DataSet(self.set.parent, self._rank)
        else:
            dset = op2.DataSet(self.set, self._rank)

        # Dat indicating which local facet of each adjacent cell corresponds
        # to the current facet.
        self.local_facet_dat = op2.Dat(dset, local_facet_number, np.uintc,
                                       "%s_%s_local_facet_number" %
                                       (self.mesh.name, self.kind))

        self.unique_markers = [] if unique_markers is None else unique_markers
        self._subsets = {}

    @utils.cached_property
    def set(self):
        size = self.classes
        if isinstance(self.mesh, ExtrudedMeshTopology):
            label = "%s_facets" % self.kind
            layers = self.mesh.entity_layers(1, label)
            base = getattr(self.mesh._base_mesh, label).set
            return op2.ExtrudedSet(base, layers=layers)
        return op2.Set(size, "%sFacets" % self.kind.capitalize()[:3],
                       comm=self.mesh.comm)

    @utils.cached_property
    def _null_subset(self):
        '''Empty subset for the case in which there are no facets with
        a given marker value. This is required because not all
        markers need be represented on all processors.'''

        return op2.Subset(self.set, [])

    @PETSc.Log.EventDecorator()
    def measure_set(self, integral_type, subdomain_id,
                    all_integer_subdomain_ids=None):
        """Return an iteration set appropriate for the requested integral type.

        :arg integral_type: The type of the integral (should be a facet measure).
        :arg subdomain_id: The subdomain of the mesh to iterate over.
             Either an integer, an iterable of integers or the special
             subdomains ``"everywhere"`` or ``"otherwise"``.
        :arg all_integer_subdomain_ids: Information to interpret the
             ``"otherwise"`` subdomain.  ``"otherwise"`` means all
             entities not explicitly enumerated by the integer
             subdomains provided here.  For example, if
             all_integer_subdomain_ids is empty, then ``"otherwise" ==
             "everywhere"``.  If it contains ``(1, 2)``, then
             ``"otherwise"`` is all entities except those marked by
             subdomains 1 and 2.

         :returns: A :class:`pyop2.Subset` for iteration.
        """
        if integral_type in ("exterior_facet_bottom",
                             "exterior_facet_top",
                             "interior_facet_horiz"):
            # these iterate over the base cell set
            return self.mesh.cell_subset(subdomain_id, all_integer_subdomain_ids)
        elif not (integral_type.startswith("exterior_")
                  or integral_type.startswith("interior_")):
            raise ValueError("Don't know how to construct measure for '%s'" % integral_type)
        if subdomain_id == "everywhere":
            return self.set
        if subdomain_id == "otherwise":
            if all_integer_subdomain_ids is None:
                return self.set
            key = ("otherwise", ) + all_integer_subdomain_ids
            try:
                return self._subsets[key]
            except KeyError:
                unmarked_points = self._collect_unmarked_points(all_integer_subdomain_ids)
                _, indices, _ = np.intersect1d(self.facets, unmarked_points, return_indices=True)
                return self._subsets.setdefault(key, op2.Subset(self.set, indices))
        else:
            return self.subset(subdomain_id)

    @PETSc.Log.EventDecorator()
    def subset(self, markers):
        """Return the subset corresponding to a given marker value.

        :param markers: integer marker id or an iterable of marker ids
            (or ``None``, for an empty subset).
        """
        valid_markers = set([unmarked]).union(self.unique_markers)
        markers = as_tuple(markers, numbers.Integral)
        try:
            return self._subsets[markers]
        except KeyError:
            # check that the given markers are valid
            if len(set(markers).difference(valid_markers)) > 0:
                invalid = set(markers).difference(valid_markers)
                raise LookupError("{0} are not a valid markers (not in {1})".format(invalid, self.unique_markers))

            # build a list of indices corresponding to the subsets selected by
            # markers
            marked_points_list = []
            for i in markers:
                if i == unmarked:
                    _markers = self.mesh.topology_dm.getLabelIdIS(dmcommon.FACE_SETS_LABEL).indices
                    # Can exclude points labeled with i\in markers here,
                    # as they will be included in the below anyway.
                    marked_points_list.append(self._collect_unmarked_points([_i for _i in _markers if _i not in markers]))
                else:
                    if self.mesh.topology_dm.getStratumSize(dmcommon.FACE_SETS_LABEL, i):
                        marked_points_list.append(self.mesh.topology_dm.getStratumIS(dmcommon.FACE_SETS_LABEL, i).indices)
            if marked_points_list:
                _, indices, _ = np.intersect1d(self.facets, np.concatenate(marked_points_list), return_indices=True)
                return self._subsets.setdefault(markers, op2.Subset(self.set, indices))
            else:
                return self._subsets.setdefault(markers, self._null_subset)

    def _collect_unmarked_points(self, markers):
        """Collect points that are not marked by markers."""
        plex = self.mesh.topology_dm
        indices_list = []
        for i in markers:
            if plex.getStratumSize(dmcommon.FACE_SETS_LABEL, i):
                indices_list.append(plex.getStratumIS(dmcommon.FACE_SETS_LABEL, i).indices)
        if indices_list:
            return np.setdiff1d(self.facets, np.concatenate(indices_list))
        else:
            return self.facets

    @utils.cached_property
    def facet_cell_map(self):
        """Map from facets to cells."""
        return op2.Map(self.set, self.mesh.cell_set, self._rank, self.facet_cell,
                       "facet_to_cell_map")

    @utils.cached_property
    def local_facet_orientation_dat(self):
        """Dat for the local facet orientations."""
        dtype = gem.uint_type
        # Make a map from cell to facet orientations.
        fiat_cell = as_fiat_cell(self.mesh.ufl_cell())
        topo = fiat_cell.topology
        num_entities = [0]
        for d in range(len(topo)):
            num_entities.append(len(topo[d]))
        offsets = np.cumsum(num_entities)
        local_facet_start = offsets[-3]
        local_facet_end = offsets[-2]
        map_from_cell_to_facet_orientations = self.mesh.entity_orientations[:, local_facet_start:local_facet_end]
        # Make output data;
        # this is a map from an exterior/interior facet to the corresponding local facet orientation/orientations.
        # Halo data are required by design, but not actually used.
        # -- Reshape as (-1, self._rank) to uniformly handle exterior and interior facets.
        data = np.empty_like(self.local_facet_dat.data_ro_with_halos).reshape((-1, self._rank))
        data.fill(np.iinfo(dtype).max)
        # Set local facet orientations on the block corresponding to the owned facets; i.e., data[:shape[0], :] below.
        local_facets = self.local_facet_dat.data_ro  # do not need halos.
        # -- Reshape as (-1, self._rank) to uniformly handle exterior and interior facets.
        local_facets = local_facets.reshape((-1, self._rank))
        shape = local_facets.shape
        map_from_owned_facet_to_cells = self.facet_cell[:shape[0], :]
        data[:shape[0], :] = np.take_along_axis(
            map_from_cell_to_facet_orientations[map_from_owned_facet_to_cells],
            local_facets.reshape(shape + (1, )),  # reshape as required by take_along_axis.
            axis=2,
        ).reshape(shape)
        return op2.Dat(
            self.local_facet_dat.dataset,
            data,
            dtype,
            f"{self.mesh.name}_{self.kind}_local_facet_orientation"
        )


@PETSc.Log.EventDecorator()
def _from_gmsh(filename, comm=None):
    """Read a Gmsh .msh file from `filename`.

    :kwarg comm: Optional communicator to build the mesh on (defaults to
        COMM_WORLD).
    """
    comm = comm or COMM_WORLD
    gmsh_plex = PETSc.DMPlex().createFromFile(filename, comm=comm)

    return gmsh_plex


@PETSc.Log.EventDecorator()
def _from_exodus(filename, comm):
    """Read an Exodus .e or .exo file from `filename`.

    :arg comm: communicator to build the mesh on.
    """
    plex = PETSc.DMPlex().createExodusFromFile(filename, comm=comm)

    return plex


@PETSc.Log.EventDecorator()
def _from_cgns(filename, comm):
    """Read a CGNS .cgns file from `filename`.

    :arg comm: communicator to build the mesh on.
    """
    plex = PETSc.DMPlex().createCGNSFromFile(filename, comm=comm)
    return plex


@PETSc.Log.EventDecorator()
def _from_triangle(filename, dim, comm):
    """Read a set of triangle mesh files from `filename`.

    :arg dim: The embedding dimension.
    :arg comm: communicator to build the mesh on.
    """
    basename, ext = os.path.splitext(filename)

    with temp_internal_comm(comm) as icomm:
        if icomm.rank == 0:
            try:
                facetfile = open(basename+".face")
                tdim = 3
            except FileNotFoundError:
                try:
                    facetfile = open(basename+".edge")
                    tdim = 2
                except FileNotFoundError:
                    facetfile = None
                    tdim = 1
            if dim is None:
                dim = tdim
            icomm.bcast(tdim, root=0)

            with open(basename+".node") as nodefile:
                header = np.fromfile(nodefile, dtype=np.int32, count=2, sep=' ')
                nodecount = header[0]
                nodedim = header[1]
                assert nodedim == dim
                coordinates = np.loadtxt(nodefile, usecols=list(range(1, dim+1)), skiprows=1, dtype=np.double)
                assert nodecount == coordinates.shape[0]

            with open(basename+".ele") as elefile:
                header = np.fromfile(elefile, dtype=np.int32, count=2, sep=' ')
                elecount = header[0]
                eledim = header[1]
                eles = np.loadtxt(elefile, usecols=list(range(1, eledim+1)), dtype=np.int32, skiprows=1)
                assert elecount == eles.shape[0]

            cells = list(map(lambda c: c-1, eles))
        else:
            tdim = icomm.bcast(None, root=0)
            cells = None
            coordinates = None
        plex = plex_from_cell_list(tdim, cells, coordinates, icomm)

        # Apply boundary IDs
        if icomm.rank == 0:
            facets = None
            try:
                header = np.fromfile(facetfile, dtype=np.int32, count=2, sep=' ')
                edgecount = header[0]
                facets = np.loadtxt(facetfile, usecols=list(range(1, tdim+2)), dtype=np.int32, skiprows=0)
                assert edgecount == facets.shape[0]
            finally:
                facetfile.close()

            if facets is not None:
                vStart, vEnd = plex.getDepthStratum(0)   # vertices
                for facet in facets:
                    bid = facet[-1]
                    vertices = list(map(lambda v: v + vStart - 1, facet[:-1]))
                    join = plex.getJoin(vertices)
                    plex.setLabelValue(dmcommon.FACE_SETS_LABEL, join[0], bid)

    return plex


def plex_from_cell_list(dim, cells, coords, comm, name=None):
    """
    Create a DMPlex from a list of cells and coords.
    (Public interface to `_from_cell_list()`)

    :arg dim: The topological dimension of the mesh
    :arg cells: The vertices of each cell
    :arg coords: The coordinates of each vertex
    :arg comm: communicator to build the mesh on. Must be a PyOP2 internal communicator
    :kwarg name: name of the plex
    """
    with temp_internal_comm(comm) as icomm:
        # These types are /correct/, DMPlexCreateFromCellList wants int
        # and double (not PetscInt, PetscReal).
        if comm.rank == 0:
            cells = np.asarray(cells, dtype=np.int32)
            coords = np.asarray(coords, dtype=np.double)
            comm.bcast(cells.shape, root=0)
            comm.bcast(coords.shape, root=0)
            # Provide the actual data on rank 0.
            plex = PETSc.DMPlex().createFromCellList(dim, cells, coords, comm=icomm)
        else:
            cell_shape = list(comm.bcast(None, root=0))
            coord_shape = list(comm.bcast(None, root=0))
            cell_shape[0] = 0
            coord_shape[0] = 0
            # Provide empty plex on other ranks
            # A subsequent call to plex.distribute() takes care of parallel partitioning
            plex = PETSc.DMPlex().createFromCellList(dim,
                                                     np.zeros(cell_shape, dtype=np.int32),
                                                     np.zeros(coord_shape, dtype=np.double),
                                                     comm=icomm)
    if name is not None:
        plex.setName(name)
    return plex


@PETSc.Log.EventDecorator()
def _from_cell_list(dim, cells, coords, comm, name=None):
    """
    Create a DMPlex from a list of cells and coords.
    This function remains for backward compatibility, but will be deprecated after 01/06/2023

    :arg dim: The topological dimension of the mesh
    :arg cells: The vertices of each cell
    :arg coords: The coordinates of each vertex
    :arg comm: communicator to build the mesh on. Must be a PyOP2 internal communicator
    :kwarg name: name of the plex
    """
    import warnings
    warnings.warn(
        "Private function `_from_cell_list` will be deprecated after 01/06/2023;"
        "use public fuction `plex_from_cell_list()` instead.",
        DeprecationWarning
    )
    assert is_pyop2_comm(comm)

    # These types are /correct/, DMPlexCreateFromCellList wants int
    # and double (not PetscInt, PetscReal).
    if comm.rank == 0:
        cells = np.asarray(cells, dtype=np.int32)
        coords = np.asarray(coords, dtype=np.double)
        comm.bcast(cells.shape, root=0)
        comm.bcast(coords.shape, root=0)
        # Provide the actual data on rank 0.
        plex = PETSc.DMPlex().createFromCellList(dim, cells, coords, comm=comm)
    else:
        cell_shape = list(comm.bcast(None, root=0))
        coord_shape = list(comm.bcast(None, root=0))
        cell_shape[0] = 0
        coord_shape[0] = 0
        # Provide empty plex on other ranks
        # A subsequent call to plex.distribute() takes care of parallel partitioning
        plex = PETSc.DMPlex().createFromCellList(dim,
                                                 np.zeros(cell_shape, dtype=np.int32),
                                                 np.zeros(coord_shape, dtype=np.double),
                                                 comm=comm)
    if name is not None:
        plex.setName(name)
    return plex


class AbstractMeshTopology(object, metaclass=abc.ABCMeta):
    """A representation of an abstract mesh topology without a concrete
        PETSc DM implementation"""

    def __init__(self, topology_dm, name, reorder, sfXB, perm_is, distribution_name, permutation_name, comm, submesh_parent=None):
        """Initialise a mesh topology.

        Parameters
        ----------
        topology_dm : PETSc.DMPlex or PETSc.DMSwarm
            `PETSc.DMPlex` or `PETSc.DMSwarm` representing the mesh topology.
        name : str
            Name of the mesh topology.
        reorder : bool
            Whether to reorder the mesh entities.
        sfXB : PETSc.PetscSF
            `PETSc.SF` that pushes forward the global point number
            slab ``[0, NX)`` to input (naive) plex (only significant when
            the mesh topology is loaded from file and only passed from inside
            `~.CheckpointFile`).
        perm_is : PETSc.IS
            `PETSc.IS` that is used as ``_dm_renumbering``; only
            makes sense if we know the exact parallel distribution of ``plex``
            at the time of mesh topology construction like when we load mesh
            along with its distribution. If given, ``reorder`` param will be ignored.
        distribution_name : str
            Name of the parallel distribution; if `None`, automatically generated.
        permutation_name : str
            Name of the entity permutation (reordering); if `None`, automatically generated.
        comm : mpi4py.MPI.Comm
            Communicator.
        submesh_parent: AbstractMeshTopology
            Submesh parent.

        """
        utils._init()
        dmcommon.validate_mesh(topology_dm)
        topology_dm.setFromOptions()
        self.topology_dm = topology_dm
        r"The PETSc DM representation of the mesh topology."
        self.sfBC = None
        r"The PETSc SF that pushes the input (naive) plex to current (good) plex."
        self.sfXB = sfXB
        r"The PETSc SF that pushes the global point number slab [0, NX) to input (naive) plex."
        self.submesh_parent = submesh_parent
        # User comm
        self.user_comm = comm
        # Internal comm
        self._comm = internal_comm(self.user_comm, self)
        dmcommon.label_facets(self.topology_dm)
        self._distribute()
        self._grown_halos = False
        if self.comm.size > 1:
            self._add_overlap()
        if self.sfXB is not None:
            self.sfXC = sfXB.compose(self.sfBC) if self.sfBC else self.sfXB
        dmcommon.label_facets(self.topology_dm)
        dmcommon.complete_facet_labels(self.topology_dm)
        # TODO: Allow users to set distribution name if they want to save
        #       conceptually the same mesh but with different distributions,
        #       e.g., those generated by different partitioners.
        #       This currently does not make sense since those mesh instances
        #       of different distributions in general have different global
        #       point numbers (so they must be saved under different mesh names
        #       even though they are conceptually the same).
        # The name set here almost uniquely identifies a distribution, but
        # there is no gurantee that it really does or it continues to do so
        # there are lots of parameters that can change distributions.
        # Thus, when using CheckpointFile, it is recommended that the user set
        # distribution_name explicitly.
        # Mark OP2 entities and derive the resulting Plex renumbering
        with PETSc.Log.Event("Mesh: numbering"):
            self._mark_entity_classes()
            self._entity_classes = dmcommon.get_entity_classes(self.topology_dm).astype(int)
            if perm_is:
                self._dm_renumbering = perm_is
            else:
                self._dm_renumbering = self._renumber_entities(reorder)
            self._did_reordering = bool(reorder)
            # Derive a cell numbering from the Plex renumbering
            tdim = dmcommon.get_topological_dimension(self.topology_dm)
            entity_dofs = np.zeros(tdim+1, dtype=IntType)
            entity_dofs[-1] = 1
            self._cell_numbering, _ = self.create_section(entity_dofs)
            if tdim == 0:
                self._vertex_numbering = self._cell_numbering
            else:
                entity_dofs[:] = 0
                entity_dofs[0] = 1
                self._vertex_numbering, _ = self.create_section(entity_dofs)
                entity_dofs[:] = 0
                entity_dofs[-2] = 1
                facet_numbering, _ = self.create_section(entity_dofs)
                self._facet_ordering = dmcommon.get_facet_ordering(self.topology_dm, facet_numbering)
        self.name = name
        # Set/Generate names to be used when checkpointing.
        self._distribution_name = distribution_name or _generate_default_mesh_topology_distribution_name(self.topology_dm.comm.size, self._distribution_parameters)
        self._permutation_name = permutation_name or _generate_default_mesh_topology_permutation_name(reorder)
        # A cache of shared function space data on this mesh
        self._shared_data_cache = defaultdict(dict)
        # Cell subsets for integration over subregions
        self._subsets = {}
        # A set of weakrefs to meshes that are explicitly labelled as being
        # parallel-compatible for interpolation/projection/supermeshing
        # To set, do e.g.
        # target_mesh._parallel_compatible = {weakref.ref(source_mesh)}
        self._parallel_compatible = None

    layers = None
    """No layers on unstructured mesh"""

    variable_layers = False
    """No variable layers on unstructured mesh"""

    @abc.abstractmethod
    def _distribute(self):
        """Distribute the mesh toplogy."""
        pass

    @abc.abstractmethod
    def _add_overlap(self):
        """Add overlap."""
        pass

    @abc.abstractmethod
    def _mark_entity_classes(self):
        """Mark entities with pyop2 classes."""
        pass

    @abc.abstractmethod
    def _renumber_entities(self, reorder):
        """Renumber entities."""
        pass

    @property
    def comm(self):
        return self.user_comm

    def mpi_comm(self):
        """The MPI communicator this mesh is built on (an mpi4py object)."""
        return self.comm

    @property
    def topology(self):
        """The underlying mesh topology object."""
        return self

    @property
    def topological(self):
        """Alias of topology.

        This is to ensure consistent naming for some multigrid codes."""
        return self

    @property
    def _topology_dm(self):
        """Alias of topology_dm"""
        from warnings import warn
        warn("_topology_dm is deprecated (use topology_dm instead)", DeprecationWarning, stacklevel=2)
        return self.topology_dm

    def ufl_cell(self):
        """The UFL :class:`~ufl.classes.Cell` associated with the mesh.

        .. note::

            By convention, the UFL cells which specifically
            represent a mesh topology have geometric dimension equal their
            topological dimension. This is true even for immersed manifold
            meshes.

        """
        return self._ufl_cell

    def ufl_mesh(self):
        """The UFL :class:`~ufl.classes.Mesh` associated with the mesh.

        .. note::

            By convention, the UFL cells which specifically
            represent a mesh topology have geometric dimension equal their
            topological dimension. This convention will be reflected in this
            UFL mesh and is true even for immersed manifold meshes.

        """
        return self._ufl_mesh

    @property
    @abc.abstractmethod
    def dm_cell_types(self):
        """All DM.PolytopeTypes of cells in the mesh."""
        pass

    @property
    @abc.abstractmethod
    def cell_closure(self):
        """2D array of ordered cell closures

        Each row contains ordered cell entities for a cell, one row per cell.
        """
        pass

    @property
    @abc.abstractmethod
    def entity_orientations(self):
        """2D array of entity orientations

        `entity_orientations` has the same shape as `cell_closure`.
        Each row of this array contains orientations of the entities
        in the closure of the associated cell. Here, for each cell in the mesh,
        orientation of an entity, say e, encodes how the the canonical
        representation of the entity defined by Cone(e) compares to
        that of the associated entity in the reference FInAT (FIAT) cell. (Note
        that `cell_closure` defines how each cell in the mesh is mapped to
        the FInAT (FIAT) reference cell and each entity of the FInAT (FIAT)
        reference cell has a canonical representation based on the entity ids of
        the lower dimensional entities.) Orientations of vertices are always 0.
        See ``FIAT.reference_element.Simplex`` and
        ``FIAT.reference_element.UFCQuadrilateral`` for example computations
        of orientations.
        """
        pass

    @abc.abstractmethod
    def _facets(self, kind):
        pass

    @property
    @abc.abstractmethod
    def exterior_facets(self):
        pass

    @property
    @abc.abstractmethod
    def interior_facets(self):
        pass

    @property
    @abc.abstractmethod
    def cell_to_facets(self):
        """Returns a :class:`pyop2.types.dat.Dat` that maps from a cell index to the local
        facet types on each cell, including the relevant subdomain markers.

        The `i`-th local facet on a cell with index `c` has data
        `cell_facet[c][i]`. The local facet is exterior if
        `cell_facet[c][i][0] == 0`, and interior if the value is `1`.
        The value `cell_facet[c][i][1]` returns the subdomain marker of the
        facet.
        """
        pass

    def create_section(self, nodes_per_entity, real_tensorproduct=False, block_size=1, boundary_set=None):
        """Create a PETSc Section describing a function space.

        :arg nodes_per_entity: number of function space nodes per topological entity.
        :arg real_tensorproduct: If True, assume extruded space is actually Foo x Real.
        :arg block_size: The integer by which nodes_per_entity is uniformly multiplied
            to get the true data layout.
        :arg boundary_set: A set of boundary markers, indicating the subdomains
            a boundary condition is specified on.
        :returns: a new PETSc Section.
        """
        return dmcommon.create_section(self, nodes_per_entity, on_base=real_tensorproduct, block_size=block_size, boundary_set=boundary_set)

    def node_classes(self, nodes_per_entity, real_tensorproduct=False):
        """Compute node classes given nodes per entity.

        :arg nodes_per_entity: number of function space nodes per topological entity.
        :returns: the number of nodes in each of core, owned, and ghost classes.
        """
        return tuple(np.dot(nodes_per_entity, self._entity_classes))

    def make_cell_node_list(self, global_numbering, entity_dofs, entity_permutations, offsets):
        """Builds the DoF mapping.

        :arg global_numbering: Section describing the global DoF numbering
        :arg entity_dofs: FInAT element entity DoFs
        :arg entity_permutations: FInAT element entity permutations
        :arg offsets: layer offsets for each entity dof (may be None).
        """
        return dmcommon.get_cell_nodes(self, global_numbering,
                                       entity_dofs, entity_permutations, offsets)

    def make_dofs_per_plex_entity(self, entity_dofs):
        """Returns the number of DoFs per plex entity for each stratum,
        i.e. [#dofs / plex vertices, #dofs / plex edges, ...].

        :arg entity_dofs: FInAT element entity DoFs
        """
        return [len(entity_dofs[d][0]) for d in sorted(entity_dofs)]

    def make_offset(self, entity_dofs, ndofs, real_tensorproduct=False):
        """Returns None (only for extruded use)."""
        return None

    def _order_data_by_cell_index(self, column_list, cell_data):
        return cell_data[column_list]

    @abc.abstractmethod
    def num_cells(self):
        pass

    @abc.abstractmethod
    def num_facets(self):
        pass

    @abc.abstractmethod
    def num_faces(self):
        pass

    @abc.abstractmethod
    def num_edges(self):
        pass

    @abc.abstractmethod
    def num_vertices(self):
        pass

    @abc.abstractmethod
    def num_entities(self, d):
        pass

    def size(self, d):
        return self.num_entities(d)

    def cell_dimension(self):
        """Returns the cell dimension."""
        return self.ufl_cell().topological_dimension()

    def facet_dimension(self):
        """Returns the facet dimension."""
        # Facets have co-dimension 1
        return self.ufl_cell().topological_dimension() - 1

    @property
    @abc.abstractmethod
    def cell_set(self):
        pass

    @PETSc.Log.EventDecorator()
    def cell_subset(self, subdomain_id, all_integer_subdomain_ids=None):
        """Return a subset over cells with the given subdomain_id.

        :arg subdomain_id: The subdomain of the mesh to iterate over.
             Either an integer, an iterable of integers or the special
             subdomains ``"everywhere"`` or ``"otherwise"``.
        :arg all_integer_subdomain_ids: Information to interpret the
             ``"otherwise"`` subdomain.  ``"otherwise"`` means all
             entities not explicitly enumerated by the integer
             subdomains provided here.  For example, if
             all_integer_subdomain_ids is empty, then ``"otherwise" ==
             "everywhere"``.  If it contains ``(1, 2)``, then
             ``"otherwise"`` is all entities except those marked by
             subdomains 1 and 2.

         :returns: A :class:`pyop2.types.set.Subset` for iteration.
        """
        if subdomain_id == "everywhere":
            return self.cell_set
        if subdomain_id == "otherwise":
            if all_integer_subdomain_ids is None:
                return self.cell_set
            key = ("otherwise", ) + all_integer_subdomain_ids
        else:
            key = subdomain_id
        try:
            return self._subsets[key]
        except KeyError:
            if subdomain_id == "otherwise":
                ids = tuple(dmcommon.get_cell_markers(self.topology_dm,
                                                      self._cell_numbering,
                                                      sid)
                            for sid in all_integer_subdomain_ids)
                to_remove = np.unique(np.concatenate(ids))
                indices = np.arange(self.cell_set.total_size, dtype=IntType)
                indices = np.delete(indices, to_remove)
            else:
                indices = dmcommon.get_cell_markers(self.topology_dm,
                                                    self._cell_numbering,
                                                    subdomain_id)
            return self._subsets.setdefault(key, op2.Subset(self.cell_set, indices))

    @PETSc.Log.EventDecorator()
    def measure_set(self, integral_type, subdomain_id,
                    all_integer_subdomain_ids=None):
        """Return an iteration set appropriate for the requested integral type.

        :arg integral_type: The type of the integral (should be a valid UFL measure).
        :arg subdomain_id: The subdomain of the mesh to iterate over.
             Either an integer, an iterable of integers or the special
             subdomains ``"everywhere"`` or ``"otherwise"``.
        :arg all_integer_subdomain_ids: Information to interpret the
             ``"otherwise"`` subdomain.  ``"otherwise"`` means all
             entities not explicitly enumerated by the integer
             subdomains provided here.  For example, if
             all_integer_subdomain_ids is empty, then ``"otherwise" ==
             "everywhere"``.  If it contains ``(1, 2)``, then
             ``"otherwise"`` is all entities except those marked by
             subdomains 1 and 2.  This should be a dict mapping
             ``integral_type`` to the explicitly enumerated subdomain ids.

         :returns: A :class:`pyop2.types.set.Subset` for iteration.
        """
        if all_integer_subdomain_ids is not None:
            all_integer_subdomain_ids = all_integer_subdomain_ids.get(integral_type, None)
        if integral_type == "cell":
            return self.cell_subset(subdomain_id, all_integer_subdomain_ids)
        elif integral_type in ("exterior_facet", "exterior_facet_vert",
                               "exterior_facet_top", "exterior_facet_bottom"):
            return self.exterior_facets.measure_set(integral_type, subdomain_id,
                                                    all_integer_subdomain_ids)
        elif integral_type in ("interior_facet", "interior_facet_vert",
                               "interior_facet_horiz"):
            return self.interior_facets.measure_set(integral_type, subdomain_id,
                                                    all_integer_subdomain_ids)
        else:
            raise ValueError("Unknown integral type '%s'" % integral_type)

    @abc.abstractmethod
    def mark_entities(self, tf, label_value, label_name=None):
        """Mark selected entities.

        :arg tf: The :class:`.CoordinatelessFunction` object that marks
            selected entities as 1. f.function_space().ufl_element()
            must be "DP" or "DQ" (degree 0) to mark cell entities and
            "P" (degree 1) in 1D or "HDiv Trace" (degree 0) in 2D or 3D
            to mark facet entities.
            Can use "Q" (degree 2) functions for 3D hex meshes until
            we support "HDiv Trace" elements on hex.
        :arg lable_value: The value used in the label.
        :arg label_name: The name of the label to store entity selections.

        All entities must live on the same topological dimension. Currently,
        one can only mark cell or facet entities.
        """
        pass

    @utils.cached_property
    def extruded_periodic(self):
        return self.cell_set._extruded_periodic

    # submesh

    @utils.cached_property
    def submesh_ancesters(self):
        """Tuple of submesh ancesters."""
        if self.submesh_parent:
            return (self, ) + self.submesh_parent.submesh_ancesters
        else:
            return (self, )

    def submesh_youngest_common_ancester(self, other):
        """Return the youngest common ancester of self and other.

        Parameters
        ----------
        other : AbstractMeshTopology
            The other mesh.

        Returns
        -------
        AbstractMeshTopology or None
            Youngest common ancester or None if not found.

        """
        # self --- ... --- m --- common --- common --- common
        #                          /
        #       other --- ... --- m
        self_ancesters = list(self.submesh_ancesters)
        other_ancesters = list(other.submesh_ancesters)
        c = None
        while self_ancesters and other_ancesters:
            a = self_ancesters.pop()
            b = other_ancesters.pop()
            if a is b:
                c = a
            else:
                break
        return c

    def submesh_map_child_parent(self, source_integral_type, source_subset_points, reverse=False):
        """Return the map from submesh child entities to submesh parent entities or its reverse.

        Parameters
        ----------
        source_integral_type : str
            Integral type on the source mesh.
        source_subset_points : numpy.ndarray
            Subset points on the source mesh.
        reverse : bool
            If True, return the map from parent entities to child entities.

        Returns
        -------
        tuple
           (map from source to target, integral type on the target mesh, subset points on the target mesh).

        """
        raise NotImplementedError(f"Not implemented for {type(self)}")

    def submesh_map_composed(self, other, other_integral_type, other_subset_points):
        """Create entity-entity map from ``other`` to `self`.

        Parameters
        ----------
        other : AbstractMeshTopology
            Base mesh topology.
        other_integral_type : str
            Integral type on ``other``.
        other_subset_points : numpy.ndarray
            Subset points on ``other``; only used to identify (facet) integral_type on ``self``.

        Returns
        -------
        tuple
            Tuple of `op2.ComposedMap` from other to self, integral_type on self, and points on self.

        """
        common = self.submesh_youngest_common_ancester(other)
        if common is None:
            raise ValueError(f"Unable to create composed map between (sub)meshes: {self} and {other} are unrelated")
        maps = []
        integral_type = other_integral_type
        subset_points = other_subset_points
        aa = other.submesh_ancesters
        for a in aa[:aa.index(common)]:
            m, integral_type, subset_points = a.submesh_map_child_parent(integral_type, subset_points)
            maps.append(m)
        bb = self.submesh_ancesters
        for b in reversed(bb[:bb.index(common)]):
            m, integral_type, subset_points = b.submesh_map_child_parent(integral_type, subset_points, reverse=True)
            maps.append(m)
        return op2.ComposedMap(*reversed(maps)), integral_type, subset_points

    # trans mesh

    def trans_mesh_entity_map(self, base_mesh, base_integral_type, base_subdomain_id, base_all_integer_subdomain_ids):
        """Create entity-entity (composed) map from base_mesh to `self`.

        Parameters
        ----------
        base_mesh : AbstractMeshTopology
            Base mesh topology.
        base_integral_type : str
            Integral type on ``base_mesh``.
        base_subdomain_id : int
            Subdomain ID on ``base_mesh``.
        base_all_integer_subdomain_ids : tuple
            ``all_integer_subdomain_ids`` corresponding to ``base_mesh`` and ``base_integral_type``.

        Returns
        -------
        tuple
            `tuple` of `op2.ComposedMap` from base_mesh to `self` and integral_type on `self`.

        """
        raise NotImplementedError(f"Not implemented for {type(self)}")


class MeshTopology(AbstractMeshTopology):
    """A representation of mesh topology implemented on a PETSc DMPlex."""

    @PETSc.Log.EventDecorator("CreateMesh")
    def __init__(
        self,
        plex,
        name,
        reorder,
        distribution_parameters,
        sfXB=None,
        perm_is=None,
        distribution_name=None,
        permutation_name=None,
        submesh_parent=None,
        comm=COMM_WORLD,
    ):
        """Initialise a mesh topology.

        Parameters
        ----------
        plex : PETSc.DMPlex
            `PETSc.DMPlex` representing the mesh topology.
        name : str
            Name of the mesh topology.
        reorder : bool
            Whether to reorder the mesh entities.
        distribution_parameters : dict
            Options controlling mesh distribution; see `Mesh` for details.
        sfXB : PETSc.PetscSF
            `PETSc.SF` that pushes forward the global point number
            slab ``[0, NX)`` to input (naive) plex (only significant when
            the mesh topology is loaded from file and only passed from inside
            `~.CheckpointFile`).
        perm_is : PETSc.IS
            `PETSc.IS` that is used as ``_dm_renumbering``; only
            makes sense if we know the exact parallel distribution of ``plex``
            at the time of mesh topology construction like when we load mesh
            along with its distribution. If given, ``reorder`` param will be ignored.
        distribution_name : str
            Name of the parallel distribution; if `None`, automatically generated.
        permutation_name : str
            Name of the entity permutation (reordering); if `None`, automatically generated.
        submesh_parent: MeshTopology
            Submesh parent.
        comm : mpi4py.MPI.Comm
            Communicator.

        """
        if distribution_parameters is None:
            distribution_parameters = {}
        self._distribution_parameters = {}
        distribute = distribution_parameters.get("partition")
        if distribute is None:
            distribute = True
        self._distribution_parameters["partition"] = distribute
        partitioner_type = distribution_parameters.get("partitioner_type")
        self._set_partitioner(plex, distribute, partitioner_type)
        self._distribution_parameters["partitioner_type"] = self._get_partitioner(plex).getType()
        self._distribution_parameters["overlap_type"] = distribution_parameters.get("overlap_type",
                                                                                    (DistributedMeshOverlapType.FACET, 1))
        # Disable auto distribution and reordering before setFromOptions is called.
        plex.distributeSetDefault(False)
        plex.reorderSetDefault(PETSc.DMPlex.ReorderDefaultFlag.FALSE)
        super().__init__(plex, name, reorder, sfXB, perm_is, distribution_name, permutation_name, comm, submesh_parent=submesh_parent)

    def _distribute(self):
        # Distribute/redistribute the dm to all ranks
        distribute = self._distribution_parameters["partition"]
        if self.comm.size > 1 and distribute:
            plex = self.topology_dm
            # We distribute with overlap zero, in case we're going to
            # refine this mesh in parallel.  Later, when we actually use
            # it, we grow the halo.
            original_name = plex.getName()
            sfBC = plex.distribute(overlap=0)
            plex.setName(original_name)
            self.sfBC = sfBC
            # plex carries a new dm after distribute, which
            # does not inherit partitioner from the old dm.
            # It probably makes sense as chaco does not work
            # once distributed.

    def _add_overlap(self):
        overlap_type, overlap = self._distribution_parameters["overlap_type"]
        if overlap < 0:
            raise ValueError("Overlap depth must be >= 0")
        if overlap_type == DistributedMeshOverlapType.NONE:
            if overlap > 0:
                raise ValueError("Can't have NONE overlap with overlap > 0")
        elif overlap_type in [DistributedMeshOverlapType.FACET, DistributedMeshOverlapType.RIDGE]:
            dmcommon.set_adjacency_callback(self.topology_dm, overlap_type)
            original_name = self.topology_dm.getName()
            sfBC = self.topology_dm.distributeOverlap(overlap)
            self.topology_dm.setName(original_name)
            self.sfBC = self.sfBC.compose(sfBC) if self.sfBC else sfBC
            dmcommon.clear_adjacency_callback(self.topology_dm)
            self._grown_halos = True
        elif overlap_type == DistributedMeshOverlapType.VERTEX:
            # Default is FEM (vertex star) adjacency.
            original_name = self.topology_dm.getName()
            sfBC = self.topology_dm.distributeOverlap(overlap)
            self.topology_dm.setName(original_name)
            self.sfBC = self.sfBC.compose(sfBC) if self.sfBC else sfBC
            self._grown_halos = True
        else:
            raise ValueError("Unknown overlap type %r" % overlap_type)

    def _mark_entity_classes(self):
        dmcommon.mark_entity_classes(self.topology_dm)

    @utils.cached_property
    def _ufl_cell(self):
        plex = self.topology_dm
        tdim = plex.getDimension()
        # Allow empty local meshes on a process
        cStart, cEnd = plex.getHeightStratum(0)  # cells
        if cStart == cEnd:
            nfacets = -1
        else:
            nfacets = plex.getConeSize(cStart)

        # TODO: this needs to be updated for mixed-cell meshes.
        nfacets = self._comm.allreduce(nfacets, op=MPI.MAX)

        # Note that the geometric dimension of the cell is not set here
        # despite it being a property of a UFL cell. It will default to
        # equal the topological dimension.
        # Firedrake mesh topologies, by convention, which specifically
        # represent a mesh topology (as here) have geometric dimension
        # equal their topological dimension. This is reflected in the
        # corresponding UFL mesh.
        return ufl.Cell(_cells[tdim][nfacets])

    @utils.cached_property
    def _ufl_mesh(self):
        cell = self._ufl_cell
        return ufl.Mesh(finat.ufl.VectorElement("Lagrange", cell, 1, dim=cell.topological_dimension()))

    @property
    def _default_reordering(self):
        with PETSc.Log.Event("Mesh: reorder"):
            old_to_new = self.topology_dm.getOrdering(PETSc.Mat.OrderingType.RCM).indices
            reordering = np.empty_like(old_to_new)
            reordering[old_to_new] = np.arange(old_to_new.size, dtype=old_to_new.dtype)
        return reordering

    def _renumber_entities(self, reorder):
        if reorder:
            reordering = self._default_reordering
        else:
            # No reordering
            reordering = None
        return dmcommon.plex_renumbering(self.topology_dm, self._entity_classes, reordering)

    @property
    def dm_cell_types(self):
        """All DM.PolytopeTypes of cells in the mesh."""
        return dmcommon.get_dm_cell_types(self.topology_dm)

    @utils.cached_property
    def cell_closure(self):
        """2D array of ordered cell closures

        Each row contains ordered cell entities for a cell, one row per cell.
        """
        plex = self.topology_dm
        tdim = plex.getDimension()

        # Cell numbering and global vertex numbering
        cell_numbering = self._cell_numbering
        vertex_numbering = self._vertex_numbering.createGlobalSection(plex.getPointSF())

        cell = self.ufl_cell()
        assert tdim == cell.topological_dimension()
        if self.submesh_parent is not None and \
                not (self.submesh_parent.ufl_cell().cellname() == "hexahedron" and cell.cellname() == "quadrilateral"):
            # Codim-1 submesh of a hex mesh (i.e. a quad submesh) can not
            # inherit cell_closure from the hex mesh as the cell_closure
            # must follow the special orientation restriction. This means
            # that, when the quad submesh works with the parent hex mesh,
            # quadrature points must be permuted (i.e. use the canonical
            # quadrature point ordering based on the cone ordering).
            topology = FIAT.ufc_cell(cell).get_topology()
            entity_per_cell = np.zeros(len(topology), dtype=IntType)
            for d, ents in topology.items():
                entity_per_cell[d] = len(ents)
            return dmcommon.submesh_create_cell_closure(
                plex,
                self.submesh_parent.topology_dm,
                cell_numbering,
                self.submesh_parent._cell_numbering,
                self.submesh_parent.cell_closure,
                entity_per_cell,
            )
        elif cell.is_simplex():
            topology = FIAT.ufc_cell(cell).get_topology()
            entity_per_cell = np.zeros(len(topology), dtype=IntType)
            for d, ents in topology.items():
                entity_per_cell[d] = len(ents)

            return dmcommon.closure_ordering(plex, vertex_numbering,
                                             cell_numbering, entity_per_cell)

        elif cell.cellname() == "quadrilateral":
            from firedrake_citations import Citations
            Citations().register("Homolya2016")
            Citations().register("McRae2016")
            # Quadrilateral mesh
            cell_ranks = dmcommon.get_cell_remote_ranks(plex)

            facet_orientations = dmcommon.quadrilateral_facet_orientations(
                plex, vertex_numbering, cell_ranks)

            cell_orientations = dmcommon.orientations_facet2cell(
                plex, vertex_numbering, cell_ranks,
                facet_orientations, cell_numbering)

            dmcommon.exchange_cell_orientations(plex,
                                                cell_numbering,
                                                cell_orientations)

            return dmcommon.quadrilateral_closure_ordering(
                plex, vertex_numbering, cell_numbering, cell_orientations)
        elif cell.cellname() == "hexahedron":
            # TODO: Should change and use create_cell_closure() for all cell types.
            topology = FIAT.ufc_cell(cell).get_topology()
            closureSize = sum([len(ents) for _, ents in topology.items()])
            return dmcommon.create_cell_closure(plex, cell_numbering, closureSize)
        else:
            raise NotImplementedError("Cell type '%s' not supported." % cell)

    @utils.cached_property
    def entity_orientations(self):
        return dmcommon.entity_orientations(self, self.cell_closure)

    @PETSc.Log.EventDecorator()
    def _facets(self, kind):
        if kind not in ["interior", "exterior"]:
            raise ValueError("Unknown facet type '%s'" % kind)

        dm = self.topology_dm
        facets, classes = dmcommon.get_facets_by_class(dm, (kind + "_facets"),
                                                       self._facet_ordering)
        label = dmcommon.FACE_SETS_LABEL
        if dm.hasLabel(label):
            from mpi4py import MPI
            local_markers = set(dm.getLabelIdIS(label).indices)

            def merge_ids(x, y, datatype):
                return x.union(y)

            op = MPI.Op.Create(merge_ids, commute=True)

            unique_markers = np.asarray(sorted(self._comm.allreduce(local_markers, op=op)),
                                        dtype=IntType)
            op.Free()
        else:
            unique_markers = None

        local_facet_number, facet_cell = \
            dmcommon.facet_numbering(dm, kind, facets,
                                     self._cell_numbering,
                                     self.cell_closure)

        point2facetnumber = np.full(facets.max(initial=0)+1, -1, dtype=IntType)
        point2facetnumber[facets] = np.arange(len(facets), dtype=IntType)
        obj = _Facets(self, facets, classes, kind,
                      facet_cell, local_facet_number,
                      unique_markers=unique_markers)
        obj.point2facetnumber = point2facetnumber
        return obj

    @utils.cached_property
    def exterior_facets(self):
        return self._facets("exterior")

    @utils.cached_property
    def interior_facets(self):
        return self._facets("interior")

    @utils.cached_property
    def cell_to_facets(self):
        """Returns a :class:`pyop2.types.dat.Dat` that maps from a cell index to the local
        facet types on each cell, including the relevant subdomain markers.

        The `i`-th local facet on a cell with index `c` has data
        `cell_facet[c][i]`. The local facet is exterior if
        `cell_facet[c][i][0] == 0`, and interior if the value is `1`.
        The value `cell_facet[c][i][1]` returns the subdomain marker of the
        facet.
        """
        cell_facets = dmcommon.cell_facet_labeling(self.topology_dm,
                                                   self._cell_numbering,
                                                   self.cell_closure)
        if isinstance(self.cell_set, op2.ExtrudedSet):
            dataset = op2.DataSet(self.cell_set.parent, dim=cell_facets.shape[1:])
        else:
            dataset = op2.DataSet(self.cell_set, dim=cell_facets.shape[1:])
        return op2.Dat(dataset, cell_facets, dtype=cell_facets.dtype,
                       name="cell-to-local-facet-dat")

    def num_cells(self):
        cStart, cEnd = self.topology_dm.getHeightStratum(0)
        return cEnd - cStart

    def num_facets(self):
        fStart, fEnd = self.topology_dm.getHeightStratum(1)
        return fEnd - fStart

    def num_faces(self):
        fStart, fEnd = self.topology_dm.getDepthStratum(2)
        return fEnd - fStart

    def num_edges(self):
        eStart, eEnd = self.topology_dm.getDepthStratum(1)
        return eEnd - eStart

    def num_vertices(self):
        vStart, vEnd = self.topology_dm.getDepthStratum(0)
        return vEnd - vStart

    def num_entities(self, d):
        eStart, eEnd = self.topology_dm.getDepthStratum(d)
        return eEnd - eStart

    @utils.cached_property
    def cell_set(self):
        size = list(self._entity_classes[self.cell_dimension(), :])
        return op2.Set(size, "Cells", comm=self._comm)

    @PETSc.Log.EventDecorator()
    def _set_partitioner(self, plex, distribute, partitioner_type=None):
        """Set partitioner for (re)distributing underlying plex over comm.

        :arg distribute: Boolean or (sizes, points)-tuple.  If (sizes, point)-
            tuple is given, it is used to set shell partition. If Boolean, no-op.
        :kwarg partitioner_type: Partitioner to be used: "chaco", "ptscotch", "parmetis",
            "shell", or `None` (unspecified). Ignored if the distribute parameter
            specifies the distribution.
        """
        if plex.comm.size == 1 or distribute is False:
            return
        partitioner = plex.getPartitioner()
        if distribute is True:
            if partitioner_type:
                if partitioner_type not in ["chaco", "ptscotch", "parmetis", "simple", "shell"]:
                    raise ValueError(
                        f"Unexpected partitioner_type: {partitioner_type}")
                if partitioner_type in ["chaco", "ptscotch", "parmetis"] and \
                        partitioner_type not in get_external_packages():
                    raise ValueError(
                        f"Unable to use {partitioner_type} as PETSc is not "
                        f"installed with {partitioner_type}."
                    )
                if partitioner_type == "chaco" and plex.isDistributed():
                    raise ValueError(
                        "Unable to use 'chaco' mesh partitioner, 'chaco' is a "
                        "serial partitioner, but the mesh is distributed."
                    )
            else:
                partitioner_type = DEFAULT_PARTITIONER

            partitioner.setType({
                "chaco": partitioner.Type.CHACO,
                "ptscotch": partitioner.Type.PTSCOTCH,
                "parmetis": partitioner.Type.PARMETIS,
                "shell": partitioner.Type.SHELL,
                "simple": partitioner.Type.SIMPLE
            }[partitioner_type])
        else:
            sizes, points = distribute
            partitioner.setType(partitioner.Type.SHELL)
            partitioner.setShellPartition(plex.comm.size, sizes, points)
        # Command line option `-petscpartitioner_type <type>` overrides.
        # partitioner.setFromOptions() is called from inside plex.setFromOptions().

    @PETSc.Log.EventDecorator()
    def _get_partitioner(self, plex):
        """Get partitioner actually used for (re)distributing underlying plex over comm."""
        return plex.getPartitioner()

    def mark_entities(self, tf, label_value, label_name=None):
        import firedrake.function as function

        if not isinstance(label_value, numbers.Integral):
            raise TypeError(f"label_value must be an integer: got {label_value}")
        if label_name and not isinstance(label_name, str):
            raise TypeError(f"label_name must be `None` or a string: got {label_name}")
        if label_name in ("depth",
                          "celltype",
                          "ghost",
                          "exterior_facets",
                          "interior_facets",
                          "pyop2_core",
                          "pyop2_owned",
                          "pyop2_ghost"):
            raise ValueError(f"Label name {label_name} is reserved")
        tV = tf.function_space()
        elem = tV.ufl_element()
        if tV.mesh() is not self:
            raise RuntimeError(f"tf must be defined on {self}: {tf.mesh()} is not {self}")
        if elem.reference_value_shape != ():
            raise RuntimeError(f"tf must be scalar: {elem.reference_value_shape} != ()")
        if elem.family() in {"Discontinuous Lagrange", "DQ"} and elem.degree() == 0:
            # cells
            height = 0
            label_name = label_name or dmcommon.CELL_SETS_LABEL
        elif (elem.family() == "HDiv Trace" and elem.degree() == 0 and self.cell_dimension() > 1) or \
                (elem.family() == "Lagrange" and elem.degree() == 1 and self.cell_dimension() == 1) or \
                (elem.family() == "Q" and elem.degree() == 2 and self.ufl_cell().cellname() == "hexahedron"):
            # facets
            height = 1
            label_name = label_name or dmcommon.FACE_SETS_LABEL
        else:
            raise ValueError(f"indicator functions must be 'DP' or 'DQ' (degree 0) to mark cells and 'P' (degree 1) in 1D or 'HDiv Trace' (degree 0) in 2D or 3D to mark facets: got (family, degree) = ({elem.family()}, {elem.degree()})")
        plex = self.topology_dm
        if not plex.hasLabel(label_name):
            plex.createLabel(label_name)
        plex.clearLabelStratum(label_name, label_value)
        label = plex.getLabel(label_name)
        section = tV.dm.getSection()
        array = tf.dat.data_ro_with_halos.real.astype(IntType)
        dmcommon.mark_points_with_function_array(plex, section, height, array, label, label_value)

    # submesh

    def _submesh_make_entity_entity_map(self, from_set, to_set, from_points, to_points, child_parent_map):
        assert from_set.total_size == len(from_points)
        assert to_set.total_size == len(to_points)
        with self.topology_dm.getSubpointIS() as subpoints:
            if child_parent_map:
                _, from_indices, to_indices = np.intersect1d(subpoints[from_points], to_points, return_indices=True)
            else:
                _, from_indices, to_indices = np.intersect1d(from_points, subpoints[to_points], return_indices=True)
        values = np.full(from_set.total_size, -1, dtype=IntType)
        values[from_indices] = to_indices
        return op2.Map(from_set, to_set, 1, values.reshape((-1, 1)), f"{self}_submesh_map_{from_set}_{to_set}")

    @utils.cached_property
    def submesh_child_cell_parent_cell_map(self):
        return self._submesh_make_entity_entity_map(self.cell_set, self.submesh_parent.cell_set, self.cell_closure[:, -1], self.submesh_parent.cell_closure[:, -1], True)

    @utils.cached_property
    def submesh_child_exterior_facet_parent_exterior_facet_map(self):
        return self._submesh_make_entity_entity_map(self.exterior_facets.set, self.submesh_parent.exterior_facets.set, self.exterior_facets.facets, self.submesh_parent.exterior_facets.facets, True)

    @utils.cached_property
    def submesh_child_exterior_facet_parent_interior_facet_map(self):
        return self._submesh_make_entity_entity_map(self.exterior_facets.set, self.submesh_parent.interior_facets.set, self.exterior_facets.facets, self.submesh_parent.interior_facets.facets, True)

    @utils.cached_property
    def submesh_child_interior_facet_parent_exterior_facet_map(self):
        raise RuntimeError("Should never happen")

    @utils.cached_property
    def submesh_child_interior_facet_parent_interior_facet_map(self):
        return self._submesh_make_entity_entity_map(self.interior_facets.set, self.submesh_parent.interior_facets.set, self.interior_facets.facets, self.submesh_parent.interior_facets.facets, True)

    @utils.cached_property
    def submesh_parent_cell_child_cell_map(self):
        return self._submesh_make_entity_entity_map(self.submesh_parent.cell_set, self.cell_set, self.submesh_parent.cell_closure[:, -1], self.cell_closure[:, -1], False)

    @utils.cached_property
    def submesh_parent_exterior_facet_child_exterior_facet_map(self):
        return self._submesh_make_entity_entity_map(self.submesh_parent.exterior_facets.set, self.exterior_facets.set, self.submesh_parent.exterior_facets.facets, self.exterior_facets.facets, False)

    @utils.cached_property
    def submesh_parent_exterior_facet_child_interior_facet_map(self):
        raise RuntimeError("Should never happen")

    @utils.cached_property
    def submesh_parent_interior_facet_child_exterior_facet_map(self):
        return self._submesh_make_entity_entity_map(self.submesh_parent.interior_facets.set, self.exterior_facets.set, self.submesh_parent.interior_facets.facets, self.exterior_facets.facets, False)

    @utils.cached_property
    def submesh_parent_interior_facet_child_interior_facet_map(self):
        return self._submesh_make_entity_entity_map(self.submesh_parent.interior_facets.set, self.interior_facets.set, self.submesh_parent.interior_facets.facets, self.interior_facets.facets, False)

    def submesh_map_child_parent(self, source_integral_type, source_subset_points, reverse=False):
        """Return the map from submesh child entities to submesh parent entities or its reverse.

        Parameters
        ----------
        source_integral_type : str
            Integral type on the source mesh.
        source_subset_points : numpy.ndarray
            Subset points on the source mesh.
        reverse : bool
            If True, return the map from parent entities to child entities.

        Returns
        -------
        tuple
           (map from source to target, integral type on the target mesh, subset points on the target mesh).

        """
        if self.submesh_parent is None:
            raise RuntimeError("Must only be called on submesh")
        if reverse:
            source = self.submesh_parent
            target = self
        else:
            source = self
            target = self.submesh_parent
        target_dim = target.topology_dm.getDimension()
        source_dim = source.topology_dm.getDimension()
        if source_dim != target_dim:
            raise NotImplementedError(f"Not implemented for (source_dim, target_dim) == ({source_dim}, {target_dim})")
        if source_integral_type == "cell":
            target_integral_type = "cell"
            target_subset_points = None
        elif source_integral_type in ["interior_facet", "exterior_facet"]:
            with self.topology_dm.getSubpointIS() as subpoints:
                if reverse:
                    _, target_indices_int, source_indices_int = np.intersect1d(subpoints[target.interior_facets.facets], source_subset_points, return_indices=True)
                    _, target_indices_ext, source_indices_ext = np.intersect1d(subpoints[target.exterior_facets.facets], source_subset_points, return_indices=True)
                else:
                    target_subset_points = subpoints[source_subset_points]
                    _, target_indices_int, source_indices_int = np.intersect1d(target.interior_facets.facets, target_subset_points, return_indices=True)
                    _, target_indices_ext, source_indices_ext = np.intersect1d(target.exterior_facets.facets, target_subset_points, return_indices=True)
            n_int = len(source_indices_int)
            n_ext = len(source_indices_ext)
            n_int_max = self._comm.allreduce(n_int, op=MPI.MAX)
            n_ext_max = self._comm.allreduce(n_ext, op=MPI.MAX)
            if n_int_max > 0:
                if n_ext_max != 0:
                    raise RuntimeError(f"integral_type on the target mesh is interior facet, but {n_ext_max} exterior facet entities are also included")
                if n_int > len(source_subset_points):
                    raise RuntimeError("Found inconsistent data")
                target_integral_type = "interior_facet"
            elif n_ext_max > 0:
                if n_int_max != 0:
                    raise RuntimeError(f"integral_type on the target mesh is exterior facet, but {n_int_max} interior facet entities are also included")
                if n_ext > len(source_subset_points):
                    raise RuntimeError("Found inconsistent data")
                target_integral_type = "exterior_facet"
            else:
                raise RuntimeError("Can not find a map from source to target.")
            if reverse:
                if target_integral_type == "interior_facet":
                    target_subset_points = target.interior_facets.facets[target_indices_int]
                elif target_integral_type == "exterior_facet":
                    target_subset_points = target.exterior_facets.facets[target_indices_ext]
        else:
            raise NotImplementedError(f"Not implemented for (source_dim, target_dim, source_integral_type) == ({source_dim}, {target_dim}, {source_integral_type})")
        if reverse:
            map_ = getattr(self, f"submesh_parent_{source_integral_type}_child_{target_integral_type}_map")
        else:
            map_ = getattr(self, f"submesh_child_{source_integral_type}_parent_{target_integral_type}_map")
        return map_, target_integral_type, target_subset_points

    # trans mesh

    def trans_mesh_entity_map(self, base_mesh, base_integral_type, base_subdomain_id, base_all_integer_subdomain_ids):
        """Create entity-entity (composed) map from base_mesh to `self`.

        Parameters
        ----------
        base_mesh : AbstractMeshTopology
            Base mesh topology.
        base_integral_type : str
            Integral type on ``base_mesh``.
        base_subdomain_id : int
            Subdomain ID on ``base_mesh``.
        base_all_integer_subdomain_ids : tuple
            ``all_integer_subdomain_ids`` corresponding to ``base_mesh`` and ``base_integral_type``.

        Returns
        -------
        tuple
            `tuple` of `op2.ComposedMap` from base_mesh to `self` and integral_type on `self`.

        """
        common = self.submesh_youngest_common_ancester(base_mesh)
        if common is None:
            raise NotImplementedError(f"Currently only implemented for (sub)meshes in the same family: got {self} and {base_mesh}")
        elif base_mesh is self:
            raise NotImplementedError("Currenlty can not return identity map")
        else:
            if base_integral_type == "cell":
                base_subset_points = None
            elif base_integral_type in ["interior_facet", "exterior_facet"]:
                base_subset = base_mesh.measure_set(base_integral_type, base_subdomain_id, all_integer_subdomain_ids=base_all_integer_subdomain_ids)
                if base_integral_type == "interior_facet":
                    base_subset_points = base_mesh.interior_facets.facets[base_subset.indices]
                elif base_integral_type == "exterior_facet":
                    base_subset_points = base_mesh.exterior_facets.facets[base_subset.indices]
            else:
                raise NotImplementedError(f"Unknown integration type : {base_integral_type}")
            composed_map, integral_type, _ = self.submesh_map_composed(base_mesh, base_integral_type, base_subset_points)
            return composed_map, integral_type


class ExtrudedMeshTopology(MeshTopology):
    """Representation of an extruded mesh topology."""

    @PETSc.Log.EventDecorator()
    def __init__(self, mesh, layers, periodic=False, name=None):
        """Build an extruded mesh topology from an input mesh topology

        :arg mesh:           the unstructured base mesh topology
        :arg layers:         number of occurence of base layer in the "vertical" direction.
        :arg periodic:       the flag for periodic extrusion; if True, only constant layer extrusion is allowed.
        :arg name:           optional name of the extruded mesh topology.
        """

        # TODO: refactor to call super().__init__

        from firedrake_citations import Citations
        Citations().register("McRae2016")
        Citations().register("Bercea2016")
        # A cache of shared function space data on this mesh
        self._shared_data_cache = defaultdict(dict)

        if isinstance(mesh.topology, VertexOnlyMeshTopology):
            raise NotImplementedError("Extrusion not implemented for VertexOnlyMeshTopology")
        if layers.shape and periodic:
            raise ValueError("Must provide constant layer for periodic extrusion")

        self._base_mesh = mesh
        self.user_comm = mesh.comm
        self._comm = internal_comm(mesh._comm, self)
        if name is not None and name == mesh.name:
            raise ValueError("Extruded mesh topology and base mesh topology can not have the same name")
        self.name = name if name is not None else mesh.name + "_extruded"
        # TODO: These attributes are copied so that FunctionSpaceBase can
        # access them directly.  Eventually we would want a better refactoring
        # of responsibilities between mesh and function space.
        self.topology_dm = mesh.topology_dm
        r"The PETSc DM representation of the mesh topology."
        self._dm_renumbering = mesh._dm_renumbering
        self._cell_numbering = mesh._cell_numbering
        self._entity_classes = mesh._entity_classes
        self._did_reordering = mesh._did_reordering
        self._distribution_parameters = mesh._distribution_parameters
        self._subsets = {}
        if layers.shape:
            self.variable_layers = True
            extents = extnum.layer_extents(self.topology_dm,
                                           self._cell_numbering,
                                           layers)
            if np.any(extents[:, 3] - extents[:, 2] <= 0):
                raise NotImplementedError("Vertically disconnected cells unsupported")
            self.layer_extents = extents
            """The layer extents for all mesh points.

            For variable layers, the layer extent does not match those for cells.
            A numpy array of layer extents (in PyOP2 format
            :math:`[start, stop)`), of shape ``(num_mesh_points, 4)`` where
            the first two extents are used for allocation and the last
            two for iteration.
            """
        else:
            self.variable_layers = False
        self.cell_set = op2.ExtrudedSet(mesh.cell_set, layers=layers, extruded_periodic=periodic)
        # submesh
        self.submesh_parent = None

    @utils.cached_property
    def _ufl_cell(self):
        return ufl.TensorProductCell(self._base_mesh.ufl_cell(), ufl.interval)

    @utils.cached_property
    def _ufl_mesh(self):
        cell = self._ufl_cell
        return ufl.Mesh(finat.ufl.VectorElement("Lagrange", cell, 1, dim=cell.topological_dimension()))

    @property
    def dm_cell_types(self):
        """All DM.PolytopeTypes of cells in the mesh."""
        raise NotImplementedError("'dm_cell_types' is not implemented for ExtrudedMeshTopology")

    @utils.cached_property
    def cell_closure(self):
        """2D array of ordered cell closures

        Each row contains ordered cell entities for a cell, one row per cell.
        """
        return self._base_mesh.cell_closure

    @utils.cached_property
    def entity_orientations(self):
        return self._base_mesh.entity_orientations

    def _facets(self, kind):
        if kind not in ["interior", "exterior"]:
            raise ValueError("Unknown facet type '%s'" % kind)
        base = getattr(self._base_mesh, "%s_facets" % kind)
        return _Facets(self, base.facets, base.classes,
                       kind,
                       base.facet_cell,
                       base.local_facet_dat.data_ro_with_halos,
                       unique_markers=base.unique_markers)

    def make_cell_node_list(self, global_numbering, entity_dofs, entity_permutations, offsets):
        """Builds the DoF mapping.

        :arg global_numbering: Section describing the global DoF numbering
        :arg entity_dofs: FInAT element entity DoFs
        :arg entity_permutations: FInAT element entity permutations
        :arg offsets: layer offsets for each entity dof.
        """
        if entity_permutations is None:
            # FInAT entity_permutations not yet implemented
            entity_dofs = eutils.flat_entity_dofs(entity_dofs)
            return super().make_cell_node_list(global_numbering, entity_dofs, None, offsets)
        assert sorted(entity_dofs.keys()) == sorted(entity_permutations.keys()), "Mismatching dimension tuples"
        for key in entity_dofs.keys():
            assert sorted(entity_dofs[key].keys()) == sorted(entity_permutations[key].keys()), "Mismatching entity tuples"
        assert all(v in {0, 1} for _, v in entity_permutations), "Vertical dim index must be in [0, 1]"
        entity_dofs = eutils.flat_entity_dofs(entity_dofs)
        entity_permutations = eutils.flat_entity_permutations(entity_permutations)
        return super().make_cell_node_list(global_numbering, entity_dofs, entity_permutations, offsets)

    def make_dofs_per_plex_entity(self, entity_dofs):
        """Returns the number of DoFs per plex entity for each stratum,
        i.e. [#dofs / plex vertices, #dofs / plex edges, ...].

        each entry is a 2-tuple giving the number of dofs on, and
        above the given plex entity.

        :arg entity_dofs: FInAT element entity DoFs

        """
        dofs_per_entity = np.zeros((1 + self._base_mesh.cell_dimension(), 2), dtype=IntType)
        for (b, v), entities in entity_dofs.items():
            dofs_per_entity[b, v] += len(entities[0])

        # Convert to a tuple of tuples with int (not numpy.intXX) values. This is
        # to give us a string representation like ((0, 1), (2, 3)) instead of
        # ((numpy.int32(0), numpy.int32(1)), (numpy.int32(2), numpy.int32(3))).
        return tuple(
            tuple(int(d_) for d_ in d)
            for d in dofs_per_entity
        )

    @PETSc.Log.EventDecorator()
    def node_classes(self, nodes_per_entity, real_tensorproduct=False):
        """Compute node classes given nodes per entity.

        :arg nodes_per_entity: number of function space nodes per topological entity.
        :returns: the number of nodes in each of core, owned, and ghost classes.
        """
        if real_tensorproduct:
            nodes = np.asarray(nodes_per_entity)
            nodes_per_entity = sum(nodes[:, i] for i in range(2))
            return super(ExtrudedMeshTopology, self).node_classes(nodes_per_entity)
        elif self.variable_layers:
            return extnum.node_classes(self, nodes_per_entity)
        else:
            nodes = np.asarray(nodes_per_entity)
            if self.extruded_periodic:
                nodes_per_entity = sum(nodes[:, i]*(self.layers - 1) for i in range(2))
            else:
                nodes_per_entity = sum(nodes[:, i]*(self.layers - i) for i in range(2))
            return super(ExtrudedMeshTopology, self).node_classes(nodes_per_entity)

    @utils.cached_property
    def layers(self):
        """Return the layers parameter used to construct the mesh topology,
        which is the number of layers represented by the number of occurences
        of the base mesh for non-variable layer mesh and an array of size
        (num_cells, 2), each row representing the
        (first layer index, last layer index + 1) pair for the associated cell,
        for variable layer mesh."""
        if self.variable_layers:
            return self.cell_set.layers_array
        else:
            return self.cell_set.layers

    def entity_layers(self, height, label=None):
        """Return the number of layers on each entity of a given plex
        height.

        :arg height: The height of the entity to compute the number of
           layers (0 -> cells, 1 -> facets, etc...)
        :arg label: An optional label name used to select points of
           the given height (if None, then all points are used).
        :returns: a numpy array of the number of layers on the asked
           for entities (or a single layer number for the constant
           layer case).
        """
        if self.variable_layers:
            return extnum.entity_layers(self, height, label)
        else:
            return self.cell_set.layers

    def cell_dimension(self):
        """Returns the cell dimension."""
        return (self._base_mesh.cell_dimension(), 1)

    def facet_dimension(self):
        """Returns the facet dimension.

        .. note::

            This only returns the dimension of the "side" (vertical) facets,
            not the "top" or "bottom" (horizontal) facets.

        """
        return (self._base_mesh.facet_dimension(), 1)

    def _order_data_by_cell_index(self, column_list, cell_data):
        cell_list = []
        for col in column_list:
            cell_list += list(range(col, col + (self.layers - 1)))
        return cell_data[cell_list]

    @property
    def _distribution_name(self):
        return self._base_mesh._distribution_name

    @property
    def _permutation_name(self):
        return self._base_mesh._permutation_name

    def mark_entities(self, tf, label_value, label_name=None):
        raise NotImplementedError("Currently not implemented for ExtrudedMesh")


# TODO: Could this be merged with MeshTopology given that dmcommon.pyx
# now covers DMSwarms and DMPlexes?
class VertexOnlyMeshTopology(AbstractMeshTopology):
    """
    Representation of a vertex-only mesh topology immersed within
    another mesh.
    """

    @PETSc.Log.EventDecorator()
    def __init__(self, swarm, parentmesh, name, reorder, input_ordering_swarm=None, perm_is=None, distribution_name=None, permutation_name=None):
        """Initialise a mesh topology.

        Parameters
        ----------
        swarm : PETSc.DMSwarm
            `PETSc.DMSwarm` representing Particle In Cell (PIC) vertices
            immersed within a `PETSc.DM` stored in the ``parentmesh``.
        parentmesh : AbstractMeshTopology
            Mesh topology within which the vertex-only mesh topology is immersed.
        name : str
            Name of the mesh topology.
        reorder : bool
            Whether to reorder the mesh entities.
        input_ordering_swarm : PETSc.DMSwarm
            The swarm from which the input-ordering vertex-only mesh is constructed.
        perm_is : PETSc.IS
            `PETSc.IS` that is used as ``_dm_renumbering``; only
            makes sense if we know the exact parallel distribution of ``plex``
            at the time of mesh topology construction like when we load mesh
            along with its distribution. If given, ``reorder`` param will be ignored.
        distribution_name : str
            Name of the parallel distribution; if `None`, automatically generated.
        permutation_name : str
            Name of the entity permutation (reordering); if `None`, automatically generated.

        """
        if MPI.Comm.Compare(parentmesh.comm, swarm.comm.tompi4py()) not in {MPI.CONGRUENT, MPI.IDENT}:
            ValueError("Parent mesh communicator and swarm communicator are not congruent")
        self._distribution_parameters = {"partition": False,
                                         "partitioner_type": None,
                                         "overlap_type": (DistributedMeshOverlapType.NONE, 0)}
        self.input_ordering_swarm = input_ordering_swarm
        self._parent_mesh = parentmesh
        super().__init__(swarm, name, reorder, None, perm_is, distribution_name, permutation_name, parentmesh.comm)

    def _distribute(self):
        pass

    def _add_overlap(self):
        pass

    def _mark_entity_classes(self):
        if self.input_ordering_swarm:
            assert isinstance(self._parent_mesh, MeshTopology)
            dmcommon.mark_entity_classes_using_cell_dm(self.topology_dm)
        else:
            # Have an input-ordering vertex-only mesh. These should mark
            # all entities as pyop2 core, which mark_entity_classes will do.
            assert isinstance(self._parent_mesh, VertexOnlyMeshTopology)
            dmcommon.mark_entity_classes(self.topology_dm)

    @utils.cached_property
    def _ufl_cell(self):
        return ufl.Cell(_cells[0][0])

    @utils.cached_property
    def _ufl_mesh(self):
        cell = self._ufl_cell
        return ufl.Mesh(finat.ufl.VectorElement("DG", cell, 0, dim=cell.topological_dimension()))

    def _renumber_entities(self, reorder):
        if reorder:
            swarm = self.topology_dm
            parent = self._parent_mesh.topology_dm
            cell_id_name = swarm.getCellDMActive().getCellID()
            swarm_parent_cell_nums = swarm.getField(cell_id_name).ravel()
            parent_renum = self._parent_mesh._dm_renumbering.getIndices()
            pStart, _ = parent.getChart()
            parent_renum_inv = np.empty_like(parent_renum)
            parent_renum_inv[parent_renum - pStart] = np.arange(len(parent_renum))
            # Use kind = 'stable' to make the ordering deterministic.
            perm = np.argsort(parent_renum_inv[swarm_parent_cell_nums - pStart], kind='stable').astype(IntType)
            swarm.restoreField(cell_id_name)
            perm_is = PETSc.IS().create(comm=swarm.comm)
            perm_is.setType("general")
            perm_is.setIndices(perm)
            return perm_is
        else:
            return dmcommon.plex_renumbering(self.topology_dm, self._entity_classes, None)

    @property
    def dm_cell_types(self):
        """All DM.PolytopeTypes of cells in the mesh."""
        return (PETSc.DM.PolytopeType.POINT,)

    @utils.cached_property  # TODO: Recalculate if mesh moves
    def cell_closure(self):
        """2D array of ordered cell closures

        Each row contains ordered cell entities for a cell, one row per cell.
        """
        swarm = self.topology_dm
        tdim = 0

        # Cell numbering and global vertex numbering
        cell_numbering = self._cell_numbering
        vertex_numbering = self._vertex_numbering.createGlobalSection(swarm.getPointSF())

        cell = self.ufl_cell()
        assert tdim == cell.topological_dimension()
        assert cell.is_simplex()

        import FIAT
        topology = FIAT.ufc_cell(cell).get_topology()
        entity_per_cell = np.zeros(len(topology), dtype=IntType)
        for d, ents in topology.items():
            entity_per_cell[d] = len(ents)

        return dmcommon.closure_ordering(swarm, vertex_numbering,
                                         cell_numbering, entity_per_cell)

    entity_orientations = None

    def _facets(self, kind):
        """Raises an AttributeError since cells in a
        `VertexOnlyMeshTopology` have no facets.
        """
        if kind not in ["interior", "exterior"]:
            raise ValueError("Unknown facet type '%s'" % kind)
        raise AttributeError("Cells in a VertexOnlyMeshTopology have no facets.")

    @utils.cached_property  # TODO: Recalculate if mesh moves
    def exterior_facets(self):
        return self._facets("exterior")

    @utils.cached_property  # TODO: Recalculate if mesh moves
    def interior_facets(self):
        return self._facets("interior")

    @utils.cached_property
    def cell_to_facets(self):
        """Raises an AttributeError since cells in a
        `VertexOnlyMeshTopology` have no facets.
        """
        raise AttributeError("Cells in a VertexOnlyMeshTopology have no facets.")

    def num_cells(self):
        return self.num_vertices()

    def num_facets(self):
        return 0

    def num_faces(self):
        return 0

    def num_edges(self):
        return 0

    def num_vertices(self):
        return self.topology_dm.getLocalSize()

    def num_entities(self, d):
        if d > 0:
            return 0
        else:
            return self.num_vertices()

    @utils.cached_property  # TODO: Recalculate if mesh moves
    def cell_set(self):
        size = list(self._entity_classes[self.cell_dimension(), :])
        return op2.Set(size, "Cells", comm=self.comm)

    @utils.cached_property  # TODO: Recalculate if mesh moves
    def cell_parent_cell_list(self):
        """Return a list of parent mesh cells numbers in vertex only
        mesh cell order.
        """
        cell_parent_cell_list = np.copy(self.topology_dm.getField("parentcellnum").ravel())
        self.topology_dm.restoreField("parentcellnum")
        return cell_parent_cell_list[self.cell_closure[:, -1]]

    @utils.cached_property  # TODO: Recalculate if mesh moves
    def cell_parent_cell_map(self):
        """Return the :class:`pyop2.types.map.Map` from vertex only mesh cells to
        parent mesh cells.
        """
        return op2.Map(self.cell_set, self._parent_mesh.cell_set, 1,
                       self.cell_parent_cell_list, "cell_parent_cell")

    @utils.cached_property  # TODO: Recalculate if mesh moves
    def cell_parent_base_cell_list(self):
        """Return a list of parent mesh base cells numbers in vertex only
        mesh cell order.
        """
        if not isinstance(self._parent_mesh, ExtrudedMeshTopology):
            raise AttributeError("Parent mesh is not extruded")
        cell_parent_base_cell_list = np.copy(self.topology_dm.getField("parentcellbasenum").ravel())
        self.topology_dm.restoreField("parentcellbasenum")
        return cell_parent_base_cell_list[self.cell_closure[:, -1]]

    @utils.cached_property  # TODO: Recalculate if mesh moves
    def cell_parent_base_cell_map(self):
        """Return the :class:`pyop2.types.map.Map` from vertex only mesh cells to
        parent mesh base cells.
        """
        if not isinstance(self._parent_mesh, ExtrudedMeshTopology):
            raise AttributeError("Parent mesh is not extruded.")
        return op2.Map(self.cell_set, self._parent_mesh.cell_set, 1,
                       self.cell_parent_base_cell_list, "cell_parent_base_cell")

    @utils.cached_property  # TODO: Recalculate if mesh moves
    def cell_parent_extrusion_height_list(self):
        """Return a list of parent mesh extrusion heights in vertex only
        mesh cell order.
        """
        if not isinstance(self._parent_mesh, ExtrudedMeshTopology):
            raise AttributeError("Parent mesh is not extruded.")
        cell_parent_extrusion_height_list = np.copy(self.topology_dm.getField("parentcellextrusionheight").ravel())
        self.topology_dm.restoreField("parentcellextrusionheight")
        return cell_parent_extrusion_height_list[self.cell_closure[:, -1]]

    @utils.cached_property  # TODO: Recalculate if mesh moves
    def cell_parent_extrusion_height_map(self):
        """Return the :class:`pyop2.types.map.Map` from vertex only mesh cells to
        parent mesh extrusion heights.
        """
        if not isinstance(self._parent_mesh, ExtrudedMeshTopology):
            raise AttributeError("Parent mesh is not extruded.")
        return op2.Map(self.cell_set, self._parent_mesh.cell_set, 1,
                       self.cell_parent_extrusion_height_list, "cell_parent_extrusion_height")

    def mark_entities(self, tf, label_value, label_name=None):
        raise NotImplementedError("Currently not implemented for VertexOnlyMesh")

    @utils.cached_property  # TODO: Recalculate if mesh moves
    def cell_global_index(self):
        """Return a list of unique cell IDs in vertex only mesh cell order."""
        cell_global_index = np.copy(self.topology_dm.getField("globalindex").ravel())
        self.topology_dm.restoreField("globalindex")
        return cell_global_index

    @utils.cached_property  # TODO: Recalculate if mesh moves
    def input_ordering(self):
        """
        Return the input ordering of the mesh vertices as a
        :class:`~.VertexOnlyMeshTopology` whilst preserving other information, such as
        the global indices and parent mesh cell information.

        Notes
        -----
        If ``redundant=True`` at mesh creation, all the vertices will
        be returned on rank 0.

        Any points that were not found in the original mesh when it was created
        will still be present here in their originally supplied order.
        """
        if not isinstance(self.topology, VertexOnlyMeshTopology):
            raise AttributeError("Input ordering is only defined for vertex-only meshes.")
        # Make the VOM which uses the original ordering of the points
        if self.input_ordering_swarm:
            return VertexOnlyMeshTopology(
                self.input_ordering_swarm,
                self,
                name=self.input_ordering_swarm.getName(),
                reorder=False,
            )

    @staticmethod
    def _make_input_ordering_sf(swarm, nroots, ilocal):
        # ilocal = None -> leaves are swarm points [0, 1, 2, ...).
        # ilocal can also be Firedrake cell numbers.
        sf = PETSc.SF().create(comm=swarm.comm)
        input_ranks = swarm.getField("inputrank").ravel()
        input_indices = swarm.getField("inputindex").ravel()
        nleaves = len(input_ranks)
        if ilocal is not None and nleaves != len(ilocal):
            swarm.restoreField("inputrank")
            swarm.restoreField("inputindex")
            raise RuntimeError(f"Mismatching leaves: nleaves {nleaves} != len(ilocal) {len(ilocal)}")
        input_ranks_and_idxs = np.empty(2 * nleaves, dtype=IntType)
        input_ranks_and_idxs[0::2] = input_ranks
        input_ranks_and_idxs[1::2] = input_indices
        swarm.restoreField("inputrank")
        swarm.restoreField("inputindex")
        sf.setGraph(nroots, ilocal, input_ranks_and_idxs)
        return sf

    @utils.cached_property  # TODO: Recalculate if mesh moves
    def input_ordering_sf(self):
        """
        Return a PETSc SF which has :func:`~.VertexOnlyMesh` input ordering
        vertices as roots and this mesh's vertices (including any halo cells)
        as leaves.
        """
        if not isinstance(self.topology, VertexOnlyMeshTopology):
            raise AttributeError("Input ordering is only defined for vertex-only meshes.")
        nroots = self.input_ordering.num_cells()
        e_p_map = self.cell_closure[:, -1]  # cell-entity -> swarm-point map
        ilocal = np.empty_like(e_p_map)
        if len(e_p_map) > 0:
            cStart = e_p_map.min()  # smallest swarm point number
            ilocal[e_p_map - cStart] = np.arange(len(e_p_map))
        return VertexOnlyMeshTopology._make_input_ordering_sf(self.topology_dm, nroots, ilocal)

    @utils.cached_property  # TODO: Recalculate if mesh moves
    def input_ordering_without_halos_sf(self):
        """
        Return a PETSc SF which has :func:`~.VertexOnlyMesh` input ordering
        vertices as roots and this mesh's non-halo vertices as leaves.
        """
        # The leaves have been ordered according to the pyop2 classes with non-halo
        # cells first; self.cell_set.size is the number of rank-local non-halo cells.
        return self.input_ordering_sf.createEmbeddedLeafSF(np.arange(self.cell_set.size, dtype=IntType))


class CellOrientationsRuntimeError(RuntimeError):
    """Exception raised when there are problems with cell orientations."""
    pass


class MeshGeometryCargo:
    """Helper class carrying data for a :class:`MeshGeometry`.

    It is required because it permits Firedrake to have stripped forms
    that still know that they are on an extruded mesh (for example).
    """

    def __init__(self, ufl_id):
        self._ufl_id = ufl_id

    def ufl_id(self):
        return self._ufl_id

    def init(self, coordinates):
        """Initialise the cargo.

        This function is separate to __init__ because of the two-step process we have
        for initialising a :class:`MeshGeometry`.
        """
        self.topology = coordinates.function_space().mesh().topology
        self.coordinates = coordinates
        self.geometric_shared_data_cache = defaultdict(dict)


class MeshGeometry(ufl.Mesh, MeshGeometryMixin):
    """A representation of mesh topology and geometry."""

    def __new__(cls, element, comm):
        """Create mesh geometry object."""
        utils._init()
        mesh = super(MeshGeometry, cls).__new__(cls)
        uid = utils._new_uid(internal_comm(comm, mesh))
        mesh.uid = uid
        cargo = MeshGeometryCargo(uid)
        assert isinstance(element, finat.ufl.FiniteElementBase)
        ufl.Mesh.__init__(mesh, element, ufl_id=mesh.uid, cargo=cargo)
        return mesh

    @MeshGeometryMixin._ad_annotate_init
    def __init__(self, coordinates):
        """Initialise a mesh geometry from coordinates.

        Parameters
        ----------
        coordinates : CoordinatelessFunction
            The `CoordinatelessFunction` containing the coordinates.

        """
        topology = coordinates.function_space().mesh()

        # this is codegen information so we attach it to the MeshGeometry rather than its cargo
        self.extruded = isinstance(topology, ExtrudedMeshTopology)
        self.variable_layers = self.extruded and topology.variable_layers

        # initialise the mesh cargo
        self.ufl_cargo().init(coordinates)

        # Cache mesh object on the coordinateless coordinates function
        coordinates._as_mesh_geometry = weakref.ref(self)

        # submesh
        self.submesh_parent = None

        self._spatial_index = None
        self._saved_coordinate_dat_version = coordinates.dat.dat_version

    def _ufl_signature_data_(self, *args, **kwargs):
        return (type(self), self.extruded, self.variable_layers,
                super()._ufl_signature_data_(*args, **kwargs))

    def _init_topology(self, topology):
        """Initialise the topology.

        :arg topology: The :class:`.MeshTopology` object.

        A mesh is fully initialised with its topology and coordinates.
        In this method we partially initialise the mesh by registering
        its topology. We also set the `_callback` attribute that is
        later called to set its coordinates and finalise the initialisation.
        """
        import firedrake.functionspace as functionspace
        import firedrake.function as function

        self._topology = topology
<<<<<<< HEAD

        def callback(self):
            """Finish initialisation."""
            del self._callback
            # Finish the initialisation of mesh topology
            self.topology.init()
            coordinates_fs = functionspace.FunctionSpace(self, self.ufl_coordinate_element())
            coordinates_data = dmcommon.reordered_coords(topology.topology_dm, coordinates_fs.dm.getDefaultSection(),
                                                         (self.num_vertices(), self.geometric_dimension()))
            coordinates = function.Function(coordinates_fs,
                                                          val=coordinates_data,
                                                          name=_generate_default_mesh_coordinates_name(self.name))
            self.__init__(coordinates)
        self._callback = callback
=======
        coordinates_fs = functionspace.FunctionSpace(self.topology, self.ufl_coordinate_element())
        coordinates_data = dmcommon.reordered_coords(topology.topology_dm, coordinates_fs.dm.getDefaultSection(),
                                                     (self.num_vertices(), self.geometric_dimension()))
        coordinates = function.CoordinatelessFunction(coordinates_fs,
                                                      val=coordinates_data,
                                                      name=_generate_default_mesh_coordinates_name(self.name))
        self.__init__(coordinates)
>>>>>>> 45612cc2

    @property
    def topology(self):
        """The underlying mesh topology object."""
        return self.ufl_cargo().topology

    @topology.setter
    def topology(self, val):
        self.ufl_cargo().topology = val

    @property
    def _topology(self):
        return self.topology

    @_topology.setter
    def _topology(self, val):
        self.topology = val

    @property
    def _parent_mesh(self):
        return self.ufl_cargo()._parent_mesh

    @_parent_mesh.setter
    def _parent_mesh(self, val):
        self.ufl_cargo()._parent_mesh = val

    @property
    def _coordinates(self):
        return self.ufl_cargo().coordinates

    @property
    def _geometric_shared_data_cache(self):
        return self.ufl_cargo().geometric_shared_data_cache

    @property
    def topological(self):
        """Alias of topology.

        This is to ensure consistent naming for some multigrid codes."""
        return self._topology

    @property
    def _topology_dm(self):
        """Alias of topology_dm"""
        from warnings import warn
        warn("_topology_dm is deprecated (use topology_dm instead)", DeprecationWarning, stacklevel=2)
        return self.topology_dm

    @property
    @MeshGeometryMixin._ad_annotate_coordinates_function
    def _coordinates_function(self):
        """The :class:`.Function` containing the coordinates of this mesh."""
        import firedrake.functionspaceimpl as functionspaceimpl
        import firedrake.function as function

        if hasattr(self.ufl_cargo(), "_coordinates_function"):
            return self.ufl_cargo()._coordinates_function
        else:
            coordinates_fs = self._coordinates.function_space()
            V = functionspaceimpl.WithGeometry.create(coordinates_fs, self)
            f = function.Function(V, val=self._coordinates)
            self.ufl_cargo()._coordinates_function = f
            return f

    @property
    def coordinates(self):
        """The :class:`.Function` containing the coordinates of this mesh."""
        return self._coordinates_function

    @coordinates.setter
    def coordinates(self, value):
        message = """Cannot re-assign the coordinates.

You are free to change the coordinate values, but if you need a
different coordinate function space, use Mesh(f) to create a new mesh
object whose coordinates are f's values.  (This will not copy the
values from f.)"""

        raise AttributeError(message)

    @utils.cached_property
    def cell_sizes(self):
        """A :class:`~.Function` in the :math:`P^1` space containing the local mesh size.

        This is computed by the :math:`L^2` projection of the local mesh element size."""
        from firedrake.ufl_expr import CellSize
        from firedrake.functionspace import FunctionSpace
        from firedrake.projection import project
        P1 = FunctionSpace(self, "Lagrange", 1)
        return project(CellSize(self), P1)

    def clear_cell_sizes(self):
        """Reset the :attr:`cell_sizes` field on this mesh geometry.

        Use this if you move the mesh.
        """
        try:
            del self.cell_size
        except AttributeError:
            pass

    @property
    def tolerance(self):
        """The relative tolerance (i.e. as defined on the reference cell) for
        the distance a point can be from a cell and still be considered to be
        in the cell.

        Increase this if points at mesh boundaries (either rank local or
        global) are reported as being outside the mesh, for example when
        creating a :class:`VertexOnlyMesh`. Note that this tolerance uses an L1
        distance (aka 'manhattan', 'taxicab' or rectilinear distance) so will
        scale with the dimension of the mesh.

        If this property is not set (i.e. set to ``None``) no tolerance is
        added to the bounding box and points deemed at all outside the mesh,
        even by floating point error distances, will be deemed to be outside
        it.

        Notes
        -----
        After changing tolerance any requests for :attr:`spatial_index` will cause
        the spatial index to be rebuilt with the new tolerance which may take some time.
        """
        return self._tolerance

    @tolerance.setter
    def tolerance(self, value):
        if not isinstance(value, numbers.Number):
            raise TypeError("tolerance must be a number")
        if value != self._tolerance:
            self.clear_spatial_index()
            self._tolerance = value

    def clear_spatial_index(self):
        """Reset the :attr:`spatial_index` on this mesh geometry.

        Use this if you move the mesh (for example by reassigning to
        the coordinate field)."""
        self._spatial_index = None

    @property
    def spatial_index(self):
        """Spatial index to quickly find which cell contains a given point.

        Notes
        -----

        If this mesh has a :attr:`tolerance` property, which
        should be a float, this tolerance is added to the extrama of the
        spatial index so that points just outside the mesh, within tolerance,
        can be found.

        """
        from firedrake import function, functionspace
        from firedrake.parloops import par_loop, READ, MIN, MAX

        if (
            self._spatial_index
            and self.coordinates.dat.dat_version == self._saved_coordinate_dat_version
        ):
            return self._spatial_index

        gdim = self.geometric_dimension()
        if gdim <= 1:
            info_red("libspatialindex does not support 1-dimension, falling back on brute force.")
            return None

        # Calculate the bounding boxes for all cells by running a kernel
        V = functionspace.VectorFunctionSpace(self, "DG", 0, dim=gdim)
        coords_min = function.Function(V, dtype=RealType)
        coords_max = function.Function(V, dtype=RealType)

        coords_min.dat.data.fill(np.inf)
        coords_max.dat.data.fill(-np.inf)

        if utils.complex_mode:
            if not np.allclose(self.coordinates.dat.data_ro.imag, 0):
                raise ValueError("Coordinate field has non-zero imaginary part")
            coords = function.Function(self.coordinates.function_space(),
                                       val=self.coordinates.dat.data_ro_with_halos.real.copy(),
                                       dtype=RealType)
        else:
            coords = self.coordinates

        cell_node_list = self.coordinates.function_space().cell_node_list
        _, nodes_per_cell = cell_node_list.shape

        domain = "{{[d, i]: 0 <= d < {0} and 0 <= i < {1}}}".format(gdim, nodes_per_cell)
        instructions = """
        for d, i
            f_min[0, d] = fmin(f_min[0, d], f[i, d])
            f_max[0, d] = fmax(f_max[0, d], f[i, d])
        end
        """
        par_loop((domain, instructions), ufl.dx,
                 {'f': (coords, READ),
                  'f_min': (coords_min, MIN),
                  'f_max': (coords_max, MAX)})

        # Reorder bounding boxes according to the cell indices we use
        column_list = V.cell_node_list.reshape(-1)
        coords_min = self._order_data_by_cell_index(column_list, coords_min.dat.data_ro_with_halos)
        coords_max = self._order_data_by_cell_index(column_list, coords_max.dat.data_ro_with_halos)

        # Change min and max to refer to an n-hypercube, where n is the
        # geometric dimension of the mesh, centred on the midpoint of the
        # bounding box. Its side length is the L1 diameter of the bounding box.
        # This aids point evaluation on immersed manifolds and other cases
        # where points may be just off the mesh but should be evaluated.
        # TODO: This is perhaps unnecessary when we aren't in these special
        # cases.

        # We also push max and min out so we can find points on the boundary
        # within the mesh tolerance.
        # NOTE: getattr doesn't work here due to the inheritance games that are
        # going on in getattr.
        tolerance = self.tolerance if hasattr(self, "tolerance") else 0.0
        coords_mid = (coords_max + coords_min)/2
        d = np.max(coords_max - coords_min, axis=1)[:, None]
        coords_min = coords_mid - (tolerance + 0.5)*d
        coords_max = coords_mid + (tolerance + 0.5)*d

        # Build spatial index
        self._spatial_index = spatialindex.from_regions(coords_min, coords_max)
        self._saved_coordinate_dat_version = self.coordinates.dat.dat_version
        return self._spatial_index

    @PETSc.Log.EventDecorator()
    def locate_cell(self, x, tolerance=None, cell_ignore=None):
        """Locate cell containing a given point.

        :arg x: point coordinates
        :kwarg tolerance: Tolerance for checking if a point is in a cell.
            Default is this mesh's :attr:`tolerance` property. Changing
            this from default will cause the spatial index to be rebuilt which
            can take some time.
        :kwarg cell_ignore: Cell number to ignore in the search.
        :returns: cell number (int), or None (if the point is not
            in the domain)
        """
        return self.locate_cell_and_reference_coordinate(x, tolerance=tolerance, cell_ignore=cell_ignore)[0]

    def locate_reference_coordinate(self, x, tolerance=None, cell_ignore=None):
        """Get reference coordinates of a given point in its cell. Which
        cell the point is in can be queried with the locate_cell method.

        :arg x: point coordinates
        :kwarg tolerance: Tolerance for checking if a point is in a cell.
            Default is this mesh's :attr:`tolerance` property. Changing
            this from default will cause the spatial index to be rebuilt which
            can take some time.
        :kwarg cell_ignore: Cell number to ignore in the search.
        :returns: reference coordinates within cell (numpy array) or
            None (if the point is not in the domain)
        """
        return self.locate_cell_and_reference_coordinate(x, tolerance=tolerance, cell_ignore=cell_ignore)[1]

    def locate_cell_and_reference_coordinate(self, x, tolerance=None, cell_ignore=None):
        """Locate cell containing a given point and the reference
        coordinates of the point within the cell.

        :arg x: point coordinates
        :kwarg tolerance: Tolerance for checking if a point is in a cell.
            Default is this mesh's :attr:`tolerance` property. Changing
            this from default will cause the spatial index to be rebuilt which
            can take some time.
        :kwarg cell_ignore: Cell number to ignore in the search.
        :returns: tuple either
            (cell number, reference coordinates) of type (int, numpy array),
            or, when point is not in the domain, (None, None).
        """
        x = np.asarray(x)
        if x.size != self.geometric_dimension():
            raise ValueError("Point must have the same geometric dimension as the mesh")
        x = x.reshape((1, self.geometric_dimension()))
        cells, ref_coords, _ = self.locate_cells_ref_coords_and_dists(x, tolerance=tolerance, cells_ignore=[[cell_ignore]])
        if cells[0] == -1:
            return None, None
        return cells[0], ref_coords[0]

    def locate_cells_ref_coords_and_dists(self, xs, tolerance=None, cells_ignore=None):
        """Locate cell containing a given point and the reference
        coordinates of the point within the cell.

        :arg xs: 1 or more point coordinates of shape (npoints, gdim)
        :kwarg tolerance: Tolerance for checking if a point is in a cell.
            Default is this mesh's :attr:`tolerance` property. Changing
            this from default will cause the spatial index to be rebuilt which
            can take some time.
        :kwarg cells_ignore: Cell numbers to ignore in the search for each
            point in xs. Shape should be (npoints, n_ignore_pts). Each column
            corresponds to a single coordinate in xs. To not ignore any cells,
            pass None. To ensure a full cell search for any given point, set
            the corresponding entries to -1.
        :returns: tuple either
            (cell numbers array, reference coordinates array, ref_cell_dists_l1 array)
            of type
            (array of ints, array of floats of size (npoints, gdim), array of floats).
            The cell numbers array contains -1 for points not in the domain:
            the reference coordinates and distances are meaningless for these
            points.
        """
        if self.variable_layers:
            raise NotImplementedError("Cell location not implemented for variable layers")
        if tolerance is None:
            tolerance = self.tolerance
        else:
            self.tolerance = tolerance
        xs = np.asarray(xs, dtype=utils.ScalarType)
        xs = xs.real.copy()
        if xs.shape[1] != self.geometric_dimension():
            raise ValueError("Point coordinate dimension does not match mesh geometric dimension")
        Xs = np.empty_like(xs)
        npoints = len(xs)
        if cells_ignore is None or cells_ignore[0][0] is None:
            cells_ignore = np.full((npoints, 1), -1, dtype=IntType, order="C")
        else:
            cells_ignore = np.asarray(cells_ignore, dtype=IntType, order="C")
        if cells_ignore.shape[0] != npoints:
            raise ValueError("Number of cells to ignore does not match number of points")
        assert cells_ignore.shape == (npoints, cells_ignore.shape[1])
        ref_cell_dists_l1 = np.empty(npoints, dtype=utils.RealType)
        cells = np.empty(npoints, dtype=IntType)
        assert xs.size == npoints * self.geometric_dimension()
        self._c_locator(tolerance=tolerance)(self.coordinates._ctypes,
                                             xs.ctypes.data_as(ctypes.POINTER(ctypes.c_double)),
                                             Xs.ctypes.data_as(ctypes.POINTER(ctypes.c_double)),
                                             ref_cell_dists_l1.ctypes.data_as(ctypes.POINTER(ctypes.c_double)),
                                             cells.ctypes.data_as(ctypes.POINTER(ctypes.c_int)),
                                             npoints,
                                             cells_ignore.shape[1],
                                             cells_ignore)
        return cells, Xs, ref_cell_dists_l1

    def _c_locator(self, tolerance=None):
        from pyop2 import compilation
        from pyop2.utils import get_petsc_dir
        import firedrake.function as function
        import firedrake.pointquery_utils as pq_utils

        cache = self.__dict__.setdefault("_c_locator_cache", {})
        try:
            return cache[tolerance]
        except KeyError:
            IntTypeC = as_cstr(IntType)
            src = pq_utils.src_locate_cell(self, tolerance=tolerance)
            src += dedent(f"""
                int locator(struct Function *f, double *x, double *X, double *ref_cell_dists_l1, {IntTypeC} *cells, {IntTypeC} npoints, size_t ncells_ignore, int* cells_ignore)
                {{
                    {IntTypeC} j = 0;  /* index into x and X */
                    for({IntTypeC} i=0; i<npoints; i++) {{
                        /* i is the index into cells and ref_cell_dists_l1 */

                        /* The type definitions and arguments used here are defined as
                        statics in pointquery_utils.py */
                        struct ReferenceCoords temp_reference_coords, found_reference_coords;

                        /* to_reference_coords and to_reference_coords_xtr are defined in
                        pointquery_utils.py. If they contain python calls, this loop will
                        not run at c-loop speed. */
                        /* cells_ignore has shape (npoints, ncells_ignore) - find the ith row */
                        int *cells_ignore_i = cells_ignore + i*ncells_ignore;
                        cells[i] = locate_cell(f, &x[j], {self.geometric_dimension()}, &to_reference_coords, &to_reference_coords_xtr, &temp_reference_coords, &found_reference_coords, &ref_cell_dists_l1[i], ncells_ignore, cells_ignore_i);

                        for (int k = 0; k < {self.geometric_dimension()}; k++) {{
                            X[j] = found_reference_coords.X[k];
                            j++;
                        }}
                    }}
                    return 0;
                }}
            """)

            libspatialindex_so = Path(rtree.core.rt._name).absolute()
            lsi_runpath = f"-Wl,-rpath,{libspatialindex_so.parent}"
            dll = compilation.load(
                src, "c",
                cppargs=[
                    f"-I{os.path.dirname(__file__)}",
                    f"-I{sys.prefix}/include",
                    f"-I{rtree.finder.get_include()}"
                ] + [f"-I{d}/include" for d in get_petsc_dir()],
                ldargs=[
                    f"-L{sys.prefix}/lib",
                    str(libspatialindex_so),
                    f"-Wl,-rpath,{sys.prefix}/lib",
                    lsi_runpath
                ],
                comm=self.comm
            )
            locator = getattr(dll, "locator")
            locator.argtypes = [ctypes.POINTER(function._CFunction),
                                ctypes.POINTER(ctypes.c_double),
                                ctypes.POINTER(ctypes.c_double),
                                ctypes.POINTER(ctypes.c_double),
                                ctypes.POINTER(ctypes.c_int),
                                ctypes.c_size_t,
                                ctypes.c_size_t,
                                np.ctypeslib.ndpointer(ctypes.c_int, flags="C_CONTIGUOUS")]
            locator.restype = ctypes.c_int
            return cache.setdefault(tolerance, locator)

    @utils.cached_property  # TODO: Recalculate if mesh moves. Extend this for regular meshes.
    def input_ordering(self):
        """
        Return the input ordering of the mesh vertices as a
        :func:`~.VertexOnlyMesh` whilst preserving other information, such as
        the global indices and parent mesh cell information.

        Notes
        -----
        If ``redundant=True`` at mesh creation, all the vertices will
        be returned on rank 0.

        Any points that were not found in the original mesh when it was created
        will still be present here in their originally supplied order.

        """
        if not isinstance(self.topology, VertexOnlyMeshTopology):
            raise AttributeError("Input ordering is only defined for vertex-only meshes.")
        _input_ordering = make_vom_from_vom_topology(self.topology.input_ordering, self.name + "_input_ordering")
        if _input_ordering:
            _input_ordering._parent_mesh = self
            return _input_ordering

    def cell_orientations(self):
        """Return the orientation of each cell in the mesh.

        Use :meth:`.init_cell_orientations` to initialise."""
        # View `_cell_orientations` (`CoordinatelessFunction`) as a property of
        # `MeshGeometry` as opposed to one of `MeshTopology`, and treat it just like
        # `_coordinates` (`CoordinatelessFunction`) so that we have:
        # -- Regular MeshGeometry  = MeshTopology + `_coordinates`,
        # -- Immersed MeshGeometry = MeshTopology + `_coordinates` + `_cell_orientations`.
        # Here, `_coordinates` and `_cell_orientations` both represent some geometric
        # properties (i.e., "coordinates" and "cell normals").
        #
        # Two `MeshGeometry`s can share the same `MeshTopology` and `_coordinates` while
        # having distinct definition of "cell normals"; they are then simply regarded as two
        # distinct meshes as `dot(expr, cell_normal) * dx` in general gives different results.
        #
        # Storing `_cell_orientations` in `MeshTopology` would make the `MeshTopology`
        # object only useful for specific definition of "cell normals".
        if not hasattr(self, '_cell_orientations'):
            raise CellOrientationsRuntimeError("No cell orientations found, did you forget to call init_cell_orientations?")
        return self._cell_orientations

    @PETSc.Log.EventDecorator()
    def init_cell_orientations(self, expr):
        """Compute and initialise meth:`cell_orientations` relative to a specified orientation.

        :arg expr: a UFL expression evaluated to produce a
             reference normal direction.

        """
        import firedrake.function as function
        import firedrake.functionspace as functionspace

        if (self.ufl_cell().cellname(), self.geometric_dimension()) not in _supported_embedded_cell_types_and_gdims:
            raise NotImplementedError('Only implemented for intervals embedded in 2d and triangles and quadrilaterals embedded in 3d')

        if hasattr(self, '_cell_orientations'):
            raise CellOrientationsRuntimeError("init_cell_orientations already called, did you mean to do so again?")

        if not isinstance(expr, ufl.classes.Expr):
            raise TypeError("UFL expression expected!")

        if expr.ufl_shape != (self.geometric_dimension(), ):
            raise ValueError(f"Mismatching shapes: expr.ufl_shape ({expr.ufl_shape}) != (self.geometric_dimension(), ) (({self.geometric_dimension}, ))")

        fs = functionspace.FunctionSpace(self, 'DG', 0)
        x = ufl.SpatialCoordinate(self)
        f = function.Function(fs)

        if self.topological_dimension() == 1:
            normal = ufl.as_vector((-ReferenceGrad(x)[1, 0], ReferenceGrad(x)[0, 0]))
        else:  # self.topological_dimension() == 2
            normal = ufl.cross(ReferenceGrad(x)[:, 0], ReferenceGrad(x)[:, 1])

        f.interpolate(ufl.dot(expr, normal))

        cell_orientations = function.Function(fs, name="cell_orientations", dtype=np.int32)
        cell_orientations.dat.data[:] = (f.dat.data_ro < 0)
        self._cell_orientations = cell_orientations.topological

    def __getattr__(self, name):
        val = getattr(self._topology, name)
        setattr(self, name, val)
        return val

    def __dir__(self):
        current = super(MeshGeometry, self).__dir__()
        return list(OrderedDict.fromkeys(dir(self._topology) + current))

    def mark_entities(self, f, label_value, label_name=None):
        """Mark selected entities.

        :arg f: The :class:`.Function` object that marks
            selected entities as 1. f.function_space().ufl_element()
            must be "DP" or "DQ" (degree 0) to mark cell entities and
            "P" (degree 1) in 1D or "HDiv Trace" (degree 0) in 2D or 3D
            to mark facet entities.
            Can use "Q" (degree 2) functions for 3D hex meshes until
            we support "HDiv Trace" elements on hex.
        :arg lable_value: The value used in the label.
        :arg label_name: The name of the label to store entity selections.

        All entities must live on the same topological dimension. Currently,
        one can only mark cell or facet entities.
        """
        self.topology.mark_entities(f.topological, label_value, label_name)


@PETSc.Log.EventDecorator()
def make_mesh_from_coordinates(coordinates, name, tolerance=0.5):
    """Given a coordinate field build a new mesh, using said coordinate field.

    Parameters
    ----------
    coordinates : CoordinatelessFunction
        The `CoordinatelessFunction` from which mesh is made.
    name : str
        The name of the mesh.
    tolerance : numbers.Number
        The tolerance; see `Mesh`.
    comm: mpi4py.Intracomm
        Communicator.

    Returns
    -------
    MeshGeometry
        The mesh.

    """
    if hasattr(coordinates, '_as_mesh_geometry'):
        mesh = coordinates._as_mesh_geometry()
        if mesh is not None:
            return mesh

    V = coordinates.function_space()
    element = coordinates.ufl_element()
    if V.rank != 1 or len(element.reference_value_shape) != 1:
        raise ValueError("Coordinates must be from a rank-1 FunctionSpace with rank-1 value_shape.")
    assert V.mesh().ufl_cell().topological_dimension() <= V.value_size

    mesh = MeshGeometry.__new__(MeshGeometry, element, coordinates.comm)
    mesh.__init__(coordinates)
    mesh.name = name
    # Mark mesh as being made from coordinates
    mesh._made_from_coordinates = True
    mesh._tolerance = tolerance
    return mesh


def make_mesh_from_coordinates_begin(element, comm):
    """Given a coordinate field build a new mesh, using said coordinate field.

    Parameters
    ----------
    coordinates : CoordinatelessFunction
        The `CoordinatelessFunction` from which mesh is made.
    name : str
        The name of the mesh.
    tolerance : numbers.Number
        The tolerance; see `Mesh`.
    comm: mpi4py.Intracomm
        Communicator.

    Returns
    -------
    MeshGeometry
        The mesh.

    """
    return MeshGeometry.__new__(MeshGeometry, element, comm)


@PETSc.Log.EventDecorator()
def make_mesh_from_coordinates_end(mesh, coordinates, name, tolerance=0.5):
    """Given a coordinate field build a new mesh, using said coordinate field.

    Parameters
    ----------
    coordinates : CoordinatelessFunction
        The `CoordinatelessFunction` from which mesh is made.
    name : str
        The name of the mesh.
    tolerance : numbers.Number
        The tolerance; see `Mesh`.
    comm: mpi4py.Intracomm
        Communicator.

    Returns
    -------
    MeshGeometry
        The mesh.

    """
    # if hasattr(coordinates, '_as_mesh_geometry'):
    #     mesh = coordinates._as_mesh_geometry()
    #     if mesh is not None:
    #         return mesh

    V = coordinates.function_space()
    element = coordinates.ufl_element()
    if V.rank != 1 or len(element.reference_value_shape) != 1:
        raise ValueError("Coordinates must be from a rank-1 FunctionSpace with rank-1 value_shape.")
    assert V.mesh().ufl_cell().topological_dimension() <= V.value_size

    mesh.__init__(coordinates)
    mesh.name = name
    # Mark mesh as being made from coordinates
    mesh._made_from_coordinates = True
    mesh._tolerance = tolerance


def make_mesh_from_mesh_topology(topology, name, tolerance=0.5):
    """Make mesh from tpology.

    Parameters
    ----------
    topology : MeshTopology
        The `MeshTopology` from which mesh is made.
    name : str
        The name of the mesh.
    tolerance : numbers.Number
        The tolerance; see `Mesh`.

    Returns
    -------
    MeshGeometry
        The mesh.

    """
    # Construct coordinate element
    # TODO: meshfile might indicates higher-order coordinate element
    element = make_coordinate_element(topology)
    # Create mesh object
    mesh = MeshGeometry.__new__(MeshGeometry, element, topology.comm)
    mesh._init_topology(topology)
    mesh.name = name
    mesh._tolerance = tolerance
    return mesh


def make_coordinate_element(topology):
    cell = topology.ufl_cell()
    geometric_dim = topology.topology_dm.getCoordinateDim()
    if not topology.topology_dm.getCoordinatesLocalized():
        return finat.ufl.VectorElement("Lagrange", cell, 1, dim=geometric_dim)
    else:
        return finat.ufl.VectorElement("DQ" if cell in [ufl.quadrilateral, ufl.hexahedron] else "DG", cell, 1, dim=geometric_dim, variant="equispaced")


def make_vom_from_vom_topology(topology, name, tolerance=0.5):
    """Make `VertexOnlyMesh` from a mesh topology.

    Parameters
    ----------
    topology : VertexOnlyMeshTopology
        The `VertexOnlyMeshTopology`.
    name : str
        The name of the mesh.
    tolerance : numbers.Number
        The tolerance; see `Mesh`.

    Returns
    -------
    MeshGeometry
        The mesh.

    """
    import firedrake.functionspaceimpl as functionspaceimpl
    import firedrake.functionspace as functionspace
    import firedrake.function as function

    gdim = topology.topology_dm.getCoordinateDim()
    cell = topology.ufl_cell()
    element = finat.ufl.VectorElement("DG", cell, 0, dim=gdim)
    vmesh = MeshGeometry.__new__(MeshGeometry, element, topology.comm)
    vmesh._init_topology(topology)
    # Save vertex reference coordinate (within reference cell) in function
    parent_tdim = topology._parent_mesh.ufl_cell().topological_dimension()
    if parent_tdim > 0:
        reference_coordinates_fs = functionspace.VectorFunctionSpace(vmesh, "DG", 0, dim=parent_tdim)
        reference_coordinates_data = dmcommon.reordered_coords(topology.topology_dm, reference_coordinates_fs.dm.getDefaultSection(),
                                                               (topology.num_vertices(), parent_tdim),
                                                               reference_coord=True)
        reference_coordinates = function.Function(reference_coordinates_fs,
                                                  val=reference_coordinates_data,
                                                  name=_generate_default_mesh_reference_coordinates_name(name))
        refCoordV = functionspaceimpl.WithGeometry.create(reference_coordinates_fs, vmesh)
        vmesh.reference_coordinates = function.Function(refCoordV, val=reference_coordinates)
    else:
        # We can't do this in 0D so leave it undefined.
        vmesh.reference_coordinates = None
    vmesh.name = name
    vmesh._tolerance = tolerance
    return vmesh


@PETSc.Log.EventDecorator("CreateMesh")
def Mesh(meshfile, **kwargs):
    """Construct a mesh object.

    Meshes may either be created by reading from a mesh file, or by
    providing a PETSc DMPlex object defining the mesh topology.

    :param meshfile: the mesh file name, a DMPlex object or a Netgen mesh object defining
           mesh topology.  See below for details on supported mesh
           formats.
    :param name: optional name of the mesh object.
    :param dim: optional specification of the geometric dimension
           of the mesh (ignored if not reading from mesh file).
           If not supplied the geometric dimension is deduced from
           the topological dimension of entities in the mesh.
    :param reorder: optional flag indicating whether to reorder
           meshes for better cache locality.  If not supplied the
           default value in ``parameters["reorder_meshes"]``
           is used.
    :param distribution_parameters:  an optional dictionary of options for
           parallel mesh distribution.  Supported keys are:

             - ``"partition"``: which may take the value ``None`` (use
                 the default choice), ``False`` (do not) ``True``
                 (do), or a 2-tuple that specifies a partitioning of
                 the cells (only really useful for debugging).
             - ``"partitioner_type"``: which may take ``"chaco"``,
                 ``"ptscotch"``, ``"parmetis"``, or ``"shell"``.
             - ``"overlap_type"``: a 2-tuple indicating how to grow
                 the mesh overlap.  The first entry should be a
                 :class:`DistributedMeshOverlapType` instance, the
                 second the number of levels of overlap.

    :param distribution_name: the name of parallel distribution used
           when checkpointing; if not given, the name is automatically
           generated.

    :param permutation_name: the name of entity permutation (reordering) used
           when checkpointing; if not given, the name is automatically
           generated.

    :param comm: the communicator to use when creating the mesh.  If
           not supplied, then the mesh will be created on COMM_WORLD.
           If ``meshfile`` is a DMPlex object then must be indentical
           to or congruent with the DMPlex communicator.

    :param tolerance: The relative tolerance (i.e. as defined on the reference
           cell) for the distance a point can be from a cell and still be
           considered to be in the cell. Defaults to 0.5. Increase
           this if point at mesh boundaries (either rank local or global) are
           reported as being outside the mesh, for example when creating a
           :class:`VertexOnlyMesh`. Note that this tolerance uses an L1
           distance (aka 'manhattan', 'taxicab' or rectilinear distance) so
           will scale with the dimension of the mesh.

    :param netgen_flags: The dictionary of flags to be passed to ngsPETSc.

    When the mesh is read from a file the following mesh formats
    are supported (determined, case insensitively, from the
    filename extension):

    * GMSH: with extension `.msh`
    * Exodus: with extension `.e`, `.exo`
    * CGNS: with extension `.cgns`
    * Triangle: with extension `.node`
    * HDF5: with extension `.h5`, `.hdf5`
      (Can only load HDF5 files created by
      :meth:`~.CheckpointFile.save_mesh` method.)

    .. note::

        When the mesh is created directly from a DMPlex object or a Netgen
        mesh object, the ``dim`` parameter is ignored (the DMPlex already
        knows its geometric and topological dimensions).

    """
    import firedrake.function as function

    user_comm = kwargs.get("comm", COMM_WORLD)
    name = kwargs.get("name", DEFAULT_MESH_NAME)
    reorder = kwargs.get("reorder", None)
    if reorder is None:
        reorder = parameters["reorder_meshes"]
    distribution_parameters = kwargs.get("distribution_parameters", None)
    if distribution_parameters is None:
        distribution_parameters = {}
    if isinstance(meshfile, str) and \
       any(meshfile.lower().endswith(ext) for ext in ['.h5', '.hdf5']):
        from firedrake.output import CheckpointFile

        with CheckpointFile(meshfile, 'r', comm=user_comm) as afile:
            return afile.load_mesh(name=name, reorder=reorder,
                                   distribution_parameters=distribution_parameters)
    elif isinstance(meshfile, function.Function):
        coordinates = meshfile
    else:
        coordinates = None
    if coordinates is not None:
        return make_mesh_from_coordinates(coordinates, name)

    tolerance = kwargs.get("tolerance", 0.5)

    utils._init()

    # We don't need to worry about using a user comm in these cases as
    # they all immediately call a petsc4py which in turn uses a PETSc
    # internal comm
    geometric_dim = kwargs.get("dim", None)
    if isinstance(meshfile, PETSc.DMPlex):
        plex = meshfile
        if MPI.Comm.Compare(user_comm, plex.comm.tompi4py()) not in {MPI.CONGRUENT, MPI.IDENT}:
            raise ValueError("Communicator used to create `plex` must be at least congruent to the communicator used to create the mesh")
    elif netgen and isinstance(meshfile, netgen.libngpy._meshing.Mesh):
        try:
            from ngsPETSc import FiredrakeMesh
        except ImportError:
            raise ImportError("Unable to import ngsPETSc. Please ensure that ngsolve is installed and available to Firedrake.")
        from firedrake_citations import Citations
        Citations().register("Betteridge2024")
        netgen_flags = kwargs.get("netgen_flags", {"quad": False, "transform": None, "purify_to_tets": False})
        netgen_firedrake_mesh = FiredrakeMesh(meshfile, netgen_flags, user_comm)
        plex = netgen_firedrake_mesh.meshMap.petscPlex
        plex.setName(_generate_default_mesh_topology_name(name))
    else:
        basename, ext = os.path.splitext(meshfile)
        if ext.lower() in ['.e', '.exo']:
            plex = _from_exodus(meshfile, user_comm)
        elif ext.lower() == '.cgns':
            plex = _from_cgns(meshfile, user_comm)
        elif ext.lower() == '.msh':
            if geometric_dim is not None:
                opts = {"dm_plex_gmsh_spacedim": geometric_dim}
            else:
                opts = {}
            opts = OptionsManager(opts, "")
            with opts.inserted_options():
                plex = _from_gmsh(meshfile, user_comm)
        elif ext.lower() == '.node':
            plex = _from_triangle(meshfile, geometric_dim, user_comm)
        else:
            raise RuntimeError("Mesh file %s has unknown format '%s'."
                               % (meshfile, ext[1:]))
        plex.setName(_generate_default_mesh_topology_name(name))
    # Create mesh topology
    submesh_parent = kwargs.get("submesh_parent", None)
    topology = MeshTopology(plex, name=plex.getName(), reorder=reorder,
                            distribution_parameters=distribution_parameters,
                            distribution_name=kwargs.get("distribution_name"),
                            permutation_name=kwargs.get("permutation_name"),
                            submesh_parent=submesh_parent.topology if submesh_parent else None,
                            comm=user_comm)
    if netgen and isinstance(meshfile, netgen.libngpy._meshing.Mesh):
        netgen_firedrake_mesh.createFromTopology(topology, name=name, comm=user_comm)
        mesh = netgen_firedrake_mesh.firedrakeMesh
    else:
        mesh = make_mesh_from_mesh_topology(topology, name)
    mesh.submesh_parent = submesh_parent
    mesh._tolerance = tolerance
    return mesh


@PETSc.Log.EventDecorator("CreateExtMesh")
def ExtrudedMesh(mesh, layers, layer_height=None, extrusion_type='uniform', periodic=False, kernel=None, gdim=None, name=None, tolerance=0.5):
    """Build an extruded mesh from an input mesh

    :arg mesh:           the unstructured base mesh
    :arg layers:         number of extruded cell layers in the "vertical"
                         direction.  One may also pass an array of
                         shape (cells, 2) to specify a variable number
                         of layers.  In this case, each entry is a pair
                         ``[a, b]`` where ``a`` indicates the starting
                         cell layer of the column and ``b`` the number
                         of cell layers in that column.
    :arg layer_height:   the layer height.  A scalar value will result in
                         evenly-spaced layers, whereas an array of values
                         will vary the layer height through the extrusion.
                         If this is omitted, the value defaults to
                         1/layers (i.e. the extruded mesh has total height 1.0)
                         unless a custom kernel is used.  Must be
                         provided if using a variable number of layers.
    :arg extrusion_type: the algorithm to employ to calculate the extruded
                         coordinates. One of "uniform", "radial",
                         "radial_hedgehog" or "custom". See below.
    :arg periodic:       the flag for periodic extrusion; if True, only constant layer extrusion is allowed.
                         Can be used with any "extrusion_type" to make annulus, torus, etc.
    :arg kernel:         a ``pyop2.Kernel`` to produce coordinates for
                         the extruded mesh. See :func:`~.make_extruded_coords`
                         for more details.
    :arg gdim:           number of spatial dimensions of the
                         resulting mesh (this is only used if a
                         custom kernel is provided)
    :arg name:           optional name for the extruded mesh.
    :kwarg tolerance:    The relative tolerance (i.e. as defined on the
                         reference cell) for the distance a point can be from a
                         cell and still be considered to be in the cell.
                         Note that this tolerance uses an L1
                         distance (aka 'manhattan', 'taxicab' or rectilinear
                         distance) so will scale with the dimension of the
                         mesh.

    The various values of ``extrusion_type`` have the following meanings:

    ``"uniform"``
        the extruded mesh has an extra spatial
        dimension compared to the base mesh. The layers exist
        in this dimension only.

    ``"radial"``
        the extruded mesh has the same number of
        spatial dimensions as the base mesh; the cells are
        radially extruded outwards from the origin. This
        requires the base mesh to have topological dimension
        strictly smaller than geometric dimension.
    ``"radial_hedgehog"``
        similar to `radial`, but the cells
        are extruded in the direction of the outward-pointing
        cell normal (this produces a P1dgxP1 coordinate field).
        In this case, a radially extruded coordinate field
        (generated with ``extrusion_type="radial"``) is
        available in the ``radial_coordinates`` attribute.
    ``"custom"``
        use a custom kernel to generate the extruded coordinates

    For more details see the :doc:`manual section on extruded meshes <extruded-meshes>`.
    """
    import firedrake.functionspace as functionspace
    import firedrake.function as function

    if name is not None and name == mesh.name:
        raise ValueError("Extruded mesh and base mesh can not have the same name")
    name = name if name is not None else mesh.name + "_extruded"
    layers = np.asarray(layers, dtype=IntType)
    if layers.shape:
        if periodic:
            raise ValueError("Must provide constant layer for periodic extrusion")
        if layers.shape != (mesh.cell_set.total_size, 2):
            raise ValueError("Must provide single layer number or array of shape (%d, 2), not %s",
                             mesh.cell_set.total_size, layers.shape)
        if layer_height is None:
            raise ValueError("Must provide layer height for variable layers")

        # variable-height layers need to be present for the maximum number
        # of extruded layers
        num_layers = layers.sum(axis=1).max() if mesh.cell_set.total_size else 0
        num_layers = mesh._comm.allreduce(num_layers, op=MPI.MAX)

        # Convert to internal representation
        layers[:, 1] += 1 + layers[:, 0]

    else:
        if layer_height is None:
            # Default to unit
            layer_height = 1 / layers

        num_layers = layers

        # All internal logic works with layers of base mesh (not layers of cells)
        layers = layers + 1

    try:
        assert num_layers == len(layer_height)
    except TypeError:
        # layer_height is a scalar; equi-distant layers are fine
        pass

    topology = ExtrudedMeshTopology(mesh.topology, layers, periodic=periodic)

    if extrusion_type == "uniform":
        pass
    elif extrusion_type in ("radial", "radial_hedgehog"):
        # do not allow radial extrusion if tdim = gdim
        if mesh.geometric_dimension() == mesh.topological_dimension():
            raise RuntimeError("Cannot radially-extrude a mesh with equal geometric and topological dimension")
    else:
        # check for kernel
        if kernel is None:
            raise RuntimeError("If the custom extrusion_type is used, a kernel must be provided")
        # otherwise, use the gdim that was passed in
        if gdim is None:
            raise RuntimeError("The geometric dimension of the mesh must be specified if a custom extrusion kernel is used")

    helement = mesh._coordinates.ufl_element().sub_elements[0]
    if extrusion_type == 'radial_hedgehog':
        helement = helement.reconstruct(family="DG", variant="equispaced")
    if periodic:
        velement = finat.ufl.FiniteElement("DP", ufl.interval, 1, variant="equispaced")
    else:
        velement = finat.ufl.FiniteElement("Lagrange", ufl.interval, 1)
    element = finat.ufl.TensorProductElement(helement, velement)

    if gdim is None:
        gdim = mesh.geometric_dimension() + (extrusion_type == "uniform")
    coordinates_fs = functionspace.VectorFunctionSpace(topology, element, dim=gdim)

    coordinates = function.CoordinatelessFunction(coordinates_fs, name=_generate_default_mesh_coordinates_name(name))

    eutils.make_extruded_coords(topology, mesh._coordinates, coordinates,
                                layer_height, extrusion_type=extrusion_type, kernel=kernel)

    self = make_mesh_from_coordinates(coordinates, name)
    self._base_mesh = mesh

    if extrusion_type == "radial_hedgehog":
        helement = mesh._coordinates.ufl_element().sub_elements[0].reconstruct(family="CG")
        element = finat.ufl.TensorProductElement(helement, velement)
        fs = functionspace.VectorFunctionSpace(self, element, dim=gdim)
        self.radial_coordinates = function.Function(fs, name=name + "_radial_coordinates")
        eutils.make_extruded_coords(topology, mesh._coordinates, self.radial_coordinates,
                                    layer_height, extrusion_type="radial", kernel=kernel)
    self._tolerance = tolerance
    return self


class MissingPointsBehaviour(enum.Enum):
    IGNORE = None
    ERROR = "error"
    WARN = "warn"


class VertexOnlyMeshMissingPointsError(Exception):
    """Exception raised when 1 or more points are not found by a
    :func:`~.VertexOnlyMesh` in its parent mesh.

    Attributes
    ----------
    n_missing_points : int
        The number of points which were not found in the parent mesh.
    """

    def __init__(self, n_missing_points):
        self.n_missing_points = n_missing_points

    def __str__(self):
        return (
            f"{self.n_missing_points} vertices are outside the mesh and have "
            "been removed from the VertexOnlyMesh."
        )


@PETSc.Log.EventDecorator()
def VertexOnlyMesh(mesh, vertexcoords, reorder=None, missing_points_behaviour='error',
                   tolerance=None, redundant=True, name=None):
    """
    Create a vertex only mesh, immersed in a given mesh, with vertices defined
    by a list of coordinates.

    :arg mesh: The unstructured mesh in which to immerse the vertex only mesh.
    :arg vertexcoords: A list of coordinate tuples which defines the vertices.
    :kwarg reorder: optional flag indicating whether to reorder
           meshes for better cache locality.  If not supplied the
           default value in ``parameters["reorder_meshes"]``
           is used.
    :kwarg missing_points_behaviour: optional string argument for what to do
        when vertices which are outside of the mesh are discarded. If
        ``'warn'``, will print a warning. If ``'error'`` will raise a
        :class:`~.VertexOnlyMeshMissingPointsError`.
    :kwarg tolerance: The relative tolerance (i.e. as defined on the reference
        cell) for the distance a point can be from a mesh cell and still be
        considered to be in the cell. Note that this tolerance uses an L1
        distance (aka 'manhattan', 'taxicab' or rectilinear distance) so
        will scale with the dimension of the mesh. The default is the parent
        mesh's ``tolerance`` property. Changing this from default will
        cause the parent mesh's spatial index to be rebuilt which can take some
        time.
    :kwarg redundant: If True, the mesh will be built using just the vertices
        which are specified on rank 0. If False, the mesh will be built using
        the vertices specified by each rank. Care must be taken when using
        ``redundant = False``: see the note below for more information.
    :kwarg name: Optional name for the new ``VertexOnlyMesh``. If none is
        specified a name will be generated from the parent mesh name.

    .. note::

        The vertex only mesh uses the same communicator as the input ``mesh``.

    .. note::

        Extruded meshes with variable extrusion layers are not yet supported.
        See note below about ``VertexOnlyMesh`` as input.

    .. note::
        When running in parallel with ``redundant = False``, ``vertexcoords``
        will redistribute to the mesh partition where they are located. This
        means that if rank A has ``vertexcoords`` {X} that are not found in the
        mesh cells owned by rank A but are found in the mesh cells owned by
        rank B, then they will be moved to rank B.

    .. note::
        If the same coordinates are supplied more than once, they are always
        assumed to be a new vertex.

    """
    from firedrake_citations import Citations
    Citations().register("nixonhill2023consistent")

    if tolerance is None:
        tolerance = mesh.tolerance
    else:
        mesh.tolerance = tolerance
    vertexcoords = np.asarray(vertexcoords, dtype=RealType)
    if reorder is None:
        reorder = parameters["reorder_meshes"]
    gdim = mesh.geometric_dimension()
    _, pdim = vertexcoords.shape
    if not np.isclose(np.sum(abs(vertexcoords.imag)), 0):
        raise ValueError("Point coordinates must have zero imaginary part")
    # Bendy meshes require a smarter bounding box algorithm at partition and
    # (especially) cell level. Projecting coordinates to Bernstein may be
    # sufficient.
    if np.any(np.asarray(mesh.coordinates.function_space().ufl_element().degree()) > 1):
        raise NotImplementedError("Only straight edged meshes are supported")
    # Currently we take responsibility for locating the mesh cells in which the
    # vertices lie.
    #
    # In the future we hope to update the coordinates field correctly so that
    # the DMSwarm PIC can immerse itself in the DMPlex. We can also hopefully
    # provide a callback for PETSc to use to find the parent cell id. We would
    # add `DMLocatePoints` as an `op` to `DMShell` types and do
    # `DMSwarmSetCellDM(yourdmshell)` which has `DMLocatePoints_Shell`
    # implemented. Whether one or both of these is needed is unclear.
    if pdim != gdim:
        raise ValueError(f"Mesh geometric dimension {gdim} must match point list dimension {pdim}")
    swarm, input_ordering_swarm, n_missing_points = _pic_swarm_in_mesh(
        mesh, vertexcoords, tolerance=tolerance, redundant=redundant, exclude_halos=False
    )
    missing_points_behaviour = MissingPointsBehaviour(missing_points_behaviour)
    if missing_points_behaviour != MissingPointsBehaviour.IGNORE:
        if n_missing_points:
            error = VertexOnlyMeshMissingPointsError(n_missing_points)
            if missing_points_behaviour == MissingPointsBehaviour.ERROR:
                raise error
            elif missing_points_behaviour == MissingPointsBehaviour.WARN:
                from warnings import warn
                warn(str(error))
            else:
                raise ValueError("missing_points_behaviour must be IGNORE, ERROR or WARN")
    name = name if name is not None else mesh.name + "_immersed_vom"
    swarm.setName(_generate_default_mesh_topology_name(name))
    input_ordering_swarm.setName(_generate_default_mesh_topology_name(name) + "_input_ordering")
    topology = VertexOnlyMeshTopology(
        swarm,
        mesh.topology,
        name=swarm.getName(),
        reorder=reorder,
        input_ordering_swarm=input_ordering_swarm,
    )
    vmesh_out = make_vom_from_vom_topology(topology, name, tolerance)
    vmesh_out._parent_mesh = mesh
    return vmesh_out


class FiredrakeDMSwarm(PETSc.DMSwarm):
    """A DMSwarm with a saved list of added fields"""

    def __init__(self, *args, **kwargs):
        super().__init__(*args, **kwargs)
        self._fields = None
        self._default_fields = None
        self._default_extra_fields = None
        self._other_fields = None

    @property
    def fields(self):
        return self._fields

    @fields.setter
    def fields(self, fields):
        if self._fields:
            raise ValueError("Fields have already been set")
        self._fields = fields

    @property
    def default_fields(self):
        return self._default_fields

    @default_fields.setter
    def default_fields(self, fields):
        if self._default_fields:
            raise ValueError("Default fields have already been set")
        self._default_fields = fields

    @property
    def default_extra_fields(self):
        return self._default_extra_fields

    @default_extra_fields.setter
    def default_extra_fields(self, fields):
        if self._default_extra_fields:
            raise ValueError("Default extra fields have already been set")
        self._default_extra_fields = fields

    @property
    def other_fields(self):
        return self._other_fields

    @other_fields.setter
    def other_fields(self, fields):
        if self._other_fields:
            raise ValueError("Other fields have already been set")
        self._other_fields = fields


def _pic_swarm_in_mesh(
    parent_mesh,
    coords,
    fields=None,
    tolerance=None,
    redundant=True,
    exclude_halos=True,
):
    """Create a Particle In Cell (PIC) DMSwarm immersed in a Mesh

    This should only by used for meshes with straight edges. If not, the
    particles may be placed in the wrong cells.

    :arg parent_mesh: the :class:`Mesh` within with the DMSwarm should be
        immersed.
    :arg coords: an ``ndarray`` of (npoints, coordsdim) shape.
    :kwarg fields: An optional list of named data which can be stored for each
        point in the DMSwarm. The format should be::

        [(fieldname1, blocksize1, dtype1),
          ...,
         (fieldnameN, blocksizeN, dtypeN)]

        For example, the swarm coordinates themselves are stored in a field
        named ``DMSwarmPIC_coor`` which, were it not created automatically,
        would be initialised with ``fields = [("DMSwarmPIC_coor", coordsdim,
        RealType)]``. All fields must have the same number of points. For more
        information see `the DMSWARM API reference
        <https://petsc.org/release/manualpages/DMSwarm/DMSWARM/>_.
    :kwarg tolerance: The relative tolerance (i.e. as defined on the reference
        cell) for the distance a point can be from a cell and still be
        considered to be in the cell. Note that this tolerance uses an L1
        distance (aka 'manhattan', 'taxicab' or rectilinear distance) so
        will scale with the dimension of the mesh. The default is the parent
        mesh's ``tolerance`` property. Changing this from default will
        cause the parent mesh's spatial index to be rebuilt which can take some
        time.
    :kwarg redundant: If True, the DMSwarm will be created using only the
        points specified on MPI rank 0.
    :kwarg exclude_halos: If True, the DMSwarm will not contain any points in
        the mesh halos. If False, it will but the global index of the points
        in the halos will match a global index of a point which is not in the
        halo.
    :returns: (swarm, input_ordering_swarm, n_missing_points)
        - swarm: the immersed DMSwarm
        - input_ordering_swarm: a DMSwarm with points in the same order and with the
            same rank decomposition as the supplied ``coords`` argument. This
            includes any points which are not found in the parent mesh! Note
            that if ``redundant=True``, all points in the generated DMSwarm
            will be found on rank 0 since that was where they were taken from.
        - n_missing_points: the number of points in the supplied ``coords``
            argument which were not found in the parent mesh.

    .. note::

        The created DMSwarm uses the communicator of the input Mesh.

    .. note::

        In complex mode the "DMSwarmPIC_coor" field is still saved as a real
        number unlike the coordinates of a DMPlex which become complex (though
        usually with zeroed imaginary parts).

    .. note::
        When running in parallel with ``redundant = False``, ``coords``
        will redistribute to the mesh partition where they are located. This
        means that if rank A has ``coords`` {X} that are not found in the
        mesh cells owned by rank A but are found in the mesh cells owned by
        rank B, **and rank B has not been supplied with those**, then they will
        be moved to rank B.

    .. note::
        If the same coordinates are supplied more than once, they are always
        assumed to be a new vertex.

    .. note::
        Three DMSwarm fields are created automatically here:

        #. ``parentcellnum`` which contains the firedrake cell number of the
           immersed vertex and
        #. ``refcoord`` which contains the reference coordinate of the immersed
           vertex in the parent mesh cell.
        #. ``globalindex`` which contains a unique ID for each DMSwarm point -
           here this is the index into the ``coords`` array if ``redundant`` is
           ``True``, otherwise it's an index in rank order, so if rank 0 has 10
           points, rank 1 has 20 points, and rank 3 has 5 points, then rank 0's
           points will be numbered 0-9, rank 1's points will be numbered 10-29,
           and rank 3's points will be numbered 30-34. Note that this ought to
           be ``DMSwarmField_pid`` but a bug in petsc4py means that this field
           cannot be set.
        #. ``inputrank`` which contains the MPI rank at which the ``coords``
           argument was specified. For ``redundant=True`` this is always 0.
        #. ``inputindex`` which contains the index of the point in the
           originally supplied ``coords`` array after it has been redistributed
           to the correct rank. For ``redundant=True`` this is always the same
           as ``globalindex`` since we only use the points on rank 0.

        If the parent mesh is extruded, two more fields are created:

        #. ``parentcellbasenum`` which contains the firedrake cell number of the
            base cell of the immersed vertex and
        #. ``parentcellextrusionheight`` which contains the extrusion height of
            the immersed vertex in the parent mesh cell.

        Another two are required for proper functioning of the DMSwarm:

        #. ``DMSwarmPIC_coor`` which contains the coordinates of the point.
        #. ``DMSwarm_rank``: the MPI rank which owns the DMSwarm point.

    .. note::
        All PIC DMSwarm have an associated "Cell DM", if one wishes to interact
        directly with PETSc's DMSwarm API. For the ``swarm`` output, this is
        the parent mesh's topology DM (in most cases a DMPlex). For the
        ``input_ordering_swarm`` output, this is the ``swarm`` itself.

    """

    if tolerance is None:
        tolerance = parent_mesh.tolerance
    else:
        parent_mesh.tolerance = tolerance

    # Check coords
    coords = np.asarray(coords, dtype=RealType)

    plex = parent_mesh.topology.topology_dm
    tdim = parent_mesh.topological_dimension()
    gdim = parent_mesh.geometric_dimension()

    (
        coords_local,
        global_idxs_local,
        reference_coords_local,
        parent_cell_nums_local,
        owned_ranks_local,
        input_ranks_local,
        input_coords_idxs_local,
        missing_global_idxs,
    ) = _parent_mesh_embedding(
        parent_mesh,
        coords,
        tolerance,
        redundant,
        exclude_halos,
        remove_missing_points=False,
    )
    visible_idxs = parent_cell_nums_local != -1
    if parent_mesh.extruded:
        # need to store the base parent cell number and the height to be able
        # to map point coordinates back to the parent mesh
        if parent_mesh.variable_layers:
            raise NotImplementedError(
                "Cannot create a DMSwarm in an ExtrudedMesh with variable layers."
            )
        base_parent_cell_nums, extrusion_heights = _parent_extrusion_numbering(
            parent_cell_nums_local, parent_mesh.layers
        )
        # mesh.topology.cell_closure[:, -1] maps Firedrake cell numbers to plex
        # numbers.
        plex_parent_cell_nums = parent_mesh.topology.cell_closure[
            base_parent_cell_nums, -1
        ]
        base_parent_cell_nums_visible = base_parent_cell_nums[visible_idxs]
        extrusion_heights_visible = extrusion_heights[visible_idxs]
    else:
        plex_parent_cell_nums = parent_mesh.topology.cell_closure[
            parent_cell_nums_local, -1
        ]
        base_parent_cell_nums_visible = None
        extrusion_heights_visible = None
    n_missing_points = len(missing_global_idxs)

    # Exclude the invisible points at this stage
    swarm = _dmswarm_create(
        fields,
        parent_mesh.comm,
        plex,
        coords_local[visible_idxs],
        plex_parent_cell_nums[visible_idxs],
        global_idxs_local[visible_idxs],
        reference_coords_local[visible_idxs],
        parent_cell_nums_local[visible_idxs],
        owned_ranks_local[visible_idxs],
        input_ranks_local[visible_idxs],
        input_coords_idxs_local[visible_idxs],
        base_parent_cell_nums_visible,
        extrusion_heights_visible,
        parent_mesh.extruded,
        tdim,
        gdim,
    )
    # Note when getting original ordering for extruded meshes we recalculate
    # the base_parent_cell_nums and extrusion_heights - note this could
    # be an SF operation
    if redundant and parent_mesh.comm.rank != 0:
        original_ordering_swarm_coords = np.empty(shape=(0, coords.shape[1]))
    else:
        original_ordering_swarm_coords = coords
    # Set pointSF
    # In the below, n merely defines the local size of an array, local_points_reduced,
    # that works as "broker". The set of indices of local_points_reduced is the target of
    # inputindex; see _make_input_ordering_sf. All points in local_points are leaves.
    # Then, local_points[halo_indices] = -1, local_points_reduced.fill(-1), and MPI.MAX ensure that local_points_reduced has
    # the swarm local point numbers of the owning ranks after reduce. local_points_reduced[j] = -1
    # if j corresponds to a missing point. Then, broadcast updates
    # local_points[halo_indices] (it also updates local_points[~halo_indices]`, not changing any values there).
    # If some index of local_points_reduced corresponds to a missing point, local_points_reduced[index] is not updated
    # when we reduce and it does not update any leaf data, i.e., local_points, when we bcast.
    owners = swarm.getField("DMSwarm_rank").ravel()
    halo_indices, = np.where(owners != parent_mesh.comm.rank)
    halo_indices = halo_indices.astype(IntType)
    n = coords.shape[0]
    m = owners.shape[0]
    _swarm_input_ordering_sf = VertexOnlyMeshTopology._make_input_ordering_sf(swarm, n, None)  # sf: swarm local point <- (inputrank, inputindex)
    local_points_reduced = np.empty(n, dtype=utils.IntType)
    local_points_reduced.fill(-1)
    local_points = np.arange(m, dtype=utils.IntType)  # swarm local point numbers
    local_points[halo_indices] = -1
    unit = MPI._typedict[np.dtype(utils.IntType).char]
    _swarm_input_ordering_sf.reduceBegin(unit, local_points, local_points_reduced, MPI.MAX)
    _swarm_input_ordering_sf.reduceEnd(unit, local_points, local_points_reduced, MPI.MAX)
    _swarm_input_ordering_sf.bcastBegin(unit, local_points_reduced, local_points, MPI.REPLACE)
    _swarm_input_ordering_sf.bcastEnd(unit, local_points_reduced, local_points, MPI.REPLACE)
    if np.any(local_points < 0):
        raise RuntimeError("Unable to make swarm pointSF due to inconsistent data")
    # Interleave each rank and index into (rank, index) pairs for use as remote
    # in the SF
    remote_ranks_and_idxs = np.empty(2 * len(halo_indices), dtype=IntType)
    remote_ranks_and_idxs[0::2] = owners[halo_indices]
    remote_ranks_and_idxs[1::2] = local_points[halo_indices]
    swarm.restoreField("DMSwarm_rank")
    sf = swarm.getPointSF()
    sf.setGraph(m, halo_indices, remote_ranks_and_idxs)
    swarm.setPointSF(sf)
    original_ordering_swarm = _swarm_original_ordering_preserve(
        parent_mesh.comm,
        swarm,
        original_ordering_swarm_coords,
        plex_parent_cell_nums,
        global_idxs_local,
        reference_coords_local,
        parent_cell_nums_local,
        owned_ranks_local,
        input_ranks_local,  # This is just an array of 0s for redundant, and comm.rank otherwise. But I need to pass it in to get the correct ordering
        input_coords_idxs_local,
        parent_mesh.extruded,
        parent_mesh.layers,
    )

    # no halos here
    sf = original_ordering_swarm.getPointSF()
    nroots = original_ordering_swarm.getLocalSize()
    sf.setGraph(nroots, None, [])
    original_ordering_swarm.setPointSF(sf)

    return swarm, original_ordering_swarm, n_missing_points


def _dmswarm_create(
    fields,
    comm,
    plex,
    coords,
    plex_parent_cell_nums,
    coords_idxs,
    reference_coords,
    parent_cell_nums,
    ranks,
    input_ranks,
    input_coords_idxs,
    base_parent_cell_nums,
    extrusion_heights,
    extruded,
    tdim,
    gdim,
):

    """
    Create a PIC DMSwarm (or DMSwarm that looks like it's a PIC DMSwarm) using
    the given data.

    Parameters
    ----------

    fields : list of tuples
        List of tuples of the form (name, number of components, type) for any
        additional fields to be added to the DMSwarm. The default fields are
        automatically added and do not need to be specified here. Can be an
        empty list if no additional fields are required.
    comm : MPI communicator
        The MPI communicator to use when creating the DMSwarm.
    plex : PETSc DM
        The DM to set as the "CellDM" of the DMSwarm - i.e. the DMPlex or
        DMSwarm of the parent mesh.
    coords : numpy array of RealType with shape (npoints, gdim)
        The coordinates of the particles in the DMSwarm.
    plex_parent_cell_nums : numpy array of IntType with shape (npoints,)
        Array to be used as the "parentcellnum" field of the DMSwarm.
    coords_idxs : numpy array of IntType with shape (npoints,)
        Array to be used as the "globalindex" field of the DMSwarm.
    reference_coords : numpy array of RealType with shape (npoints, tdim)
        Array to be used as the "refcoord" field of the DMSwarm.
    parent_cell_nums : numpy array of IntType with shape (npoints,)
        Array to be used as the "parentcellnum" field of the DMSwarm.
    ranks : numpy array of IntType with shape (npoints,)
        Array to be used as the "DMSwarm_rank" field of the DMSwarm.
    input_ranks : numpy array of IntType with shape (npoints,)
        Array to be used as the "inputrank" field of the DMSwarm.
    input_coords_idxs : numpy array of IntType with shape (npoints,)
        Array to be used as the "inputindex" field of the DMSwarm.
    base_parent_cell_nums : numpy array of IntType with shape (npoints,) (or None)
        Optional array to be used as the "parentcellbasenum" field of the
        DMSwarm. Must be provided if extruded=True.
    extrusion_heights : numpy array of IntType with shape (npoints,) (or None)
        Optional array to be used as the "parentcellextrusionheight" field of
        the DMSwarm. Must be provided if extruded=True.
    extruded : bool
        Whether the parent mesh is extruded.
    tdim : int
        The topological dimension of the parent mesh.
    gdim : int
        The geometric dimension of the parent mesh.

    Returns
    -------
    swarm : PETSc DMSwarm
        The created DMSwarm.

    Notes
    -----
    When the `plex` is a DMSwarm, the created DMSwarm isn't actually a PIC
    DMSwarm, but it has all the associated fields of a PIC DMSwarm. This is
    because PIC DMSwarms cannot have their "CellDM" set to a DMSwarm, so we
    fake it!
    """

    # These are created by default for a PIC DMSwarm
    default_fields = [
        ("DMSwarmPIC_coor", gdim, RealType),
        ("DMSwarm_rank", 1, IntType),
    ]

    default_extra_fields = [
        ("parentcellnum", 1, IntType),
        ("refcoord", tdim, RealType),
        ("globalindex", 1, IntType),
        ("inputrank", 1, IntType),
        ("inputindex", 1, IntType),
    ]

    if extruded:
        default_extra_fields += [
            ("parentcellbasenum", 1, IntType),
            ("parentcellextrusionheight", 1, IntType),
        ]

    other_fields = fields
    if other_fields is None:
        other_fields = []

    _, coordsdim = coords.shape

    # Create a DMSWARM
    swarm = FiredrakeDMSwarm().create(comm=comm)

    # save the fields on the swarm
    swarm.fields = default_fields + default_extra_fields + other_fields
    swarm.default_fields = default_fields
    swarm.default_extra_fields = default_extra_fields
    swarm.other_fields = other_fields

    plexdim = plex.getDimension()
    if plexdim != tdim or plexdim != gdim:
        # This is a Firedrake extruded or immersed mesh, so we need to use the
        # mesh geometric dimension when we create the swarm. In this
        # case DMSwarmMigate() will not work.
        swarmdim = gdim
    else:
        swarmdim = plexdim

    # Set swarm DM dimension to match DMPlex dimension
    # NB: Unlike a DMPlex, this does not correspond to the topological
    #     dimension of a mesh (which would be 0). In all PETSc examples
    #     the dimension of the DMSwarm is set to match that of the
    #     DMPlex used with swarm.setCellDM. As noted above, for an
    #     extruded mesh this will stop DMSwarmMigrate() from working.
    swarm.setDimension(swarmdim)

    # Set coordinates dimension
    swarm.setCoordinateDim(coordsdim)

    # Link to DMPlex cells information for when swarm.migrate() is used
    swarm.setCellDM(plex)

    # Set to Particle In Cell (PIC) type
    if not isinstance(plex, PETSc.DMSwarm):
        swarm.setType(PETSc.DMSwarm.Type.PIC)

    # Register any fields
    for name, size, dtype in swarm.default_extra_fields + swarm.other_fields:
        swarm.registerField(name, size, dtype=dtype)
    swarm.finalizeFieldRegister()
    # Note that no new fields can now be associated with the DMSWARM.

    num_vertices = len(coords)
    swarm.setLocalSizes(num_vertices, -1)

    # Add point coordinates. This amounts to our own implementation of
    # DMSwarmSetPointCoordinates because Firedrake's mesh coordinate model
    # doesn't always exactly coincide with that of DMPlex: in most cases the
    # plex_parent_cell_nums and parent_cell_nums (parentcellnum field), the
    # latter being the numbering used by firedrake, refer fundamentally to the
    # same cells. For extruded meshes the DMPlex dimension is based on the
    # topological dimension of the base mesh.

    # NOTE ensure that swarm.restoreField is called for each field too!
    swarm_coords = swarm.getField("DMSwarmPIC_coor").reshape((num_vertices, gdim))
    cell_id_name = swarm.getCellDMActive().getCellID()
    swarm_parent_cell_nums = swarm.getField(cell_id_name).ravel()
    field_parent_cell_nums = swarm.getField("parentcellnum").ravel()
    field_reference_coords = swarm.getField("refcoord").reshape((num_vertices, tdim))
    field_global_index = swarm.getField("globalindex").ravel()
    field_rank = swarm.getField("DMSwarm_rank").ravel()
    field_input_rank = swarm.getField("inputrank").ravel()
    field_input_index = swarm.getField("inputindex").ravel()
    swarm_coords[...] = coords
    swarm_parent_cell_nums[...] = plex_parent_cell_nums
    field_parent_cell_nums[...] = parent_cell_nums
    field_reference_coords[...] = reference_coords
    field_global_index[...] = coords_idxs
    field_rank[...] = ranks
    field_input_rank[...] = input_ranks
    field_input_index[...] = input_coords_idxs

    # have to restore fields once accessed to allow access again
    swarm.restoreField("inputindex")
    swarm.restoreField("inputrank")
    swarm.restoreField("DMSwarm_rank")
    swarm.restoreField("globalindex")
    swarm.restoreField("refcoord")
    swarm.restoreField("parentcellnum")
    swarm.restoreField("DMSwarmPIC_coor")
    swarm.restoreField(cell_id_name)

    if extruded:
        field_base_parent_cell_nums = swarm.getField("parentcellbasenum").ravel()
        field_extrusion_heights = swarm.getField("parentcellextrusionheight").ravel()
        field_base_parent_cell_nums[...] = base_parent_cell_nums
        field_extrusion_heights[...] = extrusion_heights
        swarm.restoreField("parentcellbasenum")
        swarm.restoreField("parentcellextrusionheight")

    return swarm


def _parent_extrusion_numbering(parent_cell_nums, parent_layers):
    """
    Given a list of Firedrake cell numbers (e.g. from mesh.locate_cell) and
    number of layers, get the base parent cell numbers and extrusion heights.

    Parameters
    ----------

    parent_cell_nums : ``np.ndarray``
        Firedrake cell numbers (e.g. from mesh.locate_cell)
    parent_layers : ``int``
        Number of layers in the extruded mesh

    Returns
    -------
    base_parent_cell_nums : ``np.ndarray``
        The base parent cell numbers
    extrusion_heights : ``np.ndarray``
        The extrusion heights

    Notes
    -----
    Only works for meshes without variable layers.
    """
    # Extruded mesh parent_cell_nums goes from bottom to top. So for
    # mx = ExtrudedMesh(UnitIntervalMesh(2), 3) we have
    # mx.layers = 4
    # and
    #  -------------------layer 4-------------------
    # | parent_cell_num =  2 | parent_cell_num =  5 |
    # | extrusion_height = 2 | extrusion_height = 2 |
    #  -------------------layer 3-------------------
    # | parent_cell_num =  1 | parent_cell_num =  4 |
    # | extrusion_height = 1 | extrusion_height = 1 |
    #  -------------------layer 2-------------------
    # | parent_cell_num =  0 | parent_cell_num =  3 |
    # | extrusion_height = 0 | extrusion_height = 0 |
    #  -------------------layer 1-------------------
    #   base_cell_num = 0         base_cell_num = 1
    # The base_cell_num is the cell number in the base mesh which, in this
    # case, is a UnitIntervalMesh with two cells.
    base_parent_cell_nums = parent_cell_nums // (parent_layers - 1)
    extrusion_heights = parent_cell_nums % (parent_layers - 1)
    return base_parent_cell_nums, extrusion_heights


def _mpi_array_lexicographic_min(x, y, datatype):
    """MPI operator for lexicographic minimum of arrays.

    This compares two arrays of shape (N, 2) lexicographically, i.e. first
    comparing the two arrays by their first column, returning the element-wise
    minimum, with ties broken by comparing the second column element wise.

    Parameters
    ----------
    x : ``np.ndarray``
        The first array to compare of shape (N, 2).
    y : ``np.ndarray``
        The second array to compare of shape (N, 2).
    datatype : ``MPI.Datatype``
        The datatype of the arrays.

    Returns
    -------
    ``np.ndarray``
        The lexicographically lowest array of shape (N, 2).

    """
    # Check the first column
    min_idxs = np.where(x[:, 0] < y[:, 0])[0]
    result = np.copy(y)
    result[min_idxs, :] = x[min_idxs, :]

    # if necessary, check the second column
    eq_idxs = np.where(x[:, 0] == y[:, 0])[0]
    if len(eq_idxs):
        # We only check where we have equal values to avoid unnecessary work
        min_idxs = np.where(x[eq_idxs, 1] < y[eq_idxs, 1])[0]
        result[eq_idxs[min_idxs], :] = x[eq_idxs[min_idxs], :]
    return result


array_lexicographic_mpi_op = MPI.Op.Create(_mpi_array_lexicographic_min, commute=True)


def _parent_mesh_embedding(
    parent_mesh, coords, tolerance, redundant, exclude_halos, remove_missing_points
):
    """Find the parent mesh cells containing the given coordinates.

    Parameters
    ----------
    parent_mesh : ``Mesh``
        The parent mesh to embed in.
    coords : ``np.ndarray``
        The coordinates to embed of (npoints, coordsdim) shape.
    tolerance : ``float``
        The relative tolerance (i.e. as defined on the reference cell) for the
        distance a point can be from a cell and still be considered to be in
        the cell. Note that this tolerance uses an L1
        distance (aka 'manhattan', 'taxicab' or rectilinear distance) so
        will scale with the dimension of the mesh. The default is the parent
        mesh's ``tolerance`` property. Changing this from default will
        cause the parent mesh's spatial index to be rebuilt which can take some
        time.
    redundant : ``bool``
        If True, the embedding will be done using only the points specified on
        MPI rank 0.
    exclude_halos : ``bool``
        If True, the embedding will be done using only the points specified on
        the locally owned mesh partition.
    remove_missing_points : ``bool``
        If True, any points which are not found in the mesh will be removed
        from the output arrays. If False, they will be kept on the MPI rank
        which owns them but will be marked as not being not found in the mesh
        by setting their associated cell numbers to -1 and their reference
        coordinates to NaNs. This does not effect the behaviour of
        ``missing_global_idxs``.

    Returns
    -------
    coords_embedded : ``np.ndarray``
        The coordinates of the points that were embedded on this rank. If
        ``remove_missing_points`` is False then this will include points that
        were specified on this rank but not found in the mesh.
    global_idxs : ``np.ndarray``
        The global indices of the points on this rank.
    reference_coords : ``np.ndarray``
        The reference coordinates of the points that were embedded as given by
        the local mesh partition. If ``remove_missing_points`` is False then
        the missing point reference coordinates will be NaNs.
    parent_cell_nums : ``np.ndarray``
        The parent cell indices (as given by ``locate_cell``) of the global
        coordinates that were embedded in the local mesh partition. If
        ``remove_missing_points`` is False then the missing point numbers
        will be -1.
    owned_ranks : ``np.ndarray``
        The MPI rank of the process that owns the parent cell of each point.
        By "owns" we mean the mesh partition where the parent cell is not in
        the halo. If a point is not found in the mesh then the rank is
        ``parent_mesh.comm.size + 1``.
    input_ranks : ``np.ndarray``
        The MPI rank of the process that specified the input ``coords``.
    input_coords_idx : ``np.ndarray``
        The indices of the points in the input ``coords`` array that were
        embedded. If ``remove_missing_points`` is False then this will include
        points that were specified on this rank but not found in the mesh.
    missing_global_idxs : ``np.ndarray``
        The indices of the points in the input coords array that were not
        embedded on any rank.

    .. note::
        Where we have ``exclude_halos == True`` and ``remove_missing_points ==
        False``, and we run in parallel, the points are ordered such that the
        halo points follow the owned points. Any missing points will be at the
        end of the array. This is to ensure that dat views work as expected -
        in general it is always assumed that halo points follow owned points.

    """

    if isinstance(parent_mesh.topology, VertexOnlyMeshTopology):
        raise NotImplementedError(
            "VertexOnlyMeshes don't have a working locate_cells_ref_coords_and_dists method"
        )

    import firedrake.functionspace as functionspace
    import firedrake.constant as constant
    import firedrake.interpolation as interpolation
    import firedrake.assemble as assemble

    # In parallel, we need to make sure we know which point is which and save
    # it.
    if redundant:
        # rank 0 broadcasts coords to all ranks
        coords_local = parent_mesh._comm.bcast(coords, root=0)
        ncoords_local = coords_local.shape[0]
        coords_global = coords_local
        ncoords_global = coords_global.shape[0]
        global_idxs_global = np.arange(coords_global.shape[0])
        input_coords_idxs_local = np.arange(ncoords_local)
        input_coords_idxs_global = input_coords_idxs_local
        input_ranks_local = np.zeros(ncoords_local, dtype=int)
        input_ranks_global = input_ranks_local
    else:
        # Here, we have to assume that all points we can see are unique.
        # We therefore gather all points on all ranks in rank order: if rank 0
        # has 10 points, rank 1 has 20 points, and rank 3 has 5 points, then
        # rank 0's points have global numbering 0-9, rank 1's points have
        # global numbering 10-29, and rank 3's points have global numbering
        # 30-34.
        coords_local = coords
        ncoords_local = coords.shape[0]
        ncoords_local_allranks = parent_mesh._comm.allgather(ncoords_local)
        ncoords_global = sum(ncoords_local_allranks)
        # The below code looks complicated but it's just an allgather of the
        # (variable length) coords_local array such that they are concatenated.
        coords_local_size = np.array(coords_local.size)
        coords_local_sizes = np.empty(parent_mesh._comm.size, dtype=int)
        parent_mesh._comm.Allgatherv(coords_local_size, coords_local_sizes)
        coords_global = np.empty(
            (ncoords_global, coords.shape[1]), dtype=coords_local.dtype
        )
        parent_mesh._comm.Allgatherv(coords_local, (coords_global, coords_local_sizes))
        # # ncoords_local_allranks is in rank order so we can just sum up the
        # # previous ranks to get the starting index for the global numbering.
        # # For rank 0 we make use of the fact that sum([]) = 0.
        # startidx = sum(ncoords_local_allranks[:parent_mesh._comm.rank])
        # endidx = startidx + ncoords_local
        # global_idxs_global = np.arange(startidx, endidx)
        global_idxs_global = np.arange(coords_global.shape[0])
        input_coords_idxs_local = np.arange(ncoords_local)
        input_coords_idxs_global = np.empty(ncoords_global, dtype=int)
        parent_mesh._comm.Allgatherv(
            input_coords_idxs_local, (input_coords_idxs_global, ncoords_local_allranks)
        )
        input_ranks_local = np.full(ncoords_local, parent_mesh._comm.rank, dtype=int)
        input_ranks_global = np.empty(ncoords_global, dtype=int)
        parent_mesh._comm.Allgatherv(
            input_ranks_local, (input_ranks_global, ncoords_local_allranks)
        )

    # Get parent mesh rank ownership information:
    # Interpolating Constant(parent_mesh.comm.rank) into P0DG cleverly creates
    # a Function whose dat contains rank ownership information in an ordering
    # that is accessible using Firedrake's cell numbering. This is because, on
    # each rank, parent_mesh.comm.rank creates a Constant with the local rank
    # number, and halo exchange ensures that this information is visible, as
    # nessesary, to other processes.
    P0DG = functionspace.FunctionSpace(parent_mesh, "DG", 0)
    with stop_annotating():
        visible_ranks = interpolation.Interpolate(
            constant.Constant(parent_mesh.comm.rank), P0DG
        )
        visible_ranks = assemble(visible_ranks).dat.data_ro_with_halos.real

    locally_visible = np.full(ncoords_global, False)
    # See below for why np.inf is used here.
    ranks = np.full(ncoords_global, np.inf)

    (
        parent_cell_nums,
        reference_coords,
        ref_cell_dists_l1,
    ) = parent_mesh.locate_cells_ref_coords_and_dists(coords_global, tolerance)
    assert len(parent_cell_nums) == ncoords_global
    assert len(reference_coords) == ncoords_global
    assert len(ref_cell_dists_l1) == ncoords_global

    if parent_mesh.geometric_dimension() > parent_mesh.topological_dimension():
        # The reference coordinates contain an extra unnecessary dimension
        # which we can safely delete
        reference_coords = reference_coords[:, : parent_mesh.topological_dimension()]

    locally_visible[:] = parent_cell_nums != -1
    ranks[locally_visible] = visible_ranks[parent_cell_nums[locally_visible]]
    # see below for why np.inf is used here.
    ref_cell_dists_l1[~locally_visible] = np.inf

    # ensure that points which a rank thinks it owns are always chosen in a tie
    # break by setting the rank to be negative. If multiple ranks think they
    # own a point then the one with the highest rank will be chosen.
    on_this_rank = ranks == parent_mesh.comm.rank
    ranks[on_this_rank] = -parent_mesh.comm.rank
    ref_cell_dists_l1_and_ranks = np.stack((ref_cell_dists_l1, ranks), axis=1)

    # In parallel there will regularly be disagreements about which cell owns a
    # point when those points are close to mesh partition boundaries.
    # We now have the reference cell l1 distance and ranks being np.inf for any
    # point which is not locally visible. By collectively taking the minimum
    # of the reference cell l1 distance, which is tied to the rank via
    # ref_cell_dists_l1_and_ranks, we both check which cell the coordinate is
    # closest to and find out which rank owns that cell.
    # In cases where the reference cell l1 distance is the same for a
    # particular coordinate, we break the tie by choosing the lowest rank.
    # This turns out to be a lexicographic row-wise minimum of the
    # ref_cell_dists_l1_and_ranks array: we minimise the distance first and
    # break ties by choosing the lowest rank.
    owned_ref_cell_dists_l1_and_ranks = parent_mesh.comm.allreduce(
        ref_cell_dists_l1_and_ranks, op=array_lexicographic_mpi_op
    )

    # switch ranks back to positive
    owned_ref_cell_dists_l1_and_ranks[:, 1] = np.abs(
        owned_ref_cell_dists_l1_and_ranks[:, 1]
    )
    ref_cell_dists_l1_and_ranks[:, 1] = np.abs(ref_cell_dists_l1_and_ranks[:, 1])
    ranks = np.abs(ranks)

    owned_ref_cell_dists_l1 = owned_ref_cell_dists_l1_and_ranks[:, 0]
    owned_ranks = owned_ref_cell_dists_l1_and_ranks[:, 1]

    changed_ref_cell_dists_l1 = owned_ref_cell_dists_l1 != ref_cell_dists_l1
    changed_ranks = owned_ranks != ranks

    # If distance has changed the the point is not in local mesh partition
    # since some other cell on another rank is closer.
    locally_visible[changed_ref_cell_dists_l1] = False
    parent_cell_nums[changed_ref_cell_dists_l1] = -1
    # If the rank has changed but the distance hasn't then there was a tie
    # break and we need to search for the point again, this time disallowing
    # the previously identified cell: if we match the identified owned_rank AND
    # the distance is the same then we have found the correct cell. If we
    # cannot make a match to owned_rank and distance then we can't see the
    # point.
    changed_ranks_tied = changed_ranks & ~changed_ref_cell_dists_l1
    if any(changed_ranks_tied):
        cells_ignore_T = np.asarray([np.copy(parent_cell_nums)])
        while any(changed_ranks_tied):
            (
                parent_cell_nums[changed_ranks_tied],
                new_reference_coords,
                ref_cell_dists_l1[changed_ranks_tied],
            ) = parent_mesh.locate_cells_ref_coords_and_dists(
                coords_global[changed_ranks_tied],
                tolerance,
                cells_ignore=cells_ignore_T.T[changed_ranks_tied, :],
            )
            # delete extra dimension if necessary
            if parent_mesh.geometric_dimension() > parent_mesh.topological_dimension():
                new_reference_coords = new_reference_coords[:, : parent_mesh.topological_dimension()]
            reference_coords[changed_ranks_tied, :] = new_reference_coords
            # remove newly lost points
            locally_visible[changed_ranks_tied] = (
                parent_cell_nums[changed_ranks_tied] != -1
            )
            changed_ranks_tied &= locally_visible
            # if new ref_cell_dists_l1 > owned_ref_cell_dists_l1 then we should
            # disregard the point.
            locally_visible[changed_ranks_tied] &= (
                ref_cell_dists_l1[changed_ranks_tied]
                <= owned_ref_cell_dists_l1[changed_ranks_tied]
            )
            changed_ranks_tied &= locally_visible
            # update the identified rank
            ranks[changed_ranks_tied] = visible_ranks[
                parent_cell_nums[changed_ranks_tied]
            ]
            # if the rank now matches then we have found the correct cell
            locally_visible[changed_ranks_tied] &= (
                owned_ranks[changed_ranks_tied] == ranks[changed_ranks_tied]
            )
            # remove these rank matches from changed_ranks_tied
            changed_ranks_tied &= ~locally_visible
            # add more cells to ignore
            cells_ignore_T = np.vstack((
                cells_ignore_T,
                parent_cell_nums)
            )

    # Any ranks which are still np.inf are not in the mesh
    missing_global_idxs = np.where(owned_ranks == np.inf)[0]

    if not remove_missing_points:
        missing_coords_idxs_on_rank = np.where(
            (owned_ranks == np.inf) & (input_ranks_global == parent_mesh.comm.rank)
        )[0]
        locally_visible[missing_coords_idxs_on_rank] = True
        parent_cell_nums[missing_coords_idxs_on_rank] = -1
        reference_coords[missing_coords_idxs_on_rank, :] = np.nan
        owned_ranks[missing_coords_idxs_on_rank] = parent_mesh.comm.size + 1

    if exclude_halos and parent_mesh.comm.size > 1:
        off_rank_coords_idxs = np.where(
            (owned_ranks != parent_mesh.comm.rank)
            & (owned_ranks != parent_mesh.comm.size + 1)
        )[0]
        locally_visible[off_rank_coords_idxs] = False

    coords_embedded = np.compress(locally_visible, coords_global, axis=0)
    global_idxs = np.compress(locally_visible, global_idxs_global, axis=0)
    reference_coords = np.compress(locally_visible, reference_coords, axis=0)
    parent_cell_nums = np.compress(locally_visible, parent_cell_nums, axis=0)
    owned_ranks = np.compress(locally_visible, owned_ranks, axis=0).astype(int)
    input_ranks = np.compress(locally_visible, input_ranks_global, axis=0)
    input_coords_idxs = np.compress(locally_visible, input_coords_idxs_global, axis=0)

    return (
        coords_embedded,
        global_idxs,
        reference_coords,
        parent_cell_nums,
        owned_ranks,
        input_ranks,
        input_coords_idxs,
        missing_global_idxs,
    )


def _swarm_original_ordering_preserve(
    comm,
    swarm,
    original_ordering_coords_local,
    plex_parent_cell_nums_local,
    global_idxs_local,
    reference_coords_local,
    parent_cell_nums_local,
    ranks_local,
    input_ranks_local,
    input_idxs_local,
    extruded,
    layers,
):
    """
    Create a DMSwarm with the original ordering of the coordinates in a vertex
    only mesh embedded using ``_parent_mesh_embedding`` whilst preserving the
    values of all other DMSwarm fields except any added fields.
    """
    ncoords_local = len(reference_coords_local)
    gdim = original_ordering_coords_local.shape[1]
    tdim = reference_coords_local.shape[1]

    # Gather everything except original_ordering_coords_local from all mpi
    # ranks
    ncoords_local_allranks = comm.allgather(ncoords_local)
    ncoords_global = sum(ncoords_local_allranks)

    parent_cell_nums_global = np.empty(
        ncoords_global, dtype=parent_cell_nums_local.dtype
    )
    comm.Allgatherv(
        parent_cell_nums_local, (parent_cell_nums_global, ncoords_local_allranks)
    )

    plex_parent_cell_nums_global = np.empty(
        ncoords_global, dtype=plex_parent_cell_nums_local.dtype
    )
    comm.Allgatherv(
        plex_parent_cell_nums_local,
        (plex_parent_cell_nums_global, ncoords_local_allranks),
    )

    reference_coords_local_size = np.array(reference_coords_local.size)
    reference_coords_local_sizes = np.empty(comm.size, dtype=int)
    comm.Allgatherv(reference_coords_local_size, reference_coords_local_sizes)
    reference_coords_global = np.empty(
        (ncoords_global, reference_coords_local.shape[1]),
        dtype=reference_coords_local.dtype,
    )
    comm.Allgatherv(
        reference_coords_local, (reference_coords_global, reference_coords_local_sizes)
    )

    global_idxs_global = np.empty(ncoords_global, dtype=global_idxs_local.dtype)
    comm.Allgatherv(global_idxs_local, (global_idxs_global, ncoords_local_allranks))

    ranks_global = np.empty(ncoords_global, dtype=ranks_local.dtype)
    comm.Allgatherv(ranks_local, (ranks_global, ncoords_local_allranks))

    input_ranks_global = np.empty(ncoords_global, dtype=input_ranks_local.dtype)
    comm.Allgatherv(input_ranks_local, (input_ranks_global, ncoords_local_allranks))

    input_idxs_global = np.empty(ncoords_global, dtype=input_idxs_local.dtype)
    comm.Allgatherv(input_idxs_local, (input_idxs_global, ncoords_local_allranks))

    # Sort by global index, which will be in rank order (they probably already
    # are but we can't rely on that)
    global_idxs_global_order = np.argsort(global_idxs_global)
    sorted_parent_cell_nums_global = parent_cell_nums_global[global_idxs_global_order]
    sorted_plex_parent_cell_nums_global = plex_parent_cell_nums_global[
        global_idxs_global_order
    ]
    sorted_reference_coords_global = reference_coords_global[
        global_idxs_global_order, :
    ]
    sorted_global_idxs_global = global_idxs_global[global_idxs_global_order]
    sorted_ranks_global = ranks_global[global_idxs_global_order]
    sorted_input_ranks_global = input_ranks_global[global_idxs_global_order]
    sorted_input_idxs_global = input_idxs_global[global_idxs_global_order]
    # Check order is correct - we can probably remove this eventually since it's
    # quite expensive
    if not np.all(sorted_input_ranks_global[1:] >= sorted_input_ranks_global[:-1]):
        raise ValueError("Global indexing has not ordered the ranks as expected")

    # get rid of any duplicated global indices (i.e. points in halos)
    unique_global_idxs, unique_idxs = np.unique(
        sorted_global_idxs_global, return_index=True
    )
    unique_parent_cell_nums_global = sorted_parent_cell_nums_global[unique_idxs]
    unique_plex_parent_cell_nums_global = sorted_plex_parent_cell_nums_global[
        unique_idxs
    ]
    unique_reference_coords_global = sorted_reference_coords_global[unique_idxs, :]
    unique_ranks_global = sorted_ranks_global[unique_idxs]
    unique_input_ranks_global = sorted_input_ranks_global[unique_idxs]
    unique_input_idxs_global = sorted_input_idxs_global[unique_idxs]

    # save the points on this rank which match the input rank ready for output
    input_ranks_match = unique_input_ranks_global == comm.rank
    output_global_idxs = unique_global_idxs[input_ranks_match]
    output_parent_cell_nums = unique_parent_cell_nums_global[input_ranks_match]
    output_plex_parent_cell_nums = unique_plex_parent_cell_nums_global[
        input_ranks_match
    ]
    output_reference_coords = unique_reference_coords_global[input_ranks_match, :]
    output_ranks = unique_ranks_global[input_ranks_match]
    output_input_ranks = unique_input_ranks_global[input_ranks_match]
    output_input_idxs = unique_input_idxs_global[input_ranks_match]
    if extruded:
        (
            output_base_parent_cell_nums,
            output_extrusion_heights,
        ) = _parent_extrusion_numbering(output_parent_cell_nums, layers)
    else:
        output_base_parent_cell_nums = None
        output_extrusion_heights = None

    # check if the input indices are in order from zero - this can also probably
    # be removed eventually because, again, it's expensive.
    if not np.array_equal(output_input_idxs, np.arange(output_input_idxs.size)):
        raise ValueError(
            "Global indexing has not ordered the input indices as expected."
        )
    if len(output_global_idxs) != len(original_ordering_coords_local):
        raise ValueError(
            "The number of local global indices which will be used to make the swarm do not match the input number of original ordering coordinates."
        )
    if len(output_parent_cell_nums) != len(original_ordering_coords_local):
        raise ValueError(
            "The number of local parent cell numbers which will be used to make the swarm do not match the input number of original ordering coordinates."
        )
    if len(output_plex_parent_cell_nums) != len(original_ordering_coords_local):
        raise ValueError(
            "The number of local plex parent cell numbers which will be used to make the swarm do not match the input number of original ordering coordinates."
        )
    if len(output_reference_coords) != len(original_ordering_coords_local):
        raise ValueError(
            "The number of local reference coordinates which will be used to make the swarm do not match the input number of original ordering coordinates."
        )
    if len(output_ranks) != len(original_ordering_coords_local):
        raise ValueError(
            "The number of local rank numbers which will be used to make the swarm do not match the input number of original ordering coordinates."
        )
    if len(output_input_ranks) != len(original_ordering_coords_local):
        raise ValueError(
            "The number of local input rank numbers which will be used to make the swarm do not match the input number of original ordering coordinates."
        )
    if len(output_input_idxs) != len(original_ordering_coords_local):
        raise ValueError(
            "The number of local input indices which will be used to make the swarm do not match the input number of original ordering coordinates."
        )
    if extruded:
        if len(output_base_parent_cell_nums) != len(original_ordering_coords_local):
            raise ValueError(
                "The number of local base parent cell numbers which will be used to make the swarm do not match the input number of original ordering coordinates."
            )
        if len(output_extrusion_heights) != len(original_ordering_coords_local):
            raise ValueError(
                "The number of local extrusion heights which will be used to make the swarm do not match the input number of original ordering coordinates."
            )

    return _dmswarm_create(
        [],
        comm,
        swarm,
        original_ordering_coords_local,
        output_plex_parent_cell_nums,
        output_global_idxs,
        output_reference_coords,
        output_parent_cell_nums,
        output_ranks,
        output_input_ranks,
        output_input_idxs,
        output_base_parent_cell_nums,
        output_extrusion_heights,
        extruded,
        tdim,
        gdim,
    )


def RelabeledMesh(mesh, indicator_functions, subdomain_ids, **kwargs):
    """Construct a new mesh that has new subdomain ids.

    :arg mesh: base :class:`~.MeshGeometry` object using which the
        new one is constructed.
    :arg indicator_functions: list of indicator functions that mark
        selected entities (cells or facets) as 1; must use
        "DP"/"DQ" (degree 0) functions to mark cell entities and
        "P" (degree 1) functions in 1D or "HDiv Trace" (degree 0) functions
        in 2D or 3D to mark facet entities.
        Can use "Q" (degree 2) functions for 3D hex meshes until
        we support "HDiv Trace" elements on hex.
    :arg subdomain_ids: list of subdomain ids associated with
        the indicator functions in indicator_functions; thus,
        must have the same length as indicator_functions.
    :kwarg name: optional name of the output mesh object.
    """
    import firedrake.function as function

    if not isinstance(mesh, MeshGeometry):
        raise TypeError(f"mesh must be a MeshGeometry, not a {type(mesh)}")
    tmesh = mesh.topology
    if isinstance(tmesh, VertexOnlyMeshTopology):
        raise NotImplementedError("Currently does not work with VertexOnlyMesh")
    elif isinstance(tmesh, ExtrudedMeshTopology):
        raise NotImplementedError("Currently does not work with ExtrudedMesh; use RelabeledMesh() on the base mesh and then extrude")
    if not isinstance(indicator_functions, Sequence) or \
       not isinstance(subdomain_ids, Sequence):
        raise ValueError("indicator_functions and subdomain_ids must be `list`s or `tuple`s of the same length")
    if len(indicator_functions) != len(subdomain_ids):
        raise ValueError("indicator_functions and subdomain_ids must be `list`s or `tuple`s of the same length")
    if len(indicator_functions) == 0:
        raise RuntimeError("At least one indicator function must be given")
    for f in indicator_functions:
        if not isinstance(f, function.Function):
            raise TypeError(f"indicator functions must be instances of function.Function: got {type(f)}")
        if f.function_space().mesh() is not mesh:
            raise ValueError(f"indicator functions must be defined on {mesh}")
    for subid in subdomain_ids:
        if not isinstance(subid, numbers.Integral):
            raise TypeError(f"subdomain id must be an integer: got {subid}")
    name1 = kwargs.get("name", DEFAULT_MESH_NAME)
    plex = tmesh.topology_dm
    # Clone plex: plex1 will share topology with plex.
    plex1 = plex.clone()
    plex1.setName(_generate_default_mesh_topology_name(name1))
    # Remove pyop2 labels.
    plex1.removeLabel("pyop2_core")
    plex1.removeLabel("pyop2_owned")
    plex1.removeLabel("pyop2_ghost")
    # Do not remove "exterior_facets" and "interior_facets" labels;
    # those should be reused as the mesh has already been distributed (if size > 1).
    for label_name in [dmcommon.CELL_SETS_LABEL, dmcommon.FACE_SETS_LABEL]:
        if not plex1.hasLabel(label_name):
            plex1.createLabel(label_name)
    for f, subid in zip(indicator_functions, subdomain_ids):
        elem = f.topological.function_space().ufl_element()
        if elem.reference_value_shape != ():
            raise RuntimeError(f"indicator functions must be scalar: got {elem.reference_value_shape} != ()")
        if elem.family() in {"Discontinuous Lagrange", "DQ"} and elem.degree() == 0:
            # cells
            height = 0
            dmlabel_name = dmcommon.CELL_SETS_LABEL
        elif (elem.family() == "HDiv Trace" and elem.degree() == 0 and mesh.topological_dimension() > 1) or \
                (elem.family() == "Lagrange" and elem.degree() == 1 and mesh.topological_dimension() == 1) or \
                (elem.family() == "Q" and elem.degree() == 2 and mesh.topology.ufl_cell().cellname() == "hexahedron"):
            # facets
            height = 1
            dmlabel_name = dmcommon.FACE_SETS_LABEL
        else:
            raise ValueError(f"indicator functions must be 'DP' or 'DQ' (degree 0) to mark cells and 'P' (degree 1) in 1D or 'HDiv Trace' (degree 0) in 2D or 3D to mark facets: got (family, degree) = ({elem.family()}, {elem.degree()})")
        # Clear label stratum; this is a copy, so safe to change.
        plex1.clearLabelStratum(dmlabel_name, subid)
        dmlabel = plex1.getLabel(dmlabel_name)
        section = f.topological.function_space().dm.getSection()
        dmcommon.mark_points_with_function_array(plex, section, height, f.dat.data_ro_with_halos.real.astype(IntType), dmlabel, subid)
    distribution_parameters_noop = {"partition": False,
                                    "overlap_type": (DistributedMeshOverlapType.NONE, 0)}
    reorder_noop = None
    tmesh1 = MeshTopology(plex1, name=plex1.getName(), reorder=reorder_noop,
                          distribution_parameters=distribution_parameters_noop,
                          perm_is=tmesh._dm_renumbering,
                          distribution_name=tmesh._distribution_name,
                          permutation_name=tmesh._permutation_name,
                          comm=tmesh.comm)
    return make_mesh_from_mesh_topology(tmesh1, name1)


@PETSc.Log.EventDecorator()
def SubDomainData(geometric_expr):
    """Creates a subdomain data object from a boolean-valued UFL expression.

    The result can be attached as the subdomain_data field of a
    :class:`ufl.Measure`. For example:

    .. code-block:: python3

        x = mesh.coordinates
        sd = SubDomainData(x[0] < 0.5)
        assemble(f*dx(subdomain_data=sd))

    """
    import firedrake.functionspace as functionspace
    import firedrake.projection as projection

    # Find domain from expression
    m = extract_unique_domain(geometric_expr)

    # Find selected cells
    fs = functionspace.FunctionSpace(m, 'DG', 0)
    f = projection.project(ufl.conditional(geometric_expr, 1, 0), fs)

    # Create cell subset
    indices, = np.nonzero(f.dat.data_ro_with_halos > 0.5)
    return op2.Subset(m.cell_set, indices)


def Submesh(mesh, subdim, subdomain_id, label_name=None, name=None):
    """Construct a submesh from a given mesh.

    Parameters
    ----------
    mesh : MeshGeometry
        Parent mesh (`MeshGeometry`).
    subdim : int
        Topological dimension of the submesh.
    subdomain_id : int
        Subdomain ID representing the submesh.
    label_name : str
        Name of the label to search ``subdomain_id`` in.
    name : str
        Name of the submesh.

    Returns
    -------
    MeshGeometry
        Submesh.

    Notes
    -----
    Currently, one can only make submeshes of co-dimension 0 or 1.

    To make a submesh of co-dimension 1, the parent mesh must have
    been overlapped with :class:`DistributedMeshOverlapType` of
    {``None``, `VERTEX``, ``RIDGE``}; see ``distribution_parameters``
    kwarg of :func:`~.Mesh`.

    To use interior facet integration on a submesh of co-dimension 1,
    the parent mesh must have been overlapped with
    ``DistributedMeshOverlapType`` of {`VERTEX``, ``RIDGE``}, and the
    facets of the parent mesh must have been labeled such that the
    ridges (entities of co-dim 2) to be contained in the submesh are
    shared by at most two facets.

    Currently, to make a quadrilateral submesh from a hexahedral mesh,
    the facets of the hex mesh must have been labeled such that the
    ridges to be contained in the quad mesh are shared by at most two
    facets to make the quad mesh orientation algorithm work.

    Examples
    --------

    .. code-block:: python3

        dim = 2
        mesh = RectangleMesh(2, 1, 2., 1., quadrilateral=True)
        x, y = SpatialCoordinate(mesh)
        DQ0 = FunctionSpace(mesh, "DQ", 0)
        indicator_function = Function(DQ0).interpolate(conditional(x > 1., 1, 0))
        mesh.mark_entities(indicator_function, 999)
        mesh = RelabeledMesh(mesh, [indicator_function], [999])
        subm = Submesh(mesh, dim, 999)
        V0 = FunctionSpace(mesh, "CG", 1)
        V1 = FunctionSpace(subm, "CG", 1)
        V = V0 * V1
        u = TrialFunction(V)
        v = TestFunction(V)
        u0, u1 = split(u)
        v0, v1 = split(v)
        dx0 = Measure("dx", domain=mesh)
        dx1 = Measure("dx", domain=subm)
        a = inner(u1, v0) * dx0(999) + inner(u0, v1) * dx1
        A = assemble(a)

    """
    if not isinstance(mesh, MeshGeometry):
        raise TypeError("Parent mesh must be a `MeshGeometry`")
    if isinstance(mesh.topology, ExtrudedMeshTopology):
        raise NotImplementedError("Can not create a submesh of an ``ExtrudedMesh``")
    elif isinstance(mesh.topology, VertexOnlyMeshTopology):
        raise NotImplementedError("Can not create a submesh of a ``VertexOnlyMesh``")
    plex = mesh.topology_dm
    dim = plex.getDimension()
    if subdim not in [dim, dim - 1]:
        raise NotImplementedError(f"Found submesh dim ({subdim}) and parent dim ({dim})")
    if label_name is None:
        if subdim == dim:
            label_name = dmcommon.CELL_SETS_LABEL
        elif subdim == dim - 1:
            label_name = dmcommon.FACE_SETS_LABEL
    name = name or _generate_default_submesh_name(mesh.name)
    subplex = dmcommon.submesh_create(plex, subdim, label_name, subdomain_id, False)
    subplex.setName(_generate_default_mesh_topology_name(name))
    if subplex.getDimension() != subdim:
        raise RuntimeError(f"Found subplex dim ({subplex.getDimension()}) != expected ({subdim})")
    submesh = Mesh(
        subplex,
        submesh_parent=mesh,
        name=name,
        distribution_parameters={
            "partition": False,
            "overlap_type": (DistributedMeshOverlapType.NONE, 0),
        },
    )
    return submesh<|MERGE_RESOLUTION|>--- conflicted
+++ resolved
@@ -2308,30 +2308,13 @@
         import firedrake.function as function
 
         self._topology = topology
-<<<<<<< HEAD
-
-        def callback(self):
-            """Finish initialisation."""
-            del self._callback
-            # Finish the initialisation of mesh topology
-            self.topology.init()
-            coordinates_fs = functionspace.FunctionSpace(self, self.ufl_coordinate_element())
-            coordinates_data = dmcommon.reordered_coords(topology.topology_dm, coordinates_fs.dm.getDefaultSection(),
-                                                         (self.num_vertices(), self.geometric_dimension()))
-            coordinates = function.Function(coordinates_fs,
-                                                          val=coordinates_data,
-                                                          name=_generate_default_mesh_coordinates_name(self.name))
-            self.__init__(coordinates)
-        self._callback = callback
-=======
         coordinates_fs = functionspace.FunctionSpace(self.topology, self.ufl_coordinate_element())
         coordinates_data = dmcommon.reordered_coords(topology.topology_dm, coordinates_fs.dm.getDefaultSection(),
                                                      (self.num_vertices(), self.geometric_dimension()))
-        coordinates = function.CoordinatelessFunction(coordinates_fs,
+        coordinates = function.Function(coordinates_fs,
                                                       val=coordinates_data,
                                                       name=_generate_default_mesh_coordinates_name(self.name))
         self.__init__(coordinates)
->>>>>>> 45612cc2
 
     @property
     def topology(self):
