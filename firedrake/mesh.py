import numpy as np
import ctypes
import os
import sys
import ufl
import weakref
from collections import OrderedDict, defaultdict
from ufl.classes import ReferenceGrad
import enum
import numbers
import abc

from mpi4py import MPI
from firedrake.utils import IntType, RealType
from pyop2 import op2
from pyop2.base import DataSet
from pyop2.mpi import COMM_WORLD, dup_comm
from pyop2.utils import as_tuple, tuplify

import firedrake.cython.dmcommon as dmcommon
import firedrake.expression as expression
import firedrake.cython.extrusion_numbering as extnum
import firedrake.extrusion_utils as eutils
import firedrake.cython.spatialindex as spatialindex
import firedrake.utils as utils
from firedrake.interpolation import interpolate
from firedrake.logging import info_red
from firedrake.parameters import parameters
from firedrake.petsc import PETSc, OptionsManager
from firedrake.adjoint import MeshGeometryMixin


__all__ = ['Mesh', 'ExtrudedMesh', 'VertexOnlyMesh', 'SubDomainData', 'unmarked',
           'DistributedMeshOverlapType']


_cells = {
    1: {2: "interval"},
    2: {3: "triangle", 4: "quadrilateral"},
    3: {4: "tetrahedron"}
}


unmarked = -1
"""A mesh marker that selects all entities that are not explicitly marked."""


class DistributedMeshOverlapType(enum.Enum):
    """How should the mesh overlap be grown for distributed meshes?

    Possible options are:

     - :attr:`NONE`:  Don't overlap distributed meshes, only useful for problems with
              no interior facet integrals.
     - :attr:`FACET`: Add ghost entities in the closure of the star of
              facets.
     - :attr:`VERTEX`: Add ghost entities in the closure of the star
              of vertices.

    Defaults to :attr:`FACET`.
    """
    NONE = 1
    FACET = 2
    VERTEX = 3


class _Facets(object):
    """Wrapper class for facet interation information on a :func:`Mesh`

    .. warning::

       The unique_markers argument **must** be the same on all processes."""

    @PETSc.Log.EventDecorator()
    def __init__(self, mesh, classes, kind, facet_cell, local_facet_number, markers=None,
                 unique_markers=None):

        self.mesh = mesh

        classes = as_tuple(classes, int, 3)
        self.classes = classes

        self.kind = kind
        assert kind in ["interior", "exterior"]
        if kind == "interior":
            self._rank = 2
        else:
            self._rank = 1

        self.facet_cell = facet_cell

        if isinstance(self.set, op2.ExtrudedSet):
            dset = op2.DataSet(self.set.parent, self._rank)
        else:
            dset = op2.DataSet(self.set, self._rank)

        # Dat indicating which local facet of each adjacent cell corresponds
        # to the current facet.
        self.local_facet_dat = op2.Dat(dset, local_facet_number, np.uintc,
                                       "%s_%s_local_facet_number" %
                                       (self.mesh.name, self.kind))

        # assert that markers is a proper subset of unique_markers
        if markers is not None:
            assert set(markers) <= set(unique_markers).union([unmarked]), \
                "Every marker has to be contained in unique_markers"

        self.markers = markers
        self.unique_markers = [] if unique_markers is None else unique_markers
        self._subsets = {}

    @utils.cached_property
    def set(self):
        size = self.classes
        if isinstance(self.mesh, ExtrudedMeshTopology):
            label = "%s_facets" % self.kind
            layers = self.mesh.entity_layers(1, label)
            base = getattr(self.mesh._base_mesh, label).set
            return op2.ExtrudedSet(base, layers=layers)
        return op2.Set(size, "%sFacets" % self.kind.capitalize()[:3],
                       comm=self.mesh.comm)

    @utils.cached_property
    def _null_subset(self):
        '''Empty subset for the case in which there are no facets with
        a given marker value. This is required because not all
        markers need be represented on all processors.'''

        return op2.Subset(self.set, [])

    @PETSc.Log.EventDecorator()
    def measure_set(self, integral_type, subdomain_id,
                    all_integer_subdomain_ids=None):
        """Return an iteration set appropriate for the requested integral type.

        :arg integral_type: The type of the integral (should be a facet measure).
        :arg subdomain_id: The subdomain of the mesh to iterate over.
             Either an integer, an iterable of integers or the special
             subdomains ``"everywhere"`` or ``"otherwise"``.
        :arg all_integer_subdomain_ids: Information to interpret the
             ``"otherwise"`` subdomain.  ``"otherwise"`` means all
             entities not explicitly enumerated by the integer
             subdomains provided here.  For example, if
             all_integer_subdomain_ids is empty, then ``"otherwise" ==
             "everywhere"``.  If it contains ``(1, 2)``, then
             ``"otherwise"`` is all entities except those marked by
             subdomains 1 and 2.

         :returns: A :class:`pyop2.Subset` for iteration.
        """
        if integral_type in ("exterior_facet_bottom",
                             "exterior_facet_top",
                             "interior_facet_horiz"):
            # these iterate over the base cell set
            return self.mesh.cell_subset(subdomain_id, all_integer_subdomain_ids)
        elif not (integral_type.startswith("exterior_")
                  or integral_type.startswith("interior_")):
            raise ValueError("Don't know how to construct measure for '%s'" % integral_type)
        if subdomain_id == "everywhere":
            return self.set
        if subdomain_id == "otherwise":
            if all_integer_subdomain_ids is None:
                return self.set
            key = ("otherwise", ) + all_integer_subdomain_ids
            try:
                return self._subsets[key]
            except KeyError:
                ids = [np.where(self.markers == sid)[0]
                       for sid in all_integer_subdomain_ids]
                to_remove = np.unique(np.concatenate(ids))
                indices = np.arange(self.set.total_size, dtype=np.int32)
                indices = np.delete(indices, to_remove)
                return self._subsets.setdefault(key, op2.Subset(self.set, indices))
        else:
            return self.subset(subdomain_id)

    @PETSc.Log.EventDecorator()
    def subset(self, markers):
        """Return the subset corresponding to a given marker value.

        :param markers: integer marker id or an iterable of marker ids
            (or ``None``, for an empty subset).
        """
        valid_markers = set([unmarked]).union(self.unique_markers)
        markers = as_tuple(markers, numbers.Integral)
        if self.markers is None and valid_markers.intersection(markers):
            return self._null_subset
        try:
            return self._subsets[markers]
        except KeyError:
            # check that the given markers are valid
            if len(set(markers).difference(valid_markers)) > 0:
                invalid = set(markers).difference(valid_markers)
                raise LookupError("{0} are not a valid markers (not in {1})".format(invalid, self.unique_markers))

            # build a list of indices corresponding to the subsets selected by
            # markers
            indices = np.concatenate([np.nonzero(self.markers == i)[0]
                                      for i in markers])
            return self._subsets.setdefault(markers, op2.Subset(self.set, indices))

    @utils.cached_property
    def facet_cell_map(self):
        """Map from facets to cells."""
        return op2.Map(self.set, self.mesh.cell_set, self._rank, self.facet_cell,
                       "facet_to_cell_map")


@PETSc.Log.EventDecorator()
def _from_gmsh(filename, comm=None):
    """Read a Gmsh .msh file from `filename`.

    :kwarg comm: Optional communicator to build the mesh on (defaults to
        COMM_WORLD).
    """
    comm = comm or COMM_WORLD
    # Create a read-only PETSc.Viewer
    gmsh_viewer = PETSc.Viewer().create(comm=comm)
    gmsh_viewer.setType("ascii")
    gmsh_viewer.setFileMode("r")
    gmsh_viewer.setFileName(filename)
    gmsh_plex = PETSc.DMPlex().createGmsh(gmsh_viewer, comm=comm)

    return gmsh_plex


@PETSc.Log.EventDecorator()
def _from_exodus(filename, comm):
    """Read an Exodus .e or .exo file from `filename`.

    :arg comm: communicator to build the mesh on.
    """
    plex = PETSc.DMPlex().createExodusFromFile(filename, comm=comm)

    return plex


@PETSc.Log.EventDecorator()
def _from_cgns(filename, comm):
    """Read a CGNS .cgns file from `filename`.

    :arg comm: communicator to build the mesh on.
    """
    plex = PETSc.DMPlex().createCGNSFromFile(filename, comm=comm)
    return plex


@PETSc.Log.EventDecorator()
def _from_triangle(filename, dim, comm):
    """Read a set of triangle mesh files from `filename`.

    :arg dim: The embedding dimension.
    :arg comm: communicator to build the mesh on.
    """
    basename, ext = os.path.splitext(filename)

    if comm.rank == 0:
        try:
            facetfile = open(basename+".face")
            tdim = 3
        except FileNotFoundError:
            try:
                facetfile = open(basename+".edge")
                tdim = 2
            except FileNotFoundError:
                facetfile = None
                tdim = 1
        if dim is None:
            dim = tdim
        comm.bcast(tdim, root=0)

        with open(basename+".node") as nodefile:
            header = np.fromfile(nodefile, dtype=np.int32, count=2, sep=' ')
            nodecount = header[0]
            nodedim = header[1]
            assert nodedim == dim
            coordinates = np.loadtxt(nodefile, usecols=list(range(1, dim+1)), skiprows=1, dtype=np.double)
            assert nodecount == coordinates.shape[0]

        with open(basename+".ele") as elefile:
            header = np.fromfile(elefile, dtype=np.int32, count=2, sep=' ')
            elecount = header[0]
            eledim = header[1]
            eles = np.loadtxt(elefile, usecols=list(range(1, eledim+1)), dtype=np.int32, skiprows=1)
            assert elecount == eles.shape[0]

        cells = list(map(lambda c: c-1, eles))
    else:
        tdim = comm.bcast(None, root=0)
        cells = None
        coordinates = None
    plex = _from_cell_list(tdim, cells, coordinates, comm=comm)

    # Apply boundary IDs
    if comm.rank == 0:
        facets = None
        try:
            header = np.fromfile(facetfile, dtype=np.int32, count=2, sep=' ')
            edgecount = header[0]
            facets = np.loadtxt(facetfile, usecols=list(range(1, tdim+2)), dtype=np.int32, skiprows=0)
            assert edgecount == facets.shape[0]
        finally:
            facetfile.close()

        if facets is not None:
            vStart, vEnd = plex.getDepthStratum(0)   # vertices
            for facet in facets:
                bid = facet[-1]
                vertices = list(map(lambda v: v + vStart - 1, facet[:-1]))
                join = plex.getJoin(vertices)
                plex.setLabelValue(dmcommon.FACE_SETS_LABEL, join[0], bid)

    return plex


@PETSc.Log.EventDecorator()
def _from_cell_list(dim, cells, coords, comm):
    """
    Create a DMPlex from a list of cells and coords.

    :arg dim: The topological dimension of the mesh
    :arg cells: The vertices of each cell
    :arg coords: The coordinates of each vertex
    :arg comm: communicator to build the mesh on.
    """
    # These types are /correct/, DMPlexCreateFromCellList wants int
    # and double (not PetscInt, PetscReal).
    if comm.rank == 0:
        cells = np.asarray(cells, dtype=np.int32)
        coords = np.asarray(coords, dtype=np.double)
        comm.bcast(cells.shape, root=0)
        comm.bcast(coords.shape, root=0)
        # Provide the actual data on rank 0.
        plex = PETSc.DMPlex().createFromCellList(dim, cells, coords, comm=comm)
    else:
        cell_shape = list(comm.bcast(None, root=0))
        coord_shape = list(comm.bcast(None, root=0))
        cell_shape[0] = 0
        coord_shape[0] = 0
        # Provide empty plex on other ranks
        # A subsequent call to plex.distribute() takes care of parallel partitioning
        plex = PETSc.DMPlex().createFromCellList(dim,
                                                 np.zeros(cell_shape, dtype=np.int32),
                                                 np.zeros(coord_shape, dtype=np.double),
                                                 comm=comm)
    return plex


class AbstractMeshTopology(object, metaclass=abc.ABCMeta):
    """A representation of an abstract mesh topology without a concrete
        PETSc DM implementation"""

    def __init__(self, name):
        """Initialise an abstract mesh topology.

        :arg name: name of the mesh
        """

        utils._init()

        self.name = name

        self.topology_dm = None
        r"The PETSc DM representation of the mesh topology."

        # A cache of shared function space data on this mesh
        self._shared_data_cache = defaultdict(dict)

        # Cell subsets for integration over subregions
        self._subsets = {}

        self._grown_halos = False

        # A set of weakrefs to meshes that are explicitly labelled as being
        # parallel-compatible for interpolation/projection/supermeshing
        # To set, do e.g.
        # target_mesh._parallel_compatible = {weakref.ref(source_mesh)}
        self._parallel_compatible = None

    layers = None
    """No layers on unstructured mesh"""

    variable_layers = False
    """No variable layers on unstructured mesh"""

    @property
    def comm(self):
        pass

    def mpi_comm(self):
        """The MPI communicator this mesh is built on (an mpi4py object)."""
        return self.comm

    @PETSc.Log.EventDecorator("CreateMesh")
    def init(self):
        """Finish the initialisation of the mesh."""
        if hasattr(self, '_callback'):
            self._callback(self)

    @property
    def topology(self):
        """The underlying mesh topology object."""
        return self

    @property
    def topological(self):
        """Alias of topology.

        This is to ensure consistent naming for some multigrid codes."""
        return self

    @property
    def _topology_dm(self):
        """Alias of topology_dm"""
        from warnings import warn
        warn("_topology_dm is deprecated (use topology_dm instead)", DeprecationWarning, stacklevel=2)
        return self.topology_dm

    def ufl_cell(self):
        """The UFL :class:`~ufl.classes.Cell` associated with the mesh.

        .. note::

            By convention, the UFL cells which specifically
            represent a mesh topology have geometric dimension equal their
            topological dimension. This is true even for immersed manifold
            meshes.

        """
        return self._ufl_mesh.ufl_cell()

    def ufl_mesh(self):
        """The UFL :class:`~ufl.classes.Mesh` associated with the mesh.

        .. note::

            By convention, the UFL cells which specifically
            represent a mesh topology have geometric dimension equal their
            topological dimension. This convention will be reflected in this
            UFL mesh and is true even for immersed manifold meshes.

        """
        return self._ufl_mesh

    @property
    @abc.abstractmethod
    def cell_closure(self):
        """2D array of ordered cell closures

        Each row contains ordered cell entities for a cell, one row per cell.
        """
        pass

    @abc.abstractmethod
    def _facets(self, kind):
        pass

    @property
    @abc.abstractmethod
    def exterior_facets(self):
        pass

    @property
    @abc.abstractmethod
    def interior_facets(self):
        pass

    @property
    @abc.abstractmethod
    def cell_to_facets(self):
        """Returns a :class:`op2.Dat` that maps from a cell index to the local
        facet types on each cell, including the relevant subdomain markers.

        The `i`-th local facet on a cell with index `c` has data
        `cell_facet[c][i]`. The local facet is exterior if
        `cell_facet[c][i][0] == 0`, and interior if the value is `1`.
        The value `cell_facet[c][i][1]` returns the subdomain marker of the
        facet.
        """
        pass

    def create_section(self, nodes_per_entity, real_tensorproduct=False):
        """Create a PETSc Section describing a function space.

        :arg nodes_per_entity: number of function space nodes per topological entity.
        :returns: a new PETSc Section.
        """
        return dmcommon.create_section(self, nodes_per_entity, on_base=real_tensorproduct)

    def node_classes(self, nodes_per_entity, real_tensorproduct=False):
        """Compute node classes given nodes per entity.

        :arg nodes_per_entity: number of function space nodes per topological entity.
        :returns: the number of nodes in each of core, owned, and ghost classes.
        """
        return tuple(np.dot(nodes_per_entity, self._entity_classes))

    def make_cell_node_list(self, global_numbering, entity_dofs, offsets):
        """Builds the DoF mapping.

        :arg global_numbering: Section describing the global DoF numbering
        :arg entity_dofs: FInAT element entity DoFs
        :arg offsets: layer offsets for each entity dof (may be None).
        """
        return dmcommon.get_cell_nodes(self, global_numbering,
                                       entity_dofs, offsets)

    def make_dofs_per_plex_entity(self, entity_dofs):
        """Returns the number of DoFs per plex entity for each stratum,
        i.e. [#dofs / plex vertices, #dofs / plex edges, ...].

        :arg entity_dofs: FInAT element entity DoFs
        """
        return [len(entity_dofs[d][0]) for d in sorted(entity_dofs)]

    def make_offset(self, entity_dofs, ndofs, real_tensorproduct=False):
        """Returns None (only for extruded use)."""
        return None

    def _order_data_by_cell_index(self, column_list, cell_data):
        return cell_data[column_list]

    def cell_orientations(self):
        """Return the orientation of each cell in the mesh.

        Use :func:`init_cell_orientations` on the mesh *geometry* to initialise."""
        if not hasattr(self, '_cell_orientations'):
            raise RuntimeError("No cell orientations found, did you forget to call init_cell_orientations?")
        return self._cell_orientations

    @abc.abstractmethod
    def num_cells(self):
        pass

    @abc.abstractmethod
    def num_facets(self):
        pass

    @abc.abstractmethod
    def num_faces(self):
        pass

    @abc.abstractmethod
    def num_edges(self):
        pass

    @abc.abstractmethod
    def num_vertices(self):
        pass

    @abc.abstractmethod
    def num_entities(self, d):
        pass

    def size(self, d):
        return self.num_entities(d)

    def cell_dimension(self):
        """Returns the cell dimension."""
        return self.ufl_cell().topological_dimension()

    def facet_dimension(self):
        """Returns the facet dimension."""
        # Facets have co-dimension 1
        return self.ufl_cell().topological_dimension() - 1

    @property
    @abc.abstractmethod
    def cell_set(self):
        pass

    @PETSc.Log.EventDecorator()
    def cell_subset(self, subdomain_id, all_integer_subdomain_ids=None):
        """Return a subset over cells with the given subdomain_id.

        :arg subdomain_id: The subdomain of the mesh to iterate over.
             Either an integer, an iterable of integers or the special
             subdomains ``"everywhere"`` or ``"otherwise"``.
        :arg all_integer_subdomain_ids: Information to interpret the
             ``"otherwise"`` subdomain.  ``"otherwise"`` means all
             entities not explicitly enumerated by the integer
             subdomains provided here.  For example, if
             all_integer_subdomain_ids is empty, then ``"otherwise" ==
             "everywhere"``.  If it contains ``(1, 2)``, then
             ``"otherwise"`` is all entities except those marked by
             subdomains 1 and 2.

         :returns: A :class:`pyop2.Subset` for iteration.
        """
        if subdomain_id == "everywhere":
            return self.cell_set
        if subdomain_id == "otherwise":
            if all_integer_subdomain_ids is None:
                return self.cell_set
            key = ("otherwise", ) + all_integer_subdomain_ids
        else:
            key = subdomain_id
        try:
            return self._subsets[key]
        except KeyError:
            if subdomain_id == "otherwise":
                ids = tuple(dmcommon.get_cell_markers(self.topology_dm,
                                                      self._cell_numbering,
                                                      sid)
                            for sid in all_integer_subdomain_ids)
                to_remove = np.unique(np.concatenate(ids))
                indices = np.arange(self.cell_set.total_size, dtype=IntType)
                indices = np.delete(indices, to_remove)
            else:
                indices = dmcommon.get_cell_markers(self.topology_dm,
                                                    self._cell_numbering,
                                                    subdomain_id)
            return self._subsets.setdefault(key, op2.Subset(self.cell_set, indices))

    @PETSc.Log.EventDecorator()
    def measure_set(self, integral_type, subdomain_id,
                    all_integer_subdomain_ids=None):
        """Return an iteration set appropriate for the requested integral type.

        :arg integral_type: The type of the integral (should be a valid UFL measure).
        :arg subdomain_id: The subdomain of the mesh to iterate over.
             Either an integer, an iterable of integers or the special
             subdomains ``"everywhere"`` or ``"otherwise"``.
        :arg all_integer_subdomain_ids: Information to interpret the
             ``"otherwise"`` subdomain.  ``"otherwise"`` means all
             entities not explicitly enumerated by the integer
             subdomains provided here.  For example, if
             all_integer_subdomain_ids is empty, then ``"otherwise" ==
             "everywhere"``.  If it contains ``(1, 2)``, then
             ``"otherwise"`` is all entities except those marked by
             subdomains 1 and 2.  This should be a dict mapping
             ``integral_type`` to the explicitly enumerated subdomain ids.

         :returns: A :class:`pyop2.Subset` for iteration.
        """
        if all_integer_subdomain_ids is not None:
            all_integer_subdomain_ids = all_integer_subdomain_ids.get(integral_type, None)
        if integral_type == "cell":
            return self.cell_subset(subdomain_id, all_integer_subdomain_ids)
        elif integral_type in ("exterior_facet", "exterior_facet_vert",
                               "exterior_facet_top", "exterior_facet_bottom"):
            return self.exterior_facets.measure_set(integral_type, subdomain_id,
                                                    all_integer_subdomain_ids)
        elif integral_type in ("interior_facet", "interior_facet_vert",
                               "interior_facet_horiz"):
            return self.interior_facets.measure_set(integral_type, subdomain_id,
                                                    all_integer_subdomain_ids)
        else:
            raise ValueError("Unknown integral type '%s'" % integral_type)


class MeshTopology(AbstractMeshTopology):
    """A representation of mesh topology implemented on a PETSc DMPlex."""

    @PETSc.Log.EventDecorator("CreateMesh")
    def __init__(self, plex, name, reorder, distribution_parameters):
        """Half-initialise a mesh topology.

        :arg plex: :class:`DMPlex` representing the mesh topology
        :arg name: name of the mesh
        :arg reorder: whether to reorder the mesh (bool)
        :arg distribution_parameters: options controlling mesh
            distribution, see :func:`Mesh` for details.
        """

        super().__init__(name)

        # Do some validation of the input mesh
        distribute = distribution_parameters.get("partition")
        self._distribution_parameters = distribution_parameters.copy()
        if distribute is None:
            distribute = True
        partitioner_type = distribution_parameters.get("partitioner_type")
        overlap_type, overlap = distribution_parameters.get("overlap_type",
                                                            (DistributedMeshOverlapType.FACET, 1))

        if overlap < 0:
            raise ValueError("Overlap depth must be >= 0")
        if overlap_type == DistributedMeshOverlapType.NONE:
            def add_overlap():
                pass
            if overlap > 0:
                raise ValueError("Can't have NONE overlap with overlap > 0")
        elif overlap_type == DistributedMeshOverlapType.FACET:
            def add_overlap():
                dmcommon.set_adjacency_callback(self.topology_dm)
                self.topology_dm.distributeOverlap(overlap)
                dmcommon.clear_adjacency_callback(self.topology_dm)
                self._grown_halos = True
        elif overlap_type == DistributedMeshOverlapType.VERTEX:
            def add_overlap():
                # Default is FEM (vertex star) adjacency.
                self.topology_dm.distributeOverlap(overlap)
                self._grown_halos = True
        else:
            raise ValueError("Unknown overlap type %r" % overlap_type)

        dmcommon.validate_mesh(plex)
        plex.setFromOptions()

        self.topology_dm = plex
        r"The PETSc DM representation of the mesh topology."
        self._comm = dup_comm(plex.comm.tompi4py())

        # Mark exterior and interior facets
        # Note.  This must come before distribution, because otherwise
        # DMPlex will consider facets on the domain boundary to be
        # exterior, which is wrong.
        label_boundary = (self.comm.size == 1) or distribute
        dmcommon.label_facets(plex, label_boundary=label_boundary)

        # Distribute/redistribute the dm to all ranks
        if self.comm.size > 1 and distribute:
            # We distribute with overlap zero, in case we're going to
            # refine this mesh in parallel.  Later, when we actually use
            # it, we grow the halo.
            self.set_partitioner(distribute, partitioner_type)
            plex.distribute(overlap=0)
            # plex carries a new dm after distribute, which
            # does not inherit partitioner from the old dm.
            # It probably makes sense as chaco does not work
            # once distributed.

        tdim = plex.getDimension()

        # Allow empty local meshes on a process
        cStart, cEnd = plex.getHeightStratum(0)  # cells
        if cStart == cEnd:
            nfacets = -1
        else:
            nfacets = plex.getConeSize(cStart)

        # TODO: this needs to be updated for mixed-cell meshes.
        nfacets = self.comm.allreduce(nfacets, op=MPI.MAX)

        # Note that the geometric dimension of the cell is not set here
        # despite it being a property of a UFL cell. It will default to
        # equal the topological dimension.
        # Firedrake mesh topologies, by convention, which specifically
        # represent a mesh topology (as here) have geometric dimension
        # equal their topological dimension. This is reflected in the
        # corresponding UFL mesh.
        cell = ufl.Cell(_cells[tdim][nfacets])
        self._ufl_mesh = ufl.Mesh(ufl.VectorElement("Lagrange", cell, 1, dim=cell.topological_dimension()))

        def callback(self):
            """Finish initialisation."""
            del self._callback
            if self.comm.size > 1:
                add_overlap()
            dmcommon.complete_facet_labels(self.topology_dm)

            if reorder:
                with PETSc.Log.Event("Mesh: reorder"):
                    old_to_new = self.topology_dm.getOrdering(PETSc.Mat.OrderingType.RCM).indices
                    reordering = np.empty_like(old_to_new)
                    reordering[old_to_new] = np.arange(old_to_new.size, dtype=old_to_new.dtype)
            else:
                # No reordering
                reordering = None
            self._did_reordering = bool(reorder)

            # Mark OP2 entities and derive the resulting Plex renumbering
            with PETSc.Log.Event("Mesh: numbering"):
                dmcommon.mark_entity_classes(self.topology_dm)
                self._entity_classes = dmcommon.get_entity_classes(self.topology_dm).astype(int)
                self._plex_renumbering = dmcommon.plex_renumbering(self.topology_dm,
                                                                   self._entity_classes,
                                                                   reordering)

                # Derive a cell numbering from the Plex renumbering
                entity_dofs = np.zeros(tdim+1, dtype=IntType)
                entity_dofs[-1] = 1

                self._cell_numbering = self.create_section(entity_dofs)
                entity_dofs[:] = 0
                entity_dofs[0] = 1
                self._vertex_numbering = self.create_section(entity_dofs)

                entity_dofs[:] = 0
                entity_dofs[-2] = 1
                facet_numbering = self.create_section(entity_dofs)
                self._facet_ordering = dmcommon.get_facet_ordering(self.topology_dm, facet_numbering)
        self._callback = callback

    @property
    def comm(self):
        return self._comm

    @utils.cached_property
    def cell_closure(self):
        """2D array of ordered cell closures

        Each row contains ordered cell entities for a cell, one row per cell.
        """
        plex = self.topology_dm
        tdim = plex.getDimension()

        # Cell numbering and global vertex numbering
        cell_numbering = self._cell_numbering
        vertex_numbering = self._vertex_numbering.createGlobalSection(plex.getPointSF())

        cell = self.ufl_cell()
        assert tdim == cell.topological_dimension()
        if cell.is_simplex():
            import FIAT
            topology = FIAT.ufc_cell(cell).get_topology()
            entity_per_cell = np.zeros(len(topology), dtype=IntType)
            for d, ents in topology.items():
                entity_per_cell[d] = len(ents)

            return dmcommon.closure_ordering(plex, vertex_numbering,
                                             cell_numbering, entity_per_cell)

        elif cell.cellname() == "quadrilateral":
            from firedrake_citations import Citations
            Citations().register("Homolya2016")
            Citations().register("McRae2016")
            # Quadrilateral mesh
            cell_ranks = dmcommon.get_cell_remote_ranks(plex)

            facet_orientations = dmcommon.quadrilateral_facet_orientations(
                plex, vertex_numbering, cell_ranks)

            cell_orientations = dmcommon.orientations_facet2cell(
                plex, vertex_numbering, cell_ranks,
                facet_orientations, cell_numbering)

            dmcommon.exchange_cell_orientations(plex,
                                                cell_numbering,
                                                cell_orientations)

            return dmcommon.quadrilateral_closure_ordering(
                plex, vertex_numbering, cell_numbering, cell_orientations)

        else:
            raise NotImplementedError("Cell type '%s' not supported." % cell)

    @PETSc.Log.EventDecorator()
    def _facets(self, kind):
        if kind not in ["interior", "exterior"]:
            raise ValueError("Unknown facet type '%s'" % kind)

        dm = self.topology_dm
        facets, classes = dmcommon.get_facets_by_class(dm, (kind + "_facets"),
                                                       self._facet_ordering)
        label = dmcommon.FACE_SETS_LABEL
        if dm.hasLabel(label):
            from mpi4py import MPI
            markers = dmcommon.get_facet_markers(dm, facets)
            local_markers = set(dm.getLabelIdIS(label).indices)

            def merge_ids(x, y, datatype):
                return x.union(y)

            op = MPI.Op.Create(merge_ids, commute=True)

            unique_markers = np.asarray(sorted(self.comm.allreduce(local_markers, op=op)),
                                        dtype=IntType)
            op.Free()
        else:
            markers = None
            unique_markers = None

        local_facet_number, facet_cell = \
            dmcommon.facet_numbering(dm, kind, facets,
                                     self._cell_numbering,
                                     self.cell_closure)

        point2facetnumber = np.full(facets.max(initial=0)+1, -1, dtype=IntType)
        point2facetnumber[facets] = np.arange(len(facets), dtype=IntType)
        obj = _Facets(self, classes, kind,
                      facet_cell, local_facet_number,
                      markers, unique_markers=unique_markers)
        obj.point2facetnumber = point2facetnumber
        return obj

    @utils.cached_property
    def exterior_facets(self):
        return self._facets("exterior")

    @utils.cached_property
    def interior_facets(self):
        return self._facets("interior")

    @utils.cached_property
    def cell_to_facets(self):
        """Returns a :class:`op2.Dat` that maps from a cell index to the local
        facet types on each cell, including the relevant subdomain markers.

        The `i`-th local facet on a cell with index `c` has data
        `cell_facet[c][i]`. The local facet is exterior if
        `cell_facet[c][i][0] == 0`, and interior if the value is `1`.
        The value `cell_facet[c][i][1]` returns the subdomain marker of the
        facet.
        """
        cell_facets = dmcommon.cell_facet_labeling(self.topology_dm,
                                                   self._cell_numbering,
                                                   self.cell_closure)
        if isinstance(self.cell_set, op2.ExtrudedSet):
            dataset = DataSet(self.cell_set.parent, dim=cell_facets.shape[1:])
        else:
            dataset = DataSet(self.cell_set, dim=cell_facets.shape[1:])
        return op2.Dat(dataset, cell_facets, dtype=cell_facets.dtype,
                       name="cell-to-local-facet-dat")

    def num_cells(self):
        cStart, cEnd = self.topology_dm.getHeightStratum(0)
        return cEnd - cStart

    def num_facets(self):
        fStart, fEnd = self.topology_dm.getHeightStratum(1)
        return fEnd - fStart

    def num_faces(self):
        fStart, fEnd = self.topology_dm.getDepthStratum(2)
        return fEnd - fStart

    def num_edges(self):
        eStart, eEnd = self.topology_dm.getDepthStratum(1)
        return eEnd - eStart

    def num_vertices(self):
        vStart, vEnd = self.topology_dm.getDepthStratum(0)
        return vEnd - vStart

    def num_entities(self, d):
        eStart, eEnd = self.topology_dm.getDepthStratum(d)
        return eEnd - eStart

    @utils.cached_property
    def cell_set(self):
        size = list(self._entity_classes[self.cell_dimension(), :])
        return op2.Set(size, "Cells", comm=self.comm)

    @PETSc.Log.EventDecorator()
    def set_partitioner(self, distribute, partitioner_type=None):
        """Set partitioner for (re)distributing underlying plex over comm.

        :arg distribute: Boolean or (sizes, points)-tuple.  If (sizes, point)-
            tuple is given, it is used to set shell partition. If Boolean, no-op.
        :kwarg partitioner_type: Partitioner to be used: "chaco", "ptscotch", "parmetis",
            "shell", or `None` (unspecified). Ignored if the distribute parameter
            specifies the distribution.
        """
        from firedrake_configuration import get_config
        plex = self.topology_dm
        partitioner = plex.getPartitioner()
        if type(distribute) is bool:
            if partitioner_type:
                if partitioner_type not in ["chaco", "ptscotch", "parmetis"]:
                    raise ValueError("Unexpected partitioner_type %s" % partitioner_type)
                if partitioner_type == "chaco":
                    if IntType.itemsize == 8:
                        raise ValueError("Unable to use 'chaco': 'chaco' is 32 bit only, "
                                         "but your Integer is %d bit." % IntType.itemsize * 8)
                if partitioner_type == "parmetis":
                    if not get_config().get("options", {}).get("with_parmetis", False):
                        raise ValueError("Unable to use 'parmetis': Firedrake is not "
                                         "installed with 'parmetis'.")
            else:
                if IntType.itemsize == 8:
                    # Default to PTSCOTCH on 64bit ints (Chaco is 32 bit int only).
                    # Chaco does not work on distributed meshes.
                    if get_config().get("options", {}).get("with_parmetis", False):
                        partitioner_type = "parmetis"
                    else:
                        partitioner_type = "ptscotch"
                else:
                    partitioner_type = "chaco"
            partitioner.setType({"chaco": partitioner.Type.CHACO,
                                 "ptscotch": partitioner.Type.PTSCOTCH,
                                 "parmetis": partitioner.Type.PARMETIS}[partitioner_type])
        else:
            sizes, points = distribute
            partitioner.setType(partitioner.Type.SHELL)
            partitioner.setShellPartition(self.comm.size, sizes, points)
        # Command line option `-petscpartitioner_type <type>` overrides.
        partitioner.setFromOptions()


class ExtrudedMeshTopology(MeshTopology):
    """Representation of an extruded mesh topology."""

    @PETSc.Log.EventDecorator()
    def __init__(self, mesh, layers):
        """Build an extruded mesh topology from an input mesh topology

        :arg mesh:           the unstructured base mesh topology
        :arg layers:         number of extruded cell layers in the "vertical"
                             direction.
        """

        # TODO: refactor to call super().__init__

        from firedrake_citations import Citations
        Citations().register("McRae2016")
        Citations().register("Bercea2016")
        # A cache of shared function space data on this mesh
        self._shared_data_cache = defaultdict(dict)

        if isinstance(mesh.topology, VertexOnlyMeshTopology):
            raise NotImplementedError("Extrusion not implemented for VertexOnlyMeshTopology")

        mesh.init()
        self._base_mesh = mesh
        self._comm = mesh.comm
        # TODO: These attributes are copied so that FunctionSpaceBase can
        # access them directly.  Eventually we would want a better refactoring
        # of responsibilities between mesh and function space.
        self.topology_dm = mesh.topology_dm
        r"The PETSc DM representation of the mesh topology."
        self._plex_renumbering = mesh._plex_renumbering
        self._cell_numbering = mesh._cell_numbering
        self._entity_classes = mesh._entity_classes
        self._subsets = {}
        cell = ufl.TensorProductCell(mesh.ufl_cell(), ufl.interval)
        self._ufl_mesh = ufl.Mesh(ufl.VectorElement("Lagrange", cell, 1, dim=cell.topological_dimension()))
        if layers.shape:
            self.variable_layers = True
            extents = extnum.layer_extents(self.topology_dm,
                                           self._cell_numbering,
                                           layers)
            if np.any(extents[:, 3] - extents[:, 2] <= 0):
                raise NotImplementedError("Vertically disconnected cells unsupported")
            self.layer_extents = extents
            """The layer extents for all mesh points.

            For variable layers, the layer extent does not match those for cells.
            A numpy array of layer extents (in PyOP2 format
            :math:`[start, stop)`), of shape ``(num_mesh_points, 4)`` where
            the first two extents are used for allocation and the last
            two for iteration.
            """
        else:
            self.variable_layers = False
        self.cell_set = op2.ExtrudedSet(mesh.cell_set, layers=layers)

    @property
    def comm(self):
        return self._comm

    @property
    def name(self):
        return self._base_mesh.name

    @utils.cached_property
    def cell_closure(self):
        """2D array of ordered cell closures

        Each row contains ordered cell entities for a cell, one row per cell.
        """
        return self._base_mesh.cell_closure

    def _facets(self, kind):
        if kind not in ["interior", "exterior"]:
            raise ValueError("Unknown facet type '%s'" % kind)
        base = getattr(self._base_mesh, "%s_facets" % kind)
        return _Facets(self, base.classes,
                       kind,
                       base.facet_cell,
                       base.local_facet_dat.data_ro_with_halos,
                       markers=base.markers,
                       unique_markers=base.unique_markers)

    def make_cell_node_list(self, global_numbering, entity_dofs, offsets):
        """Builds the DoF mapping.

        :arg global_numbering: Section describing the global DoF numbering
        :arg entity_dofs: FInAT element entity DoFs
        :arg offsets: layer offsets for each entity dof.
        """
        entity_dofs = eutils.flat_entity_dofs(entity_dofs)
        return super().make_cell_node_list(global_numbering, entity_dofs, offsets)

    def make_dofs_per_plex_entity(self, entity_dofs):
        """Returns the number of DoFs per plex entity for each stratum,
        i.e. [#dofs / plex vertices, #dofs / plex edges, ...].

        each entry is a 2-tuple giving the number of dofs on, and
        above the given plex entity.

        :arg entity_dofs: FInAT element entity DoFs

        """
        dofs_per_entity = np.zeros((1 + self._base_mesh.cell_dimension(), 2), dtype=IntType)
        for (b, v), entities in entity_dofs.items():
            dofs_per_entity[b, v] += len(entities[0])
        return tuplify(dofs_per_entity)

    @PETSc.Log.EventDecorator()
    def node_classes(self, nodes_per_entity, real_tensorproduct=False):
        """Compute node classes given nodes per entity.

        :arg nodes_per_entity: number of function space nodes per topological entity.
        :returns: the number of nodes in each of core, owned, and ghost classes.
        """
        if real_tensorproduct:
            nodes = np.asarray(nodes_per_entity)
            nodes_per_entity = sum(nodes[:, i] for i in range(2))
            return super(ExtrudedMeshTopology, self).node_classes(nodes_per_entity)
        elif self.variable_layers:
            return extnum.node_classes(self, nodes_per_entity)
        else:
            nodes = np.asarray(nodes_per_entity)
            nodes_per_entity = sum(nodes[:, i]*(self.layers - i) for i in range(2))
            return super(ExtrudedMeshTopology, self).node_classes(nodes_per_entity)

    @PETSc.Log.EventDecorator()
    def make_offset(self, entity_dofs, ndofs, real_tensorproduct=False):
        """Returns the offset between the neighbouring cells of a
        column for each DoF.

        :arg entity_dofs: FInAT element entity DoFs
        :arg ndofs: number of DoFs in the FInAT element
        """
        entity_offset = [0] * (1 + self._base_mesh.cell_dimension())
        for (b, v), entities in entity_dofs.items():
            entity_offset[b] += len(entities[0])

        dof_offset = np.zeros(ndofs, dtype=IntType)
        if not real_tensorproduct:
            for (b, v), entities in entity_dofs.items():
                for dof_indices in entities.values():
                    for i in dof_indices:
                        dof_offset[i] = entity_offset[b]
        return dof_offset

    @utils.cached_property
    def layers(self):
        """Return the number of layers of the extruded mesh
        represented by the number of occurences of the base mesh."""
        if self.variable_layers:
            raise ValueError("Can't ask for mesh layers with variable layers")
        else:
            return self.cell_set.layers

    def entity_layers(self, height, label=None):
        """Return the number of layers on each entity of a given plex
        height.

        :arg height: The height of the entity to compute the number of
           layers (0 -> cells, 1 -> facets, etc...)
        :arg label: An optional label name used to select points of
           the given height (if None, then all points are used).
        :returns: a numpy array of the number of layers on the asked
           for entities (or a single layer number for the constant
           layer case).
        """
        if self.variable_layers:
            return extnum.entity_layers(self, height, label)
        else:
            return self.cell_set.layers

    def cell_dimension(self):
        """Returns the cell dimension."""
        return (self._base_mesh.cell_dimension(), 1)

    def facet_dimension(self):
        """Returns the facet dimension.

        .. note::

            This only returns the dimension of the "side" (vertical) facets,
            not the "top" or "bottom" (horizontal) facets.

        """
        return (self._base_mesh.facet_dimension(), 1)

    def _order_data_by_cell_index(self, column_list, cell_data):
        cell_list = []
        for col in column_list:
            cell_list += list(range(col, col + (self.layers - 1)))
        return cell_data[cell_list]


# TODO: Could this be merged with MeshTopology given that dmcommon.pyx
# now covers DMSwarms and DMPlexes?
class VertexOnlyMeshTopology(AbstractMeshTopology):
    """
    Representation of a vertex-only mesh topology immersed within
    another mesh.
    """

    @PETSc.Log.EventDecorator()
    def __init__(self, swarm, parentmesh, name, reorder):
        """
        Half-initialise a mesh topology.

        :arg swarm: Particle In Cell (PIC) :class:`DMSwarm` representing
            vertices immersed within a :class:`DMPlex` stored in the
            `parentmesh`
        :arg parentmesh: the mesh within which the vertex-only mesh
            topology is immersed.
        :arg name: name of the mesh
        :arg reorder: whether to reorder the mesh (bool)
        """

        super().__init__(name)

        # TODO: As a performance optimisation, we should renumber the
        # swarm to in parent-cell order so that we traverse efficiently.
        if reorder:
            raise NotImplementedError("Mesh reordering not implemented for vertex only meshes yet.")

        dmcommon.validate_mesh(swarm)
        swarm.setFromOptions()

        self._parent_mesh = parentmesh
        self.topology_dm = swarm
        r"The PETSc DM representation of the mesh topology."
        self._comm = dup_comm(swarm.comm.tompi4py())

        # A cache of shared function space data on this mesh
        self._shared_data_cache = defaultdict(dict)

        # Cell subsets for integration over subregions
        self._subsets = {}

        tdim = 0

        cell = ufl.Cell("vertex")
        self._ufl_mesh = ufl.Mesh(ufl.VectorElement("DG", cell, 0, dim=cell.topological_dimension()))

<<<<<<< HEAD
        def callback(self):
            """Finish initialisation."""
            del self._callback

            # Mark OP2 entities and derive the resulting Swarm numbering
            with PETSc.Log.Event("Mesh: numbering"):
                dmcommon.mark_entity_classes(self.topology_dm)
                self._entity_classes = dmcommon.get_entity_classes(self.topology_dm).astype(int)

                # Derive a cell numbering from the Swarm numbering
                entity_dofs = np.zeros(tdim+1, dtype=IntType)
                entity_dofs[-1] = 1
=======
        # Mark OP2 entities and derive the resulting Swarm numbering
        with timed_region("Mesh: numbering"):
            dmcommon.mark_entity_classes(self.topology_dm)
            self._entity_classes = dmcommon.get_entity_classes(self.topology_dm).astype(int)
>>>>>>> bdffc92d

            # Derive a cell numbering from the Swarm numbering
            entity_dofs = np.zeros(tdim+1, dtype=IntType)
            entity_dofs[-1] = 1

            self._cell_numbering = self.create_section(entity_dofs)
            entity_dofs[:] = 0
            entity_dofs[0] = 1
            self._vertex_numbering = self.create_section(entity_dofs)

    @property
    def comm(self):
        return self._comm

    @utils.cached_property
    def cell_closure(self):
        """2D array of ordered cell closures

        Each row contains ordered cell entities for a cell, one row per cell.
        """
        swarm = self.topology_dm
        tdim = 0

        # Cell numbering and global vertex numbering
        cell_numbering = self._cell_numbering
        vertex_numbering = self._vertex_numbering.createGlobalSection(swarm.getPointSF())

        cell = self.ufl_cell()
        assert tdim == cell.topological_dimension()
        assert cell.is_simplex()

        import FIAT
        topology = FIAT.ufc_cell(cell).get_topology()
        entity_per_cell = np.zeros(len(topology), dtype=IntType)
        for d, ents in topology.items():
            entity_per_cell[d] = len(ents)

        return dmcommon.closure_ordering(swarm, vertex_numbering,
                                         cell_numbering, entity_per_cell)

    def _facets(self, kind):
        """Raises an AttributeError since cells in a
        `VertexOnlyMeshTopology` have no facets.
        """
        if kind not in ["interior", "exterior"]:
            raise ValueError("Unknown facet type '%s'" % kind)
        raise AttributeError("Cells in a VertexOnlyMeshTopology have no facets.")

    @utils.cached_property
    def exterior_facets(self):
        return self._facets("exterior")

    @utils.cached_property
    def interior_facets(self):
        return self._facets("interior")

    @utils.cached_property
    def cell_to_facets(self):
        """Raises an AttributeError since cells in a
        `VertexOnlyMeshTopology` have no facets.
        """
        raise AttributeError("Cells in a VertexOnlyMeshTopology have no facets.")

    def num_cells(self):
        return self.num_vertices()

    def num_facets(self):
        return 0

    def num_faces(self):
        return 0

    def num_edges(self):
        return 0

    def num_vertices(self):
        return self.topology_dm.getLocalSize()

    def num_entities(self, d):
        if d > 0:
            return 0
        else:
            return self.num_vertices()

    @utils.cached_property
    def cell_set(self):
        size = list(self._entity_classes[self.cell_dimension(), :])
        return op2.Set(size, "Cells", comm=self.comm)

    @property
    def cell_parent_cell_list(self):
        """Return a list of parent mesh cells numbers in vertex only
        mesh cell order.
        """
        cell_parent_cell_list = np.copy(self.topology_dm.getField("parentcellnum"))
        self.topology_dm.restoreField("parentcellnum")
        return cell_parent_cell_list

    @property
    def cell_parent_cell_map(self):
        """Return the :class:`pyop2.Map` from vertex only mesh cells to
        parent mesh cells.
        """
        return op2.Map(self.cell_set, self._parent_mesh.cell_set, 1,
                       self.cell_parent_cell_list, "cell_parent_cell")


class MeshGeometry(ufl.Mesh, MeshGeometryMixin):
    """A representation of mesh topology and geometry."""

    def __new__(cls, element):
        """Create mesh geometry object."""
        utils._init()
        mesh = super(MeshGeometry, cls).__new__(cls)
        mesh.uid = utils._new_uid()
        assert isinstance(element, ufl.FiniteElementBase)
        ufl.Mesh.__init__(mesh, element, ufl_id=mesh.uid)
        return mesh

    @MeshGeometryMixin._ad_annotate_init
    def __init__(self, coordinates):
        """Initialise a mesh geometry from coordinates.

        :arg coordinates: a coordinateless function containing the coordinates
        """
        # Direct link to topology
        self._topology = coordinates.function_space().mesh()

        # Cache mesh object on the coordinateless coordinates function
        coordinates._as_mesh_geometry = weakref.ref(self)

        self._coordinates = coordinates
        self._geometric_shared_data_cache = defaultdict(dict)

    def init(self):
        """Finish the initialisation of the mesh.  Most of the time
        this is carried out automatically, however, in some cases (for
        example accessing a property of the mesh directly after
        constructing it) you need to call this manually."""
        if hasattr(self, '_callback'):
            self._callback(self)

    @property
    def topology(self):
        """The underlying mesh topology object."""
        return self._topology

    @property
    def topological(self):
        """Alias of topology.

        This is to ensure consistent naming for some multigrid codes."""
        return self._topology

    @property
    def _topology_dm(self):
        """Alias of topology_dm"""
        from warnings import warn
        warn("_topology_dm is deprecated (use topology_dm instead)", DeprecationWarning, stacklevel=2)
        return self.topology_dm

    @utils.cached_property
    @MeshGeometryMixin._ad_annotate_coordinates_function
    def _coordinates_function(self):
        """The :class:`.Function` containing the coordinates of this mesh."""
        import firedrake.functionspaceimpl as functionspaceimpl
        import firedrake.function as function
        self.init()

        coordinates_fs = self._coordinates.function_space()
        V = functionspaceimpl.WithGeometry(coordinates_fs, self)
        f = function.Function(V, val=self._coordinates)
        return f

    @property
    def coordinates(self):
        """The :class:`.Function` containing the coordinates of this mesh."""
        return self._coordinates_function

    @coordinates.setter
    def coordinates(self, value):
        message = """Cannot re-assign the coordinates.

You are free to change the coordinate values, but if you need a
different coordinate function space, use Mesh(f) to create a new mesh
object whose coordinates are f's values.  (This will not copy the
values from f.)"""

        raise AttributeError(message)

    @utils.cached_property
    def cell_sizes(self):
        """A :class`~.Function` in the :math:`P^1` space containing the local mesh size.

        This is computed by the :math:`L^2` projection of the local mesh element size."""
        from firedrake.ufl_expr import CellSize
        from firedrake.functionspace import FunctionSpace
        from firedrake.projection import project
        P1 = FunctionSpace(self, "Lagrange", 1)
        return project(CellSize(self), P1)

    def clear_cell_sizes(self):
        """Reset the :attr:`cell_sizes` field on this mesh geometry.

        Use this if you move the mesh.
        """
        try:
            del self.cell_size
        except AttributeError:
            pass

    def clear_spatial_index(self):
        """Reset the :attr:`spatial_index` on this mesh geometry.

        Use this if you move the mesh (for example by reassigning to
        the coordinate field)."""
        try:
            del self.spatial_index
        except AttributeError:
            pass

    @utils.cached_property
    def spatial_index(self):
        """Spatial index to quickly find which cell contains a given point."""

        from firedrake import function, functionspace
        from firedrake.parloops import par_loop, READ, MIN, MAX

        gdim = self.ufl_cell().geometric_dimension()
        if gdim <= 1:
            info_red("libspatialindex does not support 1-dimension, falling back on brute force.")
            return None

        # Calculate the bounding boxes for all cells by running a kernel
        V = functionspace.VectorFunctionSpace(self, "DG", 0, dim=gdim)
        coords_min = function.Function(V, dtype=RealType)
        coords_max = function.Function(V, dtype=RealType)

        coords_min.dat.data.fill(np.inf)
        coords_max.dat.data.fill(-np.inf)

        if utils.complex_mode:
            if not np.allclose(self.coordinates.dat.data_ro.imag, 0):
                raise ValueError("Coordinate field has non-zero imaginary part")
            coords = function.Function(self.coordinates.function_space(),
                                       val=self.coordinates.dat.data_ro_with_halos.real.copy(),
                                       dtype=RealType)
        else:
            coords = self.coordinates

        cell_node_list = self.coordinates.function_space().cell_node_list
        _, nodes_per_cell = cell_node_list.shape

        domain = "{{[d, i]: 0 <= d < {0} and 0 <= i < {1}}}".format(gdim, nodes_per_cell)
        instructions = """
        for d, i
            f_min[0, d] = fmin(f_min[0, d], f[i, d])
            f_max[0, d] = fmax(f_max[0, d], f[i, d])
        end
        """
        par_loop((domain, instructions), ufl.dx,
                 {'f': (coords, READ),
                  'f_min': (coords_min, MIN),
                  'f_max': (coords_max, MAX)},
                 is_loopy_kernel=True)

        # Reorder bounding boxes according to the cell indices we use
        column_list = V.cell_node_list.reshape(-1)
        coords_min = self._order_data_by_cell_index(column_list, coords_min.dat.data_ro_with_halos)
        coords_max = self._order_data_by_cell_index(column_list, coords_max.dat.data_ro_with_halos)

        # Build spatial index
        return spatialindex.from_regions(coords_min, coords_max)

    @PETSc.Log.EventDecorator()
    def locate_cell(self, x, tolerance=None):
        """Locate cell containing a given point.

        :arg x: point coordinates
        :kwarg tolerance: for checking if a point is in a cell. Default
            is None.
        :returns: cell number (int), or None (if the point is not
            in the domain)
        """
        return self.locate_cell_and_reference_coordinate(x, tolerance=tolerance)[0]

    def locate_reference_coordinate(self, x, tolerance=None):
        """Get reference coordinates of a given point in its cell. Which
        cell the point is in can be queried with the locate_cell method.

        :arg x: point coordinates
        :kwarg tolerance: for checking if a point is in a cell. Default
            is None.
        :returns: reference coordinates within cell (numpy array) or
            None (if the point is not in the domain)
        """
        return self.locate_cell_and_reference_coordinate(x, tolerance=tolerance)[1]

    def locate_cell_and_reference_coordinate(self, x, tolerance=None):
        """Locate cell containing a given point and the reference
        coordinates of the point within the cell.

        :arg x: point coordinates
        :kwarg tolerance: for checking if a point is in a cell. Default
            is None.
        :returns: tuple either (cell number, reference coordinates)
            (int, numpy array), or (None, None) (point is not in the domain)
        """
        if self.variable_layers:
            raise NotImplementedError("Cell location not implemented for variable layers")
        x = np.asarray(x, dtype=utils.ScalarType)
        if not np.allclose(x.imag, 0):
            raise ValueError("Point coordinates must have zero imaginary part")
        x = x.real.copy()
        if x.size != self.geometric_dimension():
            raise ValueError("Point coordinate dimension does not match mesh geometric dimension")
        X = np.empty_like(x)
        cell = self._c_locator(tolerance=tolerance)(self.coordinates._ctypes,
                                                    x.ctypes.data_as(ctypes.POINTER(ctypes.c_double)),
                                                    X.ctypes.data_as(ctypes.POINTER(ctypes.c_double)))
        if cell == -1:
            return (None, None)
        else:
            return cell, X

    def _c_locator(self, tolerance=None):
        from pyop2 import compilation
        from pyop2.utils import get_petsc_dir
        import firedrake.function as function
        import firedrake.pointquery_utils as pq_utils

        cache = self.__dict__.setdefault("_c_locator_cache", {})
        try:
            return cache[tolerance]
        except KeyError:
            src = pq_utils.src_locate_cell(self, tolerance=tolerance)
            src += """
    int locator(struct Function *f, double *x, double *X)
    {
        struct ReferenceCoords reference_coords;
        int cell = locate_cell(f, x, %(geometric_dimension)d, &to_reference_coords, &to_reference_coords_xtr, &reference_coords);
        for(int i=0; i<%(geometric_dimension)d; i++) {
            X[i] = reference_coords.X[i];
        }
        return cell;
    }
    """ % dict(geometric_dimension=self.geometric_dimension())

            locator = compilation.load(src, "c", "locator",
                                       cppargs=["-I%s" % os.path.dirname(__file__),
                                                "-I%s/include" % sys.prefix]
                                       + ["-I%s/include" % d for d in get_petsc_dir()],
                                       ldargs=["-L%s/lib" % sys.prefix,
                                               "-lspatialindex_c",
                                               "-Wl,-rpath,%s/lib" % sys.prefix])

            locator.argtypes = [ctypes.POINTER(function._CFunction),
                                ctypes.POINTER(ctypes.c_double),
                                ctypes.POINTER(ctypes.c_double)]
            locator.restype = ctypes.c_int
            return cache.setdefault(tolerance, locator)

    @PETSc.Log.EventDecorator()
    def init_cell_orientations(self, expr):
        """Compute and initialise :attr:`cell_orientations` relative to a specified orientation.

        :arg expr: an :class:`.Expression` evaluated to produce a
             reference normal direction.

        """
        import firedrake.function as function
        import firedrake.functionspace as functionspace

        if self.ufl_cell() not in (ufl.Cell('triangle', 3),
                                   ufl.Cell("quadrilateral", 3),
                                   ufl.TensorProductCell(ufl.Cell('interval'), ufl.Cell('interval'),
                                                         geometric_dimension=3)):
            raise NotImplementedError('Only implemented for triangles and quadrilaterals embedded in 3d')

        if hasattr(self.topology, '_cell_orientations'):
            raise RuntimeError("init_cell_orientations already called, did you mean to do so again?")

        if isinstance(expr, expression.Expression):
            if expr.value_shape()[0] != 3:
                raise NotImplementedError('Only implemented for 3-vectors')

            expr = interpolate(expr, functionspace.VectorFunctionSpace(self, 'DG', 0))
        elif isinstance(expr, ufl.classes.Expr):
            if expr.ufl_shape != (3,):
                raise NotImplementedError('Only implemented for 3-vectors')
        else:
            raise TypeError("UFL expression or Expression object expected!")

        fs = functionspace.FunctionSpace(self, 'DG', 0)
        x = ufl.SpatialCoordinate(self)
        f = function.Function(fs)
        f.interpolate(ufl.dot(expr, ufl.cross(ReferenceGrad(x)[:, 0], ReferenceGrad(x)[:, 1])))

        cell_orientations = function.Function(fs, name="cell_orientations", dtype=np.int32)
        cell_orientations.dat.data[:] = (f.dat.data_ro < 0)
        self.topology._cell_orientations = cell_orientations

    def __getattr__(self, name):
        val = getattr(self._topology, name)
        setattr(self, name, val)
        return val

    def __dir__(self):
        current = super(MeshGeometry, self).__dir__()
        return list(OrderedDict.fromkeys(dir(self._topology) + current))


@PETSc.Log.EventDecorator()
def make_mesh_from_coordinates(coordinates):
    """Given a coordinate field build a new mesh, using said coordinate field.

    :arg coordinates: A :class:`~.Function`.
    """
    if hasattr(coordinates, '_as_mesh_geometry'):
        mesh = coordinates._as_mesh_geometry()
        if mesh is not None:
            return mesh

    V = coordinates.function_space()
    element = coordinates.ufl_element()
    if V.rank != 1 or len(element.value_shape()) != 1:
        raise ValueError("Coordinates must be from a rank-1 FunctionSpace with rank-1 value_shape.")
    assert V.mesh().ufl_cell().topological_dimension() <= V.value_size
    # Build coordinate element
    element = coordinates.ufl_element()
    cell = element.cell().reconstruct(geometric_dimension=V.value_size)
    element = element.reconstruct(cell=cell)

    mesh = MeshGeometry.__new__(MeshGeometry, element)
    mesh.__init__(coordinates)
    # Mark mesh as being made from coordinates
    mesh._made_from_coordinates = True
    return mesh


@PETSc.Log.EventDecorator("CreateMesh")
def Mesh(meshfile, **kwargs):
    """Construct a mesh object.

    Meshes may either be created by reading from a mesh file, or by
    providing a PETSc DMPlex object defining the mesh topology.

    :param meshfile: Mesh file name (or DMPlex object) defining
           mesh topology.  See below for details on supported mesh
           formats.
    :param dim: optional specification of the geometric dimension
           of the mesh (ignored if not reading from mesh file).
           If not supplied the geometric dimension is deduced from
           the topological dimension of entities in the mesh.
    :param reorder: optional flag indicating whether to reorder
           meshes for better cache locality.  If not supplied the
           default value in ``parameters["reorder_meshes"]``
           is used.
    :param distribution_parameters:  an optional dictionary of options for
           parallel mesh distribution.  Supported keys are:

             - ``"partition"``: which may take the value ``None`` (use
                 the default choice), ``False`` (do not) ``True``
                 (do), or a 2-tuple that specifies a partitioning of
                 the cells (only really useful for debugging).
             - ``"partitioner_type"``: which may take ``"chaco"``,
                 ``"ptscotch"``, ``"parmetis"``, or ``"shell"``.
             - ``"overlap_type"``: a 2-tuple indicating how to grow
                 the mesh overlap.  The first entry should be a
                 :class:`DistributedMeshOverlapType` instance, the
                 second the number of levels of overlap.

    :param comm: the communicator to use when creating the mesh.  If
           not supplied, then the mesh will be created on COMM_WORLD.
           Ignored if ``meshfile`` is a DMPlex object (in which case
           the communicator will be taken from there).

    When the mesh is read from a file the following mesh formats
    are supported (determined, case insensitively, from the
    filename extension):

    * GMSH: with extension `.msh`
    * Exodus: with extension `.e`, `.exo`
    * CGNS: with extension `.cgns`
    * Triangle: with extension `.node`

    .. note::

        When the mesh is created directly from a DMPlex object,
        the ``dim`` parameter is ignored (the DMPlex already
        knows its geometric and topological dimensions).

    """
    import firedrake.functionspace as functionspace
    import firedrake.function as function

    if isinstance(meshfile, function.Function):
        coordinates = meshfile.topological
    elif isinstance(meshfile, function.CoordinatelessFunction):
        coordinates = meshfile
    else:
        coordinates = None

    if coordinates is not None:
        return make_mesh_from_coordinates(coordinates)

    utils._init()

    geometric_dim = kwargs.get("dim", None)
    reorder = kwargs.get("reorder", None)
    if reorder is None:
        reorder = parameters["reorder_meshes"]

    distribution_parameters = kwargs.get("distribution_parameters", None)
    if distribution_parameters is None:
        distribution_parameters = {}

    if isinstance(meshfile, PETSc.DMPlex):
        name = "plexmesh"
        plex = meshfile
    else:
        comm = kwargs.get("comm", COMM_WORLD)
        name = meshfile
        basename, ext = os.path.splitext(meshfile)

        if ext.lower() in ['.e', '.exo']:
            plex = _from_exodus(meshfile, comm)
        elif ext.lower() == '.cgns':
            plex = _from_cgns(meshfile, comm)
        elif ext.lower() == '.msh':
            if geometric_dim is not None:
                opts = {"dm_plex_gmsh_spacedim": geometric_dim}
            else:
                opts = {}
            opts = OptionsManager(opts, "")
            with opts.inserted_options():
                plex = _from_gmsh(meshfile, comm)
        elif ext.lower() == '.node':
            plex = _from_triangle(meshfile, geometric_dim, comm)
        else:
            raise RuntimeError("Mesh file %s has unknown format '%s'."
                               % (meshfile, ext[1:]))

    # Create mesh topology
    topology = MeshTopology(plex, name=name, reorder=reorder,
                            distribution_parameters=distribution_parameters)

    tcell = topology.ufl_cell()
    if geometric_dim is None:
        geometric_dim = tcell.topological_dimension()
    cell = tcell.reconstruct(geometric_dimension=geometric_dim)

    element = ufl.VectorElement("Lagrange", cell, 1)
    # Create mesh object
    mesh = MeshGeometry.__new__(MeshGeometry, element)
    mesh._topology = topology

    def callback(self):
        """Finish initialisation."""
        del self._callback
        # Finish the initialisation of mesh topology
        self.topology.init()

        coordinates_fs = functionspace.VectorFunctionSpace(self.topology, "Lagrange", 1,
                                                           dim=geometric_dim)

        coordinates_data = dmcommon.reordered_coords(plex, coordinates_fs.dm.getDefaultSection(),
                                                     (self.num_vertices(), geometric_dim))

        coordinates = function.CoordinatelessFunction(coordinates_fs,
                                                      val=coordinates_data,
                                                      name="Coordinates")

        self.__init__(coordinates)

    mesh._callback = callback
    return mesh


@PETSc.Log.EventDecorator("CreateExtMesh")
def ExtrudedMesh(mesh, layers, layer_height=None, extrusion_type='uniform', kernel=None, gdim=None):
    """Build an extruded mesh from an input mesh

    :arg mesh:           the unstructured base mesh
    :arg layers:         number of extruded cell layers in the "vertical"
                         direction.  One may also pass an array of
                         shape (cells, 2) to specify a variable number
                         of layers.  In this case, each entry is a pair
                         ``[a, b]`` where ``a`` indicates the starting
                         cell layer of the column and ``b`` the number
                         of cell layers in that column.
    :arg layer_height:   the layer height.  A scalar value will result in
                         evenly-spaced layers, whereas an array of values
                         will vary the layer height through the extrusion.
                         If this is omitted, the value defaults to
                         1/layers (i.e. the extruded mesh has total height 1.0)
                         unless a custom kernel is used.  Must be
                         provided if using a variable number of layers.
    :arg extrusion_type: the algorithm to employ to calculate the extruded
                         coordinates. One of "uniform", "radial",
                         "radial_hedgehog" or "custom". See below.
    :arg kernel:         a :class:`pyop2.Kernel` to produce coordinates for
                         the extruded mesh. See :func:`~.make_extruded_coords`
                         for more details.
    :arg gdim:           number of spatial dimensions of the
                         resulting mesh (this is only used if a
                         custom kernel is provided)

    The various values of ``extrusion_type`` have the following meanings:

    ``"uniform"``
        the extruded mesh has an extra spatial
        dimension compared to the base mesh. The layers exist
        in this dimension only.

    ``"radial"``
        the extruded mesh has the same number of
        spatial dimensions as the base mesh; the cells are
        radially extruded outwards from the origin. This
        requires the base mesh to have topological dimension
        strictly smaller than geometric dimension.
    ``"radial_hedgehog"``
        similar to `radial`, but the cells
        are extruded in the direction of the outward-pointing
        cell normal (this produces a P1dgxP1 coordinate field).
        In this case, a radially extruded coordinate field
        (generated with ``extrusion_type="radial"``) is
        available in the :attr:`radial_coordinates` attribute.
    ``"custom"``
        use a custom kernel to generate the extruded coordinates

    For more details see the :doc:`manual section on extruded meshes <extruded-meshes>`.
    """
    import firedrake.functionspace as functionspace
    import firedrake.function as function

    mesh.init()
    layers = np.asarray(layers, dtype=IntType)
    if layers.shape:
        if layers.shape != (mesh.cell_set.total_size, 2):
            raise ValueError("Must provide single layer number or array of shape (%d, 2), not %s",
                             mesh.cell_set.total_size, layers.shape)
        if layer_height is None:
            raise ValueError("Must provide layer height for variable layers")

        # variable-height layers need to be present for the maximum number
        # of extruded layers
        num_layers = layers.sum(axis=1).max() if mesh.cell_set.total_size else 0
        num_layers = mesh.comm.allreduce(num_layers, op=MPI.MAX)

        # Convert to internal representation
        layers[:, 1] += 1 + layers[:, 0]

    else:
        if layer_height is None:
            # Default to unit
            layer_height = 1 / layers

        num_layers = layers

        # All internal logic works with layers of base mesh (not layers of cells)
        layers = layers + 1

    try:
        assert num_layers == len(layer_height)
    except TypeError:
        # layer_height is a scalar; equi-distant layers are fine
        pass

    topology = ExtrudedMeshTopology(mesh.topology, layers)

    if extrusion_type == "uniform":
        pass
    elif extrusion_type in ("radial", "radial_hedgehog"):
        # do not allow radial extrusion if tdim = gdim
        if mesh.ufl_cell().geometric_dimension() == mesh.ufl_cell().topological_dimension():
            raise RuntimeError("Cannot radially-extrude a mesh with equal geometric and topological dimension")
    else:
        # check for kernel
        if kernel is None:
            raise RuntimeError("If the custom extrusion_type is used, a kernel must be provided")
        # otherwise, use the gdim that was passed in
        if gdim is None:
            raise RuntimeError("The geometric dimension of the mesh must be specified if a custom extrusion kernel is used")

    helement = mesh._coordinates.ufl_element().sub_elements()[0]
    if extrusion_type == 'radial_hedgehog':
        helement = helement.reconstruct(family="DG", variant="equispaced")
    velement = ufl.FiniteElement("Lagrange", ufl.interval, 1)
    element = ufl.TensorProductElement(helement, velement)

    if gdim is None:
        gdim = mesh.ufl_cell().geometric_dimension() + (extrusion_type == "uniform")
    coordinates_fs = functionspace.VectorFunctionSpace(topology, element, dim=gdim)

    coordinates = function.CoordinatelessFunction(coordinates_fs, name="Coordinates")

    eutils.make_extruded_coords(topology, mesh._coordinates, coordinates,
                                layer_height, extrusion_type=extrusion_type, kernel=kernel)

    self = make_mesh_from_coordinates(coordinates)
    self._base_mesh = mesh

    if extrusion_type == "radial_hedgehog":
        helement = mesh._coordinates.ufl_element().sub_elements()[0].reconstruct(family="CG")
        element = ufl.TensorProductElement(helement, velement)
        fs = functionspace.VectorFunctionSpace(self, element, dim=gdim)
        self.radial_coordinates = function.Function(fs)
        eutils.make_extruded_coords(topology, mesh._coordinates, self.radial_coordinates,
                                    layer_height, extrusion_type="radial", kernel=kernel)

    return self


@PETSc.Log.EventDecorator()
def VertexOnlyMesh(mesh, vertexcoords):
    """
    Create a vertex only mesh, immersed in a given mesh, with vertices
    defined by a list of coordinates.

    :arg mesh: The unstructured mesh in which to immerse the vertex only
        mesh.
    :arg vertexcoords: A list of coordinate tuples which defines the vertices.

    .. note::

        The vertex only mesh uses the same communicator as the input `mesh`.

    .. note::

        Meshes created from a coordinates `firedrake.Function` and immersed
        manifold meshes are not yet supported.
    """

    import firedrake.functionspace as functionspace
    import firedrake.function as function

    mesh.init()

    vertexcoords = np.asarray(vertexcoords, dtype=np.double)
    gdim = mesh.geometric_dimension()
    tdim = mesh.topological_dimension()
    _, pdim = vertexcoords.shape

    if isinstance(mesh.topology, ExtrudedMeshTopology):
        raise NotImplementedError("Extruded meshes are not supported")

    if gdim != tdim:
        raise NotImplementedError("Immersed manifold meshes are not supported")

    # TODO Some better method of matching points to cells will need to
    # be used for bendy meshes since our PETSc DMPlex implementation
    # only supports straight-edged mesh topologies and meshes made from
    # coordinate fields.
    # We can hopefully update the coordinates field correctly so that
    # the DMSwarm PIC can immerse itself in the DMPlex.
    # We can also hopefully provide a callback for PETSc to use to find
    # the parent cell id. We would add `DMLocatePoints` as an `op` to
    # `DMShell` types and do `DMSwarmSetCellDM(yourdmshell)` which has
    # `DMLocatePoints_Shell` implemented.
    # Whether one or both of these is needed is unclear.

    if mesh.coordinates.function_space().ufl_element().degree() > 1:
        raise NotImplementedError("Only straight edged meshes are supported")

    if hasattr(mesh, "_made_from_coordinates") and mesh._made_from_coordinates:
        raise NotImplementedError("Meshes made from coordinate fields are not yet supported")

    if pdim != gdim:
        raise ValueError(f"Mesh geometric dimension {gdim} must match point list dimension {pdim}")

    swarm = _pic_swarm_in_plex(mesh.topology.topology_dm, vertexcoords, fields=[("parentcellnum", 1, IntType), ("refcoord", tdim, RealType)])

    dmcommon.label_pic_parent_cell_info(swarm, mesh)

    # Topology
    topology = VertexOnlyMeshTopology(swarm, mesh.topology, name="swarmmesh", reorder=False)

    # Geometry
    tcell = topology.ufl_cell()
    cell = tcell.reconstruct(geometric_dimension=gdim)
    element = ufl.VectorElement("DG", cell, 0)
    # Create mesh object
    vmesh = MeshGeometry.__new__(MeshGeometry, element)
    vmesh._topology = topology
    vmesh._parent_mesh = mesh

    # Finish the initialisation of mesh topology
    vmesh.topology.init()

    # Initialise mesh geometry
    coordinates_fs = functionspace.VectorFunctionSpace(vmesh.topology, "DG", 0,
                                                       dim=gdim)

    coordinates_data = dmcommon.reordered_coords(swarm, coordinates_fs.dm.getDefaultSection(),
                                                 (vmesh.num_vertices(), gdim))

    coordinates = function.CoordinatelessFunction(coordinates_fs,
                                                  val=coordinates_data,
                                                  name="Coordinates")

    vmesh.__init__(coordinates)

    # Save vertex reference coordinate (within reference cell) in function
    reference_coordinates_fs = functionspace.VectorFunctionSpace(vmesh, "DG", 0, dim=tdim)
    vmesh.reference_coordinates = dmcommon.fill_reference_coordinates_function(function.Function(reference_coordinates_fs))

    return vmesh


def _pic_swarm_in_plex(plex, coords, fields=[]):
    """
    Create a Particle In Cell (PIC) DMSwarm, immersed in a DMPlex
    at given point coordinates.

    This should only by used for dmplexes associated with meshes with
    straight edges. If not, the particles may be placed in the wrong
    cells.

    :arg plex: the DMPlex within with the DMSwarm should be
        immersed.
    :arg coords: an `ndarray` of (npoints, coordsdim) shape.
    :kwarg fields: An optional list of named data which can be stored
        for each point in the DMSwarm. The format should be::

        [(fieldname1, blocksize1, dtype1),
          ...,
         (fieldnameN, blocksizeN, dtypeN)]

        For example, the swarm coordinates themselves are stored in a
        field named `DMSwarmPIC_coor` which, were it not created
        automatically, would be initialised with
        ``fields = [("DMSwarmPIC_coor", coordsdim, RealType)]``.
        All fields must have the same number of points. For more
        information see https://www.mcs.anl.gov/petsc/petsc-current/docs/manualpages/DMSWARM/DMSWARM.html
    :return: the immersed DMSwarm

    .. note::

        The created DMSwarm uses the communicator of the input DMPlex.

    .. note::

        In complex mode the "DMSwarmPIC_coor" field is still saved as a
        real number unlike the coordinates of a DMPlex which become
        complex (though usually with zeroed imaginary parts).
    """

    # Check coords
    coords = np.asarray(coords, dtype=RealType)
    npoints, coordsdim = coords.shape
    if coordsdim == 1:
        raise NotImplementedError("You can't yet use a 1D DMPlex as DMSwarm cellDM.")

    # Create a DMSWARM
    swarm = PETSc.DMSwarm().create(comm=plex.comm)

    # Set swarm DM dimension to match DMPlex dimension
    # NB: Unlike a DMPlex, this does not correspond to the topological
    #     dimension of a mesh (which would be 0). In all PETSc examples
    #     the dimension of the DMSwarm is set to match that of the
    #     DMPlex used with swarm.setCellDM
    swarm.setDimension(plex.getDimension())

    # Set coordinates dimension
    swarm.setCoordinateDim(coordsdim)

    # Link to DMPlex cells information for when swarm.migrate() is used
    swarm.setCellDM(plex)

    # Set to Particle In Cell (PIC) type
    swarm.setType(PETSc.DMSwarm.Type.PIC)

    # Register any fields
    for name, size, dtype in fields:
        swarm.registerField(name, size, dtype=dtype)
    swarm.finalizeFieldRegister()

    # Note that no new fields can now be associated with the DMSWARM.

    # Add point coordinates - note we set redundant mode to False
    # because we allow different MPI ranks to be given the overlapping
    # lists of coordinates. The cell DM (`plex`) will then attempt to
    # locate the coordinates within its rank-local sub domain and
    # disregard those which are outside it. See https://www.mcs.anl.gov/petsc/petsc-current/docs/manualpages/DMSWARM/DMSwarmSetPointCoordinates.html
    # for more information. The result is that all DMPlex cells,
    # including ghost cells on distributed meshes, have the relevent PIC
    # coordinates associated with them. The DMPlex cell id associated
    # with each PIC in the DMSwarm is accessed with the `DMSwarm_cellid`
    # field.
    swarm.setPointCoordinates(coords, redundant=False, mode=PETSc.InsertMode.INSERT_VALUES)

    # Remove PICs which have been placed into ghost cells of a distributed DMPlex
    dmcommon.remove_ghosts_pic(swarm, plex)

    # Set the `SF` graph to advertises no shared points (since the halo
    # is now empty) by setting the leaves to an empty list
    sf = swarm.getPointSF()
    nroots = swarm.getLocalSize()
    sf.setGraph(nroots, None, [])
    swarm.setPointSF(sf)

    return swarm


@PETSc.Log.EventDecorator()
def SubDomainData(geometric_expr):
    """Creates a subdomain data object from a boolean-valued UFL expression.

    The result can be attached as the subdomain_data field of a
    :class:`ufl.Measure`. For example:

    .. code-block:: python3

        x = mesh.coordinates
        sd = SubDomainData(x[0] < 0.5)
        assemble(f*dx(subdomain_data=sd))

    """
    import firedrake.functionspace as functionspace
    import firedrake.projection as projection

    # Find domain from expression
    m = geometric_expr.ufl_domain()

    # Find selected cells
    fs = functionspace.FunctionSpace(m, 'DG', 0)
    f = projection.project(ufl.conditional(geometric_expr, 1, 0), fs)

    # Create cell subset
    indices, = np.nonzero(f.dat.data_ro_with_halos > 0.5)
    return op2.Subset(m.cell_set, indices)<|MERGE_RESOLUTION|>--- conflicted
+++ resolved
@@ -1222,25 +1222,10 @@
         cell = ufl.Cell("vertex")
         self._ufl_mesh = ufl.Mesh(ufl.VectorElement("DG", cell, 0, dim=cell.topological_dimension()))
 
-<<<<<<< HEAD
-        def callback(self):
-            """Finish initialisation."""
-            del self._callback
-
-            # Mark OP2 entities and derive the resulting Swarm numbering
-            with PETSc.Log.Event("Mesh: numbering"):
-                dmcommon.mark_entity_classes(self.topology_dm)
-                self._entity_classes = dmcommon.get_entity_classes(self.topology_dm).astype(int)
-
-                # Derive a cell numbering from the Swarm numbering
-                entity_dofs = np.zeros(tdim+1, dtype=IntType)
-                entity_dofs[-1] = 1
-=======
         # Mark OP2 entities and derive the resulting Swarm numbering
-        with timed_region("Mesh: numbering"):
+        with PETSc.Log.Event("Mesh: numbering"):
             dmcommon.mark_entity_classes(self.topology_dm)
             self._entity_classes = dmcommon.get_entity_classes(self.topology_dm).astype(int)
->>>>>>> bdffc92d
 
             # Derive a cell numbering from the Swarm numbering
             entity_dofs = np.zeros(tdim+1, dtype=IntType)
