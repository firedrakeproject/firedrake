--- conflicted
+++ resolved
@@ -2430,7 +2430,6 @@
                             distribution_parameters=distribution_parameters,
                             distribution_name=kwargs.get("distribution_name"),
                             permutation_name=kwargs.get("permutation_name"),
-<<<<<<< HEAD
                             comm=user_comm)
     mesh = make_mesh_from_mesh_topology(topology, name)
     if netgen and isinstance(meshfile, netgen.libngpy._meshing.Mesh):
@@ -2461,10 +2460,6 @@
 
         setattr(MeshGeometry, "refine_marked_elements", refine_marked_elements)
     return mesh
-=======
-                            comm=user_comm, tolerance=tolerance)
-    return make_mesh_from_mesh_topology(topology, name)
->>>>>>> 3824fd45
 
 
 @PETSc.Log.EventDecorator("CreateExtMesh")
