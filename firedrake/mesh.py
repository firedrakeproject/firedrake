--- conflicted
+++ resolved
@@ -3103,15 +3103,11 @@
                             distribution_name=kwargs.get("distribution_name"),
                             permutation_name=kwargs.get("permutation_name"),
                             comm=user_comm)
-<<<<<<< HEAD
-    mesh = make_mesh_from_mesh_topology(topology, name, user_comm)
-=======
->>>>>>> 9c5ec2fc
     if netgen and isinstance(meshfile, netgen.libngpy._meshing.Mesh):
         netgen_firedrake_mesh.createFromTopology(topology, name=name, comm=user_comm)
         mesh = netgen_firedrake_mesh.firedrakeMesh
     else:
-        mesh = make_mesh_from_mesh_topology(topology, name)
+        mesh = make_mesh_from_mesh_topology(topology, name, user_comm)
     mesh._tolerance = tolerance
     return mesh
 
