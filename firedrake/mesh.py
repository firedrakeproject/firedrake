import numpy as np
import ctypes
import os
import sys
import ufl
import finat.ufl
import FIAT
import weakref
from typing import Tuple
from collections import OrderedDict, defaultdict
from collections.abc import Sequence
from ufl.classes import ReferenceGrad
from ufl.domain import extract_unique_domain
import enum
import numbers
import abc
import rtree
from textwrap import dedent
from pathlib import Path

from pyop2 import op2
from pyop2.mpi import (
    MPI, COMM_WORLD, internal_comm, temp_internal_comm
)
from pyop2.utils import as_tuple
import petsctools
from petsctools import OptionsManager, get_external_packages

import firedrake.cython.dmcommon as dmcommon
from firedrake.cython.dmcommon import DistributedMeshOverlapType
import firedrake.cython.extrusion_numbering as extnum
import firedrake.extrusion_utils as eutils
import firedrake.cython.spatialindex as spatialindex
import firedrake.utils as utils
from firedrake.utils import as_cstr, IntType, RealType
from firedrake.logging import info_red
from firedrake.parameters import parameters
from firedrake.petsc import PETSc, DEFAULT_PARTITIONER
from firedrake.adjoint_utils import MeshGeometryMixin
from pyadjoint import stop_annotating
import gem
from fuse import constructCellComplex

try:
    import netgen
except ImportError:
    netgen = None
    ngsPETSc = None
# Only for docstring
import mpi4py  # noqa: F401
from finat.element_factory import as_fiat_cell
from ufl.cell import as_cell


__all__ = [
    'Mesh', 'ExtrudedMesh', 'VertexOnlyMesh', 'RelabeledMesh',
    'SubDomainData', 'unmarked', 'DistributedMeshOverlapType',
    'DEFAULT_MESH_NAME', 'MeshGeometry', 'MeshTopology',
    'AbstractMeshTopology', 'ExtrudedMeshTopology', 'VertexOnlyMeshTopology',
    'VertexOnlyMeshMissingPointsError',
    'MeshSequenceGeometry', 'MeshSequenceTopology',
    'Submesh'
]


_cells = {
    0: {0: "vertex"},
    1: {2: "interval"},
    2: {3: "triangle", 4: "quadrilateral"},
    3: {4: "tetrahedron", 6: "hexahedron"}
}


_supported_embedded_cell_types_and_gdims = [('interval', 2),
                                            ('triangle', 3),
                                            ("quadrilateral", 3),
                                            ("interval * interval", 3)]


unmarked = -1
"""A mesh marker that selects all entities that are not explicitly marked."""

DEFAULT_MESH_NAME = "_".join(["firedrake", "default"])
"""The default name of the mesh."""


def _generate_default_submesh_name(name):
    """Generate the default submesh name from the mesh name.

    Parameters
    ----------
    name : str
        Name of the parent mesh.

    Returns
    -------
    str
        Default submesh name.

    """
    return "_".join([name, "submesh"])


def _generate_default_mesh_coordinates_name(name):
    """Generate the default mesh coordinates name from the mesh name.

    :arg name: the mesh name.
    :returns: the default mesh coordinates name.
    """
    return "_".join([name, "coordinates"])


def _generate_default_mesh_reference_coordinates_name(name):
    """Generate the default mesh reference coordinates name from the mesh name.

    :arg name: the mesh name.
    :returns: the default mesh reference coordinates name.
    """
    return "_".join([name, "reference_coordinates"])


def _generate_default_mesh_topology_name(name):
    """Generate the default mesh topology name from the mesh name.

    :arg name: the mesh name.
    :returns: the default mesh topology name.
    """
    return "_".join([name, "topology"])


def _generate_default_mesh_topology_distribution_name(comm_size, dist_param):
    """Generate the default mesh topology permutation name.

    :arg comm_size: the size of comm.
    :arg dist_param: the distribution_parameter dict.
    :returns: the default mesh topology distribution name.
    """
    return "_".join(["firedrake", "default",
                     str(comm_size),
                     str(dist_param["partition"]).replace(' ', ''),
                     str(dist_param["partitioner_type"]),
                     "(" + dist_param["overlap_type"][0].name + "," + str(dist_param["overlap_type"][1]) + ")"])


def _generate_default_mesh_topology_permutation_name(reorder):
    """Generate the default mesh topology permutation name.

    :arg reorder: the flag indicating if the reordering happened or not.
    :returns: the default mesh topology permutation name.
    """
    return "_".join(["firedrake", "default", str(reorder)])


class _Facets(object):
    """Wrapper class for facet interation information on a :func:`Mesh`

    .. warning::

       The unique_markers argument **must** be the same on all processes."""

    @PETSc.Log.EventDecorator()
    def __init__(self, mesh, facets, classes, kind, facet_cell, local_facet_number,
                 unique_markers=None):

        self.mesh = mesh
        self.facets = facets
        classes = as_tuple(classes, int, 3)
        self.classes = classes

        self.kind = kind
        assert kind in ["interior", "exterior"]
        if kind == "interior":
            self._rank = 2
        else:
            self._rank = 1

        self.facet_cell = facet_cell

        if isinstance(self.set, op2.ExtrudedSet):
            dset = op2.DataSet(self.set.parent, self._rank)
        else:
            dset = op2.DataSet(self.set, self._rank)

        # Dat indicating which local facet of each adjacent cell corresponds
        # to the current facet.
        self.local_facet_dat = op2.Dat(dset, local_facet_number, np.uintc,
                                       "%s_%s_local_facet_number" %
                                       (self.mesh.name, self.kind))

        self.unique_markers = [] if unique_markers is None else unique_markers
        self._subsets = {}

    @utils.cached_property
    def set(self):
        size = self.classes
        if isinstance(self.mesh, ExtrudedMeshTopology):
            label = "%s_facets" % self.kind
            layers = self.mesh.entity_layers(1, label)
            base = getattr(self.mesh._base_mesh, label).set
            return op2.ExtrudedSet(base, layers=layers)
        return op2.Set(size, "%sFacets" % self.kind.capitalize()[:3],
                       comm=self.mesh.comm)

    @utils.cached_property
    def _null_subset(self):
        '''Empty subset for the case in which there are no facets with
        a given marker value. This is required because not all
        markers need be represented on all processors.'''

        return op2.Subset(self.set, [])

    @PETSc.Log.EventDecorator()
    def measure_set(self, integral_type, subdomain_id,
                    all_integer_subdomain_ids=None):
        """Return an iteration set appropriate for the requested integral type.

        :arg integral_type: The type of the integral (should be a facet measure).
        :arg subdomain_id: The subdomain of the mesh to iterate over.
             Either an integer, an iterable of integers or the special
             subdomains ``"everywhere"`` or ``"otherwise"``.
        :arg all_integer_subdomain_ids: Information to interpret the
             ``"otherwise"`` subdomain.  ``"otherwise"`` means all
             entities not explicitly enumerated by the integer
             subdomains provided here.  For example, if
             all_integer_subdomain_ids is empty, then ``"otherwise" ==
             "everywhere"``.  If it contains ``(1, 2)``, then
             ``"otherwise"`` is all entities except those marked by
             subdomains 1 and 2.

         :returns: A :class:`pyop2.Subset` for iteration.
        """
        if integral_type in ("exterior_facet_bottom",
                             "exterior_facet_top",
                             "interior_facet_horiz"):
            # these iterate over the base cell set
            return self.mesh.cell_subset(subdomain_id, all_integer_subdomain_ids)
        elif not (integral_type.startswith("exterior_")
                  or integral_type.startswith("interior_")):
            raise ValueError("Don't know how to construct measure for '%s'" % integral_type)
        if subdomain_id == "everywhere":
            return self.set
        if subdomain_id == "otherwise":
            if all_integer_subdomain_ids is None:
                return self.set
            key = ("otherwise", ) + all_integer_subdomain_ids
            try:
                return self._subsets[key]
            except KeyError:
                unmarked_points = self._collect_unmarked_points(all_integer_subdomain_ids)
                _, indices, _ = np.intersect1d(self.facets, unmarked_points, return_indices=True)
                return self._subsets.setdefault(key, op2.Subset(self.set, indices))
        else:
            return self.subset(subdomain_id)

    @PETSc.Log.EventDecorator()
    def subset(self, markers):
        """Return the subset corresponding to a given marker value.

        :param markers: integer marker id or an iterable of marker ids
            (or ``None``, for an empty subset).
        """
        valid_markers = set([unmarked]).union(self.unique_markers)
        markers = as_tuple(markers, numbers.Integral)
        try:
            return self._subsets[markers]
        except KeyError:
            # check that the given markers are valid
            if len(set(markers).difference(valid_markers)) > 0:
                invalid = set(markers).difference(valid_markers)
                raise LookupError("{0} are not a valid markers (not in {1})".format(invalid, self.unique_markers))

            # build a list of indices corresponding to the subsets selected by
            # markers
            marked_points_list = []
            for i in markers:
                if i == unmarked:
                    _markers = self.mesh.topology_dm.getLabelIdIS(dmcommon.FACE_SETS_LABEL).indices
                    # Can exclude points labeled with i\in markers here,
                    # as they will be included in the below anyway.
                    marked_points_list.append(self._collect_unmarked_points([_i for _i in _markers if _i not in markers]))
                else:
                    if self.mesh.topology_dm.getStratumSize(dmcommon.FACE_SETS_LABEL, i):
                        marked_points_list.append(self.mesh.topology_dm.getStratumIS(dmcommon.FACE_SETS_LABEL, i).indices)
            if marked_points_list:
                _, indices, _ = np.intersect1d(self.facets, np.concatenate(marked_points_list), return_indices=True)
                return self._subsets.setdefault(markers, op2.Subset(self.set, indices))
            else:
                return self._subsets.setdefault(markers, self._null_subset)

    def _collect_unmarked_points(self, markers):
        """Collect points that are not marked by markers."""
        plex = self.mesh.topology_dm
        indices_list = []
        for i in markers:
            if plex.getStratumSize(dmcommon.FACE_SETS_LABEL, i):
                indices_list.append(plex.getStratumIS(dmcommon.FACE_SETS_LABEL, i).indices)
        if indices_list:
            return np.setdiff1d(self.facets, np.concatenate(indices_list))
        else:
            return self.facets

    @utils.cached_property
    def facet_cell_map(self):
        """Map from facets to cells."""
        return op2.Map(self.set, self.mesh.cell_set, self._rank, self.facet_cell,
                       "facet_to_cell_map")

    @utils.cached_property
    def local_facet_orientation_dat(self):
        """Dat for the local facet orientations."""
        dtype = gem.uint_type
        # Make a map from cell to facet orientations.
        fiat_cell = as_fiat_cell(self.mesh.ufl_cell())
        topo = fiat_cell.topology
        num_entities = [0]
        for d in range(len(topo)):
            num_entities.append(len(topo[d]))
        offsets = np.cumsum(num_entities)
        local_facet_start = offsets[-3]
        local_facet_end = offsets[-2]
        map_from_cell_to_facet_orientations = self.mesh.entity_orientations[:, local_facet_start:local_facet_end]

        # Make output data;
        # this is a map from an exterior/interior facet to the corresponding local facet orientation/orientations.
        # Halo data are required by design, but not actually used.
        # -- Reshape as (-1, self._rank) to uniformly handle exterior and interior facets.
        data = np.empty_like(self.local_facet_dat.data_ro_with_halos).reshape((-1, self._rank))
        data.fill(np.iinfo(dtype).max)
        # Set local facet orientations on the block corresponding to the owned facets; i.e., data[:shape[0], :] below.
        local_facets = self.local_facet_dat.data_ro  # do not need halos.
        # -- Reshape as (-1, self._rank) to uniformly handle exterior and interior facets.
        local_facets = local_facets.reshape((-1, self._rank))
        shape = local_facets.shape
        map_from_owned_facet_to_cells = self.facet_cell[:shape[0], :]
        data[:shape[0], :] = np.take_along_axis(
            map_from_cell_to_facet_orientations[map_from_owned_facet_to_cells],
            local_facets.reshape(shape + (1, )),  # reshape as required by take_along_axis.
            axis=2,
        ).reshape(shape)
        return op2.Dat(
            self.local_facet_dat.dataset,
            data,
            dtype,
            f"{self.mesh.name}_{self.kind}_local_facet_orientation"
        )


@PETSc.Log.EventDecorator()
def _from_gmsh(filename, comm=None):
    """Read a Gmsh .msh file from `filename`.

    :kwarg comm: Optional communicator to build the mesh on (defaults to
        COMM_WORLD).
    """
    comm = comm or COMM_WORLD
    gmsh_plex = PETSc.DMPlex().createFromFile(filename, comm=comm)

    return gmsh_plex


@PETSc.Log.EventDecorator()
def _from_exodus(filename, comm):
    """Read an Exodus .e or .exo file from `filename`.

    :arg comm: communicator to build the mesh on.
    """
    plex = PETSc.DMPlex().createExodusFromFile(filename, comm=comm)

    return plex


@PETSc.Log.EventDecorator()
def _from_cgns(filename, comm):
    """Read a CGNS .cgns file from `filename`.

    :arg comm: communicator to build the mesh on.
    """
    plex = PETSc.DMPlex().createCGNSFromFile(filename, comm=comm)
    return plex


@PETSc.Log.EventDecorator()
def _from_triangle(filename, dim, comm):
    """Read a set of triangle mesh files from `filename`.

    :arg dim: The embedding dimension.
    :arg comm: communicator to build the mesh on.
    """
    basename, ext = os.path.splitext(filename)

    with temp_internal_comm(comm) as icomm:
        if icomm.rank == 0:
            try:
                facetfile = open(basename+".face")
                tdim = 3
            except FileNotFoundError:
                try:
                    facetfile = open(basename+".edge")
                    tdim = 2
                except FileNotFoundError:
                    facetfile = None
                    tdim = 1
            if dim is None:
                dim = tdim
            icomm.bcast(tdim, root=0)

            with open(basename+".node") as nodefile:
                header = np.fromfile(nodefile, dtype=np.int32, count=2, sep=' ')
                nodecount = header[0]
                nodedim = header[1]
                assert nodedim == dim
                coordinates = np.loadtxt(nodefile, usecols=list(range(1, dim+1)), skiprows=1, dtype=np.double)
                assert nodecount == coordinates.shape[0]

            with open(basename+".ele") as elefile:
                header = np.fromfile(elefile, dtype=np.int32, count=2, sep=' ')
                elecount = header[0]
                eledim = header[1]
                eles = np.loadtxt(elefile, usecols=list(range(1, eledim+1)), dtype=np.int32, skiprows=1)
                assert elecount == eles.shape[0]

            cells = list(map(lambda c: c-1, eles))
        else:
            tdim = icomm.bcast(None, root=0)
            cells = None
            coordinates = None
        plex = plex_from_cell_list(tdim, cells, coordinates, icomm)

        # Apply boundary IDs
        if icomm.rank == 0:
            facets = None
            try:
                header = np.fromfile(facetfile, dtype=np.int32, count=2, sep=' ')
                edgecount = header[0]
                facets = np.loadtxt(facetfile, usecols=list(range(1, tdim+2)), dtype=np.int32, skiprows=0)
                assert edgecount == facets.shape[0]
            finally:
                facetfile.close()

            if facets is not None:
                vStart, vEnd = plex.getDepthStratum(0)   # vertices
                for facet in facets:
                    bid = facet[-1]
                    vertices = list(map(lambda v: v + vStart - 1, facet[:-1]))
                    join = plex.getJoin(vertices)
                    plex.setLabelValue(dmcommon.FACE_SETS_LABEL, join[0], bid)

    return plex


def plex_from_cell_list(dim, cells, coords, comm, name=None):
    """
    Create a DMPlex from a list of cells and coords.
    (Public interface to `_from_cell_list()`)

    :arg dim: The topological dimension of the mesh
    :arg cells: The vertices of each cell
    :arg coords: The coordinates of each vertex
    :arg comm: communicator to build the mesh on. Must be a PyOP2 internal communicator
    :kwarg name: name of the plex
    """
    with temp_internal_comm(comm) as icomm:
        # These types are /correct/, DMPlexCreateFromCellList wants int
        # and double (not PetscInt, PetscReal).
        if comm.rank == 0:
            cells = np.asarray(cells, dtype=np.int32)
            coords = np.asarray(coords, dtype=np.double)
            comm.bcast(cells.shape, root=0)
            comm.bcast(coords.shape, root=0)
            # Provide the actual data on rank 0.
            plex = PETSc.DMPlex().createFromCellList(dim, cells, coords, comm=icomm)
        else:
            cell_shape = list(comm.bcast(None, root=0))
            coord_shape = list(comm.bcast(None, root=0))
            cell_shape[0] = 0
            coord_shape[0] = 0
            # Provide empty plex on other ranks
            # A subsequent call to plex.distribute() takes care of parallel partitioning
            plex = PETSc.DMPlex().createFromCellList(dim,
                                                     np.zeros(cell_shape, dtype=np.int32),
                                                     np.zeros(coord_shape, dtype=np.double),
                                                     comm=icomm)
    if name is not None:
        plex.setName(name)
    return plex


class AbstractMeshTopology(object, metaclass=abc.ABCMeta):
    """A representation of an abstract mesh topology without a concrete
        PETSc DM implementation"""

    def __init__(self, topology_dm, name, reorder, sfXB, perm_is, distribution_name, permutation_name, comm, submesh_parent=None):
        """Initialise a mesh topology.

        Parameters
        ----------
        topology_dm : PETSc.DMPlex or PETSc.DMSwarm
            `PETSc.DMPlex` or `PETSc.DMSwarm` representing the mesh topology.
        name : str
            Name of the mesh topology.
        reorder : bool
            Whether to reorder the mesh entities.
        sfXB : PETSc.PetscSF
            `PETSc.SF` that pushes forward the global point number
            slab ``[0, NX)`` to input (naive) plex (only significant when
            the mesh topology is loaded from file and only passed from inside
            `~.CheckpointFile`).
        perm_is : PETSc.IS
            `PETSc.IS` that is used as ``_dm_renumbering``; only
            makes sense if we know the exact parallel distribution of ``plex``
            at the time of mesh topology construction like when we load mesh
            along with its distribution. If given, ``reorder`` param will be ignored.
        distribution_name : str
            Name of the parallel distribution; if `None`, automatically generated.
        permutation_name : str
            Name of the entity permutation (reordering); if `None`, automatically generated.
        comm : mpi4py.MPI.Comm
            Communicator.
        submesh_parent: AbstractMeshTopology
            Submesh parent.

        """
        utils._init()
        dmcommon.validate_mesh(topology_dm)
        topology_dm.setFromOptions()
        self.topology_dm = topology_dm
        r"The PETSc DM representation of the mesh topology."
        self.sfBC = None
        r"The PETSc SF that pushes the input (naive) plex to current (good) plex."
        self.sfXB = sfXB
        r"The PETSc SF that pushes the global point number slab [0, NX) to input (naive) plex."
        self.submesh_parent = submesh_parent
        # User comm
        self.user_comm = comm
        # Internal comm
        self._comm = internal_comm(self.user_comm, self)
        dmcommon.label_facets(self.topology_dm)
        self._distribute()
        self._grown_halos = False
        if self.comm.size > 1:
            self._add_overlap()
        if self.sfXB is not None:
            self.sfXC = sfXB.compose(self.sfBC) if self.sfBC else self.sfXB
        dmcommon.label_facets(self.topology_dm)
        dmcommon.complete_facet_labels(self.topology_dm)
        # TODO: Allow users to set distribution name if they want to save
        #       conceptually the same mesh but with different distributions,
        #       e.g., those generated by different partitioners.
        #       This currently does not make sense since those mesh instances
        #       of different distributions in general have different global
        #       point numbers (so they must be saved under different mesh names
        #       even though they are conceptually the same).
        # The name set here almost uniquely identifies a distribution, but
        # there is no gurantee that it really does or it continues to do so
        # there are lots of parameters that can change distributions.
        # Thus, when using CheckpointFile, it is recommended that the user set
        # distribution_name explicitly.
        # Mark OP2 entities and derive the resulting Plex renumbering
        with PETSc.Log.Event("Mesh: numbering"):
            self._mark_entity_classes()
            self._entity_classes = dmcommon.get_entity_classes(self.topology_dm).astype(int)
            if perm_is:
                self._dm_renumbering = perm_is
            else:
                self._dm_renumbering = self._renumber_entities(reorder)
            self._did_reordering = bool(reorder)
            # Derive a cell numbering from the Plex renumbering
            tdim = dmcommon.get_topological_dimension(self.topology_dm)
            entity_dofs = np.zeros(tdim+1, dtype=IntType)
            entity_dofs[-1] = 1
            self._cell_numbering, _ = self.create_section(entity_dofs)
            if tdim == 0:
                self._vertex_numbering = self._cell_numbering
            else:
                entity_dofs[:] = 0
                entity_dofs[0] = 1
                self._vertex_numbering, _ = self.create_section(entity_dofs)
                entity_dofs[:] = 0
                entity_dofs[-2] = 1
                facet_numbering, _ = self.create_section(entity_dofs)
                self._facet_ordering = dmcommon.get_facet_ordering(self.topology_dm, facet_numbering)
        self.name = name
        # Set/Generate names to be used when checkpointing.
        self._distribution_name = distribution_name or _generate_default_mesh_topology_distribution_name(self.topology_dm.comm.size, self._distribution_parameters)
        self._permutation_name = permutation_name or _generate_default_mesh_topology_permutation_name(reorder)
        # A cache of shared function space data on this mesh
        self._shared_data_cache = defaultdict(dict)
        # Cell subsets for integration over subregions
        self._subsets = {}
        # A set of weakrefs to meshes that are explicitly labelled as being
        # parallel-compatible for interpolation/projection/supermeshing
        # To set, do e.g.
        # target_mesh._parallel_compatible = {weakref.ref(source_mesh)}
        self._parallel_compatible = None

    layers = None
    """No layers on unstructured mesh"""

    variable_layers = False
    """No variable layers on unstructured mesh"""

    @abc.abstractmethod
    def _distribute(self):
        """Distribute the mesh toplogy."""
        pass

    @abc.abstractmethod
    def _add_overlap(self):
        """Add overlap."""
        pass

    @abc.abstractmethod
    def _mark_entity_classes(self):
        """Mark entities with pyop2 classes."""
        pass

    @abc.abstractmethod
    def _renumber_entities(self, reorder):
        """Renumber entities."""
        pass

    @property
    def comm(self):
        return self.user_comm

    def mpi_comm(self):
        """The MPI communicator this mesh is built on (an mpi4py object)."""
        return self.comm

    @property
    def topology(self):
        """The underlying mesh topology object."""
        return self

    @property
    def topological(self):
        """Alias of topology.

        This is to ensure consistent naming for some multigrid codes."""
        return self

    @property
    def _topology_dm(self):
        """Alias of topology_dm"""
        from warnings import warn
        warn("_topology_dm is deprecated (use topology_dm instead)", DeprecationWarning, stacklevel=2)
        return self.topology_dm

    def ufl_cell(self):
        """The UFL :class:`~ufl.classes.Cell` associated with the mesh.

        .. note::

            By convention, the UFL cells which specifically
            represent a mesh topology have geometric dimension equal their
            topological dimension. This is true even for immersed manifold
            meshes.

        """
        return self._ufl_cell

    def ufl_mesh(self):
        """The UFL :class:`~ufl.classes.Mesh` associated with the mesh.

        .. note::

            By convention, the UFL cells which specifically
            represent a mesh topology have geometric dimension equal their
            topological dimension. This convention will be reflected in this
            UFL mesh and is true even for immersed manifold meshes.

        """
        return self._ufl_mesh

    @property
    @abc.abstractmethod
    def dm_cell_types(self):
        """All DM.PolytopeTypes of cells in the mesh."""
        pass

    @property
    @abc.abstractmethod
    def cell_closure(self):
        """2D array of ordered cell closures

        Each row contains ordered cell entities for a cell, one row per cell.
        """
        pass

    @property
    @abc.abstractmethod
    def entity_orientations(self):
        """2D array of entity orientations

        `entity_orientations` has the same shape as `cell_closure`.
        Each row of this array contains orientations of the entities
        in the closure of the associated cell. Here, for each cell in the mesh,
        orientation of an entity, say e, encodes how the the canonical
        representation of the entity defined by Cone(e) compares to
        that of the associated entity in the reference FInAT (FIAT) cell. (Note
        that `cell_closure` defines how each cell in the mesh is mapped to
        the FInAT (FIAT) reference cell and each entity of the FInAT (FIAT)
        reference cell has a canonical representation based on the entity ids of
        the lower dimensional entities.) Orientations of vertices are always 0.
        See ``FIAT.reference_element.Simplex`` and
        ``FIAT.reference_element.UFCQuadrilateral`` for example computations
        of orientations.
        """
        pass

    @abc.abstractmethod
    def _facets(self, kind):
        pass

    @property
    @abc.abstractmethod
    def exterior_facets(self):
        pass

    @property
    @abc.abstractmethod
    def interior_facets(self):
        pass

    @property
    @abc.abstractmethod
    def cell_to_facets(self):
        """Returns a :class:`pyop2.types.dat.Dat` that maps from a cell index to the local
        facet types on each cell, including the relevant subdomain markers.

        The `i`-th local facet on a cell with index `c` has data
        `cell_facet[c][i]`. The local facet is exterior if
        `cell_facet[c][i][0] == 0`, and interior if the value is `1`.
        The value `cell_facet[c][i][1]` returns the subdomain marker of the
        facet.
        """
        pass

    def create_section(self, nodes_per_entity, real_tensorproduct=False, block_size=1, boundary_set=None):
        """Create a PETSc Section describing a function space.

        :arg nodes_per_entity: number of function space nodes per topological entity.
        :arg real_tensorproduct: If True, assume extruded space is actually Foo x Real.
        :arg block_size: The integer by which nodes_per_entity is uniformly multiplied
            to get the true data layout.
        :arg boundary_set: A set of boundary markers, indicating the subdomains
            a boundary condition is specified on.
        :returns: a new PETSc Section.
        """
        return dmcommon.create_section(self, nodes_per_entity, on_base=real_tensorproduct, block_size=block_size, boundary_set=boundary_set)

    def node_classes(self, nodes_per_entity, real_tensorproduct=False):
        """Compute node classes given nodes per entity.

        :arg nodes_per_entity: number of function space nodes per topological entity.
        :returns: the number of nodes in each of core, owned, and ghost classes.
        """
        return tuple(np.dot(nodes_per_entity, self._entity_classes))

    def make_cell_node_list(self, global_numbering, entity_dofs, entity_permutations, offsets):
        """Builds the DoF mapping.

        :arg global_numbering: Section describing the global DoF numbering
        :arg entity_dofs: FInAT element entity DoFs
        :arg entity_permutations: FInAT element entity permutations
        :arg offsets: layer offsets for each entity dof (may be None).
        """
        return dmcommon.get_cell_nodes(self, global_numbering, entity_dofs, entity_permutations, offsets)

    def make_dofs_per_plex_entity(self, entity_dofs):
        """Returns the number of DoFs per plex entity for each stratum,
        i.e. [#dofs / plex vertices, #dofs / plex edges, ...].

        :arg entity_dofs: FInAT element entity DoFs
        """
        return [len(entity_dofs[d][0]) for d in sorted(entity_dofs)]

    def make_offset(self, entity_dofs, ndofs, real_tensorproduct=False):
        """Returns None (only for extruded use)."""
        return None

    def _order_data_by_cell_index(self, column_list, cell_data):
        return cell_data[column_list]

    @abc.abstractmethod
    def num_cells(self):
        pass

    @abc.abstractmethod
    def num_facets(self):
        pass

    @abc.abstractmethod
    def num_faces(self):
        pass

    @abc.abstractmethod
    def num_edges(self):
        pass

    @abc.abstractmethod
    def num_vertices(self):
        pass

    @abc.abstractmethod
    def num_entities(self, d):
        pass

    def size(self, d):
        return self.num_entities(d)

    def cell_dimension(self):
        """Returns the cell dimension."""
        return self.ufl_cell().topological_dimension

    def facet_dimension(self):
        """Returns the facet dimension."""
        # Facets have co-dimension 1
        return self.ufl_cell().topological_dimension - 1

    @property
    @abc.abstractmethod
    def cell_set(self):
        pass

    @PETSc.Log.EventDecorator()
    def cell_subset(self, subdomain_id, all_integer_subdomain_ids=None):
        """Return a subset over cells with the given subdomain_id.

        :arg subdomain_id: The subdomain of the mesh to iterate over.
             Either an integer, an iterable of integers or the special
             subdomains ``"everywhere"`` or ``"otherwise"``.
        :arg all_integer_subdomain_ids: Information to interpret the
             ``"otherwise"`` subdomain.  ``"otherwise"`` means all
             entities not explicitly enumerated by the integer
             subdomains provided here.  For example, if
             all_integer_subdomain_ids is empty, then ``"otherwise" ==
             "everywhere"``.  If it contains ``(1, 2)``, then
             ``"otherwise"`` is all entities except those marked by
             subdomains 1 and 2.

         :returns: A :class:`pyop2.types.set.Subset` for iteration.
        """
        if subdomain_id == "everywhere":
            return self.cell_set
        if subdomain_id == "otherwise":
            if all_integer_subdomain_ids is None:
                return self.cell_set
            key = ("otherwise", ) + all_integer_subdomain_ids
        else:
            key = subdomain_id
        try:
            return self._subsets[key]
        except KeyError:
            if subdomain_id == "otherwise":
                ids = tuple(dmcommon.get_cell_markers(self.topology_dm,
                                                      self._cell_numbering,
                                                      sid)
                            for sid in all_integer_subdomain_ids)
                to_remove = np.unique(np.concatenate(ids))
                indices = np.arange(self.cell_set.total_size, dtype=IntType)
                indices = np.delete(indices, to_remove)
            else:
                indices = dmcommon.get_cell_markers(self.topology_dm,
                                                    self._cell_numbering,
                                                    subdomain_id)
            return self._subsets.setdefault(key, op2.Subset(self.cell_set, indices))

    @PETSc.Log.EventDecorator()
    def measure_set(self, integral_type, subdomain_id,
                    all_integer_subdomain_ids=None):
        """Return an iteration set appropriate for the requested integral type.

        :arg integral_type: The type of the integral (should be a valid UFL measure).
        :arg subdomain_id: The subdomain of the mesh to iterate over.
             Either an integer, an iterable of integers or the special
             subdomains ``"everywhere"`` or ``"otherwise"``.
        :arg all_integer_subdomain_ids: Information to interpret the
             ``"otherwise"`` subdomain.  ``"otherwise"`` means all
             entities not explicitly enumerated by the integer
             subdomains provided here.  For example, if
             all_integer_subdomain_ids is empty, then ``"otherwise" ==
             "everywhere"``.  If it contains ``(1, 2)``, then
             ``"otherwise"`` is all entities except those marked by
             subdomains 1 and 2.  This should be a dict mapping
             ``integral_type`` to the explicitly enumerated subdomain ids.

         :returns: A :class:`pyop2.types.set.Subset` for iteration.
        """
        if all_integer_subdomain_ids is not None:
            all_integer_subdomain_ids = all_integer_subdomain_ids.get(integral_type, None)
        if integral_type == "cell":
            return self.cell_subset(subdomain_id, all_integer_subdomain_ids)
        elif integral_type in ("exterior_facet", "exterior_facet_vert",
                               "exterior_facet_top", "exterior_facet_bottom"):
            return self.exterior_facets.measure_set(integral_type, subdomain_id,
                                                    all_integer_subdomain_ids)
        elif integral_type in ("interior_facet", "interior_facet_vert",
                               "interior_facet_horiz"):
            return self.interior_facets.measure_set(integral_type, subdomain_id,
                                                    all_integer_subdomain_ids)
        else:
            raise ValueError("Unknown integral type '%s'" % integral_type)

    @abc.abstractmethod
    def mark_entities(self, tf, label_value, label_name=None):
        """Mark selected entities.

        :arg tf: The :class:`.CoordinatelessFunction` object that marks
            selected entities as 1. f.function_space().ufl_element()
            must be "DP" or "DQ" (degree 0) to mark cell entities and
            "P" (degree 1) in 1D or "HDiv Trace" (degree 0) in 2D or 3D
            to mark facet entities.
            Can use "Q" (degree 2) functions for 3D hex meshes until
            we support "HDiv Trace" elements on hex.
        :arg lable_value: The value used in the label.
        :arg label_name: The name of the label to store entity selections.

        All entities must live on the same topological dimension. Currently,
        one can only mark cell or facet entities.
        """
        pass

    @utils.cached_property
    def extruded_periodic(self):
        return self.cell_set._extruded_periodic

    def __iter__(self):
        yield self

    def unique(self):
        return self

    # submesh

    @utils.cached_property
    def submesh_ancesters(self):
        """Tuple of submesh ancesters."""
        if self.submesh_parent:
            return (self, ) + self.submesh_parent.submesh_ancesters
        else:
            return (self, )

    def submesh_youngest_common_ancester(self, other):
        """Return the youngest common ancester of self and other.

        Parameters
        ----------
        other : AbstractMeshTopology
            The other mesh.

        Returns
        -------
        AbstractMeshTopology or None
            Youngest common ancester or None if not found.

        """
        # self --- ... --- m --- common --- common --- common
        #                          /
        #       other --- ... --- m
        self_ancesters = list(self.submesh_ancesters)
        other_ancesters = list(other.submesh_ancesters)
        c = None
        while self_ancesters and other_ancesters:
            a = self_ancesters.pop()
            b = other_ancesters.pop()
            if a is b:
                c = a
            else:
                break
        return c

    def submesh_map_child_parent(self, source_integral_type, source_subset_points, reverse=False):
        """Return the map from submesh child entities to submesh parent entities or its reverse.

        Parameters
        ----------
        source_integral_type : str
            Integral type on the source mesh.
        source_subset_points : numpy.ndarray
            Subset points on the source mesh.
        reverse : bool
            If True, return the map from parent entities to child entities.

        Returns
        -------
        tuple
           (map from source to target, integral type on the target mesh, subset points on the target mesh).

        """
        raise NotImplementedError(f"Not implemented for {type(self)}")

    def submesh_map_composed(self, other, other_integral_type, other_subset_points):
        """Create entity-entity map from ``other`` to `self`.

        Parameters
        ----------
        other : AbstractMeshTopology
            Base mesh topology.
        other_integral_type : str
            Integral type on ``other``.
        other_subset_points : numpy.ndarray
            Subset points on ``other``; only used to identify (facet) integral_type on ``self``.

        Returns
        -------
        tuple
            Tuple of `op2.ComposedMap` from other to self, integral_type on self, and points on self.

        """
        common = self.submesh_youngest_common_ancester(other)
        if common is None:
            raise ValueError(f"Unable to create composed map between (sub)meshes: {self} and {other} are unrelated")
        maps = []
        integral_type = other_integral_type
        subset_points = other_subset_points
        aa = other.submesh_ancesters
        for a in aa[:aa.index(common)]:
            m, integral_type, subset_points = a.submesh_map_child_parent(integral_type, subset_points)
            maps.append(m)
        bb = self.submesh_ancesters
        for b in reversed(bb[:bb.index(common)]):
            m, integral_type, subset_points = b.submesh_map_child_parent(integral_type, subset_points, reverse=True)
            maps.append(m)
        return op2.ComposedMap(*reversed(maps)), integral_type, subset_points

    # trans mesh

    def trans_mesh_entity_map(self, base_mesh, base_integral_type, base_subdomain_id, base_all_integer_subdomain_ids):
        """Create entity-entity (composed) map from base_mesh to `self`.

        Parameters
        ----------
        base_mesh : AbstractMeshTopology
            Base mesh topology.
        base_integral_type : str
            Integral type on ``base_mesh``.
        base_subdomain_id : int
            Subdomain ID on ``base_mesh``.
        base_all_integer_subdomain_ids : tuple
            ``all_integer_subdomain_ids`` corresponding to ``base_mesh`` and ``base_integral_type``.

        Returns
        -------
        tuple
            `tuple` of `op2.ComposedMap` from base_mesh to `self` and integral_type on `self`.

        """
        raise NotImplementedError(f"Not implemented for {type(self)}")


class MeshTopology(AbstractMeshTopology):
    """A representation of mesh topology implemented on a PETSc DMPlex."""

    @PETSc.Log.EventDecorator("CreateMesh")
    def __init__(
        self,
        plex,
        name,
        reorder,
        distribution_parameters,
        sfXB=None,
        perm_is=None,
        distribution_name=None,
        permutation_name=None,
        submesh_parent=None,
        comm=COMM_WORLD,
    ):
        """Initialise a mesh topology.

        Parameters
        ----------
        plex : PETSc.DMPlex
            `PETSc.DMPlex` representing the mesh topology.
        name : str
            Name of the mesh topology.
        reorder : bool
            Whether to reorder the mesh entities.
        distribution_parameters : dict
            Options controlling mesh distribution; see `Mesh` for details.
        sfXB : PETSc.PetscSF
            `PETSc.SF` that pushes forward the global point number
            slab ``[0, NX)`` to input (naive) plex (only significant when
            the mesh topology is loaded from file and only passed from inside
            `~.CheckpointFile`).
        perm_is : PETSc.IS
            `PETSc.IS` that is used as ``_dm_renumbering``; only
            makes sense if we know the exact parallel distribution of ``plex``
            at the time of mesh topology construction like when we load mesh
            along with its distribution. If given, ``reorder`` param will be ignored.
        distribution_name : str
            Name of the parallel distribution; if `None`, automatically generated.
        permutation_name : str
            Name of the entity permutation (reordering); if `None`, automatically generated.
        submesh_parent: MeshTopology
            Submesh parent.
        comm : mpi4py.MPI.Comm
            Communicator.

        """
        if distribution_parameters is None:
            distribution_parameters = {}
        self._distribution_parameters = {}
        distribute = distribution_parameters.get("partition")
        if distribute is None:
            distribute = True
        self._distribution_parameters["partition"] = distribute
        partitioner_type = distribution_parameters.get("partitioner_type")
        self._set_partitioner(plex, distribute, partitioner_type)
        self._distribution_parameters["partitioner_type"] = self._get_partitioner(plex).getType()
        self._distribution_parameters["overlap_type"] = distribution_parameters.get("overlap_type",
                                                                                    (DistributedMeshOverlapType.FACET, 1))
        # Disable auto distribution and reordering before setFromOptions is called.
        plex.distributeSetDefault(False)
        plex.reorderSetDefault(PETSc.DMPlex.ReorderDefaultFlag.FALSE)
        super().__init__(plex, name, reorder, sfXB, perm_is, distribution_name, permutation_name, comm, submesh_parent=submesh_parent)

    def _distribute(self):
        # Distribute/redistribute the dm to all ranks
        distribute = self._distribution_parameters["partition"]
        if self.comm.size > 1 and distribute:
            plex = self.topology_dm
            # We distribute with overlap zero, in case we're going to
            # refine this mesh in parallel.  Later, when we actually use
            # it, we grow the halo.
            original_name = plex.getName()
            sfBC = plex.distribute(overlap=0)
            plex.setName(original_name)
            self.sfBC = sfBC
            # plex carries a new dm after distribute, which
            # does not inherit partitioner from the old dm.
            # It probably makes sense as chaco does not work
            # once distributed.

    def _add_overlap(self):
        overlap_type, overlap = self._distribution_parameters["overlap_type"]
        if overlap < 0:
            raise ValueError("Overlap depth must be >= 0")
        if overlap_type == DistributedMeshOverlapType.NONE:
            if overlap > 0:
                raise ValueError("Can't have NONE overlap with overlap > 0")
        elif overlap_type in [DistributedMeshOverlapType.FACET, DistributedMeshOverlapType.RIDGE]:
            dmcommon.set_adjacency_callback(self.topology_dm, overlap_type)
            original_name = self.topology_dm.getName()
            sfBC = self.topology_dm.distributeOverlap(overlap)
            self.topology_dm.setName(original_name)
            self.sfBC = self.sfBC.compose(sfBC) if self.sfBC else sfBC
            dmcommon.clear_adjacency_callback(self.topology_dm)
            self._grown_halos = True
        elif overlap_type == DistributedMeshOverlapType.VERTEX:
            # Default is FEM (vertex star) adjacency.
            original_name = self.topology_dm.getName()
            sfBC = self.topology_dm.distributeOverlap(overlap)
            self.topology_dm.setName(original_name)
            self.sfBC = self.sfBC.compose(sfBC) if self.sfBC else sfBC
            self._grown_halos = True
        else:
            raise ValueError("Unknown overlap type %r" % overlap_type)

    def _mark_entity_classes(self):
        dmcommon.mark_entity_classes(self.topology_dm)

    @utils.cached_property
    def _ufl_cell(self):
        plex = self.topology_dm
        tdim = plex.getDimension()
        # Allow empty local meshes on a process
        cStart, cEnd = plex.getHeightStratum(0)  # cells
        if cStart == cEnd:
            nfacets = -1
        else:
            nfacets = plex.getConeSize(cStart)

        # TODO: this needs to be updated for mixed-cell meshes.
        nfacets = self._comm.allreduce(nfacets, op=MPI.MAX)
        # Note that the geometric dimension of the cell is not set here
        # despite it being a property of a UFL cell. It will default to
        # equal the topological dimension.
        # Firedrake mesh topologies, by convention, which specifically
        # represent a mesh topology (as here) have geometric dimension
        # equal their topological dimension. This is reflected in the
        # corresponding UFL mesh.
        return as_cell(_cells[tdim][nfacets])

    @utils.cached_property
    def _ufl_mesh(self):
        cell = self._ufl_cell
        return ufl.Mesh(finat.ufl.VectorElement("Lagrange", cell, 1, dim=cell.topological_dimension))

    @property
    def _default_reordering(self):
        with PETSc.Log.Event("Mesh: reorder"):
            old_to_new = self.topology_dm.getOrdering(PETSc.Mat.OrderingType.RCM).indices
            reordering = np.empty_like(old_to_new)
            reordering[old_to_new] = np.arange(old_to_new.size, dtype=old_to_new.dtype)
        return reordering

    def _renumber_entities(self, reorder):
        if reorder:
            reordering = self._default_reordering
        else:
            # No reordering
            reordering = None
        return dmcommon.plex_renumbering(self.topology_dm, self._entity_classes, reordering)

    @property
    def dm_cell_types(self):
        """All DM.PolytopeTypes of cells in the mesh."""
        return dmcommon.get_dm_cell_types(self.topology_dm)

    @utils.cached_property
    def cell_closure(self):
        """2D array of ordered cell closures

        Each row contains ordered cell entities for a cell, one row per cell.
        """
        plex = self.topology_dm
        tdim = plex.getDimension()

        # Cell numbering and global vertex numbering
        cell_numbering = self._cell_numbering
        vertex_numbering = self._vertex_numbering.createGlobalSection(plex.getPointSF())

        cell = self.ufl_cell()
<<<<<<< HEAD
        assert tdim == cell.topological_dimension()
        # plex.viewFromOptions("-dm_view")
        closure, _ = plex.getTransitiveClosure(0)
        if hasattr(cell, "to_fiat"):
            plex.setName('firedrake_default_topology_fuse')

        if self.submesh_parent is not None:
            return dmcommon.submesh_create_cell_closure_cell_submesh(plex,
                                                                     self.submesh_parent.topology_dm,
                                                                     cell_numbering,
                                                                     self.submesh_parent._cell_numbering,
                                                                     self.submesh_parent.cell_closure)
        elif hasattr(cell, "to_fiat") and cell.cellname() == "tetrahedron":
            plex.setName('firedrake_default_topology_fuse')
            #   TODO find better way of branching here
            topology = cell.to_fiat().topology
            closureSize = sum([len(ents) for _, ents in topology.items()])
            return dmcommon.create_cell_closure(plex, cell_numbering, closureSize)
        elif cell.is_simplex():
=======
        assert tdim == cell.topological_dimension
        if self.submesh_parent is not None and \
                not (self.submesh_parent.ufl_cell().cellname == "hexahedron" and cell.cellname == "quadrilateral"):
            # Codim-1 submesh of a hex mesh (i.e. a quad submesh) can not
            # inherit cell_closure from the hex mesh as the cell_closure
            # must follow the special orientation restriction. This means
            # that, when the quad submesh works with the parent hex mesh,
            # quadrature points must be permuted (i.e. use the canonical
            # quadrature point ordering based on the cone ordering).
            topology = FIAT.ufc_cell(cell).get_topology()
            entity_per_cell = np.zeros(len(topology), dtype=IntType)
            for d, ents in topology.items():
                entity_per_cell[d] = len(ents)
            return dmcommon.submesh_create_cell_closure(
                plex,
                self.submesh_parent.topology_dm,
                cell_numbering,
                self.submesh_parent._cell_numbering,
                self.submesh_parent.cell_closure,
                entity_per_cell,
            )
        elif cell.is_simplex:
>>>>>>> e8eb716d
            topology = FIAT.ufc_cell(cell).get_topology()
            entity_per_cell = np.zeros(len(topology), dtype=IntType)
            for d, ents in topology.items():
                entity_per_cell[d] = len(ents)
            return dmcommon.closure_ordering(plex, vertex_numbering,
                                             cell_numbering, entity_per_cell)
<<<<<<< HEAD
        elif cell.cellname() == "quadrilateral":
            from firedrake_citations import Citations
            Citations().register("Homolya2016")
            Citations().register("McRae2016")
=======

        elif cell.cellname == "quadrilateral":
            petsctools.cite("Homolya2016")
            petsctools.cite("McRae2016")
>>>>>>> e8eb716d
            # Quadrilateral mesh
            cell_ranks = dmcommon.get_cell_remote_ranks(plex)
            facet_orientations = dmcommon.quadrilateral_facet_orientations(
                plex, vertex_numbering, cell_ranks)
            cell_orientations = dmcommon.orientations_facet2cell(
                plex, vertex_numbering, cell_ranks,
                facet_orientations, cell_numbering)
            dmcommon.exchange_cell_orientations(plex,
                                                cell_numbering,
                                                cell_orientations)

            res = dmcommon.quadrilateral_closure_ordering(
                plex, vertex_numbering, cell_numbering, cell_orientations)
<<<<<<< HEAD
            return res
        elif cell.cellname() == "hexahedron":
=======
        elif cell.cellname == "hexahedron":
>>>>>>> e8eb716d
            # TODO: Should change and use create_cell_closure() for all cell types.
            topology = FIAT.ufc_cell(cell).get_topology()
            closureSize = sum([len(ents) for _, ents in topology.items()])
            return dmcommon.create_cell_closure(plex, cell_numbering, closureSize)
        else:
            raise NotImplementedError("Cell type '%s' not supported." % cell)

    @utils.cached_property
    def entity_orientations(self):
        return dmcommon.entity_orientations(self, self.cell_closure)

    @PETSc.Log.EventDecorator()
    def _facets(self, kind):
        if kind not in ["interior", "exterior"]:
            raise ValueError("Unknown facet type '%s'" % kind)

        dm = self.topology_dm
        facets, classes = dmcommon.get_facets_by_class(dm, (kind + "_facets"),
                                                       self._facet_ordering)
        label = dmcommon.FACE_SETS_LABEL
        if dm.hasLabel(label):
            from mpi4py import MPI
            local_markers = set(dm.getLabelIdIS(label).indices)

            def merge_ids(x, y, datatype):
                return x.union(y)

            op = MPI.Op.Create(merge_ids, commute=True)

            unique_markers = np.asarray(sorted(self._comm.allreduce(local_markers, op=op)),
                                        dtype=IntType)
            op.Free()
        else:
            unique_markers = None
        local_facet_number, facet_cell = \
            dmcommon.facet_numbering(dm, kind, facets,
                                     self._cell_numbering,
                                     self.cell_closure)

        point2facetnumber = np.full(facets.max(initial=0)+1, -1, dtype=IntType)
        point2facetnumber[facets] = np.arange(len(facets), dtype=IntType)
        obj = _Facets(self, facets, classes, kind,
                      facet_cell, local_facet_number,
                      unique_markers=unique_markers)
        obj.point2facetnumber = point2facetnumber
        return obj

    @utils.cached_property
    def exterior_facets(self):
        return self._facets("exterior")

    @utils.cached_property
    def interior_facets(self):
        return self._facets("interior")

    @utils.cached_property
    def cell_to_facets(self):
        """Returns a :class:`pyop2.types.dat.Dat` that maps from a cell index to the local
        facet types on each cell, including the relevant subdomain markers.

        The `i`-th local facet on a cell with index `c` has data
        `cell_facet[c][i]`. The local facet is exterior if
        `cell_facet[c][i][0] == 0`, and interior if the value is `1`.
        The value `cell_facet[c][i][1]` returns the subdomain marker of the
        facet.
        """
        cell_facets = dmcommon.cell_facet_labeling(self.topology_dm,
                                                   self._cell_numbering,
                                                   self.cell_closure)
        if isinstance(self.cell_set, op2.ExtrudedSet):
            dataset = op2.DataSet(self.cell_set.parent, dim=cell_facets.shape[1:])
        else:
            dataset = op2.DataSet(self.cell_set, dim=cell_facets.shape[1:])
        return op2.Dat(dataset, cell_facets, dtype=cell_facets.dtype,
                       name="cell-to-local-facet-dat")

    def num_cells(self):
        cStart, cEnd = self.topology_dm.getHeightStratum(0)
        return cEnd - cStart

    def num_facets(self):
        fStart, fEnd = self.topology_dm.getHeightStratum(1)
        return fEnd - fStart

    def num_faces(self):
        fStart, fEnd = self.topology_dm.getDepthStratum(2)
        return fEnd - fStart

    def num_edges(self):
        eStart, eEnd = self.topology_dm.getDepthStratum(1)
        return eEnd - eStart

    def num_vertices(self):
        vStart, vEnd = self.topology_dm.getDepthStratum(0)
        return vEnd - vStart

    def num_entities(self, d):
        eStart, eEnd = self.topology_dm.getDepthStratum(d)
        return eEnd - eStart

    @utils.cached_property
    def cell_set(self):
        size = list(self._entity_classes[self.cell_dimension(), :])
        return op2.Set(size, "Cells", comm=self._comm)

    @PETSc.Log.EventDecorator()
    def _set_partitioner(self, plex, distribute, partitioner_type=None):
        """Set partitioner for (re)distributing underlying plex over comm.

        :arg distribute: Boolean or (sizes, points)-tuple.  If (sizes, point)-
            tuple is given, it is used to set shell partition. If Boolean, no-op.
        :kwarg partitioner_type: Partitioner to be used: "chaco", "ptscotch", "parmetis",
            "shell", or `None` (unspecified). Ignored if the distribute parameter
            specifies the distribution.
        """
        if plex.comm.size == 1 or distribute is False:
            return
        partitioner = plex.getPartitioner()
        if distribute is True:
            if partitioner_type:
                if partitioner_type not in ["chaco", "ptscotch", "parmetis", "simple", "shell"]:
                    raise ValueError(
                        f"Unexpected partitioner_type: {partitioner_type}")
                if partitioner_type in ["chaco", "ptscotch", "parmetis"] and \
                        partitioner_type not in get_external_packages():
                    raise ValueError(
                        f"Unable to use {partitioner_type} as PETSc is not "
                        f"installed with {partitioner_type}."
                    )
                if partitioner_type == "chaco" and plex.isDistributed():
                    raise ValueError(
                        "Unable to use 'chaco' mesh partitioner, 'chaco' is a "
                        "serial partitioner, but the mesh is distributed."
                    )
            else:
                partitioner_type = DEFAULT_PARTITIONER

            partitioner.setType({
                "chaco": partitioner.Type.CHACO,
                "ptscotch": partitioner.Type.PTSCOTCH,
                "parmetis": partitioner.Type.PARMETIS,
                "shell": partitioner.Type.SHELL,
                "simple": partitioner.Type.SIMPLE
            }[partitioner_type])
        else:
            sizes, points = distribute
            partitioner.setType(partitioner.Type.SHELL)
            partitioner.setShellPartition(plex.comm.size, sizes, points)
        # Command line option `-petscpartitioner_type <type>` overrides.
        # partitioner.setFromOptions() is called from inside plex.setFromOptions().

    @PETSc.Log.EventDecorator()
    def _get_partitioner(self, plex):
        """Get partitioner actually used for (re)distributing underlying plex over comm."""
        return plex.getPartitioner()

    def mark_entities(self, tf, label_value, label_name=None):
        import firedrake.function as function

        if not isinstance(label_value, numbers.Integral):
            raise TypeError(f"label_value must be an integer: got {label_value}")
        if label_name and not isinstance(label_name, str):
            raise TypeError(f"label_name must be `None` or a string: got {label_name}")
        if label_name in ("depth",
                          "celltype",
                          "ghost",
                          "exterior_facets",
                          "interior_facets",
                          "pyop2_core",
                          "pyop2_owned",
                          "pyop2_ghost"):
            raise ValueError(f"Label name {label_name} is reserved")
        if not isinstance(tf, function.CoordinatelessFunction):
            raise TypeError(f"tf must be an instance of CoordinatelessFunction: {type(tf)} is not CoordinatelessFunction")
        tV = tf.function_space()
        elem = tV.ufl_element()
        if tV.mesh() is not self:
            raise RuntimeError(f"tf must be defined on {self}: {tf.mesh()} is not {self}")
        if elem.reference_value_shape != ():
            raise RuntimeError(f"tf must be scalar: {elem.reference_value_shape} != ()")
        if elem.family() in {"Discontinuous Lagrange", "DQ"} and elem.degree() == 0:
            # cells
            height = 0
            label_name = label_name or dmcommon.CELL_SETS_LABEL
        elif (elem.family() == "HDiv Trace" and elem.degree() == 0 and self.cell_dimension() > 1) or \
                (elem.family() == "Lagrange" and elem.degree() == 1 and self.cell_dimension() == 1) or \
                (elem.family() == "Q" and elem.degree() == 2 and self.ufl_cell().cellname == "hexahedron"):
            # facets
            height = 1
            label_name = label_name or dmcommon.FACE_SETS_LABEL
        else:
            raise ValueError(f"indicator functions must be 'DP' or 'DQ' (degree 0) to mark cells and 'P' (degree 1) in 1D or 'HDiv Trace' (degree 0) in 2D or 3D to mark facets: got (family, degree) = ({elem.family()}, {elem.degree()})")
        plex = self.topology_dm
        if not plex.hasLabel(label_name):
            plex.createLabel(label_name)
        plex.clearLabelStratum(label_name, label_value)
        label = plex.getLabel(label_name)
        section = tV.dm.getSection()
        array = tf.dat.data_ro_with_halos.real.astype(IntType)
        dmcommon.mark_points_with_function_array(plex, section, height, array, label, label_value)

    # submesh

    def _submesh_make_entity_entity_map(self, from_set, to_set, from_points, to_points, child_parent_map):
        assert from_set.total_size == len(from_points)
        assert to_set.total_size == len(to_points)
        with self.topology_dm.getSubpointIS() as subpoints:
            if child_parent_map:
                _, from_indices, to_indices = np.intersect1d(subpoints[from_points], to_points, return_indices=True)
            else:
                _, from_indices, to_indices = np.intersect1d(from_points, subpoints[to_points], return_indices=True)
        values = np.full(from_set.total_size, -1, dtype=IntType)
        values[from_indices] = to_indices
        return op2.Map(from_set, to_set, 1, values.reshape((-1, 1)), f"{self}_submesh_map_{from_set}_{to_set}")

    @utils.cached_property
    def submesh_child_cell_parent_cell_map(self):
        return self._submesh_make_entity_entity_map(self.cell_set, self.submesh_parent.cell_set, self.cell_closure[:, -1], self.submesh_parent.cell_closure[:, -1], True)

    @utils.cached_property
    def submesh_child_exterior_facet_parent_exterior_facet_map(self):
        return self._submesh_make_entity_entity_map(self.exterior_facets.set, self.submesh_parent.exterior_facets.set, self.exterior_facets.facets, self.submesh_parent.exterior_facets.facets, True)

    @utils.cached_property
    def submesh_child_exterior_facet_parent_interior_facet_map(self):
        return self._submesh_make_entity_entity_map(self.exterior_facets.set, self.submesh_parent.interior_facets.set, self.exterior_facets.facets, self.submesh_parent.interior_facets.facets, True)

    @utils.cached_property
    def submesh_child_interior_facet_parent_exterior_facet_map(self):
        raise RuntimeError("Should never happen")

    @utils.cached_property
    def submesh_child_interior_facet_parent_interior_facet_map(self):
        return self._submesh_make_entity_entity_map(self.interior_facets.set, self.submesh_parent.interior_facets.set, self.interior_facets.facets, self.submesh_parent.interior_facets.facets, True)

    @utils.cached_property
    def submesh_parent_cell_child_cell_map(self):
        return self._submesh_make_entity_entity_map(self.submesh_parent.cell_set, self.cell_set, self.submesh_parent.cell_closure[:, -1], self.cell_closure[:, -1], False)

    @utils.cached_property
    def submesh_parent_exterior_facet_child_exterior_facet_map(self):
        return self._submesh_make_entity_entity_map(self.submesh_parent.exterior_facets.set, self.exterior_facets.set, self.submesh_parent.exterior_facets.facets, self.exterior_facets.facets, False)

    @utils.cached_property
    def submesh_parent_exterior_facet_child_interior_facet_map(self):
        raise RuntimeError("Should never happen")

    @utils.cached_property
    def submesh_parent_interior_facet_child_exterior_facet_map(self):
        return self._submesh_make_entity_entity_map(self.submesh_parent.interior_facets.set, self.exterior_facets.set, self.submesh_parent.interior_facets.facets, self.exterior_facets.facets, False)

    @utils.cached_property
    def submesh_parent_interior_facet_child_interior_facet_map(self):
        return self._submesh_make_entity_entity_map(self.submesh_parent.interior_facets.set, self.interior_facets.set, self.submesh_parent.interior_facets.facets, self.interior_facets.facets, False)

    def submesh_map_child_parent(self, source_integral_type, source_subset_points, reverse=False):
        """Return the map from submesh child entities to submesh parent entities or its reverse.

        Parameters
        ----------
        source_integral_type : str
            Integral type on the source mesh.
        source_subset_points : numpy.ndarray
            Subset points on the source mesh.
        reverse : bool
            If True, return the map from parent entities to child entities.

        Returns
        -------
        tuple
           (map from source to target, integral type on the target mesh, subset points on the target mesh).

        """
        if self.submesh_parent is None:
            raise RuntimeError("Must only be called on submesh")
        if reverse:
            source = self.submesh_parent
            target = self
        else:
            source = self
            target = self.submesh_parent
        target_dim = target.topology_dm.getDimension()
        source_dim = source.topology_dm.getDimension()
        if source_dim != target_dim:
            raise NotImplementedError(f"Not implemented for (source_dim, target_dim) == ({source_dim}, {target_dim})")
        if source_integral_type == "cell":
            target_integral_type = "cell"
            target_subset_points = None
        elif source_integral_type in ["interior_facet", "exterior_facet"]:
            with self.topology_dm.getSubpointIS() as subpoints:
                if reverse:
                    _, target_indices_int, source_indices_int = np.intersect1d(subpoints[target.interior_facets.facets], source_subset_points, return_indices=True)
                    _, target_indices_ext, source_indices_ext = np.intersect1d(subpoints[target.exterior_facets.facets], source_subset_points, return_indices=True)
                else:
                    target_subset_points = subpoints[source_subset_points]
                    _, target_indices_int, source_indices_int = np.intersect1d(target.interior_facets.facets, target_subset_points, return_indices=True)
                    _, target_indices_ext, source_indices_ext = np.intersect1d(target.exterior_facets.facets, target_subset_points, return_indices=True)
            n_int = len(source_indices_int)
            n_ext = len(source_indices_ext)
            n_int_max = self._comm.allreduce(n_int, op=MPI.MAX)
            n_ext_max = self._comm.allreduce(n_ext, op=MPI.MAX)
            if n_int_max > 0:
                if n_ext_max != 0:
                    raise RuntimeError(f"integral_type on the target mesh is interior facet, but {n_ext_max} exterior facet entities are also included")
                if n_int > len(source_subset_points):
                    raise RuntimeError("Found inconsistent data")
                target_integral_type = "interior_facet"
            elif n_ext_max > 0:
                if n_int_max != 0:
                    raise RuntimeError(f"integral_type on the target mesh is exterior facet, but {n_int_max} interior facet entities are also included")
                if n_ext > len(source_subset_points):
                    raise RuntimeError("Found inconsistent data")
                target_integral_type = "exterior_facet"
            else:
                raise RuntimeError("Can not find a map from source to target.")
            if reverse:
                if target_integral_type == "interior_facet":
                    target_subset_points = target.interior_facets.facets[target_indices_int]
                elif target_integral_type == "exterior_facet":
                    target_subset_points = target.exterior_facets.facets[target_indices_ext]
        else:
            raise NotImplementedError(f"Not implemented for (source_dim, target_dim, source_integral_type) == ({source_dim}, {target_dim}, {source_integral_type})")
        if reverse:
            map_ = getattr(self, f"submesh_parent_{source_integral_type}_child_{target_integral_type}_map")
        else:
            map_ = getattr(self, f"submesh_child_{source_integral_type}_parent_{target_integral_type}_map")
        return map_, target_integral_type, target_subset_points

    # trans mesh

    def trans_mesh_entity_map(self, base_mesh, base_integral_type, base_subdomain_id, base_all_integer_subdomain_ids):
        """Create entity-entity (composed) map from base_mesh to `self`.

        Parameters
        ----------
        base_mesh : AbstractMeshTopology
            Base mesh topology.
        base_integral_type : str
            Integral type on ``base_mesh``.
        base_subdomain_id : int
            Subdomain ID on ``base_mesh``.
        base_all_integer_subdomain_ids : tuple
            ``all_integer_subdomain_ids`` corresponding to ``base_mesh`` and ``base_integral_type``.

        Returns
        -------
        tuple
            `tuple` of `op2.ComposedMap` from base_mesh to `self` and integral_type on `self`.

        """
        common = self.submesh_youngest_common_ancester(base_mesh)
        if common is None:
            raise NotImplementedError(f"Currently only implemented for (sub)meshes in the same family: got {self} and {base_mesh}")
        elif base_mesh is self:
            raise NotImplementedError("Currenlty can not return identity map")
        else:
            if base_integral_type == "cell":
                base_subset_points = None
            elif base_integral_type in ["interior_facet", "exterior_facet"]:
                base_subset = base_mesh.measure_set(base_integral_type, base_subdomain_id, all_integer_subdomain_ids=base_all_integer_subdomain_ids)
                if base_integral_type == "interior_facet":
                    base_subset_points = base_mesh.interior_facets.facets[base_subset.indices]
                elif base_integral_type == "exterior_facet":
                    base_subset_points = base_mesh.exterior_facets.facets[base_subset.indices]
            else:
                raise NotImplementedError(f"Unknown integration type : {base_integral_type}")
            composed_map, integral_type, _ = self.submesh_map_composed(base_mesh, base_integral_type, base_subset_points)
            return composed_map, integral_type


class ExtrudedMeshTopology(MeshTopology):
    """Representation of an extruded mesh topology."""

    @PETSc.Log.EventDecorator()
    def __init__(self, mesh, layers, periodic=False, name=None):
        """Build an extruded mesh topology from an input mesh topology

        :arg mesh:           the unstructured base mesh topology
        :arg layers:         number of occurence of base layer in the "vertical" direction.
        :arg periodic:       the flag for periodic extrusion; if True, only constant layer extrusion is allowed.
        :arg name:           optional name of the extruded mesh topology.
        """

        # TODO: refactor to call super().__init__

        petsctools.cite("McRae2016")
        petsctools.cite("Bercea2016")
        # A cache of shared function space data on this mesh
        self._shared_data_cache = defaultdict(dict)

        if isinstance(mesh.topology, VertexOnlyMeshTopology):
            raise NotImplementedError("Extrusion not implemented for VertexOnlyMeshTopology")
        if layers.shape and periodic:
            raise ValueError("Must provide constant layer for periodic extrusion")

        self._base_mesh = mesh
        self.user_comm = mesh.comm
        self._comm = internal_comm(mesh._comm, self)
        if name is not None and name == mesh.name:
            raise ValueError("Extruded mesh topology and base mesh topology can not have the same name")
        self.name = name if name is not None else mesh.name + "_extruded"
        # TODO: These attributes are copied so that FunctionSpaceBase can
        # access them directly.  Eventually we would want a better refactoring
        # of responsibilities between mesh and function space.
        self.topology_dm = mesh.topology_dm
        r"The PETSc DM representation of the mesh topology."
        self._dm_renumbering = mesh._dm_renumbering
        self._cell_numbering = mesh._cell_numbering
        self._entity_classes = mesh._entity_classes
        self._did_reordering = mesh._did_reordering
        self._distribution_parameters = mesh._distribution_parameters
        self._subsets = {}
        if layers.shape:
            self.variable_layers = True
            extents = extnum.layer_extents(self.topology_dm,
                                           self._cell_numbering,
                                           layers)
            if np.any(extents[:, 3] - extents[:, 2] <= 0):
                raise NotImplementedError("Vertically disconnected cells unsupported")
            self.layer_extents = extents
            """The layer extents for all mesh points.

            For variable layers, the layer extent does not match those for cells.
            A numpy array of layer extents (in PyOP2 format
            :math:`[start, stop)`), of shape ``(num_mesh_points, 4)`` where
            the first two extents are used for allocation and the last
            two for iteration.
            """
        else:
            self.variable_layers = False
        self.cell_set = op2.ExtrudedSet(mesh.cell_set, layers=layers, extruded_periodic=periodic)
        # submesh
        self.submesh_parent = None

    @utils.cached_property
    def _ufl_cell(self):
        return ufl.TensorProductCell(self._base_mesh.ufl_cell(), as_cell("interval"))

    @utils.cached_property
    def _ufl_mesh(self):
        cell = self._ufl_cell
        return ufl.Mesh(finat.ufl.VectorElement("Lagrange", cell, 1, dim=cell.topological_dimension))

    @property
    def dm_cell_types(self):
        """All DM.PolytopeTypes of cells in the mesh."""
        raise NotImplementedError("'dm_cell_types' is not implemented for ExtrudedMeshTopology")

    @utils.cached_property
    def cell_closure(self):
        """2D array of ordered cell closures

        Each row contains ordered cell entities for a cell, one row per cell.
        """
        return self._base_mesh.cell_closure

    @utils.cached_property
    def entity_orientations(self):
        return self._base_mesh.entity_orientations

    def _facets(self, kind):
        if kind not in ["interior", "exterior"]:
            raise ValueError("Unknown facet type '%s'" % kind)
        base = getattr(self._base_mesh, "%s_facets" % kind)
        return _Facets(self, base.facets, base.classes,
                       kind,
                       base.facet_cell,
                       base.local_facet_dat.data_ro_with_halos,
                       unique_markers=base.unique_markers)

    def make_cell_node_list(self, global_numbering, entity_dofs, entity_permutations, offsets):
        """Builds the DoF mapping.

        :arg global_numbering: Section describing the global DoF numbering
        :arg entity_dofs: FInAT element entity DoFs
        :arg entity_permutations: FInAT element entity permutations
        :arg offsets: layer offsets for each entity dof.
        """
        if entity_permutations is None:
            # FInAT entity_permutations not yet implemented
            entity_dofs = eutils.flat_entity_dofs(entity_dofs)
            return super().make_cell_node_list(global_numbering, entity_dofs, None, offsets)
        assert sorted(entity_dofs.keys()) == sorted(entity_permutations.keys()), "Mismatching dimension tuples"
        for key in entity_dofs.keys():
            assert sorted(entity_dofs[key].keys()) == sorted(entity_permutations[key].keys()), "Mismatching entity tuples"
        assert all(v in {0, 1} for _, v in entity_permutations), "Vertical dim index must be in [0, 1]"
        entity_dofs = eutils.flat_entity_dofs(entity_dofs)
        entity_permutations = eutils.flat_entity_permutations(entity_permutations)
        return super().make_cell_node_list(global_numbering, entity_dofs, entity_permutations, offsets)

    def make_dofs_per_plex_entity(self, entity_dofs):
        """Returns the number of DoFs per plex entity for each stratum,
        i.e. [#dofs / plex vertices, #dofs / plex edges, ...].

        each entry is a 2-tuple giving the number of dofs on, and
        above the given plex entity.

        :arg entity_dofs: FInAT element entity DoFs

        """
        dofs_per_entity = np.zeros((1 + self._base_mesh.cell_dimension(), 2), dtype=IntType)
        for (b, v), entities in entity_dofs.items():
            dofs_per_entity[b, v] += len(entities[0])

        # Convert to a tuple of tuples with int (not numpy.intXX) values. This is
        # to give us a string representation like ((0, 1), (2, 3)) instead of
        # ((numpy.int32(0), numpy.int32(1)), (numpy.int32(2), numpy.int32(3))).
        return tuple(
            tuple(int(d_) for d_ in d)
            for d in dofs_per_entity
        )

    @PETSc.Log.EventDecorator()
    def node_classes(self, nodes_per_entity, real_tensorproduct=False):
        """Compute node classes given nodes per entity.

        :arg nodes_per_entity: number of function space nodes per topological entity.
        :returns: the number of nodes in each of core, owned, and ghost classes.
        """
        if real_tensorproduct:
            nodes = np.asarray(nodes_per_entity)
            nodes_per_entity = sum(nodes[:, i] for i in range(2))
            return super(ExtrudedMeshTopology, self).node_classes(nodes_per_entity)
        elif self.variable_layers:
            return extnum.node_classes(self, nodes_per_entity)
        else:
            nodes = np.asarray(nodes_per_entity)
            if self.extruded_periodic:
                nodes_per_entity = sum(nodes[:, i]*(self.layers - 1) for i in range(2))
            else:
                nodes_per_entity = sum(nodes[:, i]*(self.layers - i) for i in range(2))
            return super(ExtrudedMeshTopology, self).node_classes(nodes_per_entity)

    @utils.cached_property
    def layers(self):
        """Return the layers parameter used to construct the mesh topology,
        which is the number of layers represented by the number of occurences
        of the base mesh for non-variable layer mesh and an array of size
        (num_cells, 2), each row representing the
        (first layer index, last layer index + 1) pair for the associated cell,
        for variable layer mesh."""
        if self.variable_layers:
            return self.cell_set.layers_array
        else:
            return self.cell_set.layers

    def entity_layers(self, height, label=None):
        """Return the number of layers on each entity of a given plex
        height.

        :arg height: The height of the entity to compute the number of
           layers (0 -> cells, 1 -> facets, etc...)
        :arg label: An optional label name used to select points of
           the given height (if None, then all points are used).
        :returns: a numpy array of the number of layers on the asked
           for entities (or a single layer number for the constant
           layer case).
        """
        if self.variable_layers:
            return extnum.entity_layers(self, height, label)
        else:
            return self.cell_set.layers

    def cell_dimension(self):
        """Returns the cell dimension."""
        return (self._base_mesh.cell_dimension(), 1)

    def facet_dimension(self):
        """Returns the facet dimension.

        .. note::

            This only returns the dimension of the "side" (vertical) facets,
            not the "top" or "bottom" (horizontal) facets.

        """
        return (self._base_mesh.facet_dimension(), 1)

    def _order_data_by_cell_index(self, column_list, cell_data):
        cell_list = []
        for col in column_list:
            cell_list += list(range(col, col + (self.layers - 1)))
        return cell_data[cell_list]

    @property
    def _distribution_name(self):
        return self._base_mesh._distribution_name

    @property
    def _permutation_name(self):
        return self._base_mesh._permutation_name

    def mark_entities(self, tf, label_value, label_name=None):
        raise NotImplementedError("Currently not implemented for ExtrudedMesh")


# TODO: Could this be merged with MeshTopology given that dmcommon.pyx
# now covers DMSwarms and DMPlexes?
class VertexOnlyMeshTopology(AbstractMeshTopology):
    """
    Representation of a vertex-only mesh topology immersed within
    another mesh.
    """

    @PETSc.Log.EventDecorator()
    def __init__(self, swarm, parentmesh, name, reorder, input_ordering_swarm=None, perm_is=None, distribution_name=None, permutation_name=None):
        """Initialise a mesh topology.

        Parameters
        ----------
        swarm : PETSc.DMSwarm
            `PETSc.DMSwarm` representing Particle In Cell (PIC) vertices
            immersed within a `PETSc.DM` stored in the ``parentmesh``.
        parentmesh : AbstractMeshTopology
            Mesh topology within which the vertex-only mesh topology is immersed.
        name : str
            Name of the mesh topology.
        reorder : bool
            Whether to reorder the mesh entities.
        input_ordering_swarm : PETSc.DMSwarm
            The swarm from which the input-ordering vertex-only mesh is constructed.
        perm_is : PETSc.IS
            `PETSc.IS` that is used as ``_dm_renumbering``; only
            makes sense if we know the exact parallel distribution of ``plex``
            at the time of mesh topology construction like when we load mesh
            along with its distribution. If given, ``reorder`` param will be ignored.
        distribution_name : str
            Name of the parallel distribution; if `None`, automatically generated.
        permutation_name : str
            Name of the entity permutation (reordering); if `None`, automatically generated.

        """
        if MPI.Comm.Compare(parentmesh.comm, swarm.comm.tompi4py()) not in {MPI.CONGRUENT, MPI.IDENT}:
            ValueError("Parent mesh communicator and swarm communicator are not congruent")
        self._distribution_parameters = {"partition": False,
                                         "partitioner_type": None,
                                         "overlap_type": (DistributedMeshOverlapType.NONE, 0)}
        self.input_ordering_swarm = input_ordering_swarm
        self._parent_mesh = parentmesh
        super().__init__(swarm, name, reorder, None, perm_is, distribution_name, permutation_name, parentmesh.comm)

    def _distribute(self):
        pass

    def _add_overlap(self):
        pass

    def _mark_entity_classes(self):
        if self.input_ordering_swarm:
            assert isinstance(self._parent_mesh, MeshTopology)
            dmcommon.mark_entity_classes_using_cell_dm(self.topology_dm)
        else:
            # Have an input-ordering vertex-only mesh. These should mark
            # all entities as pyop2 core, which mark_entity_classes will do.
            assert isinstance(self._parent_mesh, VertexOnlyMeshTopology)
            dmcommon.mark_entity_classes(self.topology_dm)

    @utils.cached_property
    def _ufl_cell(self):
        return constructCellComplex(_cells[0][0])

    @utils.cached_property
    def _ufl_mesh(self):
        cell = self._ufl_cell
        return ufl.Mesh(finat.ufl.VectorElement("DG", cell, 0, dim=cell.topological_dimension))

    def _renumber_entities(self, reorder):
        if reorder:
            swarm = self.topology_dm
            parent = self._parent_mesh.topology_dm
            cell_id_name = swarm.getCellDMActive().getCellID()
            swarm_parent_cell_nums = swarm.getField(cell_id_name).ravel()
            parent_renum = self._parent_mesh._dm_renumbering.getIndices()
            pStart, _ = parent.getChart()
            parent_renum_inv = np.empty_like(parent_renum)
            parent_renum_inv[parent_renum - pStart] = np.arange(len(parent_renum))
            # Use kind = 'stable' to make the ordering deterministic.
            perm = np.argsort(parent_renum_inv[swarm_parent_cell_nums - pStart], kind='stable').astype(IntType)
            swarm.restoreField(cell_id_name)
            perm_is = PETSc.IS().create(comm=swarm.comm)
            perm_is.setType("general")
            perm_is.setIndices(perm)
            return perm_is
        else:
            return dmcommon.plex_renumbering(self.topology_dm, self._entity_classes, None)

    @property
    def dm_cell_types(self):
        """All DM.PolytopeTypes of cells in the mesh."""
        return (PETSc.DM.PolytopeType.POINT,)

    @utils.cached_property  # TODO: Recalculate if mesh moves
    def cell_closure(self):
        """2D array of ordered cell closures

        Each row contains ordered cell entities for a cell, one row per cell.
        """
        swarm = self.topology_dm
        tdim = 0

        # Cell numbering and global vertex numbering
        cell_numbering = self._cell_numbering
        vertex_numbering = self._vertex_numbering.createGlobalSection(swarm.getPointSF())

        cell = self.ufl_cell()
        assert tdim == cell.topological_dimension
        assert cell.is_simplex

        import FIAT
        topology = FIAT.ufc_cell(cell).get_topology()
        entity_per_cell = np.zeros(len(topology), dtype=IntType)
        for d, ents in topology.items():
            entity_per_cell[d] = len(ents)

        return dmcommon.closure_ordering(swarm, vertex_numbering,
                                         cell_numbering, entity_per_cell)

    entity_orientations = None

    def _facets(self, kind):
        """Raises an AttributeError since cells in a
        `VertexOnlyMeshTopology` have no facets.
        """
        if kind not in ["interior", "exterior"]:
            raise ValueError("Unknown facet type '%s'" % kind)
        raise AttributeError("Cells in a VertexOnlyMeshTopology have no facets.")

    @utils.cached_property  # TODO: Recalculate if mesh moves
    def exterior_facets(self):
        return self._facets("exterior")

    @utils.cached_property  # TODO: Recalculate if mesh moves
    def interior_facets(self):
        return self._facets("interior")

    @utils.cached_property
    def cell_to_facets(self):
        """Raises an AttributeError since cells in a
        `VertexOnlyMeshTopology` have no facets.
        """
        raise AttributeError("Cells in a VertexOnlyMeshTopology have no facets.")

    def num_cells(self):
        return self.num_vertices()

    def num_facets(self):
        return 0

    def num_faces(self):
        return 0

    def num_edges(self):
        return 0

    def num_vertices(self):
        return self.topology_dm.getLocalSize()

    def num_entities(self, d):
        if d > 0:
            return 0
        else:
            return self.num_vertices()

    @utils.cached_property  # TODO: Recalculate if mesh moves
    def cell_set(self):
        size = list(self._entity_classes[self.cell_dimension(), :])
        return op2.Set(size, "Cells", comm=self.comm)

    @utils.cached_property  # TODO: Recalculate if mesh moves
    def cell_parent_cell_list(self):
        """Return a list of parent mesh cells numbers in vertex only
        mesh cell order.
        """
        cell_parent_cell_list = np.copy(self.topology_dm.getField("parentcellnum").ravel())
        self.topology_dm.restoreField("parentcellnum")
        return cell_parent_cell_list[self.cell_closure[:, -1]]

    @utils.cached_property  # TODO: Recalculate if mesh moves
    def cell_parent_cell_map(self):
        """Return the :class:`pyop2.types.map.Map` from vertex only mesh cells to
        parent mesh cells.
        """
        return op2.Map(self.cell_set, self._parent_mesh.cell_set, 1,
                       self.cell_parent_cell_list, "cell_parent_cell")

    @utils.cached_property  # TODO: Recalculate if mesh moves
    def cell_parent_base_cell_list(self):
        """Return a list of parent mesh base cells numbers in vertex only
        mesh cell order.
        """
        if not isinstance(self._parent_mesh, ExtrudedMeshTopology):
            raise AttributeError("Parent mesh is not extruded")
        cell_parent_base_cell_list = np.copy(self.topology_dm.getField("parentcellbasenum").ravel())
        self.topology_dm.restoreField("parentcellbasenum")
        return cell_parent_base_cell_list[self.cell_closure[:, -1]]

    @utils.cached_property  # TODO: Recalculate if mesh moves
    def cell_parent_base_cell_map(self):
        """Return the :class:`pyop2.types.map.Map` from vertex only mesh cells to
        parent mesh base cells.
        """
        if not isinstance(self._parent_mesh, ExtrudedMeshTopology):
            raise AttributeError("Parent mesh is not extruded.")
        return op2.Map(self.cell_set, self._parent_mesh.cell_set, 1,
                       self.cell_parent_base_cell_list, "cell_parent_base_cell")

    @utils.cached_property  # TODO: Recalculate if mesh moves
    def cell_parent_extrusion_height_list(self):
        """Return a list of parent mesh extrusion heights in vertex only
        mesh cell order.
        """
        if not isinstance(self._parent_mesh, ExtrudedMeshTopology):
            raise AttributeError("Parent mesh is not extruded.")
        cell_parent_extrusion_height_list = np.copy(self.topology_dm.getField("parentcellextrusionheight").ravel())
        self.topology_dm.restoreField("parentcellextrusionheight")
        return cell_parent_extrusion_height_list[self.cell_closure[:, -1]]

    @utils.cached_property  # TODO: Recalculate if mesh moves
    def cell_parent_extrusion_height_map(self):
        """Return the :class:`pyop2.types.map.Map` from vertex only mesh cells to
        parent mesh extrusion heights.
        """
        if not isinstance(self._parent_mesh, ExtrudedMeshTopology):
            raise AttributeError("Parent mesh is not extruded.")
        return op2.Map(self.cell_set, self._parent_mesh.cell_set, 1,
                       self.cell_parent_extrusion_height_list, "cell_parent_extrusion_height")

    def mark_entities(self, tf, label_value, label_name=None):
        raise NotImplementedError("Currently not implemented for VertexOnlyMesh")

    @utils.cached_property  # TODO: Recalculate if mesh moves
    def cell_global_index(self):
        """Return a list of unique cell IDs in vertex only mesh cell order."""
        cell_global_index = np.copy(self.topology_dm.getField("globalindex").ravel())
        self.topology_dm.restoreField("globalindex")
        return cell_global_index

    @utils.cached_property  # TODO: Recalculate if mesh moves
    def input_ordering(self):
        """
        Return the input ordering of the mesh vertices as a
        :class:`~.VertexOnlyMeshTopology` whilst preserving other information, such as
        the global indices and parent mesh cell information.

        Notes
        -----
        If ``redundant=True`` at mesh creation, all the vertices will
        be returned on rank 0.

        Any points that were not found in the original mesh when it was created
        will still be present here in their originally supplied order.
        """
        if not isinstance(self.topology, VertexOnlyMeshTopology):
            raise AttributeError("Input ordering is only defined for vertex-only meshes.")
        # Make the VOM which uses the original ordering of the points
        if self.input_ordering_swarm:
            return VertexOnlyMeshTopology(
                self.input_ordering_swarm,
                self,
                name=self.input_ordering_swarm.getName(),
                reorder=False,
            )

    @staticmethod
    def _make_input_ordering_sf(swarm, nroots, ilocal):
        # ilocal = None -> leaves are swarm points [0, 1, 2, ...).
        # ilocal can also be Firedrake cell numbers.
        sf = PETSc.SF().create(comm=swarm.comm)
        input_ranks = swarm.getField("inputrank").ravel()
        input_indices = swarm.getField("inputindex").ravel()
        nleaves = len(input_ranks)
        if ilocal is not None and nleaves != len(ilocal):
            swarm.restoreField("inputrank")
            swarm.restoreField("inputindex")
            raise RuntimeError(f"Mismatching leaves: nleaves {nleaves} != len(ilocal) {len(ilocal)}")
        input_ranks_and_idxs = np.empty(2 * nleaves, dtype=IntType)
        input_ranks_and_idxs[0::2] = input_ranks
        input_ranks_and_idxs[1::2] = input_indices
        swarm.restoreField("inputrank")
        swarm.restoreField("inputindex")
        sf.setGraph(nroots, ilocal, input_ranks_and_idxs)
        return sf

    @utils.cached_property  # TODO: Recalculate if mesh moves
    def input_ordering_sf(self):
        """
        Return a PETSc SF which has :func:`~.VertexOnlyMesh` input ordering
        vertices as roots and this mesh's vertices (including any halo cells)
        as leaves.
        """
        if not isinstance(self.topology, VertexOnlyMeshTopology):
            raise AttributeError("Input ordering is only defined for vertex-only meshes.")
        nroots = self.input_ordering.num_cells()
        e_p_map = self.cell_closure[:, -1]  # cell-entity -> swarm-point map
        ilocal = np.empty_like(e_p_map)
        if len(e_p_map) > 0:
            cStart = e_p_map.min()  # smallest swarm point number
            ilocal[e_p_map - cStart] = np.arange(len(e_p_map))
        return VertexOnlyMeshTopology._make_input_ordering_sf(self.topology_dm, nroots, ilocal)

    @utils.cached_property  # TODO: Recalculate if mesh moves
    def input_ordering_without_halos_sf(self):
        """
        Return a PETSc SF which has :func:`~.VertexOnlyMesh` input ordering
        vertices as roots and this mesh's non-halo vertices as leaves.
        """
        # The leaves have been ordered according to the pyop2 classes with non-halo
        # cells first; self.cell_set.size is the number of rank-local non-halo cells.
        return self.input_ordering_sf.createEmbeddedLeafSF(np.arange(self.cell_set.size, dtype=IntType))


class CellOrientationsRuntimeError(RuntimeError):
    """Exception raised when there are problems with cell orientations."""
    pass


class MeshGeometryCargo:
    """Helper class carrying data for a :class:`MeshGeometry`.

    It is required because it permits Firedrake to have stripped forms
    that still know that they are on an extruded mesh (for example).
    """

    def __init__(self, ufl_id):
        self._ufl_id = ufl_id

    def ufl_id(self):
        return self._ufl_id

    def init(self, coordinates):
        """Initialise the cargo.

        This function is separate to __init__ because of the two-step process we have
        for initialising a :class:`MeshGeometry`.
        """
        self.topology = coordinates.function_space().mesh()
        self.coordinates = coordinates
        self.geometric_shared_data_cache = defaultdict(dict)


class MeshGeometry(ufl.Mesh, MeshGeometryMixin):
    """A representation of mesh topology and geometry."""

    def __new__(cls, element, comm):
        """Create mesh geometry object."""
        utils._init()
        mesh = super(MeshGeometry, cls).__new__(cls)
        uid = utils._new_uid(internal_comm(comm, mesh))
        mesh.uid = uid
        cargo = MeshGeometryCargo(uid)
        assert isinstance(element, finat.ufl.FiniteElementBase)
        ufl.Mesh.__init__(mesh, element, ufl_id=mesh.uid, cargo=cargo)
        return mesh

    @MeshGeometryMixin._ad_annotate_init
    def __init__(self, coordinates):
        """Initialise a mesh geometry from coordinates.

        Parameters
        ----------
        coordinates : CoordinatelessFunction
            The `CoordinatelessFunction` containing the coordinates.

        """
        topology = coordinates.function_space().mesh()

        # this is codegen information so we attach it to the MeshGeometry rather than its cargo
        self.extruded = isinstance(topology, ExtrudedMeshTopology)
        self.variable_layers = self.extruded and topology.variable_layers

        # initialise the mesh cargo
        self.ufl_cargo().init(coordinates)

        # Cache mesh object on the coordinateless coordinates function
        coordinates._as_mesh_geometry = weakref.ref(self)

        # submesh
        self.submesh_parent = None

        self._bounding_box_coords = None
        self._spatial_index = None
        self._saved_coordinate_dat_version = coordinates.dat.dat_version

    def _ufl_signature_data_(self, *args, **kwargs):
        return (type(self), self.extruded, self.variable_layers,
                super()._ufl_signature_data_(*args, **kwargs))

    def _init_topology(self, topology):
        """Initialise the topology.

        :arg topology: The :class:`.MeshTopology` object.

        A mesh is fully initialised with its topology and coordinates.
        In this method we partially initialise the mesh by registering
        its topology. We also set the `_callback` attribute that is
        later called to set its coordinates and finalise the initialisation.
        """
        import firedrake.functionspace as functionspace
        import firedrake.function as function

        self._topology = topology
        coordinates_fs = functionspace.FunctionSpace(self.topology, self.ufl_coordinate_element())
        coordinates_data = dmcommon.reordered_coords(topology.topology_dm, coordinates_fs.dm.getDefaultSection(),
                                                     (self.num_vertices(), self.geometric_dimension))
        coordinates = function.CoordinatelessFunction(coordinates_fs,
                                                      val=coordinates_data,
                                                      name=_generate_default_mesh_coordinates_name(self.name))
        self.__init__(coordinates)

    @property
    def topology(self):
        """The underlying mesh topology object."""
        return self.ufl_cargo().topology

    @topology.setter
    def topology(self, val):
        self.ufl_cargo().topology = val

    @property
    def _topology(self):
        return self.topology

    @_topology.setter
    def _topology(self, val):
        self.topology = val

    @property
    def _parent_mesh(self):
        return self.ufl_cargo()._parent_mesh

    @_parent_mesh.setter
    def _parent_mesh(self, val):
        self.ufl_cargo()._parent_mesh = val

    @property
    def _coordinates(self):
        return self.ufl_cargo().coordinates

    @property
    def _geometric_shared_data_cache(self):
        return self.ufl_cargo().geometric_shared_data_cache

    @property
    def topological(self):
        """Alias of topology.

        This is to ensure consistent naming for some multigrid codes."""
        return self._topology

    @property
    def _topology_dm(self):
        """Alias of topology_dm"""
        from warnings import warn
        warn("_topology_dm is deprecated (use topology_dm instead)", DeprecationWarning, stacklevel=2)
        return self.topology_dm

    @property
    @MeshGeometryMixin._ad_annotate_coordinates_function
    def _coordinates_function(self):
        """The :class:`.Function` containing the coordinates of this mesh."""
        import firedrake.functionspaceimpl as functionspaceimpl
        import firedrake.function as function

        if hasattr(self.ufl_cargo(), "_coordinates_function"):
            return self.ufl_cargo()._coordinates_function
        else:
            coordinates_fs = self._coordinates.function_space()
            V = functionspaceimpl.WithGeometry.create(coordinates_fs, self)
            f = function.Function(V, val=self._coordinates)
            self.ufl_cargo()._coordinates_function = f
            return f

    @property
    def coordinates(self):
        """The :class:`.Function` containing the coordinates of this mesh."""
        return self._coordinates_function

    @coordinates.setter
    def coordinates(self, value):
        message = """Cannot re-assign the coordinates.

You are free to change the coordinate values, but if you need a
different coordinate function space, use Mesh(f) to create a new mesh
object whose coordinates are f's values.  (This will not copy the
values from f.)"""

        raise AttributeError(message)

    @utils.cached_property
    def cell_sizes(self):
        """A :class:`~.Function` in the :math:`P^1` space containing the local mesh size.

        This is computed by the :math:`L^2` projection of the local mesh element size."""
        from firedrake.ufl_expr import CellSize
        from firedrake.functionspace import FunctionSpace
        from firedrake.projection import project
        P1 = FunctionSpace(self, "Lagrange", 1)
        return project(CellSize(self), P1)

    def clear_cell_sizes(self):
        """Reset the :attr:`cell_sizes` field on this mesh geometry.

        Use this if you move the mesh.
        """
        try:
            del self.cell_size
        except AttributeError:
            pass

    @property
    def tolerance(self):
        """The relative tolerance (i.e. as defined on the reference cell) for
        the distance a point can be from a cell and still be considered to be
        in the cell.

        Increase this if points at mesh boundaries (either rank local or
        global) are reported as being outside the mesh, for example when
        creating a :class:`VertexOnlyMesh`. Note that this tolerance uses an L1
        distance (aka 'manhattan', 'taxicab' or rectilinear distance) so will
        scale with the dimension of the mesh.

        If this property is not set (i.e. set to ``None``) no tolerance is
        added to the bounding box and points deemed at all outside the mesh,
        even by floating point error distances, will be deemed to be outside
        it.

        Notes
        -----
        After changing tolerance any requests for :attr:`spatial_index` will cause
        the spatial index to be rebuilt with the new tolerance which may take some time.
        """
        return self._tolerance

    @tolerance.setter
    def tolerance(self, value):
        if not isinstance(value, numbers.Number):
            raise TypeError("tolerance must be a number")
        if value != self._tolerance:
            self.clear_spatial_index()
            self._tolerance = value

    def clear_spatial_index(self):
        """Reset the :attr:`spatial_index` on this mesh geometry.

        Use this if you move the mesh (for example by reassigning to
        the coordinate field)."""
        self._spatial_index = None

    @utils.cached_property
    def bounding_box_coords(self) -> Tuple[np.ndarray, np.ndarray] | None:
        """Calculates bounding boxes for spatial indexing.

        Returns
        -------
        Tuple of arrays of shape (num_cells, gdim) containing
        the minimum and maximum coordinates of each cell's bounding box.

        None if the geometric dimension is 1, since libspatialindex
        does not support 1D.

        Notes
        -----
        If we have a higher-order (bendy) mesh we project the mesh coordinates into
        a Bernstein finite element space. Functions on a Bernstein element are
        Bezier curves and are completely contained in the convex hull of the mesh nodes.
        Hence the bounding box will contain the entire element.
        """
        from firedrake import function, functionspace
        from firedrake.parloops import par_loop, READ, MIN, MAX

        gdim = self.geometric_dimension
        if gdim <= 1:
            info_red("libspatialindex does not support 1-dimension, falling back on brute force.")
            return None

        coord_element = self.ufl_coordinate_element()
        coord_degree = coord_element.degree()
        if np.all(np.asarray(coord_degree) == 1):
            mesh = self
        elif coord_element.family() == "Bernstein":
            # Already have Bernstein coordinates, no need to project
            mesh = self
        else:
            # For bendy meshes we project the coordinate function onto Bernstein
            if self.extruded:
                bernstein_fs = functionspace.VectorFunctionSpace(
                    self, "Bernstein", coord_degree[0], vfamily="Bernstein", vdegree=coord_degree[1]
                )
            else:
                bernstein_fs = functionspace.VectorFunctionSpace(self, "Bernstein", coord_degree)
            f = function.Function(bernstein_fs)
            f.interpolate(self.coordinates)
            mesh = Mesh(f)

        # Calculate the bounding boxes for all cells by running a kernel
        V = functionspace.VectorFunctionSpace(mesh, "DG", 0, dim=gdim)
        coords_min = function.Function(V, dtype=RealType)
        coords_max = function.Function(V, dtype=RealType)

        coords_min.dat.data.fill(np.inf)
        coords_max.dat.data.fill(-np.inf)

        if utils.complex_mode:
            if not np.allclose(mesh.coordinates.dat.data_ro.imag, 0):
                raise ValueError("Coordinate field has non-zero imaginary part")
            coords = function.Function(mesh.coordinates.function_space(),
                                       val=mesh.coordinates.dat.data_ro_with_halos.real.copy(),
                                       dtype=RealType)
        else:
            coords = mesh.coordinates

        cell_node_list = mesh.coordinates.function_space().cell_node_list
        _, nodes_per_cell = cell_node_list.shape

        domain = f"{{[d, i]: 0 <= d < {gdim} and 0 <= i < {nodes_per_cell}}}"
        instructions = """
        for d, i
            f_min[0, d] = fmin(f_min[0, d], f[i, d])
            f_max[0, d] = fmax(f_max[0, d], f[i, d])
        end
        """
        par_loop((domain, instructions), ufl.dx,
                 {'f': (coords, READ),
                  'f_min': (coords_min, MIN),
                  'f_max': (coords_max, MAX)})

        # Reorder bounding boxes according to the cell indices we use
        column_list = V.cell_node_list.reshape(-1)
        coords_min = mesh._order_data_by_cell_index(column_list, coords_min.dat.data_ro_with_halos)
        coords_max = mesh._order_data_by_cell_index(column_list, coords_max.dat.data_ro_with_halos)

        return coords_min, coords_max

    @property
    def spatial_index(self):
        """Builds spatial index from bounding box coordinates, expanding
        the bounding box by the mesh tolerance.

        Returns
        -------
        :class:`~.spatialindex.SpatialIndex` or None if the mesh is
        one-dimensional.

        Notes
        -----
        If this mesh has a :attr:`tolerance` property, which
        should be a float, this tolerance is added to the extrema of the
        spatial index so that points just outside the mesh, within tolerance,
        can be found.

        """
        if self.coordinates.dat.dat_version != self._saved_coordinate_dat_version:
            if "bounding_box_coords" in self.__dict__:
                del self.bounding_box_coords
        else:
            if self._spatial_index:
                return self._spatial_index
        # Change min and max to refer to an n-hypercube, where n is the
        # geometric dimension of the mesh, centred on the midpoint of the
        # bounding box. Its side length is the L1 diameter of the bounding box.
        # This aids point evaluation on immersed manifolds and other cases
        # where points may be just off the mesh but should be evaluated.
        # TODO: This is perhaps unnecessary when we aren't in these special
        # cases.
        # We also push max and min out so we can find points on the boundary
        # within the mesh tolerance.
        # NOTE: getattr doesn't work here due to the inheritance games that are
        # going on in getattr.
        if self.bounding_box_coords is None:
            # This happens in 1D meshes
            return None
        else:
            coords_min, coords_max = self.bounding_box_coords
        tolerance = self.tolerance if hasattr(self, "tolerance") else 0.0
        coords_mid = (coords_max + coords_min)/2
        d = np.max(coords_max - coords_min, axis=1)[:, None]
        coords_min = coords_mid - (tolerance + 0.5)*d
        coords_max = coords_mid + (tolerance + 0.5)*d

        # Build spatial index
        self._spatial_index = spatialindex.from_regions(coords_min, coords_max)
        self._saved_coordinate_dat_version = self.coordinates.dat.dat_version
        return self._spatial_index

    @PETSc.Log.EventDecorator()
    def locate_cell(self, x, tolerance=None, cell_ignore=None):
        """Locate cell containing a given point.

        :arg x: point coordinates
        :kwarg tolerance: Tolerance for checking if a point is in a cell.
            Default is this mesh's :attr:`tolerance` property. Changing
            this from default will cause the spatial index to be rebuilt which
            can take some time.
        :kwarg cell_ignore: Cell number to ignore in the search.
        :returns: cell number (int), or None (if the point is not
            in the domain)
        """
        return self.locate_cell_and_reference_coordinate(x, tolerance=tolerance, cell_ignore=cell_ignore)[0]

    def locate_reference_coordinate(self, x, tolerance=None, cell_ignore=None):
        """Get reference coordinates of a given point in its cell. Which
        cell the point is in can be queried with the locate_cell method.

        :arg x: point coordinates
        :kwarg tolerance: Tolerance for checking if a point is in a cell.
            Default is this mesh's :attr:`tolerance` property. Changing
            this from default will cause the spatial index to be rebuilt which
            can take some time.
        :kwarg cell_ignore: Cell number to ignore in the search.
        :returns: reference coordinates within cell (numpy array) or
            None (if the point is not in the domain)
        """
        return self.locate_cell_and_reference_coordinate(x, tolerance=tolerance, cell_ignore=cell_ignore)[1]

    def locate_cell_and_reference_coordinate(self, x, tolerance=None, cell_ignore=None):
        """Locate cell containing a given point and the reference
        coordinates of the point within the cell.

        :arg x: point coordinates
        :kwarg tolerance: Tolerance for checking if a point is in a cell.
            Default is this mesh's :attr:`tolerance` property. Changing
            this from default will cause the spatial index to be rebuilt which
            can take some time.
        :kwarg cell_ignore: Cell number to ignore in the search.
        :returns: tuple either
            (cell number, reference coordinates) of type (int, numpy array),
            or, when point is not in the domain, (None, None).
        """
        x = np.asarray(x)
        if x.size != self.geometric_dimension:
            raise ValueError("Point must have the same geometric dimension as the mesh")
        x = x.reshape((1, self.geometric_dimension))
        cells, ref_coords, _ = self.locate_cells_ref_coords_and_dists(x, tolerance=tolerance, cells_ignore=[[cell_ignore]])
        if cells[0] == -1:
            return None, None
        return cells[0], ref_coords[0]

    def locate_cells_ref_coords_and_dists(self, xs, tolerance=None, cells_ignore=None):
        """Locate cell containing a given point and the reference
        coordinates of the point within the cell.

        :arg xs: 1 or more point coordinates of shape (npoints, gdim)
        :kwarg tolerance: Tolerance for checking if a point is in a cell.
            Default is this mesh's :attr:`tolerance` property. Changing
            this from default will cause the spatial index to be rebuilt which
            can take some time.
        :kwarg cells_ignore: Cell numbers to ignore in the search for each
            point in xs. Shape should be (npoints, n_ignore_pts). Each column
            corresponds to a single coordinate in xs. To not ignore any cells,
            pass None. To ensure a full cell search for any given point, set
            the corresponding entries to -1.
        :returns: tuple either
            (cell numbers array, reference coordinates array, ref_cell_dists_l1 array)
            of type
            (array of ints, array of floats of size (npoints, gdim), array of floats).
            The cell numbers array contains -1 for points not in the domain:
            the reference coordinates and distances are meaningless for these
            points.
        """
        if self.variable_layers:
            raise NotImplementedError("Cell location not implemented for variable layers")
        if tolerance is None:
            tolerance = self.tolerance
        else:
            self.tolerance = tolerance
        xs = np.asarray(xs, dtype=utils.ScalarType)
        xs = xs.real.copy()
        if xs.shape[1] != self.geometric_dimension:
            raise ValueError("Point coordinate dimension does not match mesh geometric dimension")
        Xs = np.empty_like(xs)
        npoints = len(xs)
        if cells_ignore is None or cells_ignore[0][0] is None:
            cells_ignore = np.full((npoints, 1), -1, dtype=IntType, order="C")
        else:
            cells_ignore = np.asarray(cells_ignore, dtype=IntType, order="C")
        if cells_ignore.shape[0] != npoints:
            raise ValueError("Number of cells to ignore does not match number of points")
        assert cells_ignore.shape == (npoints, cells_ignore.shape[1])
        ref_cell_dists_l1 = np.empty(npoints, dtype=utils.RealType)
        cells = np.empty(npoints, dtype=IntType)
        assert xs.size == npoints * self.geometric_dimension
        self._c_locator(tolerance=tolerance)(self.coordinates._ctypes,
                                             xs.ctypes.data_as(ctypes.POINTER(ctypes.c_double)),
                                             Xs.ctypes.data_as(ctypes.POINTER(ctypes.c_double)),
                                             ref_cell_dists_l1.ctypes.data_as(ctypes.POINTER(ctypes.c_double)),
                                             cells.ctypes.data_as(ctypes.POINTER(ctypes.c_int)),
                                             npoints,
                                             cells_ignore.shape[1],
                                             cells_ignore)
        return cells, Xs, ref_cell_dists_l1

    def _c_locator(self, tolerance=None):
        from pyop2 import compilation
        from pyop2.utils import get_petsc_dir
        import firedrake.function as function
        import firedrake.pointquery_utils as pq_utils

        cache = self.__dict__.setdefault("_c_locator_cache", {})
        try:
            return cache[tolerance]
        except KeyError:
            IntTypeC = as_cstr(IntType)
            src = pq_utils.src_locate_cell(self, tolerance=tolerance)
            src += dedent(f"""
                int locator(struct Function *f, double *x, double *X, double *ref_cell_dists_l1, {IntTypeC} *cells, {IntTypeC} npoints, size_t ncells_ignore, int* cells_ignore)
                {{
                    {IntTypeC} j = 0;  /* index into x and X */
                    for({IntTypeC} i=0; i<npoints; i++) {{
                        /* i is the index into cells and ref_cell_dists_l1 */

                        /* The type definitions and arguments used here are defined as
                        statics in pointquery_utils.py */
                        struct ReferenceCoords temp_reference_coords, found_reference_coords;

                        /* to_reference_coords and to_reference_coords_xtr are defined in
                        pointquery_utils.py. If they contain python calls, this loop will
                        not run at c-loop speed. */
                        /* cells_ignore has shape (npoints, ncells_ignore) - find the ith row */
                        int *cells_ignore_i = cells_ignore + i*ncells_ignore;
                        cells[i] = locate_cell(f, &x[j], {self.geometric_dimension}, &to_reference_coords, &to_reference_coords_xtr, &temp_reference_coords, &found_reference_coords, &ref_cell_dists_l1[i], ncells_ignore, cells_ignore_i);

                        for (int k = 0; k < {self.geometric_dimension}; k++) {{
                            X[j] = found_reference_coords.X[k];
                            j++;
                        }}
                    }}
                    return 0;
                }}
            """)

            libspatialindex_so = Path(rtree.core.rt._name).absolute()
            lsi_runpath = f"-Wl,-rpath,{libspatialindex_so.parent}"
            dll = compilation.load(
                src, "c",
                cppargs=[
                    f"-I{os.path.dirname(__file__)}",
                    f"-I{sys.prefix}/include",
                    f"-I{rtree.finder.get_include()}"
                ] + [f"-I{d}/include" for d in get_petsc_dir()],
                ldargs=[
                    f"-L{sys.prefix}/lib",
                    str(libspatialindex_so),
                    f"-Wl,-rpath,{sys.prefix}/lib",
                    lsi_runpath
                ],
                comm=self.comm
            )
            locator = getattr(dll, "locator")
            locator.argtypes = [ctypes.POINTER(function._CFunction),
                                ctypes.POINTER(ctypes.c_double),
                                ctypes.POINTER(ctypes.c_double),
                                ctypes.POINTER(ctypes.c_double),
                                ctypes.POINTER(ctypes.c_int),
                                ctypes.c_size_t,
                                ctypes.c_size_t,
                                np.ctypeslib.ndpointer(ctypes.c_int, flags="C_CONTIGUOUS")]
            locator.restype = ctypes.c_int
            return cache.setdefault(tolerance, locator)

    @utils.cached_property  # TODO: Recalculate if mesh moves. Extend this for regular meshes.
    def input_ordering(self):
        """
        Return the input ordering of the mesh vertices as a
        :func:`~.VertexOnlyMesh` whilst preserving other information, such as
        the global indices and parent mesh cell information.

        Notes
        -----
        If ``redundant=True`` at mesh creation, all the vertices will
        be returned on rank 0.

        Any points that were not found in the original mesh when it was created
        will still be present here in their originally supplied order.

        """
        if not isinstance(self.topology, VertexOnlyMeshTopology):
            raise AttributeError("Input ordering is only defined for vertex-only meshes.")
        _input_ordering = make_vom_from_vom_topology(self.topology.input_ordering, self.name + "_input_ordering")
        if _input_ordering:
            _input_ordering._parent_mesh = self
            return _input_ordering

    def cell_orientations(self):
        """Return the orientation of each cell in the mesh.

        Use :meth:`.init_cell_orientations` to initialise."""
        # View `_cell_orientations` (`CoordinatelessFunction`) as a property of
        # `MeshGeometry` as opposed to one of `MeshTopology`, and treat it just like
        # `_coordinates` (`CoordinatelessFunction`) so that we have:
        # -- Regular MeshGeometry  = MeshTopology + `_coordinates`,
        # -- Immersed MeshGeometry = MeshTopology + `_coordinates` + `_cell_orientations`.
        # Here, `_coordinates` and `_cell_orientations` both represent some geometric
        # properties (i.e., "coordinates" and "cell normals").
        #
        # Two `MeshGeometry`s can share the same `MeshTopology` and `_coordinates` while
        # having distinct definition of "cell normals"; they are then simply regarded as two
        # distinct meshes as `dot(expr, cell_normal) * dx` in general gives different results.
        #
        # Storing `_cell_orientations` in `MeshTopology` would make the `MeshTopology`
        # object only useful for specific definition of "cell normals".
        if not hasattr(self, '_cell_orientations'):
            raise CellOrientationsRuntimeError("No cell orientations found, did you forget to call init_cell_orientations?")
        return self._cell_orientations

    @PETSc.Log.EventDecorator()
    def init_cell_orientations(self, expr):
        """Compute and initialise meth:`cell_orientations` relative to a specified orientation.

        :arg expr: a UFL expression evaluated to produce a
             reference normal direction.

        """
        import firedrake.function as function
        import firedrake.functionspace as functionspace

        if (self.ufl_cell().cellname, self.geometric_dimension) not in _supported_embedded_cell_types_and_gdims:
            raise NotImplementedError('Only implemented for intervals embedded in 2d and triangles and quadrilaterals embedded in 3d')

        if hasattr(self, '_cell_orientations'):
            raise CellOrientationsRuntimeError("init_cell_orientations already called, did you mean to do so again?")

        if not isinstance(expr, ufl.classes.Expr):
            raise TypeError("UFL expression expected!")

        if expr.ufl_shape != (self.geometric_dimension, ):
            raise ValueError(f"Mismatching shapes: expr.ufl_shape ({expr.ufl_shape}) != (self.geometric_dimension, ) (({self.geometric_dimension}, ))")

        fs = functionspace.FunctionSpace(self, 'DG', 0)
        x = ufl.SpatialCoordinate(self)
        f = function.Function(fs)

        if self.topological_dimension == 1:
            normal = ufl.as_vector((-ReferenceGrad(x)[1, 0], ReferenceGrad(x)[0, 0]))
        else:  # self.topological_dimension == 2
            normal = ufl.cross(ReferenceGrad(x)[:, 0], ReferenceGrad(x)[:, 1])

        f.interpolate(ufl.dot(expr, normal))

        cell_orientations = function.Function(fs, name="cell_orientations", dtype=np.int32)
        cell_orientations.dat.data[:] = (f.dat.data_ro < 0)
        self._cell_orientations = cell_orientations.topological

    def __getattr__(self, name):
        val = getattr(self._topology, name)
        setattr(self, name, val)
        return val

    def __dir__(self):
        current = super(MeshGeometry, self).__dir__()
        return list(OrderedDict.fromkeys(dir(self._topology) + current))

    def mark_entities(self, f, label_value, label_name=None):
        """Mark selected entities.

        :arg f: The :class:`.Function` object that marks
            selected entities as 1. f.function_space().ufl_element()
            must be "DP" or "DQ" (degree 0) to mark cell entities and
            "P" (degree 1) in 1D or "HDiv Trace" (degree 0) in 2D or 3D
            to mark facet entities.
            Can use "Q" (degree 2) functions for 3D hex meshes until
            we support "HDiv Trace" elements on hex.
        :arg lable_value: The value used in the label.
        :arg label_name: The name of the label to store entity selections.

        All entities must live on the same topological dimension. Currently,
        one can only mark cell or facet entities.
        """
        self.topology.mark_entities(f.topological, label_value, label_name)

    def __iter__(self):
        yield self

    def unique(self):
        return self


@PETSc.Log.EventDecorator()
def make_mesh_from_coordinates(coordinates, name, tolerance=0.5):
    """Given a coordinate field build a new mesh, using said coordinate field.

    Parameters
    ----------
    coordinates : CoordinatelessFunction
        The `CoordinatelessFunction` from which mesh is made.
    name : str
        The name of the mesh.
    tolerance : numbers.Number
        The tolerance; see `Mesh`.
    comm: mpi4py.Intracomm
        Communicator.

    Returns
    -------
    MeshGeometry
        The mesh.

    """
    if hasattr(coordinates, '_as_mesh_geometry'):
        mesh = coordinates._as_mesh_geometry()
        if mesh is not None:
            return mesh

    V = coordinates.function_space()
    element = coordinates.ufl_element()
    if V.rank != 1 or len(element.reference_value_shape) != 1:
        raise ValueError("Coordinates must be from a rank-1 FunctionSpace with rank-1 value_shape.")
    assert V.mesh().ufl_cell().topological_dimension <= V.value_size

    mesh = MeshGeometry.__new__(MeshGeometry, element, coordinates.comm)
    mesh.__init__(coordinates)
    mesh.name = name
    # Mark mesh as being made from coordinates
    mesh._made_from_coordinates = True
    mesh._tolerance = tolerance
    return mesh


def make_mesh_from_mesh_topology(topology, name, tolerance=0.5):
    """Make mesh from tpology.

    Parameters
    ----------
    topology : MeshTopology
        The `MeshTopology` from which mesh is made.
    name : str
        The name of the mesh.
    tolerance : numbers.Number
        The tolerance; see `Mesh`.

    Returns
    -------
    MeshGeometry
        The mesh.

    """
    # Construct coordinate element
    # TODO: meshfile might indicates higher-order coordinate element
    cell = topology.ufl_cell()
    geometric_dim = topology.topology_dm.getCoordinateDim()
    if not topology.topology_dm.getCoordinatesLocalized():
        element = finat.ufl.VectorElement("Lagrange", cell, 1, dim=geometric_dim)
    else:
        element = finat.ufl.VectorElement("DQ" if cell in [ufl.quadrilateral, ufl.hexahedron] else "DG", cell, 1, dim=geometric_dim, variant="equispaced")
    # Create mesh object
    mesh = MeshGeometry.__new__(MeshGeometry, element, topology.comm)
    mesh._init_topology(topology)
    mesh.name = name
    mesh._tolerance = tolerance
    return mesh


def make_vom_from_vom_topology(topology, name, tolerance=0.5):
    """Make `VertexOnlyMesh` from a mesh topology.

    Parameters
    ----------
    topology : VertexOnlyMeshTopology
        The `VertexOnlyMeshTopology`.
    name : str
        The name of the mesh.
    tolerance : numbers.Number
        The tolerance; see `Mesh`.

    Returns
    -------
    MeshGeometry
        The mesh.

    """
    import firedrake.functionspaceimpl as functionspaceimpl
    import firedrake.functionspace as functionspace
    import firedrake.function as function

    gdim = topology.topology_dm.getCoordinateDim()
    cell = topology.ufl_cell()
    element = finat.ufl.VectorElement("DG", cell, 0, dim=gdim)
    vmesh = MeshGeometry.__new__(MeshGeometry, element, topology.comm)
    vmesh._init_topology(topology)
    # Save vertex reference coordinate (within reference cell) in function
    parent_tdim = topology._parent_mesh.ufl_cell().topological_dimension
    if parent_tdim > 0:
        reference_coordinates_fs = functionspace.VectorFunctionSpace(topology, "DG", 0, dim=parent_tdim)
        reference_coordinates_data = dmcommon.reordered_coords(topology.topology_dm, reference_coordinates_fs.dm.getDefaultSection(),
                                                               (topology.num_vertices(), parent_tdim),
                                                               reference_coord=True)
        reference_coordinates = function.CoordinatelessFunction(reference_coordinates_fs,
                                                                val=reference_coordinates_data,
                                                                name=_generate_default_mesh_reference_coordinates_name(name))
        refCoordV = functionspaceimpl.WithGeometry.create(reference_coordinates_fs, vmesh)
        vmesh.reference_coordinates = function.Function(refCoordV, val=reference_coordinates)
    else:
        # We can't do this in 0D so leave it undefined.
        vmesh.reference_coordinates = None
    vmesh.name = name
    vmesh._tolerance = tolerance
    return vmesh


@PETSc.Log.EventDecorator("CreateMesh")
def Mesh(meshfile, **kwargs):
    """Construct a mesh object.

    Meshes may either be created by reading from a mesh file, or by
    providing a PETSc DMPlex object defining the mesh topology.

    :param meshfile: the mesh file name, a DMPlex object or a Netgen mesh object defining
           mesh topology.  See below for details on supported mesh
           formats.
    :param name: optional name of the mesh object.
    :param dim: optional specification of the geometric dimension
           of the mesh (ignored if not reading from mesh file).
           If not supplied the geometric dimension is deduced from
           the topological dimension of entities in the mesh.
    :param reorder: optional flag indicating whether to reorder
           meshes for better cache locality.  If not supplied the
           default value in ``parameters["reorder_meshes"]``
           is used.
    :param distribution_parameters:  an optional dictionary of options for
           parallel mesh distribution.  Supported keys are:

             - ``"partition"``: which may take the value ``None`` (use
                 the default choice), ``False`` (do not) ``True``
                 (do), or a 2-tuple that specifies a partitioning of
                 the cells (only really useful for debugging).
             - ``"partitioner_type"``: which may take ``"chaco"``,
                 ``"ptscotch"``, ``"parmetis"``, or ``"shell"``.
             - ``"overlap_type"``: a 2-tuple indicating how to grow
                 the mesh overlap.  The first entry should be a
                 :class:`DistributedMeshOverlapType` instance, the
                 second the number of levels of overlap.

    :param distribution_name: the name of parallel distribution used
           when checkpointing; if not given, the name is automatically
           generated.

    :param permutation_name: the name of entity permutation (reordering) used
           when checkpointing; if not given, the name is automatically
           generated.

    :param comm: the communicator to use when creating the mesh.  If
           not supplied, then the mesh will be created on COMM_WORLD.
           If ``meshfile`` is a DMPlex object then must be indentical
           to or congruent with the DMPlex communicator.

    :param tolerance: The relative tolerance (i.e. as defined on the reference
           cell) for the distance a point can be from a cell and still be
           considered to be in the cell. Defaults to 0.5. Increase
           this if point at mesh boundaries (either rank local or global) are
           reported as being outside the mesh, for example when creating a
           :class:`VertexOnlyMesh`. Note that this tolerance uses an L1
           distance (aka 'manhattan', 'taxicab' or rectilinear distance) so
           will scale with the dimension of the mesh.

    :param netgen_flags: The dictionary of flags to be passed to ngsPETSc.

    When the mesh is read from a file the following mesh formats
    are supported (determined, case insensitively, from the
    filename extension):

    * GMSH: with extension `.msh`
    * Exodus: with extension `.e`, `.exo`
    * CGNS: with extension `.cgns`
    * Triangle: with extension `.node`
    * HDF5: with extension `.h5`, `.hdf5`
      (Can only load HDF5 files created by
      :meth:`~.CheckpointFile.save_mesh` method.)

    .. note::

        When the mesh is created directly from a DMPlex object or a Netgen
        mesh object, the ``dim`` parameter is ignored (the DMPlex already
        knows its geometric and topological dimensions).

    """
    import firedrake.function as function

    user_comm = kwargs.get("comm", COMM_WORLD)
    name = kwargs.get("name", DEFAULT_MESH_NAME)
    reorder = kwargs.get("reorder", None)
    if reorder is None:
        reorder = parameters["reorder_meshes"]
    distribution_parameters = kwargs.get("distribution_parameters", None)
    if distribution_parameters is None:
        distribution_parameters = {}
    if isinstance(meshfile, str) and \
       any(meshfile.lower().endswith(ext) for ext in ['.h5', '.hdf5']):
        from firedrake.output import CheckpointFile

        with CheckpointFile(meshfile, 'r', comm=user_comm) as afile:
            return afile.load_mesh(name=name, reorder=reorder,
                                   distribution_parameters=distribution_parameters)
    elif isinstance(meshfile, function.Function):
        coordinates = meshfile.topological
    elif isinstance(meshfile, function.CoordinatelessFunction):
        coordinates = meshfile
    else:
        coordinates = None
    if coordinates is not None:
        return make_mesh_from_coordinates(coordinates, name)

    tolerance = kwargs.get("tolerance", 0.5)

    utils._init()

    # We don't need to worry about using a user comm in these cases as
    # they all immediately call a petsc4py which in turn uses a PETSc
    # internal comm
    geometric_dim = kwargs.get("dim", None)
    if isinstance(meshfile, PETSc.DMPlex):
        plex = meshfile
        if MPI.Comm.Compare(user_comm, plex.comm.tompi4py()) not in {MPI.CONGRUENT, MPI.IDENT}:
            raise ValueError("Communicator used to create `plex` must be at least congruent to the communicator used to create the mesh")
    elif netgen and isinstance(meshfile, netgen.libngpy._meshing.Mesh):
        try:
            from ngsPETSc import FiredrakeMesh
        except ImportError:
            raise ImportError("Unable to import ngsPETSc. Please ensure that ngsolve is installed and available to Firedrake.")
        petsctools.cite("Betteridge2024")
        netgen_flags = kwargs.get("netgen_flags", {"quad": False, "transform": None, "purify_to_tets": False})
        netgen_firedrake_mesh = FiredrakeMesh(meshfile, netgen_flags, user_comm)
        plex = netgen_firedrake_mesh.meshMap.petscPlex
        plex.setName(_generate_default_mesh_topology_name(name))
    else:
        basename, ext = os.path.splitext(meshfile)
        if ext.lower() in ['.e', '.exo']:
            plex = _from_exodus(meshfile, user_comm)
        elif ext.lower() == '.cgns':
            plex = _from_cgns(meshfile, user_comm)
        elif ext.lower() == '.msh':
            if geometric_dim is not None:
                opts = {"dm_plex_gmsh_spacedim": geometric_dim}
            else:
                opts = {}
            opts = OptionsManager(opts, "")
            with opts.inserted_options():
                plex = _from_gmsh(meshfile, user_comm)
        elif ext.lower() == '.node':
            plex = _from_triangle(meshfile, geometric_dim, user_comm)
        else:
            raise RuntimeError("Mesh file %s has unknown format '%s'."
                               % (meshfile, ext[1:]))
        plex.setName(_generate_default_mesh_topology_name(name))
    # Create mesh topology
    submesh_parent = kwargs.get("submesh_parent", None)
    topology = MeshTopology(plex, name=plex.getName(), reorder=reorder,
                            distribution_parameters=distribution_parameters,
                            distribution_name=kwargs.get("distribution_name"),
                            permutation_name=kwargs.get("permutation_name"),
                            submesh_parent=submesh_parent.topology if submesh_parent else None,
                            comm=user_comm)
    if netgen and isinstance(meshfile, netgen.libngpy._meshing.Mesh):
        netgen_firedrake_mesh.createFromTopology(topology, name=name, comm=user_comm)
        mesh = netgen_firedrake_mesh.firedrakeMesh
    else:
        mesh = make_mesh_from_mesh_topology(topology, name)
    mesh.submesh_parent = submesh_parent
    mesh._tolerance = tolerance
    return mesh


@PETSc.Log.EventDecorator("CreateExtMesh")
def ExtrudedMesh(mesh, layers, layer_height=None, extrusion_type='uniform', periodic=False, kernel=None, gdim=None, name=None, tolerance=0.5):
    """Build an extruded mesh from an input mesh

    :arg mesh:           the unstructured base mesh
    :arg layers:         number of extruded cell layers in the "vertical"
                         direction.  One may also pass an array of
                         shape (cells, 2) to specify a variable number
                         of layers.  In this case, each entry is a pair
                         ``[a, b]`` where ``a`` indicates the starting
                         cell layer of the column and ``b`` the number
                         of cell layers in that column.
    :arg layer_height:   the layer height.  A scalar value will result in
                         evenly-spaced layers, whereas an array of values
                         will vary the layer height through the extrusion.
                         If this is omitted, the value defaults to
                         1/layers (i.e. the extruded mesh has total height 1.0)
                         unless a custom kernel is used.  Must be
                         provided if using a variable number of layers.
    :arg extrusion_type: the algorithm to employ to calculate the extruded
                         coordinates. One of "uniform", "radial",
                         "radial_hedgehog" or "custom". See below.
    :arg periodic:       the flag for periodic extrusion; if True, only constant layer extrusion is allowed.
                         Can be used with any "extrusion_type" to make annulus, torus, etc.
    :arg kernel:         a ``pyop2.Kernel`` to produce coordinates for
                         the extruded mesh. See :func:`~.make_extruded_coords`
                         for more details.
    :arg gdim:           number of spatial dimensions of the
                         resulting mesh (this is only used if a
                         custom kernel is provided)
    :arg name:           optional name for the extruded mesh.
    :kwarg tolerance:    The relative tolerance (i.e. as defined on the
                         reference cell) for the distance a point can be from a
                         cell and still be considered to be in the cell.
                         Note that this tolerance uses an L1
                         distance (aka 'manhattan', 'taxicab' or rectilinear
                         distance) so will scale with the dimension of the
                         mesh.

    The various values of ``extrusion_type`` have the following meanings:

    ``"uniform"``
        the extruded mesh has an extra spatial
        dimension compared to the base mesh. The layers exist
        in this dimension only.

    ``"radial"``
        the extruded mesh has the same number of
        spatial dimensions as the base mesh; the cells are
        radially extruded outwards from the origin. This
        requires the base mesh to have topological dimension
        strictly smaller than geometric dimension.
    ``"radial_hedgehog"``
        similar to `radial`, but the cells
        are extruded in the direction of the outward-pointing
        cell normal (this produces a P1dgxP1 coordinate field).
        In this case, a radially extruded coordinate field
        (generated with ``extrusion_type="radial"``) is
        available in the ``radial_coordinates`` attribute.
    ``"custom"``
        use a custom kernel to generate the extruded coordinates

    For more details see the :doc:`manual section on extruded meshes <extruded-meshes>`.
    """
    import firedrake.functionspace as functionspace
    import firedrake.function as function

    if name is not None and name == mesh.name:
        raise ValueError("Extruded mesh and base mesh can not have the same name")
    name = name if name is not None else mesh.name + "_extruded"
    layers = np.asarray(layers, dtype=IntType)
    if layers.shape:
        if periodic:
            raise ValueError("Must provide constant layer for periodic extrusion")
        if layers.shape != (mesh.cell_set.total_size, 2):
            raise ValueError("Must provide single layer number or array of shape (%d, 2), not %s",
                             mesh.cell_set.total_size, layers.shape)
        if layer_height is None:
            raise ValueError("Must provide layer height for variable layers")

        # variable-height layers need to be present for the maximum number
        # of extruded layers
        num_layers = layers.sum(axis=1).max() if mesh.cell_set.total_size else 0
        num_layers = mesh._comm.allreduce(num_layers, op=MPI.MAX)

        # Convert to internal representation
        layers[:, 1] += 1 + layers[:, 0]

    else:
        if layer_height is None:
            # Default to unit
            layer_height = 1 / layers

        num_layers = layers

        # All internal logic works with layers of base mesh (not layers of cells)
        layers = layers + 1

    try:
        assert num_layers == len(layer_height)
    except TypeError:
        # layer_height is a scalar; equi-distant layers are fine
        pass

    topology = ExtrudedMeshTopology(mesh.topology, layers, periodic=periodic)

    if extrusion_type == "uniform":
        pass
    elif extrusion_type in ("radial", "radial_hedgehog"):
        # do not allow radial extrusion if tdim = gdim
        if mesh.geometric_dimension == mesh.topological_dimension:
            raise RuntimeError("Cannot radially-extrude a mesh with equal geometric and topological dimension")
    else:
        # check for kernel
        if kernel is None:
            raise RuntimeError("If the custom extrusion_type is used, a kernel must be provided")
        # otherwise, use the gdim that was passed in
        if gdim is None:
            raise RuntimeError("The geometric dimension of the mesh must be specified if a custom extrusion kernel is used")

    helement = mesh._coordinates.ufl_element().sub_elements[0]
    if extrusion_type == 'radial_hedgehog':
        helement = helement.reconstruct(family="DG", variant="equispaced")
    if periodic:
        velement = finat.ufl.FiniteElement("DP", as_cell("interval"), 1, variant="equispaced")
    else:
        velement = finat.ufl.FiniteElement("Lagrange", as_cell("interval"), 1)
    element = finat.ufl.TensorProductElement(helement, velement)

    if gdim is None:
        gdim = mesh.geometric_dimension + (extrusion_type == "uniform")
    coordinates_fs = functionspace.VectorFunctionSpace(topology, element, dim=gdim)

    coordinates = function.CoordinatelessFunction(coordinates_fs, name=_generate_default_mesh_coordinates_name(name))

    eutils.make_extruded_coords(topology, mesh._coordinates, coordinates,
                                layer_height, extrusion_type=extrusion_type, kernel=kernel)

    self = make_mesh_from_coordinates(coordinates, name)
    self._base_mesh = mesh

    if extrusion_type == "radial_hedgehog":
        helement = mesh._coordinates.ufl_element().sub_elements[0].reconstruct(family="CG")
        element = finat.ufl.TensorProductElement(helement, velement)
        fs = functionspace.VectorFunctionSpace(self, element, dim=gdim)
        self.radial_coordinates = function.Function(fs, name=name + "_radial_coordinates")
        eutils.make_extruded_coords(topology, mesh._coordinates, self.radial_coordinates,
                                    layer_height, extrusion_type="radial", kernel=kernel)
    self._tolerance = tolerance
    return self


class MissingPointsBehaviour(enum.Enum):
    IGNORE = "ignore"
    ERROR = "error"
    WARN = "warn"


class VertexOnlyMeshMissingPointsError(Exception):
    """Exception raised when 1 or more points are not found by a
    :func:`~.VertexOnlyMesh` in its parent mesh.

    Attributes
    ----------
    n_missing_points : int
        The number of points which were not found in the parent mesh.
    """

    def __init__(self, n_missing_points):
        self.n_missing_points = n_missing_points

    def __str__(self):
        return (
            f"{self.n_missing_points} vertices are outside the mesh and have "
            "been removed from the VertexOnlyMesh."
        )


@PETSc.Log.EventDecorator()
def VertexOnlyMesh(mesh, vertexcoords, reorder=None, missing_points_behaviour='error',
                   tolerance=None, redundant=True, name=None):
    """
    Create a vertex only mesh, immersed in a given mesh, with vertices defined
    by a list of coordinates.

    :arg mesh: The unstructured mesh in which to immerse the vertex only mesh.
    :arg vertexcoords: A list of coordinate tuples which defines the vertices.
    :kwarg reorder: optional flag indicating whether to reorder
           meshes for better cache locality.  If not supplied the
           default value in ``parameters["reorder_meshes"]``
           is used.
    :kwarg missing_points_behaviour: optional string argument for what to do
        when vertices which are outside of the mesh are discarded. If
        ``'warn'``, will print a warning. If ``'error'`` will raise a
        :class:`~.VertexOnlyMeshMissingPointsError`. If ``'ignore'``, will do
        nothing. Default is ``'error'``.
    :kwarg tolerance: The relative tolerance (i.e. as defined on the reference
        cell) for the distance a point can be from a mesh cell and still be
        considered to be in the cell. Note that this tolerance uses an L1
        distance (aka 'manhattan', 'taxicab' or rectilinear distance) so
        will scale with the dimension of the mesh. The default is the parent
        mesh's ``tolerance`` property. Changing this from default will
        cause the parent mesh's spatial index to be rebuilt which can take some
        time.
    :kwarg redundant: If True, the mesh will be built using just the vertices
        which are specified on rank 0. If False, the mesh will be built using
        the vertices specified by each rank. Care must be taken when using
        ``redundant = False``: see the note below for more information.
    :kwarg name: Optional name for the new ``VertexOnlyMesh``. If none is
        specified a name will be generated from the parent mesh name.

    .. note::

        The vertex only mesh uses the same communicator as the input ``mesh``.

    .. note::

        Extruded meshes with variable extrusion layers are not yet supported.
        See note below about ``VertexOnlyMesh`` as input.

    .. note::
        When running in parallel with ``redundant = False``, ``vertexcoords``
        will redistribute to the mesh partition where they are located. This
        means that if rank A has ``vertexcoords`` {X} that are not found in the
        mesh cells owned by rank A but are found in the mesh cells owned by
        rank B, then they will be moved to rank B.

    .. note::
        If the same coordinates are supplied more than once, they are always
        assumed to be a new vertex.

    """
    petsctools.cite("nixonhill2023consistent")

    if tolerance is None:
        tolerance = mesh.tolerance
    else:
        mesh.tolerance = tolerance
    vertexcoords = np.asarray(vertexcoords, dtype=RealType)
    if reorder is None:
        reorder = parameters["reorder_meshes"]
    gdim = mesh.geometric_dimension
    _, pdim = vertexcoords.shape
    if not np.isclose(np.sum(abs(vertexcoords.imag)), 0):
        raise ValueError("Point coordinates must have zero imaginary part")
    # Currently we take responsibility for locating the mesh cells in which the
    # vertices lie.
    #
    # In the future we hope to update the coordinates field correctly so that
    # the DMSwarm PIC can immerse itself in the DMPlex. We can also hopefully
    # provide a callback for PETSc to use to find the parent cell id. We would
    # add `DMLocatePoints` as an `op` to `DMShell` types and do
    # `DMSwarmSetCellDM(yourdmshell)` which has `DMLocatePoints_Shell`
    # implemented. Whether one or both of these is needed is unclear.
    if pdim != gdim:
        raise ValueError(f"Mesh geometric dimension {gdim} must match point list dimension {pdim}")
    swarm, input_ordering_swarm, n_missing_points = _pic_swarm_in_mesh(
        mesh, vertexcoords, tolerance=tolerance, redundant=redundant, exclude_halos=False
    )
    missing_points_behaviour = MissingPointsBehaviour(missing_points_behaviour)
    if missing_points_behaviour != MissingPointsBehaviour.IGNORE:
        if n_missing_points:
            error = VertexOnlyMeshMissingPointsError(n_missing_points)
            if missing_points_behaviour == MissingPointsBehaviour.ERROR:
                raise error
            elif missing_points_behaviour == MissingPointsBehaviour.WARN:
                from warnings import warn
                warn(str(error))
            else:
                raise ValueError("missing_points_behaviour must be IGNORE, ERROR or WARN")
    name = name if name is not None else mesh.name + "_immersed_vom"
    swarm.setName(_generate_default_mesh_topology_name(name))
    input_ordering_swarm.setName(_generate_default_mesh_topology_name(name) + "_input_ordering")
    topology = VertexOnlyMeshTopology(
        swarm,
        mesh.topology,
        name=swarm.getName(),
        reorder=reorder,
        input_ordering_swarm=input_ordering_swarm,
    )
    vmesh_out = make_vom_from_vom_topology(topology, name, tolerance)
    vmesh_out._parent_mesh = mesh
    return vmesh_out


class FiredrakeDMSwarm(PETSc.DMSwarm):
    """A DMSwarm with a saved list of added fields"""

    def __init__(self, *args, **kwargs):
        super().__init__(*args, **kwargs)
        self._fields = None
        self._default_fields = None
        self._default_extra_fields = None
        self._other_fields = None

    @property
    def fields(self):
        return self._fields

    @fields.setter
    def fields(self, fields):
        if self._fields:
            raise ValueError("Fields have already been set")
        self._fields = fields

    @property
    def default_fields(self):
        return self._default_fields

    @default_fields.setter
    def default_fields(self, fields):
        if self._default_fields:
            raise ValueError("Default fields have already been set")
        self._default_fields = fields

    @property
    def default_extra_fields(self):
        return self._default_extra_fields

    @default_extra_fields.setter
    def default_extra_fields(self, fields):
        if self._default_extra_fields:
            raise ValueError("Default extra fields have already been set")
        self._default_extra_fields = fields

    @property
    def other_fields(self):
        return self._other_fields

    @other_fields.setter
    def other_fields(self, fields):
        if self._other_fields:
            raise ValueError("Other fields have already been set")
        self._other_fields = fields


def _pic_swarm_in_mesh(
    parent_mesh,
    coords,
    fields=None,
    tolerance=None,
    redundant=True,
    exclude_halos=True,
):
    """Create a Particle In Cell (PIC) DMSwarm immersed in a Mesh

    This should only by used for meshes with straight edges. If not, the
    particles may be placed in the wrong cells.

    :arg parent_mesh: the :class:`Mesh` within with the DMSwarm should be
        immersed.
    :arg coords: an ``ndarray`` of (npoints, coordsdim) shape.
    :kwarg fields: An optional list of named data which can be stored for each
        point in the DMSwarm. The format should be::

        [(fieldname1, blocksize1, dtype1),
          ...,
         (fieldnameN, blocksizeN, dtypeN)]

        For example, the swarm coordinates themselves are stored in a field
        named ``DMSwarmPIC_coor`` which, were it not created automatically,
        would be initialised with ``fields = [("DMSwarmPIC_coor", coordsdim,
        RealType)]``. All fields must have the same number of points. For more
        information see `the DMSWARM API reference
        <https://petsc.org/release/manualpages/DMSwarm/DMSWARM/>_.
    :kwarg tolerance: The relative tolerance (i.e. as defined on the reference
        cell) for the distance a point can be from a cell and still be
        considered to be in the cell. Note that this tolerance uses an L1
        distance (aka 'manhattan', 'taxicab' or rectilinear distance) so
        will scale with the dimension of the mesh. The default is the parent
        mesh's ``tolerance`` property. Changing this from default will
        cause the parent mesh's spatial index to be rebuilt which can take some
        time.
    :kwarg redundant: If True, the DMSwarm will be created using only the
        points specified on MPI rank 0.
    :kwarg exclude_halos: If True, the DMSwarm will not contain any points in
        the mesh halos. If False, it will but the global index of the points
        in the halos will match a global index of a point which is not in the
        halo.
    :returns: (swarm, input_ordering_swarm, n_missing_points)
        - swarm: the immersed DMSwarm
        - input_ordering_swarm: a DMSwarm with points in the same order and with the
            same rank decomposition as the supplied ``coords`` argument. This
            includes any points which are not found in the parent mesh! Note
            that if ``redundant=True``, all points in the generated DMSwarm
            will be found on rank 0 since that was where they were taken from.
        - n_missing_points: the number of points in the supplied ``coords``
            argument which were not found in the parent mesh.

    .. note::

        The created DMSwarm uses the communicator of the input Mesh.

    .. note::

        In complex mode the "DMSwarmPIC_coor" field is still saved as a real
        number unlike the coordinates of a DMPlex which become complex (though
        usually with zeroed imaginary parts).

    .. note::
        When running in parallel with ``redundant = False``, ``coords``
        will redistribute to the mesh partition where they are located. This
        means that if rank A has ``coords`` {X} that are not found in the
        mesh cells owned by rank A but are found in the mesh cells owned by
        rank B, **and rank B has not been supplied with those**, then they will
        be moved to rank B.

    .. note::
        If the same coordinates are supplied more than once, they are always
        assumed to be a new vertex.

    .. note::
        Three DMSwarm fields are created automatically here:

        #. ``parentcellnum`` which contains the firedrake cell number of the
           immersed vertex and
        #. ``refcoord`` which contains the reference coordinate of the immersed
           vertex in the parent mesh cell.
        #. ``globalindex`` which contains a unique ID for each DMSwarm point -
           here this is the index into the ``coords`` array if ``redundant`` is
           ``True``, otherwise it's an index in rank order, so if rank 0 has 10
           points, rank 1 has 20 points, and rank 3 has 5 points, then rank 0's
           points will be numbered 0-9, rank 1's points will be numbered 10-29,
           and rank 3's points will be numbered 30-34. Note that this ought to
           be ``DMSwarmField_pid`` but a bug in petsc4py means that this field
           cannot be set.
        #. ``inputrank`` which contains the MPI rank at which the ``coords``
           argument was specified. For ``redundant=True`` this is always 0.
        #. ``inputindex`` which contains the index of the point in the
           originally supplied ``coords`` array after it has been redistributed
           to the correct rank. For ``redundant=True`` this is always the same
           as ``globalindex`` since we only use the points on rank 0.

        If the parent mesh is extruded, two more fields are created:

        #. ``parentcellbasenum`` which contains the firedrake cell number of the
            base cell of the immersed vertex and
        #. ``parentcellextrusionheight`` which contains the extrusion height of
            the immersed vertex in the parent mesh cell.

        Another two are required for proper functioning of the DMSwarm:

        #. ``DMSwarmPIC_coor`` which contains the coordinates of the point.
        #. ``DMSwarm_rank``: the MPI rank which owns the DMSwarm point.

    .. note::
        All PIC DMSwarm have an associated "Cell DM", if one wishes to interact
        directly with PETSc's DMSwarm API. For the ``swarm`` output, this is
        the parent mesh's topology DM (in most cases a DMPlex). For the
        ``input_ordering_swarm`` output, this is the ``swarm`` itself.

    """

    if tolerance is None:
        tolerance = parent_mesh.tolerance
    else:
        parent_mesh.tolerance = tolerance

    # Check coords
    coords = np.asarray(coords, dtype=RealType)

    plex = parent_mesh.topology.topology_dm
    tdim = parent_mesh.topological_dimension
    gdim = parent_mesh.geometric_dimension

    (
        coords_local,
        global_idxs_local,
        reference_coords_local,
        parent_cell_nums_local,
        owned_ranks_local,
        input_ranks_local,
        input_coords_idxs_local,
        missing_global_idxs,
    ) = _parent_mesh_embedding(
        parent_mesh,
        coords,
        tolerance,
        redundant,
        exclude_halos,
        remove_missing_points=False,
    )
    visible_idxs = parent_cell_nums_local != -1
    if parent_mesh.extruded:
        # need to store the base parent cell number and the height to be able
        # to map point coordinates back to the parent mesh
        if parent_mesh.variable_layers:
            raise NotImplementedError(
                "Cannot create a DMSwarm in an ExtrudedMesh with variable layers."
            )
        base_parent_cell_nums, extrusion_heights = _parent_extrusion_numbering(
            parent_cell_nums_local, parent_mesh.layers
        )
        # mesh.topology.cell_closure[:, -1] maps Firedrake cell numbers to plex
        # numbers.
        plex_parent_cell_nums = parent_mesh.topology.cell_closure[
            base_parent_cell_nums, -1
        ]
        base_parent_cell_nums_visible = base_parent_cell_nums[visible_idxs]
        extrusion_heights_visible = extrusion_heights[visible_idxs]
    else:
        plex_parent_cell_nums = parent_mesh.topology.cell_closure[
            parent_cell_nums_local, -1
        ]
        base_parent_cell_nums_visible = None
        extrusion_heights_visible = None
    n_missing_points = len(missing_global_idxs)

    # Exclude the invisible points at this stage
    swarm = _dmswarm_create(
        fields,
        parent_mesh.comm,
        plex,
        coords_local[visible_idxs],
        plex_parent_cell_nums[visible_idxs],
        global_idxs_local[visible_idxs],
        reference_coords_local[visible_idxs],
        parent_cell_nums_local[visible_idxs],
        owned_ranks_local[visible_idxs],
        input_ranks_local[visible_idxs],
        input_coords_idxs_local[visible_idxs],
        base_parent_cell_nums_visible,
        extrusion_heights_visible,
        parent_mesh.extruded,
        tdim,
        gdim,
    )
    # Note when getting original ordering for extruded meshes we recalculate
    # the base_parent_cell_nums and extrusion_heights - note this could
    # be an SF operation
    if redundant and parent_mesh.comm.rank != 0:
        original_ordering_swarm_coords = np.empty(shape=(0, coords.shape[1]))
    else:
        original_ordering_swarm_coords = coords
    # Set pointSF
    # In the below, n merely defines the local size of an array, local_points_reduced,
    # that works as "broker". The set of indices of local_points_reduced is the target of
    # inputindex; see _make_input_ordering_sf. All points in local_points are leaves.
    # Then, local_points[halo_indices] = -1, local_points_reduced.fill(-1), and MPI.MAX ensure that local_points_reduced has
    # the swarm local point numbers of the owning ranks after reduce. local_points_reduced[j] = -1
    # if j corresponds to a missing point. Then, broadcast updates
    # local_points[halo_indices] (it also updates local_points[~halo_indices]`, not changing any values there).
    # If some index of local_points_reduced corresponds to a missing point, local_points_reduced[index] is not updated
    # when we reduce and it does not update any leaf data, i.e., local_points, when we bcast.
    owners = swarm.getField("DMSwarm_rank").ravel()
    halo_indices, = np.where(owners != parent_mesh.comm.rank)
    halo_indices = halo_indices.astype(IntType)
    n = coords.shape[0]
    m = owners.shape[0]
    _swarm_input_ordering_sf = VertexOnlyMeshTopology._make_input_ordering_sf(swarm, n, None)  # sf: swarm local point <- (inputrank, inputindex)
    local_points_reduced = np.empty(n, dtype=utils.IntType)
    local_points_reduced.fill(-1)
    local_points = np.arange(m, dtype=utils.IntType)  # swarm local point numbers
    local_points[halo_indices] = -1
    unit = MPI._typedict[np.dtype(utils.IntType).char]
    _swarm_input_ordering_sf.reduceBegin(unit, local_points, local_points_reduced, MPI.MAX)
    _swarm_input_ordering_sf.reduceEnd(unit, local_points, local_points_reduced, MPI.MAX)
    _swarm_input_ordering_sf.bcastBegin(unit, local_points_reduced, local_points, MPI.REPLACE)
    _swarm_input_ordering_sf.bcastEnd(unit, local_points_reduced, local_points, MPI.REPLACE)
    if np.any(local_points < 0):
        raise RuntimeError("Unable to make swarm pointSF due to inconsistent data")
    # Interleave each rank and index into (rank, index) pairs for use as remote
    # in the SF
    remote_ranks_and_idxs = np.empty(2 * len(halo_indices), dtype=IntType)
    remote_ranks_and_idxs[0::2] = owners[halo_indices]
    remote_ranks_and_idxs[1::2] = local_points[halo_indices]
    swarm.restoreField("DMSwarm_rank")
    sf = swarm.getPointSF()
    sf.setGraph(m, halo_indices, remote_ranks_and_idxs)
    swarm.setPointSF(sf)
    original_ordering_swarm = _swarm_original_ordering_preserve(
        parent_mesh.comm,
        swarm,
        original_ordering_swarm_coords,
        plex_parent_cell_nums,
        global_idxs_local,
        reference_coords_local,
        parent_cell_nums_local,
        owned_ranks_local,
        input_ranks_local,  # This is just an array of 0s for redundant, and comm.rank otherwise. But I need to pass it in to get the correct ordering
        input_coords_idxs_local,
        parent_mesh.extruded,
        parent_mesh.layers,
    )

    # no halos here
    sf = original_ordering_swarm.getPointSF()
    nroots = original_ordering_swarm.getLocalSize()
    sf.setGraph(nroots, None, [])
    original_ordering_swarm.setPointSF(sf)

    return swarm, original_ordering_swarm, n_missing_points


def _dmswarm_create(
    fields,
    comm,
    plex,
    coords,
    plex_parent_cell_nums,
    coords_idxs,
    reference_coords,
    parent_cell_nums,
    ranks,
    input_ranks,
    input_coords_idxs,
    base_parent_cell_nums,
    extrusion_heights,
    extruded,
    tdim,
    gdim,
):

    """
    Create a PIC DMSwarm (or DMSwarm that looks like it's a PIC DMSwarm) using
    the given data.

    Parameters
    ----------

    fields : list of tuples
        List of tuples of the form (name, number of components, type) for any
        additional fields to be added to the DMSwarm. The default fields are
        automatically added and do not need to be specified here. Can be an
        empty list if no additional fields are required.
    comm : MPI communicator
        The MPI communicator to use when creating the DMSwarm.
    plex : PETSc DM
        The DM to set as the "CellDM" of the DMSwarm - i.e. the DMPlex or
        DMSwarm of the parent mesh.
    coords : numpy array of RealType with shape (npoints, gdim)
        The coordinates of the particles in the DMSwarm.
    plex_parent_cell_nums : numpy array of IntType with shape (npoints,)
        Array to be used as the "parentcellnum" field of the DMSwarm.
    coords_idxs : numpy array of IntType with shape (npoints,)
        Array to be used as the "globalindex" field of the DMSwarm.
    reference_coords : numpy array of RealType with shape (npoints, tdim)
        Array to be used as the "refcoord" field of the DMSwarm.
    parent_cell_nums : numpy array of IntType with shape (npoints,)
        Array to be used as the "parentcellnum" field of the DMSwarm.
    ranks : numpy array of IntType with shape (npoints,)
        Array to be used as the "DMSwarm_rank" field of the DMSwarm.
    input_ranks : numpy array of IntType with shape (npoints,)
        Array to be used as the "inputrank" field of the DMSwarm.
    input_coords_idxs : numpy array of IntType with shape (npoints,)
        Array to be used as the "inputindex" field of the DMSwarm.
    base_parent_cell_nums : numpy array of IntType with shape (npoints,) (or None)
        Optional array to be used as the "parentcellbasenum" field of the
        DMSwarm. Must be provided if extruded=True.
    extrusion_heights : numpy array of IntType with shape (npoints,) (or None)
        Optional array to be used as the "parentcellextrusionheight" field of
        the DMSwarm. Must be provided if extruded=True.
    extruded : bool
        Whether the parent mesh is extruded.
    tdim : int
        The topological dimension of the parent mesh.
    gdim : int
        The geometric dimension of the parent mesh.

    Returns
    -------
    swarm : PETSc DMSwarm
        The created DMSwarm.

    Notes
    -----
    When the `plex` is a DMSwarm, the created DMSwarm isn't actually a PIC
    DMSwarm, but it has all the associated fields of a PIC DMSwarm. This is
    because PIC DMSwarms cannot have their "CellDM" set to a DMSwarm, so we
    fake it!
    """

    # These are created by default for a PIC DMSwarm
    default_fields = [
        ("DMSwarmPIC_coor", gdim, RealType),
        ("DMSwarm_rank", 1, IntType),
    ]

    default_extra_fields = [
        ("parentcellnum", 1, IntType),
        ("refcoord", tdim, RealType),
        ("globalindex", 1, IntType),
        ("inputrank", 1, IntType),
        ("inputindex", 1, IntType),
    ]

    if extruded:
        default_extra_fields += [
            ("parentcellbasenum", 1, IntType),
            ("parentcellextrusionheight", 1, IntType),
        ]

    other_fields = fields
    if other_fields is None:
        other_fields = []

    _, coordsdim = coords.shape

    # Create a DMSWARM
    swarm = FiredrakeDMSwarm().create(comm=comm)

    # save the fields on the swarm
    swarm.fields = default_fields + default_extra_fields + other_fields
    swarm.default_fields = default_fields
    swarm.default_extra_fields = default_extra_fields
    swarm.other_fields = other_fields

    plexdim = plex.getDimension()
    if plexdim != tdim or plexdim != gdim:
        # This is a Firedrake extruded or immersed mesh, so we need to use the
        # mesh geometric dimension when we create the swarm. In this
        # case DMSwarmMigate() will not work.
        swarmdim = gdim
    else:
        swarmdim = plexdim

    # Set swarm DM dimension to match DMPlex dimension
    # NB: Unlike a DMPlex, this does not correspond to the topological
    #     dimension of a mesh (which would be 0). In all PETSc examples
    #     the dimension of the DMSwarm is set to match that of the
    #     DMPlex used with swarm.setCellDM. As noted above, for an
    #     extruded mesh this will stop DMSwarmMigrate() from working.
    swarm.setDimension(swarmdim)

    # Set coordinates dimension
    swarm.setCoordinateDim(coordsdim)

    # Link to DMPlex cells information for when swarm.migrate() is used
    swarm.setCellDM(plex)

    # Set to Particle In Cell (PIC) type
    if not isinstance(plex, PETSc.DMSwarm):
        swarm.setType(PETSc.DMSwarm.Type.PIC)

    # Register any fields
    for name, size, dtype in swarm.default_extra_fields + swarm.other_fields:
        swarm.registerField(name, size, dtype=dtype)
    swarm.finalizeFieldRegister()
    # Note that no new fields can now be associated with the DMSWARM.

    num_vertices = len(coords)
    swarm.setLocalSizes(num_vertices, -1)

    # Add point coordinates. This amounts to our own implementation of
    # DMSwarmSetPointCoordinates because Firedrake's mesh coordinate model
    # doesn't always exactly coincide with that of DMPlex: in most cases the
    # plex_parent_cell_nums and parent_cell_nums (parentcellnum field), the
    # latter being the numbering used by firedrake, refer fundamentally to the
    # same cells. For extruded meshes the DMPlex dimension is based on the
    # topological dimension of the base mesh.

    # NOTE ensure that swarm.restoreField is called for each field too!
    swarm_coords = swarm.getField("DMSwarmPIC_coor").reshape((num_vertices, gdim))
    cell_id_name = swarm.getCellDMActive().getCellID()
    swarm_parent_cell_nums = swarm.getField(cell_id_name).ravel()
    field_parent_cell_nums = swarm.getField("parentcellnum").ravel()
    field_reference_coords = swarm.getField("refcoord").reshape((num_vertices, tdim))
    field_global_index = swarm.getField("globalindex").ravel()
    field_rank = swarm.getField("DMSwarm_rank").ravel()
    field_input_rank = swarm.getField("inputrank").ravel()
    field_input_index = swarm.getField("inputindex").ravel()
    swarm_coords[...] = coords
    swarm_parent_cell_nums[...] = plex_parent_cell_nums
    field_parent_cell_nums[...] = parent_cell_nums
    field_reference_coords[...] = reference_coords
    field_global_index[...] = coords_idxs
    field_rank[...] = ranks
    field_input_rank[...] = input_ranks
    field_input_index[...] = input_coords_idxs

    # have to restore fields once accessed to allow access again
    swarm.restoreField("inputindex")
    swarm.restoreField("inputrank")
    swarm.restoreField("DMSwarm_rank")
    swarm.restoreField("globalindex")
    swarm.restoreField("refcoord")
    swarm.restoreField("parentcellnum")
    swarm.restoreField("DMSwarmPIC_coor")
    swarm.restoreField(cell_id_name)

    if extruded:
        field_base_parent_cell_nums = swarm.getField("parentcellbasenum").ravel()
        field_extrusion_heights = swarm.getField("parentcellextrusionheight").ravel()
        field_base_parent_cell_nums[...] = base_parent_cell_nums
        field_extrusion_heights[...] = extrusion_heights
        swarm.restoreField("parentcellbasenum")
        swarm.restoreField("parentcellextrusionheight")

    return swarm


def _parent_extrusion_numbering(parent_cell_nums, parent_layers):
    """
    Given a list of Firedrake cell numbers (e.g. from mesh.locate_cell) and
    number of layers, get the base parent cell numbers and extrusion heights.

    Parameters
    ----------

    parent_cell_nums : ``np.ndarray``
        Firedrake cell numbers (e.g. from mesh.locate_cell)
    parent_layers : ``int``
        Number of layers in the extruded mesh

    Returns
    -------
    base_parent_cell_nums : ``np.ndarray``
        The base parent cell numbers
    extrusion_heights : ``np.ndarray``
        The extrusion heights

    Notes
    -----
    Only works for meshes without variable layers.
    """
    # Extruded mesh parent_cell_nums goes from bottom to top. So for
    # mx = ExtrudedMesh(UnitIntervalMesh(2), 3) we have
    # mx.layers = 4
    # and
    #  -------------------layer 4-------------------
    # | parent_cell_num =  2 | parent_cell_num =  5 |
    # | extrusion_height = 2 | extrusion_height = 2 |
    #  -------------------layer 3-------------------
    # | parent_cell_num =  1 | parent_cell_num =  4 |
    # | extrusion_height = 1 | extrusion_height = 1 |
    #  -------------------layer 2-------------------
    # | parent_cell_num =  0 | parent_cell_num =  3 |
    # | extrusion_height = 0 | extrusion_height = 0 |
    #  -------------------layer 1-------------------
    #   base_cell_num = 0         base_cell_num = 1
    # The base_cell_num is the cell number in the base mesh which, in this
    # case, is a UnitIntervalMesh with two cells.
    base_parent_cell_nums = parent_cell_nums // (parent_layers - 1)
    extrusion_heights = parent_cell_nums % (parent_layers - 1)
    return base_parent_cell_nums, extrusion_heights


def _mpi_array_lexicographic_min(x, y, datatype):
    """MPI operator for lexicographic minimum of arrays.

    This compares two arrays of shape (N, 2) lexicographically, i.e. first
    comparing the two arrays by their first column, returning the element-wise
    minimum, with ties broken by comparing the second column element wise.

    Parameters
    ----------
    x : ``np.ndarray``
        The first array to compare of shape (N, 2).
    y : ``np.ndarray``
        The second array to compare of shape (N, 2).
    datatype : ``MPI.Datatype``
        The datatype of the arrays.

    Returns
    -------
    ``np.ndarray``
        The lexicographically lowest array of shape (N, 2).

    """
    # Check the first column
    min_idxs = np.where(x[:, 0] < y[:, 0])[0]
    result = np.copy(y)
    result[min_idxs, :] = x[min_idxs, :]

    # if necessary, check the second column
    eq_idxs = np.where(x[:, 0] == y[:, 0])[0]
    if len(eq_idxs):
        # We only check where we have equal values to avoid unnecessary work
        min_idxs = np.where(x[eq_idxs, 1] < y[eq_idxs, 1])[0]
        result[eq_idxs[min_idxs], :] = x[eq_idxs[min_idxs], :]
    return result


array_lexicographic_mpi_op = MPI.Op.Create(_mpi_array_lexicographic_min, commute=True)


def _parent_mesh_embedding(
    parent_mesh, coords, tolerance, redundant, exclude_halos, remove_missing_points
):
    """Find the parent mesh cells containing the given coordinates.

    Parameters
    ----------
    parent_mesh : ``Mesh``
        The parent mesh to embed in.
    coords : ``np.ndarray``
        The coordinates to embed of (npoints, coordsdim) shape.
    tolerance : ``float``
        The relative tolerance (i.e. as defined on the reference cell) for the
        distance a point can be from a cell and still be considered to be in
        the cell. Note that this tolerance uses an L1
        distance (aka 'manhattan', 'taxicab' or rectilinear distance) so
        will scale with the dimension of the mesh. The default is the parent
        mesh's ``tolerance`` property. Changing this from default will
        cause the parent mesh's spatial index to be rebuilt which can take some
        time.
    redundant : ``bool``
        If True, the embedding will be done using only the points specified on
        MPI rank 0.
    exclude_halos : ``bool``
        If True, the embedding will be done using only the points specified on
        the locally owned mesh partition.
    remove_missing_points : ``bool``
        If True, any points which are not found in the mesh will be removed
        from the output arrays. If False, they will be kept on the MPI rank
        which owns them but will be marked as not being not found in the mesh
        by setting their associated cell numbers to -1 and their reference
        coordinates to NaNs. This does not effect the behaviour of
        ``missing_global_idxs``.

    Returns
    -------
    coords_embedded : ``np.ndarray``
        The coordinates of the points that were embedded on this rank. If
        ``remove_missing_points`` is False then this will include points that
        were specified on this rank but not found in the mesh.
    global_idxs : ``np.ndarray``
        The global indices of the points on this rank.
    reference_coords : ``np.ndarray``
        The reference coordinates of the points that were embedded as given by
        the local mesh partition. If ``remove_missing_points`` is False then
        the missing point reference coordinates will be NaNs.
    parent_cell_nums : ``np.ndarray``
        The parent cell indices (as given by ``locate_cell``) of the global
        coordinates that were embedded in the local mesh partition. If
        ``remove_missing_points`` is False then the missing point numbers
        will be -1.
    owned_ranks : ``np.ndarray``
        The MPI rank of the process that owns the parent cell of each point.
        By "owns" we mean the mesh partition where the parent cell is not in
        the halo. If a point is not found in the mesh then the rank is
        ``parent_mesh.comm.size + 1``.
    input_ranks : ``np.ndarray``
        The MPI rank of the process that specified the input ``coords``.
    input_coords_idx : ``np.ndarray``
        The indices of the points in the input ``coords`` array that were
        embedded. If ``remove_missing_points`` is False then this will include
        points that were specified on this rank but not found in the mesh.
    missing_global_idxs : ``np.ndarray``
        The indices of the points in the input coords array that were not
        embedded on any rank.

    .. note::
        Where we have ``exclude_halos == True`` and ``remove_missing_points ==
        False``, and we run in parallel, the points are ordered such that the
        halo points follow the owned points. Any missing points will be at the
        end of the array. This is to ensure that dat views work as expected -
        in general it is always assumed that halo points follow owned points.

    """

    if isinstance(parent_mesh.topology, VertexOnlyMeshTopology):
        raise NotImplementedError(
            "VertexOnlyMeshes don't have a working locate_cells_ref_coords_and_dists method"
        )

    import firedrake.functionspace as functionspace
    import firedrake.constant as constant
    import firedrake.interpolation as interpolation
    import firedrake.assemble as assemble

    # In parallel, we need to make sure we know which point is which and save
    # it.
    if redundant:
        # rank 0 broadcasts coords to all ranks
        coords_local = parent_mesh._comm.bcast(coords, root=0)
        ncoords_local = coords_local.shape[0]
        coords_global = coords_local
        ncoords_global = coords_global.shape[0]
        global_idxs_global = np.arange(coords_global.shape[0])
        input_coords_idxs_local = np.arange(ncoords_local)
        input_coords_idxs_global = input_coords_idxs_local
        input_ranks_local = np.zeros(ncoords_local, dtype=int)
        input_ranks_global = input_ranks_local
    else:
        # Here, we have to assume that all points we can see are unique.
        # We therefore gather all points on all ranks in rank order: if rank 0
        # has 10 points, rank 1 has 20 points, and rank 3 has 5 points, then
        # rank 0's points have global numbering 0-9, rank 1's points have
        # global numbering 10-29, and rank 3's points have global numbering
        # 30-34.
        coords_local = coords
        ncoords_local = coords.shape[0]
        ncoords_local_allranks = parent_mesh._comm.allgather(ncoords_local)
        ncoords_global = sum(ncoords_local_allranks)
        # The below code looks complicated but it's just an allgather of the
        # (variable length) coords_local array such that they are concatenated.
        coords_local_size = np.array(coords_local.size)
        coords_local_sizes = np.empty(parent_mesh._comm.size, dtype=int)
        parent_mesh._comm.Allgatherv(coords_local_size, coords_local_sizes)
        coords_global = np.empty(
            (ncoords_global, coords.shape[1]), dtype=coords_local.dtype
        )
        parent_mesh._comm.Allgatherv(coords_local, (coords_global, coords_local_sizes))
        # # ncoords_local_allranks is in rank order so we can just sum up the
        # # previous ranks to get the starting index for the global numbering.
        # # For rank 0 we make use of the fact that sum([]) = 0.
        # startidx = sum(ncoords_local_allranks[:parent_mesh._comm.rank])
        # endidx = startidx + ncoords_local
        # global_idxs_global = np.arange(startidx, endidx)
        global_idxs_global = np.arange(coords_global.shape[0])
        input_coords_idxs_local = np.arange(ncoords_local)
        input_coords_idxs_global = np.empty(ncoords_global, dtype=int)
        parent_mesh._comm.Allgatherv(
            input_coords_idxs_local, (input_coords_idxs_global, ncoords_local_allranks)
        )
        input_ranks_local = np.full(ncoords_local, parent_mesh._comm.rank, dtype=int)
        input_ranks_global = np.empty(ncoords_global, dtype=int)
        parent_mesh._comm.Allgatherv(
            input_ranks_local, (input_ranks_global, ncoords_local_allranks)
        )

    # Get parent mesh rank ownership information:
    # Interpolating Constant(parent_mesh.comm.rank) into P0DG cleverly creates
    # a Function whose dat contains rank ownership information in an ordering
    # that is accessible using Firedrake's cell numbering. This is because, on
    # each rank, parent_mesh.comm.rank creates a Constant with the local rank
    # number, and halo exchange ensures that this information is visible, as
    # nessesary, to other processes.
    P0DG = functionspace.FunctionSpace(parent_mesh, "DG", 0)
    with stop_annotating():
        visible_ranks = interpolation.Interpolate(
            constant.Constant(parent_mesh.comm.rank), P0DG
        )
        visible_ranks = assemble(visible_ranks).dat.data_ro_with_halos.real

    locally_visible = np.full(ncoords_global, False)
    # See below for why np.inf is used here.
    ranks = np.full(ncoords_global, np.inf)

    (
        parent_cell_nums,
        reference_coords,
        ref_cell_dists_l1,
    ) = parent_mesh.locate_cells_ref_coords_and_dists(coords_global, tolerance)
    assert len(parent_cell_nums) == ncoords_global
    assert len(reference_coords) == ncoords_global
    assert len(ref_cell_dists_l1) == ncoords_global

    if parent_mesh.geometric_dimension > parent_mesh.topological_dimension:
        # The reference coordinates contain an extra unnecessary dimension
        # which we can safely delete
        reference_coords = reference_coords[:, : parent_mesh.topological_dimension]

    locally_visible[:] = parent_cell_nums != -1
    ranks[locally_visible] = visible_ranks[parent_cell_nums[locally_visible]]
    # see below for why np.inf is used here.
    ref_cell_dists_l1[~locally_visible] = np.inf

    # ensure that points which a rank thinks it owns are always chosen in a tie
    # break by setting the rank to be negative. If multiple ranks think they
    # own a point then the one with the highest rank will be chosen.
    on_this_rank = ranks == parent_mesh.comm.rank
    ranks[on_this_rank] = -parent_mesh.comm.rank
    ref_cell_dists_l1_and_ranks = np.stack((ref_cell_dists_l1, ranks), axis=1)

    # In parallel there will regularly be disagreements about which cell owns a
    # point when those points are close to mesh partition boundaries.
    # We now have the reference cell l1 distance and ranks being np.inf for any
    # point which is not locally visible. By collectively taking the minimum
    # of the reference cell l1 distance, which is tied to the rank via
    # ref_cell_dists_l1_and_ranks, we both check which cell the coordinate is
    # closest to and find out which rank owns that cell.
    # In cases where the reference cell l1 distance is the same for a
    # particular coordinate, we break the tie by choosing the lowest rank.
    # This turns out to be a lexicographic row-wise minimum of the
    # ref_cell_dists_l1_and_ranks array: we minimise the distance first and
    # break ties by choosing the lowest rank.
    owned_ref_cell_dists_l1_and_ranks = parent_mesh.comm.allreduce(
        ref_cell_dists_l1_and_ranks, op=array_lexicographic_mpi_op
    )

    # switch ranks back to positive
    owned_ref_cell_dists_l1_and_ranks[:, 1] = np.abs(
        owned_ref_cell_dists_l1_and_ranks[:, 1]
    )
    ref_cell_dists_l1_and_ranks[:, 1] = np.abs(ref_cell_dists_l1_and_ranks[:, 1])
    ranks = np.abs(ranks)

    owned_ref_cell_dists_l1 = owned_ref_cell_dists_l1_and_ranks[:, 0]
    owned_ranks = owned_ref_cell_dists_l1_and_ranks[:, 1]

    changed_ref_cell_dists_l1 = owned_ref_cell_dists_l1 != ref_cell_dists_l1
    changed_ranks = owned_ranks != ranks

    # If distance has changed the the point is not in local mesh partition
    # since some other cell on another rank is closer.
    locally_visible[changed_ref_cell_dists_l1] = False
    parent_cell_nums[changed_ref_cell_dists_l1] = -1
    # If the rank has changed but the distance hasn't then there was a tie
    # break and we need to search for the point again, this time disallowing
    # the previously identified cell: if we match the identified owned_rank AND
    # the distance is the same then we have found the correct cell. If we
    # cannot make a match to owned_rank and distance then we can't see the
    # point.
    changed_ranks_tied = changed_ranks & ~changed_ref_cell_dists_l1
    if any(changed_ranks_tied):
        cells_ignore_T = np.asarray([np.copy(parent_cell_nums)])
        while any(changed_ranks_tied):
            (
                parent_cell_nums[changed_ranks_tied],
                new_reference_coords,
                ref_cell_dists_l1[changed_ranks_tied],
            ) = parent_mesh.locate_cells_ref_coords_and_dists(
                coords_global[changed_ranks_tied],
                tolerance,
                cells_ignore=cells_ignore_T.T[changed_ranks_tied, :],
            )
            # delete extra dimension if necessary
            if parent_mesh.geometric_dimension > parent_mesh.topological_dimension:
                new_reference_coords = new_reference_coords[:, : parent_mesh.topological_dimension]
            reference_coords[changed_ranks_tied, :] = new_reference_coords
            # remove newly lost points
            locally_visible[changed_ranks_tied] = (
                parent_cell_nums[changed_ranks_tied] != -1
            )
            changed_ranks_tied &= locally_visible
            # if new ref_cell_dists_l1 > owned_ref_cell_dists_l1 then we should
            # disregard the point.
            locally_visible[changed_ranks_tied] &= (
                ref_cell_dists_l1[changed_ranks_tied]
                <= owned_ref_cell_dists_l1[changed_ranks_tied]
            )
            changed_ranks_tied &= locally_visible
            # update the identified rank
            ranks[changed_ranks_tied] = visible_ranks[
                parent_cell_nums[changed_ranks_tied]
            ]
            # if the rank now matches then we have found the correct cell
            locally_visible[changed_ranks_tied] &= (
                owned_ranks[changed_ranks_tied] == ranks[changed_ranks_tied]
            )
            # remove these rank matches from changed_ranks_tied
            changed_ranks_tied &= ~locally_visible
            # add more cells to ignore
            cells_ignore_T = np.vstack((
                cells_ignore_T,
                parent_cell_nums)
            )

    # Any ranks which are still np.inf are not in the mesh
    missing_global_idxs = np.where(owned_ranks == np.inf)[0]

    if not remove_missing_points:
        missing_coords_idxs_on_rank = np.where(
            (owned_ranks == np.inf) & (input_ranks_global == parent_mesh.comm.rank)
        )[0]
        locally_visible[missing_coords_idxs_on_rank] = True
        parent_cell_nums[missing_coords_idxs_on_rank] = -1
        reference_coords[missing_coords_idxs_on_rank, :] = np.nan
        owned_ranks[missing_coords_idxs_on_rank] = parent_mesh.comm.size + 1

    if exclude_halos and parent_mesh.comm.size > 1:
        off_rank_coords_idxs = np.where(
            (owned_ranks != parent_mesh.comm.rank)
            & (owned_ranks != parent_mesh.comm.size + 1)
        )[0]
        locally_visible[off_rank_coords_idxs] = False

    coords_embedded = np.compress(locally_visible, coords_global, axis=0)
    global_idxs = np.compress(locally_visible, global_idxs_global, axis=0)
    reference_coords = np.compress(locally_visible, reference_coords, axis=0)
    parent_cell_nums = np.compress(locally_visible, parent_cell_nums, axis=0)
    owned_ranks = np.compress(locally_visible, owned_ranks, axis=0).astype(int)
    input_ranks = np.compress(locally_visible, input_ranks_global, axis=0)
    input_coords_idxs = np.compress(locally_visible, input_coords_idxs_global, axis=0)

    return (
        coords_embedded,
        global_idxs,
        reference_coords,
        parent_cell_nums,
        owned_ranks,
        input_ranks,
        input_coords_idxs,
        missing_global_idxs,
    )


def _swarm_original_ordering_preserve(
    comm,
    swarm,
    original_ordering_coords_local,
    plex_parent_cell_nums_local,
    global_idxs_local,
    reference_coords_local,
    parent_cell_nums_local,
    ranks_local,
    input_ranks_local,
    input_idxs_local,
    extruded,
    layers,
):
    """
    Create a DMSwarm with the original ordering of the coordinates in a vertex
    only mesh embedded using ``_parent_mesh_embedding`` whilst preserving the
    values of all other DMSwarm fields except any added fields.
    """
    ncoords_local = len(reference_coords_local)
    gdim = original_ordering_coords_local.shape[1]
    tdim = reference_coords_local.shape[1]

    # Gather everything except original_ordering_coords_local from all mpi
    # ranks
    ncoords_local_allranks = comm.allgather(ncoords_local)
    ncoords_global = sum(ncoords_local_allranks)

    parent_cell_nums_global = np.empty(
        ncoords_global, dtype=parent_cell_nums_local.dtype
    )
    comm.Allgatherv(
        parent_cell_nums_local, (parent_cell_nums_global, ncoords_local_allranks)
    )

    plex_parent_cell_nums_global = np.empty(
        ncoords_global, dtype=plex_parent_cell_nums_local.dtype
    )
    comm.Allgatherv(
        plex_parent_cell_nums_local,
        (plex_parent_cell_nums_global, ncoords_local_allranks),
    )

    reference_coords_local_size = np.array(reference_coords_local.size)
    reference_coords_local_sizes = np.empty(comm.size, dtype=int)
    comm.Allgatherv(reference_coords_local_size, reference_coords_local_sizes)
    reference_coords_global = np.empty(
        (ncoords_global, reference_coords_local.shape[1]),
        dtype=reference_coords_local.dtype,
    )
    comm.Allgatherv(
        reference_coords_local, (reference_coords_global, reference_coords_local_sizes)
    )

    global_idxs_global = np.empty(ncoords_global, dtype=global_idxs_local.dtype)
    comm.Allgatherv(global_idxs_local, (global_idxs_global, ncoords_local_allranks))

    ranks_global = np.empty(ncoords_global, dtype=ranks_local.dtype)
    comm.Allgatherv(ranks_local, (ranks_global, ncoords_local_allranks))

    input_ranks_global = np.empty(ncoords_global, dtype=input_ranks_local.dtype)
    comm.Allgatherv(input_ranks_local, (input_ranks_global, ncoords_local_allranks))

    input_idxs_global = np.empty(ncoords_global, dtype=input_idxs_local.dtype)
    comm.Allgatherv(input_idxs_local, (input_idxs_global, ncoords_local_allranks))

    # Sort by global index, which will be in rank order (they probably already
    # are but we can't rely on that)
    global_idxs_global_order = np.argsort(global_idxs_global)
    sorted_parent_cell_nums_global = parent_cell_nums_global[global_idxs_global_order]
    sorted_plex_parent_cell_nums_global = plex_parent_cell_nums_global[
        global_idxs_global_order
    ]
    sorted_reference_coords_global = reference_coords_global[
        global_idxs_global_order, :
    ]
    sorted_global_idxs_global = global_idxs_global[global_idxs_global_order]
    sorted_ranks_global = ranks_global[global_idxs_global_order]
    sorted_input_ranks_global = input_ranks_global[global_idxs_global_order]
    sorted_input_idxs_global = input_idxs_global[global_idxs_global_order]
    # Check order is correct - we can probably remove this eventually since it's
    # quite expensive
    if not np.all(sorted_input_ranks_global[1:] >= sorted_input_ranks_global[:-1]):
        raise ValueError("Global indexing has not ordered the ranks as expected")

    # get rid of any duplicated global indices (i.e. points in halos)
    unique_global_idxs, unique_idxs = np.unique(
        sorted_global_idxs_global, return_index=True
    )
    unique_parent_cell_nums_global = sorted_parent_cell_nums_global[unique_idxs]
    unique_plex_parent_cell_nums_global = sorted_plex_parent_cell_nums_global[
        unique_idxs
    ]
    unique_reference_coords_global = sorted_reference_coords_global[unique_idxs, :]
    unique_ranks_global = sorted_ranks_global[unique_idxs]
    unique_input_ranks_global = sorted_input_ranks_global[unique_idxs]
    unique_input_idxs_global = sorted_input_idxs_global[unique_idxs]

    # save the points on this rank which match the input rank ready for output
    input_ranks_match = unique_input_ranks_global == comm.rank
    output_global_idxs = unique_global_idxs[input_ranks_match]
    output_parent_cell_nums = unique_parent_cell_nums_global[input_ranks_match]
    output_plex_parent_cell_nums = unique_plex_parent_cell_nums_global[
        input_ranks_match
    ]
    output_reference_coords = unique_reference_coords_global[input_ranks_match, :]
    output_ranks = unique_ranks_global[input_ranks_match]
    output_input_ranks = unique_input_ranks_global[input_ranks_match]
    output_input_idxs = unique_input_idxs_global[input_ranks_match]
    if extruded:
        (
            output_base_parent_cell_nums,
            output_extrusion_heights,
        ) = _parent_extrusion_numbering(output_parent_cell_nums, layers)
    else:
        output_base_parent_cell_nums = None
        output_extrusion_heights = None

    # check if the input indices are in order from zero - this can also probably
    # be removed eventually because, again, it's expensive.
    if not np.array_equal(output_input_idxs, np.arange(output_input_idxs.size)):
        raise ValueError(
            "Global indexing has not ordered the input indices as expected."
        )
    if len(output_global_idxs) != len(original_ordering_coords_local):
        raise ValueError(
            "The number of local global indices which will be used to make the swarm do not match the input number of original ordering coordinates."
        )
    if len(output_parent_cell_nums) != len(original_ordering_coords_local):
        raise ValueError(
            "The number of local parent cell numbers which will be used to make the swarm do not match the input number of original ordering coordinates."
        )
    if len(output_plex_parent_cell_nums) != len(original_ordering_coords_local):
        raise ValueError(
            "The number of local plex parent cell numbers which will be used to make the swarm do not match the input number of original ordering coordinates."
        )
    if len(output_reference_coords) != len(original_ordering_coords_local):
        raise ValueError(
            "The number of local reference coordinates which will be used to make the swarm do not match the input number of original ordering coordinates."
        )
    if len(output_ranks) != len(original_ordering_coords_local):
        raise ValueError(
            "The number of local rank numbers which will be used to make the swarm do not match the input number of original ordering coordinates."
        )
    if len(output_input_ranks) != len(original_ordering_coords_local):
        raise ValueError(
            "The number of local input rank numbers which will be used to make the swarm do not match the input number of original ordering coordinates."
        )
    if len(output_input_idxs) != len(original_ordering_coords_local):
        raise ValueError(
            "The number of local input indices which will be used to make the swarm do not match the input number of original ordering coordinates."
        )
    if extruded:
        if len(output_base_parent_cell_nums) != len(original_ordering_coords_local):
            raise ValueError(
                "The number of local base parent cell numbers which will be used to make the swarm do not match the input number of original ordering coordinates."
            )
        if len(output_extrusion_heights) != len(original_ordering_coords_local):
            raise ValueError(
                "The number of local extrusion heights which will be used to make the swarm do not match the input number of original ordering coordinates."
            )

    return _dmswarm_create(
        [],
        comm,
        swarm,
        original_ordering_coords_local,
        output_plex_parent_cell_nums,
        output_global_idxs,
        output_reference_coords,
        output_parent_cell_nums,
        output_ranks,
        output_input_ranks,
        output_input_idxs,
        output_base_parent_cell_nums,
        output_extrusion_heights,
        extruded,
        tdim,
        gdim,
    )


def RelabeledMesh(mesh, indicator_functions, subdomain_ids, **kwargs):
    """Construct a new mesh that has new subdomain ids.

    :arg mesh: base :class:`~.MeshGeometry` object using which the
        new one is constructed.
    :arg indicator_functions: list of indicator functions that mark
        selected entities (cells or facets) as 1; must use
        "DP"/"DQ" (degree 0) functions to mark cell entities and
        "P" (degree 1) functions in 1D or "HDiv Trace" (degree 0) functions
        in 2D or 3D to mark facet entities.
        Can use "Q" (degree 2) functions for 3D hex meshes until
        we support "HDiv Trace" elements on hex.
    :arg subdomain_ids: list of subdomain ids associated with
        the indicator functions in indicator_functions; thus,
        must have the same length as indicator_functions.
    :kwarg name: optional name of the output mesh object.
    """
    import firedrake.function as function

    if not isinstance(mesh, MeshGeometry):
        raise TypeError(f"mesh must be a MeshGeometry, not a {type(mesh)}")
    tmesh = mesh.topology
    if isinstance(tmesh, VertexOnlyMeshTopology):
        raise NotImplementedError("Currently does not work with VertexOnlyMesh")
    elif isinstance(tmesh, ExtrudedMeshTopology):
        raise NotImplementedError("Currently does not work with ExtrudedMesh; use RelabeledMesh() on the base mesh and then extrude")
    if not isinstance(indicator_functions, Sequence) or \
       not isinstance(subdomain_ids, Sequence):
        raise ValueError("indicator_functions and subdomain_ids must be `list`s or `tuple`s of the same length")
    if len(indicator_functions) != len(subdomain_ids):
        raise ValueError("indicator_functions and subdomain_ids must be `list`s or `tuple`s of the same length")
    if len(indicator_functions) == 0:
        raise RuntimeError("At least one indicator function must be given")
    for f in indicator_functions:
        if not isinstance(f, function.Function):
            raise TypeError(f"indicator functions must be instances of function.Function: got {type(f)}")
        if f.function_space().mesh() is not mesh:
            raise ValueError(f"indicator functions must be defined on {mesh}")
    for subid in subdomain_ids:
        if not isinstance(subid, numbers.Integral):
            raise TypeError(f"subdomain id must be an integer: got {subid}")
    name1 = kwargs.get("name", DEFAULT_MESH_NAME)
    plex = tmesh.topology_dm
    # Clone plex: plex1 will share topology with plex.
    plex1 = plex.clone()
    plex1.setName(_generate_default_mesh_topology_name(name1))
    # Remove pyop2 labels.
    plex1.removeLabel("pyop2_core")
    plex1.removeLabel("pyop2_owned")
    plex1.removeLabel("pyop2_ghost")
    # Do not remove "exterior_facets" and "interior_facets" labels;
    # those should be reused as the mesh has already been distributed (if size > 1).
    for label_name in [dmcommon.CELL_SETS_LABEL, dmcommon.FACE_SETS_LABEL]:
        if not plex1.hasLabel(label_name):
            plex1.createLabel(label_name)
    for f, subid in zip(indicator_functions, subdomain_ids):
        elem = f.topological.function_space().ufl_element()
        if elem.reference_value_shape != ():
            raise RuntimeError(f"indicator functions must be scalar: got {elem.reference_value_shape} != ()")
        if elem.family() in {"Discontinuous Lagrange", "DQ"} and elem.degree() == 0:
            # cells
            height = 0
            dmlabel_name = dmcommon.CELL_SETS_LABEL
        elif (elem.family() == "HDiv Trace" and elem.degree() == 0 and mesh.topological_dimension > 1) or \
                (elem.family() == "Lagrange" and elem.degree() == 1 and mesh.topological_dimension == 1) or \
                (elem.family() == "Q" and elem.degree() == 2 and mesh.topology.ufl_cell().cellname == "hexahedron"):
            # facets
            height = 1
            dmlabel_name = dmcommon.FACE_SETS_LABEL
        else:
            raise ValueError(f"indicator functions must be 'DP' or 'DQ' (degree 0) to mark cells and 'P' (degree 1) in 1D or 'HDiv Trace' (degree 0) in 2D or 3D to mark facets: got (family, degree) = ({elem.family()}, {elem.degree()})")
        # Clear label stratum; this is a copy, so safe to change.
        plex1.clearLabelStratum(dmlabel_name, subid)
        dmlabel = plex1.getLabel(dmlabel_name)
        section = f.topological.function_space().dm.getSection()
        dmcommon.mark_points_with_function_array(plex, section, height, f.dat.data_ro_with_halos.real.astype(IntType), dmlabel, subid)
    distribution_parameters_noop = {"partition": False,
                                    "overlap_type": (DistributedMeshOverlapType.NONE, 0)}
    reorder_noop = None
    tmesh1 = MeshTopology(plex1, name=plex1.getName(), reorder=reorder_noop,
                          distribution_parameters=distribution_parameters_noop,
                          perm_is=tmesh._dm_renumbering,
                          distribution_name=tmesh._distribution_name,
                          permutation_name=tmesh._permutation_name,
                          comm=tmesh.comm)
    return make_mesh_from_mesh_topology(tmesh1, name1)


@PETSc.Log.EventDecorator()
def SubDomainData(geometric_expr):
    """Creates a subdomain data object from a boolean-valued UFL expression.

    The result can be attached as the subdomain_data field of a
    :class:`ufl.Measure`. For example:

    .. code-block:: python3

        x = mesh.coordinates
        sd = SubDomainData(x[0] < 0.5)
        assemble(f*dx(subdomain_data=sd))

    """
    import firedrake.functionspace as functionspace
    import firedrake.projection as projection

    # Find domain from expression
    m = extract_unique_domain(geometric_expr)

    # Find selected cells
    fs = functionspace.FunctionSpace(m, 'DG', 0)
    f = projection.project(ufl.conditional(geometric_expr, 1, 0), fs)

    # Create cell subset
    indices, = np.nonzero(f.dat.data_ro_with_halos > 0.5)
    return op2.Subset(m.cell_set, indices)


def Submesh(mesh, subdim, subdomain_id, label_name=None, name=None):
    """Construct a submesh from a given mesh.

    Parameters
    ----------
    mesh : MeshGeometry
        Parent mesh (`MeshGeometry`).
    subdim : int
        Topological dimension of the submesh.
    subdomain_id : int
        Subdomain ID representing the submesh.
    label_name : str
        Name of the label to search ``subdomain_id`` in.
    name : str
        Name of the submesh.

    Returns
    -------
    MeshGeometry
        Submesh.

    Notes
    -----
    Currently, one can only make submeshes of co-dimension 0 or 1.

    To make a submesh of co-dimension 1, the parent mesh must have
    been overlapped with :class:`DistributedMeshOverlapType` of
    {``None``, `VERTEX``, ``RIDGE``}; see ``distribution_parameters``
    kwarg of :func:`~.Mesh`.

    To use interior facet integration on a submesh of co-dimension 1,
    the parent mesh must have been overlapped with
    ``DistributedMeshOverlapType`` of {`VERTEX``, ``RIDGE``}, and the
    facets of the parent mesh must have been labeled such that the
    ridges (entities of co-dim 2) to be contained in the submesh are
    shared by at most two facets.

    Currently, to make a quadrilateral submesh from a hexahedral mesh,
    the facets of the hex mesh must have been labeled such that the
    ridges to be contained in the quad mesh are shared by at most two
    facets to make the quad mesh orientation algorithm work.

    Examples
    --------

    .. code-block:: python3

        dim = 2
        mesh = RectangleMesh(2, 1, 2., 1., quadrilateral=True)
        x, y = SpatialCoordinate(mesh)
        DQ0 = FunctionSpace(mesh, "DQ", 0)
        indicator_function = Function(DQ0).interpolate(conditional(x > 1., 1, 0))
        mesh.mark_entities(indicator_function, 999)
        mesh = RelabeledMesh(mesh, [indicator_function], [999])
        subm = Submesh(mesh, dim, 999)
        V0 = FunctionSpace(mesh, "CG", 1)
        V1 = FunctionSpace(subm, "CG", 1)
        V = V0 * V1
        u = TrialFunction(V)
        v = TestFunction(V)
        u0, u1 = split(u)
        v0, v1 = split(v)
        dx0 = Measure("dx", domain=mesh)
        dx1 = Measure("dx", domain=subm)
        a = inner(u1, v0) * dx0(999) + inner(u0, v1) * dx1
        A = assemble(a)

    """
    if not isinstance(mesh, MeshGeometry):
        raise TypeError("Parent mesh must be a `MeshGeometry`")
    if isinstance(mesh.topology, ExtrudedMeshTopology):
        raise NotImplementedError("Can not create a submesh of an ``ExtrudedMesh``")
    elif isinstance(mesh.topology, VertexOnlyMeshTopology):
        raise NotImplementedError("Can not create a submesh of a ``VertexOnlyMesh``")
    plex = mesh.topology_dm
    dim = plex.getDimension()
    if subdim not in [dim, dim - 1]:
        raise NotImplementedError(f"Found submesh dim ({subdim}) and parent dim ({dim})")
    if label_name is None:
        if subdim == dim:
            label_name = dmcommon.CELL_SETS_LABEL
        elif subdim == dim - 1:
            label_name = dmcommon.FACE_SETS_LABEL
    name = name or _generate_default_submesh_name(mesh.name)
    subplex = dmcommon.submesh_create(plex, subdim, label_name, subdomain_id, False)
    subplex.setName(_generate_default_mesh_topology_name(name))
    if subplex.getDimension() != subdim:
        raise RuntimeError(f"Found subplex dim ({subplex.getDimension()}) != expected ({subdim})")
    submesh = Mesh(
        subplex,
        submesh_parent=mesh,
        name=name,
        distribution_parameters={
            "partition": False,
            "overlap_type": (DistributedMeshOverlapType.NONE, 0),
        },
    )
    return submesh


class MeshSequenceGeometry(ufl.MeshSequence):
    """A representation of mixed mesh geometry."""

    def __init__(self, meshes, set_hierarchy=True):
        """Initialise.

        Parameters
        ----------
        meshes : tuple or list
            `MeshGeometry`s to make `MeshSequenceGeometry` with.
        set_hierarchy : bool
            Flag for making hierarchy.

        """
        for m in meshes:
            if not isinstance(m, MeshGeometry):
                raise ValueError(f"Got {type(m)}")
        super().__init__(meshes)
        self.comm = meshes[0].comm
        # Only set hierarchy at top level.
        if set_hierarchy:
            self.set_hierarchy()

    @utils.cached_property
    def topology(self):
        return MeshSequenceTopology([m.topology for m in self._meshes])

    @property
    def topological(self):
        """Alias of topology.

        This is to ensure consistent naming for some multigrid codes."""
        return self.topology

    def __eq__(self, other):
        if type(other) != type(self):
            return False
        if len(other) != len(self):
            return False
        for o, s in zip(other, self):
            if o is not s:
                return False
        return True

    def __ne__(self, other):
        return not self.__eq__(other)

    def __hash__(self):
        return hash(self._meshes)

    def __len__(self):
        return len(self._meshes)

    def __iter__(self):
        return iter(self._meshes)

    def __getitem__(self, i):
        return self._meshes[i]

    @utils.cached_property
    def extruded(self):
        m = self.unique()
        return m.extruded

    def unique(self):
        """Return a single component or raise exception."""
        if len(set(self._meshes)) > 1:
            raise RuntimeError(f"Found multiple meshes in {self} where a single mesh is expected")
        m, = set(self._meshes)
        return m

    def set_hierarchy(self):
        """Set mesh hierarchy if needed."""
        from firedrake.mg.utils import set_level, get_level, has_level

        # TODO: Think harder on how mesh hierarchy should work with mixed meshes.
        if all(not has_level(m) for m in self._meshes):
            return
        else:
            if not all(has_level(m) for m in self._meshes):
                raise RuntimeError("Found inconsistent component meshes")
        hierarchy_list = []
        level_list = []
        for m in self:
            hierarchy, level = get_level(m)
            hierarchy_list.append(hierarchy)
            level_list.append(level)
        nlevels, = set(len(hierarchy) for hierarchy in hierarchy_list)
        level, = set(level_list)
        result = []
        for ilevel in range(nlevels):
            if ilevel == level:
                result.append(self)
            else:
                result.append(MeshSequenceGeometry([hierarchy[ilevel] for hierarchy in hierarchy_list], set_hierarchy=False))
        result = tuple(result)
        for i, m in enumerate(result):
            set_level(m, result, i)

    @property
    def _comm(self):
        return self.topology._comm


class MeshSequenceTopology(object):
    """A representation of mixed mesh topology."""

    def __init__(self, meshes):
        """Initialise.

        Parameters
        ----------
        meshes : tuple or list
            `MeshTopology`s to make `MeshSequenceTopology` with.

        """
        for m in meshes:
            if not isinstance(m, AbstractMeshTopology):
                raise ValueError(f"Got {type(m)}")
        self._meshes = tuple(meshes)
        self.comm = meshes[0].comm
        self._comm = internal_comm(self.comm, self)

    @property
    def topology(self):
        """The underlying mesh topology object."""
        return self

    @property
    def topological(self):
        """Alias of topology.

        This is to ensure consistent naming for some multigrid codes."""
        return self

    def ufl_cell(self):
        cell, = set(m.ufl_cell() for m in self._meshes)
        return cell

    def ufl_mesh(self):
        cell = self.ufl_cell()
        return ufl.MeshSequence([ufl.Mesh(finat.ufl.VectorElement("Lagrange", cell, 1, dim=cell.topological_dimension))
                                 for _ in self._meshes])

    def __eq__(self, other):
        if type(other) != type(self):
            return False
        if len(other) != len(self):
            return False
        for o, s in zip(other, self):
            if o is not s:
                return False
        return True

    def __ne__(self, other):
        return not self.__eq__(other)

    def __hash__(self):
        return hash(self._meshes)

    def __len__(self):
        return len(self._meshes)

    def __iter__(self):
        return iter(self._meshes)

    def __getitem__(self, i):
        return self._meshes[i]

    @utils.cached_property
    def extruded(self):
        m = self.unique()
        return m.extruded

    def unique(self):
        """Return a single component or raise exception."""
        if len(set(self._meshes)) > 1:
            raise RuntimeError(f"Found multiple meshes in {self} where a single mesh is expected")
        m, = set(self._meshes)
        return m<|MERGE_RESOLUTION|>--- conflicted
+++ resolved
@@ -1222,27 +1222,9 @@
         vertex_numbering = self._vertex_numbering.createGlobalSection(plex.getPointSF())
 
         cell = self.ufl_cell()
-<<<<<<< HEAD
-        assert tdim == cell.topological_dimension()
-        # plex.viewFromOptions("-dm_view")
-        closure, _ = plex.getTransitiveClosure(0)
         if hasattr(cell, "to_fiat"):
             plex.setName('firedrake_default_topology_fuse')
 
-        if self.submesh_parent is not None:
-            return dmcommon.submesh_create_cell_closure_cell_submesh(plex,
-                                                                     self.submesh_parent.topology_dm,
-                                                                     cell_numbering,
-                                                                     self.submesh_parent._cell_numbering,
-                                                                     self.submesh_parent.cell_closure)
-        elif hasattr(cell, "to_fiat") and cell.cellname() == "tetrahedron":
-            plex.setName('firedrake_default_topology_fuse')
-            #   TODO find better way of branching here
-            topology = cell.to_fiat().topology
-            closureSize = sum([len(ents) for _, ents in topology.items()])
-            return dmcommon.create_cell_closure(plex, cell_numbering, closureSize)
-        elif cell.is_simplex():
-=======
         assert tdim == cell.topological_dimension
         if self.submesh_parent is not None and \
                 not (self.submesh_parent.ufl_cell().cellname == "hexahedron" and cell.cellname == "quadrilateral"):
@@ -1264,25 +1246,22 @@
                 self.submesh_parent.cell_closure,
                 entity_per_cell,
             )
+        elif hasattr(cell, "to_fiat") and cell.cellname == "tetrahedron":
+            plex.setName('firedrake_default_topology_fuse')
+            #   TODO find better way of branching here
+            topology = cell.to_fiat().topology
+            closureSize = sum([len(ents) for _, ents in topology.items()])
+            return dmcommon.create_cell_closure(plex, cell_numbering, closureSize)
         elif cell.is_simplex:
->>>>>>> e8eb716d
             topology = FIAT.ufc_cell(cell).get_topology()
             entity_per_cell = np.zeros(len(topology), dtype=IntType)
             for d, ents in topology.items():
                 entity_per_cell[d] = len(ents)
             return dmcommon.closure_ordering(plex, vertex_numbering,
                                              cell_numbering, entity_per_cell)
-<<<<<<< HEAD
-        elif cell.cellname() == "quadrilateral":
-            from firedrake_citations import Citations
-            Citations().register("Homolya2016")
-            Citations().register("McRae2016")
-=======
-
         elif cell.cellname == "quadrilateral":
             petsctools.cite("Homolya2016")
             petsctools.cite("McRae2016")
->>>>>>> e8eb716d
             # Quadrilateral mesh
             cell_ranks = dmcommon.get_cell_remote_ranks(plex)
             facet_orientations = dmcommon.quadrilateral_facet_orientations(
@@ -1296,12 +1275,8 @@
 
             res = dmcommon.quadrilateral_closure_ordering(
                 plex, vertex_numbering, cell_numbering, cell_orientations)
-<<<<<<< HEAD
             return res
-        elif cell.cellname() == "hexahedron":
-=======
         elif cell.cellname == "hexahedron":
->>>>>>> e8eb716d
             # TODO: Should change and use create_cell_closure() for all cell types.
             topology = FIAT.ufc_cell(cell).get_topology()
             closureSize = sum([len(ents) for _, ents in topology.items()])
