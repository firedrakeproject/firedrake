from __future__ import annotations

import dataclasses
import numpy as np
import collections
import ctypes
import functools
import os
import sys
from pyop3.cache import serial_cache
import ufl
import finat.ufl
import FIAT
import weakref
from typing import Literal, NoReturn, Tuple
from collections import OrderedDict, defaultdict
from collections.abc import Sequence
from ufl.classes import ReferenceGrad
from ufl.cell import CellSequence
from ufl.domain import extract_unique_domain
import enum
import numbers
from functools import cache, cached_property
import abc
from immutabledict import immutabledict as idict
import rtree
from textwrap import dedent
from pathlib import Path
from typing import Iterable, Optional, Union

from cachetools import cachedmethod
from pyop3.mpi import (
    MPI, COMM_WORLD, internal_comm, temp_internal_comm, collective
)
from pyop3.pyop2_utils import as_tuple, tuplify
import pyop3 as op3
from pyop3.utils import pairwise, steps, debug_assert, just_one, single_valued, readonly
from finat.element_factory import as_fiat_cell
import petsctools
from petsctools import OptionsManager, get_external_packages

import firedrake.cython.dmcommon as dmcommon
from firedrake.cython.dmcommon import DistributedMeshOverlapType
import firedrake.cython.extrusion_numbering as extnum
import firedrake.extrusion_utils as eutils
import firedrake.cython.spatialindex as spatialindex
import firedrake.utils as utils
from firedrake.utils import as_cstr, IntType, RealType
from firedrake.logging import info_red
from firedrake.parameters import parameters
from firedrake.petsc import PETSc, DEFAULT_PARTITIONER
from firedrake.adjoint_utils import MeshGeometryMixin
from pyadjoint import stop_annotating
import gem

try:
    import netgen
except ImportError:
    netgen = None
    ngsPETSc = None
# Only for docstring
import mpi4py  # noqa: F401
from finat.element_factory import as_fiat_cell
from finat.ufl import as_cell


__all__ = [
    'Mesh', 'ExtrudedMesh', 'VertexOnlyMesh', 'RelabeledMesh',
    'SubDomainData', 'unmarked', 'DistributedMeshOverlapType',
    'DEFAULT_MESH_NAME', 'MeshGeometry', 'MeshTopology',
    'AbstractMeshTopology', 'ExtrudedMeshTopology', 'VertexOnlyMeshTopology',
    'VertexOnlyMeshMissingPointsError',
    'MeshSequenceGeometry', 'MeshSequenceTopology',
    'Submesh'
]


_cells = {
    0: {0: "vertex"},
    1: {2: "interval"},
    2: {3: "triangle", 4: "quadrilateral"},
    3: {4: "tetrahedron", 6: "hexahedron"}
}


_supported_embedded_cell_types_and_gdims = [('interval', 2),
                                            ('triangle', 3),
                                            ("quadrilateral", 3),
                                            ("interval * interval", 3)]


# TODO: This should be a constant, this is not a good idea!
unmarked = -1
"""A mesh marker that selects all entities that are not explicitly marked."""

DEFAULT_MESH_NAME = "_".join(["firedrake", "default"])
"""The default name of the mesh."""


def _generate_default_submesh_name(name):
    """Generate the default submesh name from the mesh name.

    Parameters
    ----------
    name : str
        Name of the parent mesh.

    Returns
    -------
    str
        Default submesh name.

    """
    return "_".join([name, "submesh"])


def _generate_default_mesh_coordinates_name(name):
    """Generate the default mesh coordinates name from the mesh name.

    :arg name: the mesh name.
    :returns: the default mesh coordinates name.
    """
    return "_".join([name, "coordinates"])


def _generate_default_mesh_reference_coordinates_name(name):
    """Generate the default mesh reference coordinates name from the mesh name.

    :arg name: the mesh name.
    :returns: the default mesh reference coordinates name.
    """
    return "_".join([name, "reference_coordinates"])


def _generate_default_mesh_topology_name(name):
    """Generate the default mesh topology name from the mesh name.

    :arg name: the mesh name.
    :returns: the default mesh topology name.
    """
    return "_".join([name, "topology"])


def _generate_default_mesh_topology_distribution_name(comm_size, dist_param):
    """Generate the default mesh topology permutation name.

    :arg comm_size: the size of comm.
    :arg dist_param: the distribution_parameter dict.
    :returns: the default mesh topology distribution name.
    """
    return "_".join(["firedrake", "default",
                     str(comm_size),
                     str(dist_param["partition"]).replace(' ', ''),
                     str(dist_param["partitioner_type"]),
                     "(" + dist_param["overlap_type"][0].name + "," + str(dist_param["overlap_type"][1]) + ")"])


def _generate_default_mesh_topology_permutation_name(reorder):
    """Generate the default mesh topology permutation name.

    :arg reorder: the flag indicating if the reordering happened or not.
    :returns: the default mesh topology permutation name.
    """
    return "_".join(["firedrake", "default", str(reorder)])


<<<<<<< HEAD
class _FacetContext:
    """Wrapper class for facet interation information on a mesh.

    Warnings
    --------
    The ``unique_markers`` argument **must** be the same on all processes.

    """
    def __init__(self, mesh, facet_type, unique_markers=None):
        self.mesh = mesh
        self._facet_type = facet_type

        self.unique_markers = [] if unique_markers is None else unique_markers
        self._subsets = {}

    @property
    def _rank(self):
        return 1 if self._facet_type == "exterior" else 2

    @property
    def topology(self):
        return self.mesh.topology

    @property
    def plex(self):
        return self.topology.topology_dm

    @utils.cached_property
    def set(self):
        return self.mesh.points[self.facet_subset].owned

    @PETSc.Log.EventDecorator()
    def measure_set(self, integral_type, subdomain_id,
                    all_integer_subdomain_ids=None):
        """Return an iteration set appropriate for the requested integral type.

        Parameters
        ----------
        integral_type :
            The type of the integral (should be a facet measure).
        subdomain_id : The subdomain of the mesh to iterate over.
             Either an integer, an iterable of integers or the special
             subdomains ``"everywhere"`` or ``"otherwise"``.
        all_integer_subdomain_ids :
            Information to interpret the ``"otherwise"`` subdomain. ``"otherwise"``
            means all entities not explicitly enumerated by the integer
            subdomains provided here.  For example, if all_integer_subdomain_ids
            is empty, then ``"otherwise" == "everywhere"``.  If it contains
            ``(1, 2)``, then ``"otherwise"`` is all entities except those marked by
            subdomains 1 and 2.

        Returns
        -------
        pyop3.AxisTree or pyop3.IndexedAxisTree :
            The iteration region.
        """
        subset = self.subset(integral_type, subdomain_id, all_integer_subdomain_ids)
        return self.set[subset]

    def local_facets(self, integral_type, subdomain_id, all_integer_subdomain_ids=None):
        subset = self.subset(integral_type, subdomain_id, all_integer_subdomain_ids)
        return self._local_facets[subset]

    def subset(self, integral_type, subdomain_id, all_integer_subdomain_ids=None):
        if integral_type in ("exterior_facet_bottom",
                             "exterior_facet_top",
                             "interior_facet_horiz"):
            # these iterate over the base cell set
            return self.mesh.cell_subset(subdomain_id, all_integer_subdomain_ids)
        elif not (integral_type.startswith("exterior_")
                  or integral_type.startswith("interior_")):
            raise ValueError("Don't know how to construct measure for '%s'" % integral_type)

        if subdomain_id == "everywhere":
            # return Ellipsis
            return slice(None)
        if subdomain_id == "otherwise":
            if not all_integer_subdomain_ids:
                # return Ellipsis
                return slice(None)
            raise NotImplementedError
            key = ("otherwise", ) + all_integer_subdomain_ids
            try:
                return self._subsets[key]
            except KeyError:
                unmarked_points = self._collect_unmarked_points(all_integer_subdomain_ids)
                _, indices, _ = np.intersect1d(
                    self._owned_facet_data,
                    unmarked_points,
                    return_indices=True)
                indices_dat = op3.Dat(op3.Axis(len(indices)), data=indices)
                subset = op3.Slice(
                    self.mesh.topology.name,
                    [op3.Subset(self._owned_facet_label, indices_dat)],
                )
                return self._subsets.setdefault(key, subset)
        else:
            return self._subset(subdomain_id)

    def _subset(self, markers: Optional[Union[int, Iterable[int]]]):  #  -> op3.Slice: (almost)
        """Return the subset corresponding to a given set of markers.

        Parameters
        ----------
        markers
            The marker ID or an iterable of marker IDs, if `None` the
            subset is empty.

        Returns
        -------
        pyop3.Slice (almost)
            The subset of marked points.

        """
        valid_markers = set([unmarked]).union(self.unique_markers)
        markers = as_tuple(markers, numbers.Integral)
        try:
            return self._subsets[markers]
        except KeyError:
            pass

        # check that the given markers are valid
        if len(set(markers).difference(valid_markers)) > 0:
            invalid = set(markers).difference(valid_markers)
            raise LookupError("{0} are not a valid markers (not in {1})".format(invalid, self.unique_markers))

        # build a list of indices corresponding to the subsets selected by markers
        marked_points_list = []
        for i in markers:
            if i == unmarked:
                _markers = self.plex.getLabelIdIS(dmcommon.FACE_SETS_LABEL).indices
                # Can exclude points labeled with i\in markers here,
                # as they will be included in the below anyway.
                marked_points_list.append(self._collect_unmarked_points([_i for _i in _markers if _i not in markers]))
            elif self.plex.getStratumSize(dmcommon.FACE_SETS_LABEL, i):
                marked_points_list.append(self.plex.getStratumIS(dmcommon.FACE_SETS_LABEL, i).indices)
        f_start, f_stop = self.mesh.topology_dm.getHeightStratum(1)
        nmarked_facets = 0
        for marked_points in marked_points_list:
            for point in marked_points:
                if f_start <= point < f_stop:
                    nmarked_facets += 1
        # renumber the points
        # TODO: Cythonize
        marked_points_renum = np.empty(nmarked_facets, dtype=IntType)
        facet_numbering = self.mesh._entity_numbering(self.mesh.facet_label)
        fi = 0
        for marked_points in marked_points_list:
            for point in marked_points:
                if f_start <= point < f_stop:
                    marked_points_renum[fi] = facet_numbering[point - f_start]
                    fi += 1
        assert fi == nmarked_facets
        _, indices, _ = np.intersect1d(
            self._owned_facet_data,
            np.unique(marked_points_renum),
            return_indices=True
        )
        indices_dat = op3.Dat(op3.Axis(len(indices)), data=indices)
        subset = op3.Slice(
            self._facet_label,
            # [op3.Subset(self._owned_facet_label, indices_dat)],
            [op3.Subset(0, indices_dat)],
        )
        return self._subsets.setdefault(markers, subset)

    def _collect_unmarked_points(self, markers):
        """Collect points that are not marked by markers."""
        plex = self.mesh.topology_dm
        indices_list = []
        for i in markers:
            if plex.getStratumSize(dmcommon.FACE_SETS_LABEL, i):
                indices_list.append(plex.getStratumIS(dmcommon.FACE_SETS_LABEL, i).indices)
        if indices_list:
            return np.setdiff1d(self.facet_indices, np.concatenate(indices_list))
        else:
            return self.facet_indices

    @property
    def _facet_label(self):
        if self._facet_type == "exterior":
            return "exterior_facets"
        else:
            assert self._facet_type == "interior"
            return "interior_facets"

    @property
    def _owned_facet_label(self):
        assert False, "old"
        return (self._facet_label, "owned")

    @cached_property
    def _facet_axis(self):
        return utils.just_one(self.mesh.points[self.facet_subset].nodes)
        # nowned_facets = len(self._owned_facet_data)
        # nfacets = len(self._facet_data)
        # return op3.Axis(
        #     op3.AxisComponent(
        #         (nowned_facets, nfacets),
        #         label=self._facet_label,
        #         rank_equal=False,
        #     ),
        #     self.mesh.topology.name,
        # )

    @cached_property
    def _owned_facet_axis(self):
        return utils.just_one(self.mesh.points[self.facet_subset].nodes)
        # nowned_facets = len(self._owned_facet_data)
        # return op3.Axis(
        #     op3.AxisComponent(
        #         (nowned_facets, nowned_facets),
        #         label=(self._facet_label, "owned"),
        #         rank_equal=False,
        #     ),
        #     self.mesh.topology.name,
        # )
        # # return self._facet_axis.owned  # does not work

    @cached_property
    def _facet_dat(self):
        return op3.Dat(
            self._facet_axis, data=self._facet_data
        )

    # @cached_property
    # def _owned_facet_dat(self):
    #     return op3.Dat(
    #         self._owned_facet_axis, data=self._owned_facet_data
    #     )

    @cached_property
    def facet_indices_renumbered(self) -> np.ndarray:
        dim = self.mesh.topology.dimension - 1
        facet_indices_localized = self.facet_indices - self.mesh.strata_offsets[dim]
        return self.mesh._entity_numbering(dim)[facet_indices_localized]
        # facets = np.empty_like(self._facet_data_default)
        # f_start = self.mesh.points.component_offset(self.mesh.facet_label)
        # facet_numbering = self.mesh.points.component_numbering(self.mesh.facet_label)
        # for fi, facet in enumerate(self._facet_data_default):
        #     facets[fi] = facet_numbering[facet - f_start]
        # return facets

    @property
    def _facet_data(self):
        # old name I think
        return self.facet_indices_renumbered


    @cached_property
    def facet_subset(self) -> op3.Slice:
        indices = self.facet_indices_renumbered
        subset_dat = op3.Dat(op3.Axis(indices.size), data=indices, prefix="subset")
        subset = op3.Subset(self.mesh.facet_label, subset_dat, label=0)
        return op3.Slice(self.mesh.topology.points.root.label, [subset], label=self._facet_label)

    @cached_property
    def _owned_facet_data(self) -> np.ndarray:
        nowned_facets = self.mesh.points[self.mesh.facet_label].owned.size
        return self._facet_data[self._facet_data < nowned_facets]

    @cached_property
    def facet_indices(self) -> np.ndarray:
        """Return the numbers of the exterior facets."""
        if self._facet_type == "exterior":
            return dmcommon.facets_with_label(self.mesh, "exterior_facets")
        else:
            assert self._facet_type == "interior"
            return dmcommon.facets_with_label(self.mesh, "interior_facets")

    @cached_property
    def _local_facets(self):
        local_facet_number = dmcommon.local_facet_number(self.mesh, self._facet_type)
        local_facet_axes = op3.AxisTree.from_iterable((self._owned_facet_axis, self._rank))
        owned_local_facet_number = local_facet_number[:self._owned_facet_axis.size]

        # debug, negative ones should only be set for ghost facets
        assert (owned_local_facet_number >= 0).all()

        # cast dtype, I think that this is a bug
        owned_local_facet_number = np.asarray(owned_local_facet_number, dtype=np.uint32)

        return op3.Dat(
            local_facet_axes, data=owned_local_facet_number.flatten()
        )

    @property
    def facet_cell(self):
        return self.mesh._facet_support_dat(self._facet_type)

    @cached_property
    def local_facet_orientation_dat(self):
        """Dat for the local facet orientations."""
        dtype = gem.uint_type
        # Make a map from cell to facet orientations.
        fiat_cell = as_fiat_cell(self.mesh.ufl_cell())
        topo = fiat_cell.topology
        num_entities = [0]
        for d in range(len(topo)):
            num_entities.append(len(topo[d]))
        offsets = np.cumsum(num_entities)
        local_facet_start = offsets[-3]
        local_facet_end = offsets[-2]
        map_from_cell_to_facet_orientations = self.mesh.entity_orientations[:, local_facet_start:local_facet_end]

        # Make output data;
        # this is a map from an exterior/interior facet to the corresponding local facet orientation/orientations.
        # Halo data are required by design, but not actually used.
        # -- Reshape as (-1, self._rank) to uniformly handle exterior and interior facets.
        data = np.empty_like(self._local_facets.data_ro_with_halos).reshape((-1, self._rank))
        data.fill(np.iinfo(dtype).max)
        # Set local facet orientations on the block corresponding to the owned facets; i.e., data[:shape[0], :] below.
        local_facets = self._local_facets.data_ro  # do not need halos.
        # -- Reshape as (-1, self._rank) to uniformly handle exterior and interior facets.
        local_facets = local_facets.reshape((-1, self._rank))
        shape = local_facets.shape
        map_from_owned_facet_to_cells = self.mesh._facet_support_dat(self._facet_type).data_ro.reshape((-1, self._rank))
        data[:shape[0], :] = np.take_along_axis(
            map_from_cell_to_facet_orientations[map_from_owned_facet_to_cells],
            local_facets.reshape(shape + (1, )),  # reshape as required by take_along_axis.
            axis=2,
        ).reshape(shape)
        return op3.Dat(
            self._local_facets.axes,
            data=data.flatten(),
            name=f"{self.mesh.name}_{self._facet_type}_local_facet_orientation",
        )


=======
>>>>>>> 565e34dd
@PETSc.Log.EventDecorator()
def _from_gmsh(filename, comm=None):
    """Read a Gmsh .msh file from `filename`.

    :kwarg comm: Optional communicator to build the mesh on (defaults to
        COMM_WORLD).
    """
    comm = comm or COMM_WORLD
    gmsh_plex = PETSc.DMPlex().createFromFile(filename, comm=comm)

    return gmsh_plex


@PETSc.Log.EventDecorator()
def _from_exodus(filename, comm):
    """Read an Exodus .e or .exo file from `filename`.

    :arg comm: communicator to build the mesh on.
    """
    plex = PETSc.DMPlex().createExodusFromFile(filename, comm=comm)

    return plex


@PETSc.Log.EventDecorator()
def _from_cgns(filename, comm):
    """Read a CGNS .cgns file from `filename`.

    :arg comm: communicator to build the mesh on.
    """
    plex = PETSc.DMPlex().createCGNSFromFile(filename, comm=comm)
    return plex


@PETSc.Log.EventDecorator()
def _from_triangle(filename, dim, comm):
    """Read a set of triangle mesh files from `filename`.

    :arg dim: The embedding dimension.
    :arg comm: communicator to build the mesh on.
    """
    basename, ext = os.path.splitext(filename)

    with temp_internal_comm(comm) as icomm:
        if icomm.rank == 0:
            try:
                facetfile = open(basename+".face")
                tdim = 3
            except FileNotFoundError:
                try:
                    facetfile = open(basename+".edge")
                    tdim = 2
                except FileNotFoundError:
                    facetfile = None
                    tdim = 1
            if dim is None:
                dim = tdim
            icomm.bcast(tdim, root=0)

            with open(basename+".node") as nodefile:
                header = np.fromfile(nodefile, dtype=np.int32, count=2, sep=' ')
                nodecount = header[0]
                nodedim = header[1]
                assert nodedim == dim
                coordinates = np.loadtxt(nodefile, usecols=list(range(1, dim+1)), skiprows=1, dtype=np.double)
                assert nodecount == coordinates.shape[0]

            with open(basename+".ele") as elefile:
                header = np.fromfile(elefile, dtype=np.int32, count=2, sep=' ')
                elecount = header[0]
                eledim = header[1]
                eles = np.loadtxt(elefile, usecols=list(range(1, eledim+1)), dtype=np.int32, skiprows=1)
                assert elecount == eles.shape[0]

            cells = list(map(lambda c: c-1, eles))
        else:
            tdim = icomm.bcast(None, root=0)
            cells = None
            coordinates = None
        plex = plex_from_cell_list(tdim, cells, coordinates, icomm)

        # Apply boundary IDs
        if icomm.rank == 0:
            facets = None
            try:
                header = np.fromfile(facetfile, dtype=np.int32, count=2, sep=' ')
                edgecount = header[0]
                facets = np.loadtxt(facetfile, usecols=list(range(1, tdim+2)), dtype=np.int32, skiprows=0)
                assert edgecount == facets.shape[0]
            finally:
                facetfile.close()

            if facets is not None:
                vStart, vEnd = plex.getDepthStratum(0)   # vertices
                for facet in facets:
                    bid = facet[-1]
                    vertices = list(map(lambda v: v + vStart - 1, facet[:-1]))
                    join = plex.getJoin(vertices)
                    plex.setLabelValue(dmcommon.FACE_SETS_LABEL, join[0], bid)

    return plex


def plex_from_cell_list(dim, cells, coords, comm, name=None):
    """
    Create a DMPlex from a list of cells and coords.
    (Public interface to `_from_cell_list()`)

    :arg dim: The topological dimension of the mesh
    :arg cells: The vertices of each cell
    :arg coords: The coordinates of each vertex
    :arg comm: communicator to build the mesh on. Must be a PyOP2 internal communicator
    :kwarg name: name of the plex
    """
    with temp_internal_comm(comm) as icomm:
        # These types are /correct/, DMPlexCreateFromCellList wants int
        # and double (not PetscInt, PetscReal).
        if comm.rank == 0:
            cells = np.asarray(cells, dtype=np.int32)
            coords = np.asarray(coords, dtype=np.double)
            comm.bcast(cells.shape, root=0)
            comm.bcast(coords.shape, root=0)
            # Provide the actual data on rank 0.
            plex = PETSc.DMPlex().createFromCellList(dim, cells, coords, comm=icomm)
        else:
            cell_shape = list(comm.bcast(None, root=0))
            coord_shape = list(comm.bcast(None, root=0))
            cell_shape[0] = 0
            coord_shape[0] = 0
            # Provide empty plex on other ranks
            # A subsequent call to plex.distribute() takes care of parallel partitioning
            plex = PETSc.DMPlex().createFromCellList(dim,
                                                     np.zeros(cell_shape, dtype=np.int32),
                                                     np.zeros(coord_shape, dtype=np.double),
                                                     comm=icomm)
    if name is not None:
        plex.setName(name)
    return plex


class ClosureOrdering(enum.Enum):
    PLEX = "plex"
    FIAT = "fiat"


class AbstractMeshTopology(abc.ABC):
    """A representation of an abstract mesh topology without a concrete
        PETSc DM implementation"""

    def __init__(self, topology_dm, name, reorder, sfXB, perm_is, distribution_name, permutation_name, comm, submesh_parent=None):
        """Initialise a mesh topology.

        Parameters
        ----------
        topology_dm : PETSc.DMPlex or PETSc.DMSwarm
            `PETSc.DMPlex` or `PETSc.DMSwarm` representing the mesh topology.
        name : str
            Name of the mesh topology.
        reorder : bool
            Whether to reorder the mesh entities.
        sfXB : PETSc.PetscSF
            `PETSc.SF` that pushes forward the global point number
            slab ``[0, NX)`` to input (naive) plex (only significant when
            the mesh topology is loaded from file and only passed from inside
            `~.CheckpointFile`).
        perm_is : PETSc.IS
            `PETSc.IS` that is used as ``_dm_renumbering``; only
            makes sense if we know the exact parallel distribution of ``plex``
            at the time of mesh topology construction like when we load mesh
            along with its distribution. If given, ``reorder`` param will be ignored.
        distribution_name : str
            Name of the parallel distribution; if `None`, automatically generated.
        permutation_name : str
            Name of the entity permutation (reordering); if `None`, automatically generated.
        comm : mpi4py.MPI.Comm
            Communicator.
        submesh_parent: AbstractMeshTopology
            Submesh parent.

        """
        dmcommon.validate_mesh(topology_dm)
        topology_dm.setFromOptions()
        self.topology_dm = topology_dm
        r"The PETSc DM representation of the mesh topology."
        self.sfBC = None
        r"The PETSc SF that pushes the input (naive) plex to current (good) plex."
        self.sfXB = sfXB
        r"The PETSc SF that pushes the global point number slab [0, NX) to input (naive) plex."
        self.submesh_parent = submesh_parent
        # User comm
        self.user_comm = comm
        # Internal comm
        self._comm = internal_comm(self.user_comm, self)
        dmcommon.label_facets(self.topology_dm)
        mylabel = self.topology_dm.getLabel("exterior_facets")
        self._distribute()
        self._grown_halos = False

        self.name = name

        if self.comm.size > 1:
            self._add_overlap()
        if self.sfXB is not None:
            self.sfXC = sfXB.compose(self.sfBC) if self.sfBC else self.sfXB
        dmcommon.label_facets(self.topology_dm)  # this is there twice, why?
        dmcommon.complete_facet_labels(self.topology_dm)

        # TODO: Allow users to set distribution name if they want to save
        #       conceptually the same mesh but with different distributions,
        #       e.g., those generated by different partitioners.
        #       This currently does not make sense since those mesh instances
        #       of different distributions in general have different global
        #       point numbers (so they must be saved under different mesh names
        #       even though they are conceptually the same).
        # The name set here almost uniquely identifies a distribution, but
        # there is no guarantee that it really does or it continues to do so
        # there are lots of parameters that can change distributions.
        # Thus, when using CheckpointFile, it is recommended that the user set
        # distribution_name explicitly.

        dmcommon.mark_owned_points(self.topology_dm)

        if perm_is:
            self._old_to_new_point_renumbering = perm_is.invertPermutation()
            self._new_to_old_point_renumbering = perm_is
        else:
            with PETSc.Log.Event("Renumber mesh topology"):
                if isinstance(self.topology_dm, PETSc.DMPlex):
                    if reorder:
                        # Create an IS mapping from new to old cell numbers. This
                        # is unfortunately fairly involved, hopefully my choice of
                        # variable names is sufficient to explain things.
                        old_to_new_rcm_point_numbering_is = PETSc.IS().createGeneral(
                            self.topology_dm.getOrdering(PETSc.Mat.OrderingType.RCM).indices,
                            comm=MPI.COMM_SELF,
                        )
                        new_to_old_rcm_point_numbering_is = \
                            old_to_new_rcm_point_numbering_is.invertPermutation()
                        cell_is = PETSc.IS().createStride(self.num_cells, comm=MPI.COMM_SELF)
                        old_to_new_rcm_cell_numbering_section = dmcommon.entity_numbering(
                            cell_is, new_to_old_rcm_point_numbering_is, self.comm
                        )
                        old_to_new_rcm_cell_numbering_is = dmcommon.section_offsets(
                            old_to_new_rcm_cell_numbering_section, cell_is
                        )
                        new_to_old_rcm_cell_numbering_is = \
                            old_to_new_rcm_cell_numbering_is.invertPermutation()
                    else:
                        new_to_old_rcm_cell_numbering_is = None
                    new_to_old_point_numbering = dmcommon.compute_dm_renumbering(
                        self, new_to_old_rcm_cell_numbering_is
                    )
                    # Now take this renumbering and partition owned and ghost points, this
                    # is the part that pyop3 should ultimately be able to handle.
                    # NOTE: probably shouldn't do this for a VoM
                    new_to_old_point_numbering = dmcommon.partition_renumbering(
                        self.topology_dm, new_to_old_point_numbering
                    )

                else:
                    assert isinstance(self.topology_dm, PETSc.DMSwarm)
                    if reorder:
                        swarm = self.topology_dm
                        parent = self._parent_mesh.topology_dm
                        cell_id_name = swarm.getCellDMActive().getCellID()
                        swarm_parent_cell_nums = swarm.getField(cell_id_name).flatten()
                        old_to_new_parent_cell_indices = \
                            self._parent_mesh._old_to_new_point_renumbering.indices[swarm_parent_cell_nums]
                        swarm.restoreField(cell_id_name)
                        new_to_old_point_indices = \
                            np.argsort(old_to_new_parent_cell_indices, stable=True).astype(IntType)
                        new_to_old_point_numbering = \
                            PETSc.IS().createGeneral(new_to_old_point_indices, comm=MPI.COMM_SELF)
                    else:
                        new_to_old_point_numbering = dmcommon.compute_dm_renumbering(self, None)
                        # NOTE: probably shouldn't do this for a VoM
                        new_to_old_point_numbering = dmcommon.partition_renumbering(
                            self.topology_dm, new_to_old_point_numbering
                        )

            # TODO: replace "renumbering" with "numbering"
            self._new_to_old_point_renumbering = new_to_old_point_numbering
            self._old_to_new_point_renumbering = new_to_old_point_numbering.invertPermutation()

        # Set/Generate names to be used when checkpointing.
        self._distribution_name = distribution_name or _generate_default_mesh_topology_distribution_name(self.topology_dm.comm.size, self._distribution_parameters)
        self._permutation_name = permutation_name or _generate_default_mesh_topology_permutation_name(reorder)
        # A cache of shared function space data on this mesh
        self._shared_data_cache = defaultdict(dict)
        self._cache = defaultdict(dict)
        # Cell subsets for integration over subregions
        self._subsets = {}
        # A set of weakrefs to meshes that are explicitly labelled as being
        # parallel-compatible for interpolation/projection/supermeshing
        # To set, do e.g.
        # target_mesh._parallel_compatible = {weakref.ref(source_mesh)}
        self._parallel_compatible = None

    layers = None
    """No layers on unstructured mesh"""

    variable_layers = False
    """No variable layers on unstructured mesh"""

    @property
    @abc.abstractmethod
    def dimension(self):
        pass

    @abc.abstractmethod
    def _distribute(self):
        """Distribute the mesh toplogy."""
        pass

    @abc.abstractmethod
    def _add_overlap(self):
        """Add overlap."""
        pass

    @cached_property
    def flat_points(self):
        # NOTE: In serial the point SF isn't set up in a valid state so we do this. It
        # would be nice to avoid this branch.
        if self.comm.size > 1:
            point_sf = self.topology_dm.getPointSF()
        else:
            point_sf = op3.local_sf(self.num_points, self._comm).sf

        point_sf_renum = op3.sf.renumber_petsc_sf(point_sf, self._new_to_old_point_renumbering)

        # TODO: Allow the label here to be None
        return op3.Axis(
            [op3.AxisComponent(self.num_points, "mylabel", sf=point_sf_renum)],
            label="mesh",
        )

    @property
    @utils.deprecated("_new_to_old_point_renumbering")
    def _dm_renumbering(self):
        breakpoint()  # undo when instances found
        return self._new_to_old_point_renumbering

    @property
    def _is_renumbered(self) -> bool:
        return utils.strictly_all(
            map(bool, [self._old_to_new_point_renumbering, self._new_to_old_point_renumbering])
        )

    @cached_property
    def _cell_plex_indices(self) -> PETSc.IS:
        return PETSc.IS().createStride(self.num_cells, comm=MPI.COMM_SELF)

    @cached_property
    def _exterior_facet_plex_indices(self) -> PETSc.IS:
        return PETSc.IS().createGeneral(
            dmcommon.facets_with_label(self, "exterior_facets"), comm=MPI.COMM_SELF
        )

    @cached_property
    def _interior_facet_plex_indices(self) -> PETSc.IS:
        return PETSc.IS().createGeneral(
            dmcommon.facets_with_label(self, "interior_facets"), comm=MPI.COMM_SELF
        )

    @cached_property
    def exterior_facet_local_facet_indices(self) -> op3.Dat:
        local_facet_index = dmcommon.local_facet_number(self, "exterior")
        axis_tree = op3.AxisTree.from_iterable([self.exterior_facets.as_axis(), 1])
        return op3.Dat(axis_tree, data=local_facet_index.flatten())

    @cached_property
    def interior_facet_local_facet_indices(self) -> op3.Dat:
        local_facet_index = dmcommon.local_facet_number(self, "interior")
        axis_tree = op3.AxisTree.from_iterable([self.interior_facets.as_axis(), 2])
        return op3.Dat(axis_tree, data=local_facet_index.flatten())

    @cached_property
    def exterior_facet_vert_local_facet_indices(self) -> op3.Dat:
        local_facet_index = dmcommon.local_facet_number(self, "exterior_vert")
        axis_tree = op3.AxisTree.from_iterable([self.exterior_facets_vert.as_axis(), 1])
        return op3.Dat(axis_tree, data=local_facet_index.flatten())

    @cached_property
    def interior_facet_vert_local_facet_indices(self) -> op3.Dat:
        local_facet_index = dmcommon.local_facet_number(self, "interior_vert")
        axis_tree = op3.AxisTree.from_iterable([self.interior_facets_vert.as_axis(), 2])
        return op3.Dat(axis_tree, data=local_facet_index.flatten())

    @cached_property
    def _exterior_facet_local_numbers_dat(self):
        return self._local_facet_numbers_dat("exterior")

    @cached_property
    def _interior_facet_local_numbers_dat(self):
        return self._local_facet_numbers_dat("interior")

    # TODO: Make a standalone function
    def _local_facet_numbers_dat(self, facet_type: Literal["exterior"] | Literal["interior"]) -> op3.Dat:
        if facet_type == "exterior":
            facet_axes = self.exterior_facets
            arity = 1
        else:
            assert facet_type == "interior"
            facet_axes = self.interior_facets
            arity = 2

        local_facet_numbers = dmcommon.local_facet_number(self, facet_type)
        owned_local_facet_numbers = local_facet_numbers[:facet_axes.owned.local_size]

        # only ghost facets can have negative entries
        utils.debug_assert(lambda: (owned_local_facet_numbers >= 0).all())

        # FIXME: cast dtype, should be avoidable
        owned_local_facet_numbers = owned_local_facet_numbers.astype(np.uint32)

        axes = op3.AxisTree.from_iterable([facet_axes.owned.as_axis(), arity])
        return op3.Dat(axes, data=owned_local_facet_numbers.flatten())

    @cached_property
    def _exterior_facet_local_orientation_dat(self) -> op3.Dat:
        return self._local_facet_orientation_dat("exterior")

    @cached_property
    def _interior_facet_local_orientation_dat(self) -> op3.Dat:
        return self._local_facet_orientation_dat("interior")

    # TODO: make a standalone function
    def _local_facet_orientation_dat(self, facet_type: Literal["exterior"] | Literal["interior"]) -> op3.Dat:
        if facet_type == "exterior":
            local_facet_numbers_dat = self._exterior_facet_local_numbers_dat
            arity = 1
            facet_to_cell_map = self._facet_support_dat("exterior").data_ro
        else:
            assert facet_type == "interior"
            local_facet_numbers_dat = self._interior_facet_local_numbers_dat
            arity = 2
            facet_to_cell_map = self._facet_support_dat("interior").data_ro

        facet_to_cell_map = facet_to_cell_map.reshape((-1, arity))

        dtype = gem.uint_type
        # Make a map from cell to facet orientations.
        fiat_cell = as_fiat_cell(self.ufl_cell())
        topo = fiat_cell.topology
        num_entities = [0]
        for d in range(len(topo)):
            num_entities.append(len(topo[d]))
        offsets = np.cumsum(num_entities)
        local_facet_start = offsets[-3]
        local_facet_end = offsets[-2]
        map_from_cell_to_facet_orientations = self.entity_orientations[:, local_facet_start:local_facet_end]

        # but shuffle to use the cell renumbering
        # NOTE: I am guessing that it is this way around
        # map_from_cell_to_facet_orientations = map_from_cell_to_facet_orientations[self._new_to_old_cell_numbering]
        map_from_cell_to_facet_orientations = map_from_cell_to_facet_orientations[self._old_to_new_cell_numbering_is.indices]

        # Make output data;
        # this is a map from an exterior/interior facet to the corresponding
        # local facet orientation/orientations.
        # The local facet orientation/orientations of a halo facet is/are also
        # used in some submesh problems.
        #
        #  Example:
        #
        #         +-------+-------+
        #         |       |       |
        #  meshA  |   g   g   o   |
        #         |       |       |
        #         +-------+-------+
        #                 +-------+
        #                 |       |
        #  meshB          o   o   |    o: owned
        #                 |       |    g: ghost
        #                 +-------+
        #
        #  form = FacetNormal(meshA)[0] * ds(meshB, interface)
        #
        # Reshape local_facets as (-1, self._rank) to uniformly handle exterior and interior facets.
        local_facets = local_facet_numbers_dat.data_ro.reshape((-1, arity))
        # Make slice for masking out rows for which orientations are not needed.
        slice_ = (facet_to_cell_map != -1).all(axis=1)
        data = np.full_like(local_facets, np.iinfo(dtype).max)
        data[slice_, :] = np.take_along_axis(
            map_from_cell_to_facet_orientations[facet_to_cell_map[slice_, :]],
            local_facets.reshape(local_facets.shape + (1, ))[slice_, :, :],  # reshape as required by take_along_axis.
            axis=2,
        ).reshape(local_facets.shape)
        return op3.Dat(
            local_facet_numbers_dat.axes, data=data.flatten(),
            name=f"{self.name}_{facet_type}_local_facet_orientation"
        )

    @property
    @abc.abstractmethod
    def _strata_slice(self):  # or strata_axis?
        pass

    @property
    def _plex_strata_ordering(self):
        if self.dimension == 0:
            return (0,)
        elif self.dimension == 1:
            return (1, 0)
        elif self.dimension == 2:
            return (2, 0, 1)
        else:
            assert self.dimension == 3
            return (3, 0, 2, 1)  # I think, 1 and 2 might need swapping

    @utils.cached_property
    def points(self):
        return self.flat_points[self._strata_slice]

    @cached_property
    def _old_to_new_cell_numbering(self) -> PETSc.Section:
        return self._plex_to_entity_numbering(self.dimension)

    @cached_property
    def _old_to_new_cell_numbering_is(self) -> PETSc.IS:
        cell_indices = PETSc.IS().createStride(self.num_cells, comm=MPI.COMM_SELF)
        return dmcommon.section_offsets(self._old_to_new_cell_numbering, cell_indices)

    @cached_property
    def _new_to_old_cell_numbering(self) -> np.ndarray:
        cell_indices = PETSc.IS().createStride(self.num_cells, comm=MPI.COMM_SELF)
        renumbering_is = dmcommon.section_offsets(self._old_to_new_cell_numbering, cell_indices)
        return renumbering_is.invertPermutation().indices

    @cached_property
    def _new_to_old_interior_facet_numbering_is(self) -> PETSc.IS:
        old_to_new_numbering_is = dmcommon.section_offsets(
            self._old_to_new_interior_facet_numbering, self._interior_facet_plex_indices
        )
        return old_to_new_numbering_is.invertPermutation()

    @property
    def _new_to_old_interior_facet_numbering(self) -> np.ndarray[IntType]:
        return self._new_to_old_interior_facet_numbering_is.indices

    @cached_property
    def _new_to_old_exterior_facet_numbering_is(self) -> PETSc.IS:
        old_to_new_numbering_is = dmcommon.section_offsets(
            self._old_to_new_exterior_facet_numbering, self._exterior_facet_plex_indices
        )
        return old_to_new_numbering_is.invertPermutation()

    @property
    def _new_to_old_exterior_facet_numbering(self) -> np.ndarray[IntType]:
        return self._new_to_old_exterior_facet_numbering_is.indices

    @cached_property
    def _old_to_new_facet_numbering(self) -> PETSc.Section:
        return self._plex_to_entity_numbering(self.dimension-1)

    @cached_property
    def _old_to_new_exterior_facet_numbering(self):
        return dmcommon.entity_numbering(self._exterior_facet_plex_indices, self._new_to_old_point_renumbering, self.comm)

    @cached_property
    def _old_to_new_interior_facet_numbering(self):
        return dmcommon.entity_numbering(self._interior_facet_plex_indices, self._new_to_old_point_renumbering, self.comm)

    @cached_property
    def _old_to_new_vertex_numbering(self) -> PETSc.Section:
        return self._plex_to_entity_numbering(0)

    # TODO: Cythonize
    # IMPORTANT: This used to return a mapping from point numbering to entity numbering
    # but now returns entity numbering to entity numbering
    @cachedmethod(lambda self: self._cache["_entity_numbering"])
    def _plex_to_entity_numbering(self, dim):
        p_start, p_end = self.topology_dm.getDepthStratum(dim)
        plex_indices = PETSc.IS().createStride(size=p_end-p_start, first=p_start, comm=MPI.COMM_SELF)
        return dmcommon.entity_numbering(plex_indices, self._new_to_old_point_renumbering, self.comm)

    @cached_property
    def _global_old_to_new_vertex_numbering(self) -> PETSc.Section:
        # NOTE: This will return negative entries for ghosts
        return self._old_to_new_vertex_numbering.createGlobalSection(self.topology_dm.getPointSF())

    @utils.cached_property
    def cell_closure(self):
        assert False, "old code I think"
        return self._fiat_cell_closures
        from pyop3.expr import NonlinearCompositeDat
        from pyop3.expr.visitors import materialize_composite_dat

        cell = self.cells.owned.iter()
        indexed_axes = self.points[self.closure(cell)]
        cell_closure_expr = NonlinearCompositeDat(
            indexed_axes.materialize(),
            indexed_axes.leaf_subst_layouts,
            indexed_axes.outer_loops,
        )
        cell_closure_buffer_expr = materialize_composite_dat(cell_closure_expr)
        shape = (self.cells.owned.size, indexed_axes.size)
        return utils.readonly(cell_closure_buffer_expr.buffer.buffer.data_ro.reshape(shape))

    @property
    def comm(self):
        return self.user_comm

    def mpi_comm(self):
        """The MPI communicator this mesh is built on (an mpi4py object)."""
        return self.comm

    @cached_property
    def point_sf(self) -> op3.StarForest:
        petsc_sf = self.topology_dm.getPointSF()
        return op3.StarForest(petsc_sf, self.num_points)

    @property
    def topology(self):
        """The underlying mesh topology object."""
        return self

    @property
    def topological(self):
        """Alias of topology.

        This is to ensure consistent naming for some multigrid codes."""
        return self

    @property
    def _topology_dm(self):
        """Alias of topology_dm"""
        from warnings import warn
        warn("_topology_dm is deprecated (use topology_dm instead)", DeprecationWarning, stacklevel=2)
        return self.topology_dm

    def ufl_cell(self):
        """The UFL :class:`~ufl.classes.Cell` associated with the mesh.

        .. note::

            By convention, the UFL cells which specifically
            represent a mesh topology have geometric dimension equal their
            topological dimension. This is true even for immersed manifold
            meshes.

        """
        return self._ufl_cell

    def ufl_mesh(self):
        """The UFL :class:`~ufl.classes.Mesh` associated with the mesh.

        .. note::

            By convention, the UFL cells which specifically
            represent a mesh topology have geometric dimension equal their
            topological dimension. This convention will be reflected in this
            UFL mesh and is true even for immersed manifold meshes.

        """
        return self._ufl_mesh

    @property
    @abc.abstractmethod
    def dm_cell_types(self):
        """All DM.PolytopeTypes of cells in the mesh."""
        pass

    @property
    @abc.abstractmethod
    def entity_orientations(self):
        """2D array of entity orientations

        `entity_orientations` has the same shape as `cell_closure`.
        Each row of this array contains orientations of the entities
        in the closure of the associated cell. Here, for each cell in the mesh,
        orientation of an entity, say e, encodes how the the canonical
        representation of the entity defined by Cone(e) compares to
        that of the associated entity in the reference FInAT (FIAT) cell. (Note
        that `cell_closure` defines how each cell in the mesh is mapped to
        the FInAT (FIAT) reference cell and each entity of the FInAT (FIAT)
        reference cell has a canonical representation based on the entity ids of
        the lower dimensional entities.) Orientations of vertices are always 0.
        See ``FIAT.reference_element.Simplex`` and
        ``FIAT.reference_element.UFCQuadrilateral`` for example computations
        of orientations.
        """
        pass

    @property
    @abc.abstractmethod
    def exterior_facets(self) -> op3.IndexedAxisTree:
        pass

    @property
    @abc.abstractmethod
    def interior_facets(self):
        pass

    @property
    @abc.abstractmethod
    def cell_to_facets(self):
        """Returns a :class:`pyop2.types.dat.Dat` that maps from a cell index to the local
        facet types on each cell, including the relevant subdomain markers.

        The `i`-th local facet on a cell with index `c` has data
        `cell_facet[c][i]`. The local facet is exterior if
        `cell_facet[c][i][0] == 0`, and interior if the value is `1`.
        The value `cell_facet[c][i][1]` returns the subdomain marker of the
        facet.
        """
        pass

    @utils.cached_property
    def _strata_slice(self):
        if self.dimension == 0:
            return op3.Slice("mesh", [op3.AffineSliceComponent("mylabel", 0, self.num_cells, label=0)], label=self.name)

        subsets = []
        if self._is_renumbered:
            for dim in self._plex_strata_ordering:
                indices = op3.ArrayBuffer(self._entity_indices[dim], ordered=True)
                subset_axes = op3.Axis({dim: indices.size}, self.name)
                subset_array = op3.Dat(subset_axes, buffer=indices)
                subset = op3.Subset("mylabel", subset_array, label=dim)
                subsets.append(subset)
        else:
            raise NotImplementedError("TODO")
            for dim in self._plex_strata_ordering:
                start, end = self.topology_dm.getDepthStratum(dim)
                slice_component = op3.AffineSliceComponent("mylabel", start, end, label=str(dim))
                subsets.append(slice_component)

        return op3.Slice("mesh", subsets, label=self.name)

    @property
    @abc.abstractmethod
    def _entity_indices(self):
        pass

    # @property
    # @abc.abstractmethod
    # def _plex_strata_ordering(self):
    #     """Map from entity dimension to ordering in the DMPlex numbering.
    #
    #     For example, 3D meshes begin by numbering cells from 0, then vertices,
    #     then faces and lastly edges.
    #
    #     """

    def closure(self, index, ordering: ClosureOrdering | str = ClosureOrdering.FIAT):
        if ordering == ClosureOrdering.PLEX:
            return self._plex_closure(index)
        elif ordering == ClosureOrdering.FIAT:
            # target_paths = tuple(index.iterset.target_paths.values())
            # if len(target_paths) != 1 or target_paths[0] != {self.name: self.cell_label}:
            #     raise ValueError("FIAT closure ordering is only valid for cell closures")
            return self._fiat_closure(index)

    @cached_property
    def _closure_sizes(self) -> idict[idict]:
        """
        Examples
        --------
        UFCInterval:
            return idict({
                # the closure of a vertex is just the vertex
                0: {0: 1, 1: 0},
                # the closure of a cell is the cell and two vertices
                1: {0: 2, 1: 1},
            })
        """
        fiat_cell = as_fiat_cell(self.ufl_cell())

        # This just counts the number of entries to figure out how many
        # entities are in the cell. For example, a UFCInterval has topology
        #
        #     {0: {0: (0,), 1: (1,)}, 1: {0: (0, 1)}}
        #
        # from which we can infer that there are 2 vertices from
        # len(topology[0]) and a single cell from len(topology[1]).

        # TODO: This only works for cell closures, in principle it should be
        # possible to do this for sub-dimensions too.
        return idict({
            self.cell_label: {
                dim: len(dim_topology)
                for dim, dim_topology in fiat_cell.get_topology().items()
            }
        })

    @cached_property
    def _plex_closure(self):
        return self._closure_map(ClosureOrdering.PLEX)

    @cached_property
    def _fiat_closure(self):
        return self._closure_map(ClosureOrdering.FIAT)

    # TODO: remove _fiat_closure and _plex_closure and just cache this method
    def _closure_map(self, ordering):
        # if ordering is a string (e.g. "fiat") then convert to an enum
        ordering = ClosureOrdering(ordering)
        if ordering == ClosureOrdering.PLEX:
            closure_arrayss = dict(enumerate(self._plex_closures_localized))
        elif ordering == ClosureOrdering.FIAT:
            # FIAT ordering is only valid for cell closures
            closure_arrayss = {self.cell_label: self._fiat_cell_closures_localized}
        else:
            raise ValueError(f"'{ordering}' is not a recognised closure ordering option")

        # NOTE: This is very similar to what we do for supports
        closures = {}
        for from_dim, closure_arrays in closure_arrayss.items():
            iterset = self.points[op3.as_slice(from_dim)]

            full_map_components = []
            owned_map_components = []
            for to_dim, closure_array in closure_arrays.items():
                # Ideally this should be fine to not have, makes the logic more complicated
                # _, size = clos.shape
                # if size == 0:
                #     continue

                # target_axis = self.name
                # target_dim = map_dim

                # NOTE: currently we must label the innermost axis of the map to be the same as the resulting
                # indexed axis tree. I don't yet know whether to raise an error if this is not upheld or to
                # fix automatically internally via additional replace() arguments.
                closure_axes = op3.AxisTree.from_iterable([
                    iterset.as_axis(), op3.Axis({to_dim: self._closure_sizes[from_dim][to_dim]}, "closure")
                ])
                closure_dat = op3.Dat(closure_axes, data=closure_array.flatten())
                owned_closure_dat = op3.Dat(closure_axes.owned.materialize(), data=closure_dat.data_ro)

                full_map_component = op3.TabulatedMapComponent(
                    self.points.as_axis().label, to_dim, closure_dat, label=to_dim
                )
                owned_map_component = op3.TabulatedMapComponent(
                    self.points.as_axis().label, to_dim, owned_closure_dat, label=to_dim
                )

                full_map_components.append(full_map_component)
                owned_map_components.append(owned_map_component)

            full_from_path = idict({iterset.as_axis().label: iterset.as_axis().component.label})
            owned_from_path  = idict({iterset.owned.as_axis().label: iterset.owned.as_axis().component.label})

            closures[full_from_path] = [full_map_components]
            closures[owned_from_path] = [owned_map_components]
        return op3.Map(closures, name="closure")

    # NOTE: Probably better to cache the 'everything' case and then drop as necessary when k is given
    @cachedmethod(lambda self: self._cache["MeshTopology._star"])
    def _star(self, *, k: int) -> op3.Map:
        def star_func(pt):
            return self.topology_dm.getTransitiveClosure(pt, useCone=False)[0]

        stars = {}
        for dim in range(self.dimension+1):
            map_plex_pts, sizes = self._memoize_map(star_func, dim)

            # Now renumber the points. Note that this transforms us from 'plex' numbering to 'stratum' numbering.
            map_strata_pts_renum = tuple(
                self._renumber_map(dim, d, map_plex_pts[d], sizes[d]) for d in range(self.dimension+1)
            )

            map_components = []
            for map_dim, (map_stratum_pts, sizes) in enumerate(map_strata_pts_renum):
                if k is not None and k != map_dim:
                    continue

                outer_axis = self.points[str(dim)].root
                # NOTE: This is technically constant-sized, so we want to invalidate writes, but we don't
                # want to inject into the kernel!
                size_dat = op3.Dat(outer_axis, data=sizes, max_value=max(sizes), prefix="size")
                inner_axis = op3.Axis({str(map_dim): size_dat}, "star")
                map_axes = op3.AxisTree.from_nest(
                    {outer_axis: inner_axis}
                )
                map_dat = op3.Dat(map_axes, data=map_stratum_pts, prefix="map")
                map_components.append(
                    op3.TabulatedMapComponent(self.name, str(map_dim), map_dat)
                )
            # 1-tuple here because in theory star(cell) could map to other valid things (like points)
            stars[idict({self.name: str(dim)})] = (tuple(map_components),)

        return op3.Map(stars, name="star")

    def _reorder_closure_fiat_simplex(self, closure_data):
        return dmcommon.closure_ordering(self, closure_data)

    def _reorder_closure_fiat_quad(self, closure_data):
        petsctools.cite("Homolya2016")
        petsctools.cite("McRae2016")

        cell_ranks = dmcommon.get_cell_remote_ranks(self.topology_dm)
        facet_orientations = dmcommon.quadrilateral_facet_orientations(self.topology_dm, self._global_old_to_new_vertex_numbering, cell_ranks)
        cell_orientations = dmcommon.orientations_facet2cell(
            self, cell_ranks, facet_orientations,
        )
        dmcommon.exchange_cell_orientations(self, self._old_to_new_cell_numbering, cell_orientations)

        return dmcommon.quadrilateral_closure_ordering(self, cell_orientations)

    def _reorder_closure_fiat_hex(self, plex_closures):
        return dmcommon.create_cell_closure(plex_closures)

    def star(self, index, *, k=None):
        return self._star(k=k)(index)

    # TODO: Cythonize
    def _renumber_map(self, map_pts, src_dim, dest_dim, sizes=None, *, src_mesh = None):
        """
        sizes :
            If `None` implies non-ragged
        """
        # debug
        if src_mesh is None:
            src_mesh = self

        src_renumbering = src_mesh._plex_to_entity_numbering(src_dim)
        dest_renumbering = self._plex_to_entity_numbering(dest_dim)

        src_start, src_end = src_mesh.topology_dm.getDepthStratum(src_dim)
        dest_start, dest_end = self.topology_dm.getDepthStratum(dest_dim)

        map_pts_renum = np.empty_like(map_pts)

        if sizes is None:  # fixed size
            for src_pt, map_data_per_pt in enumerate(map_pts):
                src_pt_renum = src_renumbering.getOffset(src_pt+src_start)
                for i, dest_pt in enumerate(map_data_per_pt):
                    dest_pt_renum = dest_renumbering.getOffset(dest_pt)
                    map_pts_renum[src_pt_renum, i] = dest_pt_renum
            return readonly(map_pts_renum)
        else:
            sizes_renum = np.empty_like(sizes)
            offsets = utils.steps(sizes)
            for src_stratum_pt, src_plex_pt in enumerate(range(src_start, src_end)):
                src_stratum_pt_renum = src_renumbering.getOffset(src_plex_pt)
                sizes_renum[src_stratum_pt_renum] = sizes[src_stratum_pt]

            offsets_renum = utils.steps(sizes_renum)
            map_pts_renum = np.empty_like(map_pts)
            for src_stratum_pt, src_plex_pt in enumerate(range(src_start, src_end)):
                src_stratum_pt_renum = src_renumbering.getOffset(src_plex_pt)
                for i in range(sizes[src_stratum_pt]):
                    dest_pt = map_pts[offsets[src_stratum_pt]+i]
                    dest_stratum_pt_renum = dest_renumbering.getOffset(dest_pt)
                    map_pts_renum[offsets_renum[src_stratum_pt_renum]+i] = dest_stratum_pt_renum

            return readonly(map_pts_renum), readonly(sizes_renum)

    def support(self, index):
        return self._support(index)

    @cached_property
    def _support(self):
        supports = {}

        # 1-tuple here because in theory support(facet) could map to other valid things (like points)
        exterior_facets_axis = self.exterior_facets.owned.as_axis()
        supports[idict({exterior_facets_axis.label: exterior_facets_axis.component.label})] = (
            (
                op3.TabulatedMapComponent(
                    self.name,
                    self.cell_label,
                    self._facet_support_dat("exterior"),
                    label="XXX",  # needed?
                ),
            ),
        )

        interior_facets_axis = self.interior_facets.owned.as_axis()
        supports[idict({interior_facets_axis.label: interior_facets_axis.component.label})] = (
            (
                op3.TabulatedMapComponent(
                    self.name,
                    self.cell_label,
                    self._facet_support_dat("interior"),
                    label="XXX",  # needed?
                ),
            ),
        )

        return op3.Map(supports, name="support")

    # TODO: Redesign all this, this sucks for extruded meshes
    @cached_property
    def _support_dats(self):
        def support_func(pt):
            return self.topology_dm.getSupport(pt)

        supports = []
        for from_dim in range(self.dimension+1):
            # cells have no support
            if from_dim == self.dimension:
                supports.append({})
                continue

            map_data, sizes = self._memoize_map(support_func, from_dim)

            # renumber it
            for to_dim, size in sizes.items():
                map_data[to_dim], sizes[to_dim] = self._renumber_map(
                    map_data[to_dim],
                    from_dim,
                    to_dim,
                    size,
                )

            # only the next dimension has entries
            map_dim = from_dim + 1
            size = sizes[map_dim]
            data = map_data[map_dim]

            # supports should only target a single dimension
            op3.utils.debug_assert(
                lambda: all(
                    (s == 0).all() for d, s in sizes.items() if d != map_dim
                )
            )

            iterset_axis = self.points[from_dim].as_axis()
            size_dat = op3.Dat(iterset_axis, data=size, prefix="size")
            support_axes = op3.AxisTree.from_iterable([
                iterset_axis, op3.Axis(size_dat)
            ])
            support_dat = op3.Dat(support_axes, data=data, prefix="support")
            owned_support_dat = op3.Dat(
                support_axes.owned.materialize(), data=support_dat.data_ro, prefix="support"
            )


            supports.append({map_dim: (support_dat, owned_support_dat)})
        return tuple(supports)

    # this is almost completely pointless
    def _facet_support_dat(self, facet_type: Literal["exterior"] | Literal["interior"]) -> op3.Dat:
        assert facet_type in {"exterior", "interior"}

        # Get the support map for *all* facets in the mesh, not just the
        # exterior/interior ones. We have to filter it. Note that these
        # dats are ragged because support sizes are not consistent.
        _, facet_support_dat = self._support_dats[self.facet_label][self.cell_label]

        if facet_type == "exterior":
            facet_axis = self.exterior_facets.owned.as_axis()
            selected_facets_is = dmcommon.section_offsets(
                self._old_to_new_facet_numbering, self._exterior_facet_plex_indices, sort=True
            )
            arity = 1
        else:
            facet_axis = self.interior_facets.owned.as_axis()
            selected_facets_is = dmcommon.section_offsets(
                self._old_to_new_facet_numbering, self._interior_facet_plex_indices, sort=True
            )
            arity = 2

        # Remove ghost indices
        new_selected_facets_is = dmcommon.filter_is(selected_facets_is, 0, self.facets.owned.local_size)
        selected_facets = new_selected_facets_is.indices
        assert selected_facets.size == facet_axis.local_size

        mysubset = op3.Slice(
            facet_support_dat.axes.root.label,
            [
                op3.Subset(
                    facet_support_dat.axes.root.component.label,
                    op3.Dat.from_array(selected_facets),
                    label=facet_axis.component.label,
                )
            ],
            label=facet_axis.label,
        )

        *others, (leaf_axis_label, leaf_component_label) = facet_support_dat.axes.leaf_path.items()
        myslice = op3.Slice(leaf_axis_label, [op3.AffineSliceComponent(leaf_component_label, stop=arity)], label="support")

        # TODO: This should ideally work
        # return facet_support_dat[mysubset, slice(arity)]
        specialized_by_type_facet_support_dat = facet_support_dat[mysubset, myslice]
        assert specialized_by_type_facet_support_dat.axes.local_size == facet_axis.local_size * arity
        return specialized_by_type_facet_support_dat


    # delete?
    def create_section(self, nodes_per_entity, real_tensorproduct=False, block_size=1):
        """Create a PETSc Section describing a function space.

        :arg nodes_per_entity: number of function space nodes per topological entity.
        :arg real_tensorproduct: If True, assume extruded space is actually Foo x Real.
        :arg block_size: The integer by which nodes_per_entity is uniformly multiplied
            to get the true data layout.
        :arg boundary_set: A set of boundary markers, indicating the subdomains
            a boundary condition is specified on.
        :returns: a new PETSc Section.
        """
        return dmcommon.create_section(self, nodes_per_entity, on_base=real_tensorproduct, block_size=block_size, boundary_set=boundary_set)

    # delete?
    def node_classes(self, nodes_per_entity, real_tensorproduct=False):
        """Compute node classes given nodes per entity.

        :arg nodes_per_entity: number of function space nodes per topological entity.
        :returns: the number of nodes in each of core, owned, and ghost classes.
        """
        return tuple(np.dot(nodes_per_entity, self._entity_classes))

    # delete?
    def make_cell_node_list(self, global_numbering, entity_dofs, entity_permutations, offsets):
        """Builds the DoF mapping.

        :arg global_numbering: Section describing the global DoF numbering
        :arg entity_dofs: FInAT element entity DoFs
        :arg entity_permutations: FInAT element entity permutations
        :arg offsets: layer offsets for each entity dof (may be None).
        """
        return dmcommon.get_cell_nodes(self, global_numbering, entity_dofs, entity_permutations, offsets)

    def make_dofs_per_plex_entity(self, entity_dofs):
        """Returns the number of DoFs per plex entity for each stratum,
        i.e. [#dofs / plex vertices, #dofs / plex edges, ...].

        :arg entity_dofs: FInAT element entity DoFs
        """
        return [len(entity_dofs[d][0]) for d in sorted(entity_dofs)]

    def make_offset(self, entity_dofs, ndofs, real_tensorproduct=False):
        """Returns None (only for extruded use)."""
        return None

    def _order_data_by_cell_index(self, column_list, cell_data):
        assert False, "old code"
        return cell_data[column_list]

    @property
    @abc.abstractmethod
    def num_points(self) -> int:
        pass

    @property
    @abc.abstractmethod
    def num_cells(self):
        pass

    @property
    @abc.abstractmethod
    def num_facets(self):
        pass

    @property
    @abc.abstractmethod
    def num_faces(self):
        pass

    @property
    @abc.abstractmethod
    def num_edges(self):
        pass

    @property
    @abc.abstractmethod
    def num_vertices(self):
        pass

    @abc.abstractmethod
    def entity_count(self, dim):
        pass

    def size(self, depth):
        return self.num_entities(depth)

    def cell_dimension(self):
        """Returns the cell dimension."""
        return self.ufl_cell().topological_dimension

    def facet_dimension(self):
        """Returns the facet dimension."""
        # Facets have co-dimension 1
        return self.ufl_cell().topological_dimension - 1
<<<<<<< HEAD

    @property
    @abc.abstractmethod
    def cell_set(self):
        pass

    def cell_subset(self, subdomain_id, all_integer_subdomain_ids=None):
        """Return the subset of cells with the given subdomain ID.

        Parameters
        ----------
        subdomain_id :
            The subdomain of the mesh to iterate over. Either an integer,
            an iterable of integers or the special subdomains
            ``"everywhere"`` or ``"otherwise"``.
        all_integer_subdomain_ids : Information to interpret the
            ``"otherwise"`` subdomain.  ``"otherwise"`` means all
             entities not explicitly enumerated by the integer
             subdomains provided here.  For example, if
             all_integer_subdomain_ids is empty, then ``"otherwise" ==
             "everywhere"``.  If it contains ``(1, 2)``, then
             ``"otherwise"`` is all entities except those marked by
             subdomains 1 and 2.

        Returns
        -------
        The subset to iterate over.

        """
        if subdomain_id == "everywhere":
            return self.cells.owned
        if subdomain_id == "otherwise":
            if all_integer_subdomain_ids is None:
                return self.cells.owned
            key = ("otherwise", ) + all_integer_subdomain_ids
        else:
            key = subdomain_id
        try:
            return self._subsets[key]
        except KeyError:
            if subdomain_id == "otherwise":
                ids = tuple(dmcommon.get_cell_markers(self.topology_dm,
                                                      self._cell_numbering,
                                                      sid)
                            for sid in all_integer_subdomain_ids)
                to_remove = np.unique(np.concatenate(ids))
                indices = np.arange(self.cell_set.size, dtype=IntType)
                indices = np.delete(indices, to_remove)
            else:
                indices = dmcommon.get_cell_markers(self.topology_dm,
                                                    self._cell_numbering,
                                                    subdomain_id)
            # Explicitly cull ghost cells:
            # Ideally self.points[slce].owned with full indices would just work.
            indices = indices[indices < self.points[self.cell_label].owned.size]
            n, = indices.shape
            harray = op3.Dat(n, data=indices, prefix="subset")
            slce = op3.Slice(self.points.root.label, [op3.Subset(self.cell_label, harray)])
            return self._subsets.setdefault(key, self.points[slce])

    @PETSc.Log.EventDecorator()
    def measure_set(self, integral_type, subdomain_id,
                    all_integer_subdomain_ids=None):
        """Return an iteration set appropriate for the requested integral type.

        :arg integral_type: The type of the integral (should be a valid UFL measure).
        :arg subdomain_id: The subdomain of the mesh to iterate over.
             Either an integer, an iterable of integers or the special
             subdomains ``"everywhere"`` or ``"otherwise"``.
        :arg all_integer_subdomain_ids: Information to interpret the
             ``"otherwise"`` subdomain.  ``"otherwise"`` means all
             entities not explicitly enumerated by the integer
             subdomains provided here.  For example, if
             all_integer_subdomain_ids is empty, then ``"otherwise" ==
             "everywhere"``.  If it contains ``(1, 2)``, then
             ``"otherwise"`` is all entities except those marked by
             subdomains 1 and 2.  This should be a dict mapping
             ``integral_type`` to the explicitly enumerated subdomain ids.

         :returns: A :class:`pyop2.types.set.Subset` for iteration.
        """
        if all_integer_subdomain_ids is not None:
            all_integer_subdomain_ids = all_integer_subdomain_ids.get(integral_type, None)
        if integral_type == "cell":
            return self.cell_subset(subdomain_id, all_integer_subdomain_ids)
        elif integral_type in ("exterior_facet", "exterior_facet_vert",
                               "exterior_facet_top", "exterior_facet_bottom"):
            return self.exterior_facets.measure_set(integral_type, subdomain_id,
                                                    all_integer_subdomain_ids)
        elif integral_type in ("interior_facet", "interior_facet_vert",
                               "interior_facet_horiz"):
            return self.interior_facets.measure_set(integral_type, subdomain_id,
                                                    all_integer_subdomain_ids)
        else:
            raise ValueError("Unknown integral type '%s'" % integral_type)
=======
>>>>>>> 565e34dd

    @abc.abstractmethod
    def mark_entities(self, tf, label_value, label_name=None):
        """Mark selected entities.

        :arg tf: The :class:`.CoordinatelessFunction` object that marks
            selected entities as 1. f.function_space().ufl_element()
            must be "DP" or "DQ" (degree 0) to mark cell entities and
            "P" (degree 1) in 1D or "HDiv Trace" (degree 0) in 2D or 3D
            to mark facet entities.
            Can use "Q" (degree 2) functions for 3D hex meshes until
            we support "HDiv Trace" elements on hex.
        :arg lable_value: The value used in the label.
        :arg label_name: The name of the label to store entity selections.

        All entities must live on the same topological dimension. Currently,
        one can only mark cell or facet entities.
        """
        pass

    @utils.cached_property
    def extruded_periodic(self):
        return self.periodic

    @cached_property
    def _plex_closures(self) -> dict[Any, np.ndarray]:
        # TODO: Provide more detail about the return type
        """Memoized DMPlex point closures with default numbering.

        Returns
        -------
        tuple :
            Closure data per dimension.

        """
        # TODO: make memoize_closures nicer to reuse code
        # NOTE: At the moment this only works for cells because I don't know how to
        # compute closure sizes elsewise
        return {self.dimension: self._memoize_closures(self.dimension)}

    @cached_property
    def _plex_closures_renumbered(self) -> tuple[np.ndarray, ...]:
        raise NotImplementedError

    @cached_property
    def _plex_closures_localized(self) -> tuple[tuple[np.ndarray, ...], ...]:
        raise NotImplementedError

    @cached_property
    def _fiat_cell_closures(self) -> np.ndarray:
        """

        Reorders verts -> cell from cell -> verts

        """
        plex_closures = self._plex_closures[self.dimension]

<<<<<<< HEAD
        if hasattr(self.ufl_cell(), "to_fiat"):
            print("FUSE")
            import warnings 
            warnings.warn("Closures are currently incorrect for fuse elements on this branch")

        if self.ufl_cell().is_simplex:
=======
        if (
            self.submesh_parent is not None
            and not (
                self.submesh_parent.ufl_cell().cellname == "hexahedron"
                and self.ufl_cell().cellname == "quadrilateral"
            )
            and len(self.submesh_parent.dm_cell_types) == 1
        ):
            # Codim-1 submesh of a hex mesh (i.e. a quad submesh) can not
            # inherit cell_closure from the hex mesh as the cell_closure
            # must follow the special orientation restriction. This means
            # that, when the quad submesh works with the parent hex mesh,
            # quadrature points must be permuted (i.e. use the canonical
            # quadrature point ordering based on the cone ordering).
            topology = FIAT.ufc_cell(self.ufl_cell()).get_topology()
            entity_per_cell = np.zeros(len(topology), dtype=IntType)
            for d, ents in topology.items():
                entity_per_cell[d] = len(ents)
            return dmcommon.submesh_create_cell_closure(
                self.topology_dm,
                self.submesh_parent.topology_dm,
                self._old_to_new_cell_numbering,  # not used
                self.submesh_parent._old_to_new_cell_numbering,  # not used
                self.submesh_parent._fiat_cell_closures,
                entity_per_cell,
            )

        elif self.ufl_cell().is_simplex:
>>>>>>> 565e34dd
            return self._reorder_closure_fiat_simplex(plex_closures)

        elif self.ufl_cell() == ufl.quadrilateral:
            return self._reorder_closure_fiat_quad(plex_closures)

        else:
            assert self.ufl_cell() == ufl.hexahedron
            return self._reorder_closure_fiat_hex(plex_closures)

    @cached_property
    def _fiat_cell_closures_renumbered(self) -> np.ndarray:
        renumbered_closures = np.empty_like(self._fiat_cell_closures)
        from_dim = self.dimension
        offset = 0
        for to_dim, size in self._closure_sizes[from_dim].items():
            start = offset
            stop = offset + size
            renumbered_closures[:, start:stop] = self._renumber_map(
                self._fiat_cell_closures[:, start:stop],
                from_dim,
                to_dim,
            )
            offset += size
        return renumbered_closures

    @property
    def _fiat_cell_closures_localized(self):
        # NOTE: Now a bad name, this doesn't localize but it does put into a dict
        localized_closures = {}
        from_dim = self.dimension
        offset = 0
        for to_dim, size in self._closure_sizes[from_dim].items():
            localized_closures[to_dim] = self._fiat_cell_closures_renumbered[:, offset:offset+size]
            offset += size
        return idict(localized_closures)

    def _memoize_closures(self, dim) -> np.ndarray:
        def closure_func(_pt):
            return self.topology_dm.getTransitiveClosure(_pt)[0]

        p_start, p_end = self.topology_dm.getDepthStratum(dim)
        npoints = p_end - p_start
        closure_size = sum(self._closure_sizes[dim].values())
        closure_data = np.empty((npoints, closure_size), dtype=IntType)

        for i, pt in enumerate(range(p_start, p_end)):
            closure_data[i] = closure_func(pt)

        return utils.readonly(closure_data)

    def __iter__(self):
        yield self

    def unique(self):
        return self

    # submesh

    @utils.cached_property
    def submesh_ancesters(self):
        """Tuple of submesh ancesters."""
        if self.submesh_parent:
            return (self, ) + self.submesh_parent.submesh_ancesters
        else:
            return (self, )

    def submesh_youngest_common_ancester(self, other):
        """Return the youngest common ancester of self and other.

        Parameters
        ----------
        other : AbstractMeshTopology
            The other mesh.

        Returns
        -------
        AbstractMeshTopology or None
            Youngest common ancester or None if not found.

        """
        # self --- ... --- m --- common --- common --- common
        #                          /
        #       other --- ... --- m
        self_ancesters = list(self.submesh_ancesters)
        other_ancesters = list(other.submesh_ancesters)
        c = None
        while self_ancesters and other_ancesters:
            a = self_ancesters.pop()
            b = other_ancesters.pop()
            if a is b:
                c = a
            else:
                break
        return c

    def submesh_map_child_parent(self, source_integral_type, source_subset_points, reverse=False):
        """Return the map from submesh child entities to submesh parent entities or its reverse.

        Parameters
        ----------
        source_integral_type : str
            Integral type on the source mesh.
        source_subset_points : numpy.ndarray
            Subset points on the source mesh.
        reverse : bool
            If True, return the map from parent entities to child entities.

        Returns
        -------
        tuple
           (map from source to target, integral type on the target mesh, subset points on the target mesh).

        """
        raise NotImplementedError(f"Not implemented for {type(self)}")

    def submesh_map_composed(self, other, other_integral_type, other_subset_points):
        """Create entity-entity map from ``other`` to `self`.

        Parameters
        ----------
        other : AbstractMeshTopology
            Base mesh topology.
        other_integral_type : str
            Integral type on ``other``.
        other_subset_points : numpy.ndarray
            Subset points on ``other``; only used to identify (facet) integral_type on ``self``.

        Returns
        -------
        tuple
            Tuple of `op2.ComposedMap` from other to self, integral_type on self, and points on self.

        """
        common = self.submesh_youngest_common_ancester(other)
        if common is None:
            raise ValueError(f"Unable to create composed map between (sub)meshes: {self} and {other} are unrelated")
        maps = []
        integral_type = other_integral_type
        subset_points = other_subset_points
        aa = other.submesh_ancesters
        for a in aa[:aa.index(common)]:
            m, integral_type, subset_points = a.submesh_map_child_parent(integral_type, subset_points)
            maps.append(m)
        bb = self.submesh_ancesters
        for b in reversed(bb[:bb.index(common)]):
            m, integral_type, subset_points = b.submesh_map_child_parent(integral_type, subset_points, reverse=True)
            maps.append(m)

        return tuple(maps), integral_type, subset_points

    # trans mesh

    def trans_mesh_entity_map(self, iteration_spec):
        """Create entity-entity (composed) map from base_mesh to `self`.

        Parameters
        ----------
        base_mesh : AbstractMeshTopology
            Base mesh topology.
        base_integral_type : str
            Integral type on ``base_mesh``.
        base_subdomain_id : int
            Subdomain ID on ``base_mesh``.
        base_all_integer_subdomain_ids : tuple
            ``all_integer_subdomain_ids`` corresponding to ``base_mesh`` and ``base_integral_type``.

        Returns
        -------
        tuple
            `tuple` of `op2.ComposedMap` from base_mesh to `self` and integral_type on `self`.

        """
        raise NotImplementedError(f"Not implemented for {type(self)}")


class MeshTopology(AbstractMeshTopology):
    """A representation of mesh topology implemented on a PETSc DMPlex."""

    @PETSc.Log.EventDecorator("CreateMesh")
    def __init__(
        self,
        plex,
        name,
        reorder,
        distribution_parameters,
        sfXB=None,
        perm_is=None,
        distribution_name=None,
        permutation_name=None,
        submesh_parent=None,
        comm=COMM_WORLD,
    ):
        """Initialise a mesh topology.

        Parameters
        ----------
        plex : PETSc.DMPlex
            `PETSc.DMPlex` representing the mesh topology.
        name : str
            Name of the mesh topology.
        reorder : bool
            Whether to reorder the mesh entities.
        distribution_parameters : dict
            Options controlling mesh distribution; see `Mesh` for details.
        sfXB : PETSc.PetscSF
            `PETSc.SF` that pushes forward the global point number
            slab ``[0, NX)`` to input (naive) plex (only significant when
            the mesh topology is loaded from file and only passed from inside
            `~.CheckpointFile`).
        perm_is : PETSc.IS
            `PETSc.IS` that is used as ``_dm_renumbering``; only
            makes sense if we know the exact parallel distribution of ``plex``
            at the time of mesh topology construction like when we load mesh
            along with its distribution. If given, ``reorder`` param will be ignored.
        distribution_name : str
            Name of the parallel distribution; if `None`, automatically generated.
        permutation_name : str
            Name of the entity permutation (reordering); if `None`, automatically generated.
        submesh_parent: MeshTopology
            Submesh parent.
        comm : mpi4py.MPI.Comm
            Communicator.

        """
        if distribution_parameters is None:
            distribution_parameters = {}
        self._distribution_parameters = {}
        distribute = distribution_parameters.get("partition")
        if distribute is None:
            distribute = True
        self._distribution_parameters["partition"] = distribute
        partitioner_type = distribution_parameters.get("partitioner_type")
        self._set_partitioner(plex, distribute, partitioner_type)
        self._distribution_parameters["partitioner_type"] = self._get_partitioner(plex).getType()
        self._distribution_parameters["overlap_type"] = distribution_parameters.get("overlap_type",
                                                                                    (DistributedMeshOverlapType.FACET, 1))
        # Disable auto distribution and reordering before setFromOptions is called.
        plex.distributeSetDefault(False)
        plex.reorderSetDefault(PETSc.DMPlex.ReorderDefaultFlag.FALSE)
        super().__init__(plex, name, reorder, sfXB, perm_is, distribution_name, permutation_name, comm, submesh_parent=submesh_parent)

    @cached_property
    def _entity_indices(self):
        indices = []
        renumbering = self._old_to_new_point_renumbering.indices
        for dim in range(self.dimension+1):
            p_start, p_end = self.topology_dm.getDepthStratum(dim)
            indices.append(readonly(np.sort(renumbering[p_start:p_end])))
        return tuple(indices)

    # @cached_property
    # def _closure_sizes(self) -> dict:
    #     # Determine the closure size for the given dimension. For triangles
    #     # this would be:
    #     #
    #     #     (1, 0, 0) if dim == 0 (vertex)
    #     #     (2, 1, 0) if dim == 1 (edge)
    #     #     (3, 3, 1) if dim == 2 (cell)
    #     sizes = collections.defaultdict(list)
    #     for dim in range(self.dimension+1):
    #         cell_connectivity = as_fiat_cell(self.ufl_cell()).connectivity
    #         for d in range(dim+1):
    #             # This tells us the points with dimension d that lie in the closure
    #             # of the different points with dimension dim. We just want to know
    #             # how many there are (e.g. each edge is connected to 2 vertices).
    #             closures = cell_connectivity[dim, d]
    #             sizes[dim].append(single_valued(map(len, closures)))
    #     return sizes


    def _distribute(self):
        # Distribute/redistribute the dm to all ranks
        distribute = self._distribution_parameters["partition"]
        if self.comm.size > 1 and distribute:
            plex = self.topology_dm
            # We distribute with overlap zero, in case we're going to
            # refine this mesh in parallel.  Later, when we actually use
            # it, we grow the halo.
            original_name = plex.getName()
            sfBC = plex.distribute(overlap=0)
            plex.setName(original_name)
            self.sfBC = sfBC
            # plex carries a new dm after distribute, which
            # does not inherit partitioner from the old dm.
            # It probably makes sense as chaco does not work
            # once distributed.

    # @property
    # def cell_label(self) -> int:
    #     return self.dimension
    #
    # # should error
    # @property
    # def facet_label(self):
    #     return str(self.dimension - 1)
    #
    # # should error
    # @property
    # def edge_label(self):
    #     return "1"
    #
    # # TODO I prefer "vertex_label"
    # @property
    # def vert_label(self):
    #     return "0"

    def _add_overlap(self):
        overlap_type, overlap = self._distribution_parameters["overlap_type"]
        if overlap < 0:
            raise ValueError("Overlap depth must be >= 0")
        if overlap_type == DistributedMeshOverlapType.NONE:
            if overlap > 0:
                raise ValueError("Can't have NONE overlap with overlap > 0")
        elif overlap_type in [DistributedMeshOverlapType.FACET, DistributedMeshOverlapType.RIDGE]:
            dmcommon.set_adjacency_callback(self.topology_dm, overlap_type)
            original_name = self.topology_dm.getName()
            sfBC = self.topology_dm.distributeOverlap(overlap)
            self.topology_dm.setName(original_name)
            self.sfBC = self.sfBC.compose(sfBC) if self.sfBC else sfBC
            dmcommon.clear_adjacency_callback(self.topology_dm)
            self._grown_halos = True
        elif overlap_type == DistributedMeshOverlapType.VERTEX:
            # Default is FEM (vertex star) adjacency.
            original_name = self.topology_dm.getName()
            sfBC = self.topology_dm.distributeOverlap(overlap)
            self.topology_dm.setName(original_name)
            self.sfBC = self.sfBC.compose(sfBC) if self.sfBC else sfBC
            self._grown_halos = True
        else:
            raise ValueError("Unknown overlap type %r" % overlap_type)

    def _mark_entity_classes(self):
        dmcommon.mark_entity_classes(self.topology_dm)

    @utils.cached_property
    def _ufl_cell(self):
        plex = self.topology_dm
        tdim = plex.getDimension()
        # Allow empty local meshes on a process
        cStart, cEnd = plex.getHeightStratum(0)  # cells
        if cStart == cEnd:
            nfacets = -1
        else:
            nfacets = plex.getConeSize(cStart)

        # TODO: this needs to be updated for mixed-cell meshes.
        nfacets = self._comm.allreduce(nfacets, op=MPI.MAX)
        # Note that the geometric dimension of the cell is not set here
        # despite it being a property of a UFL cell. It will default to
        # equal the topological dimension.
        # Firedrake mesh topologies, by convention, which specifically
        # represent a mesh topology (as here) have geometric dimension
        # equal their topological dimension. This is reflected in the
        # corresponding UFL mesh.
        return as_cell(_cells[tdim][nfacets])

    @utils.cached_property
    def _ufl_mesh(self):
        cell = self._ufl_cell
        return ufl.Mesh(finat.ufl.VectorElement("Lagrange", cell, 1, dim=cell.topological_dimension))

    @property
    def _default_reordering(self):
        with PETSc.Log.Event("Mesh: reorder"):
            old_to_new = self.topology_dm.getOrdering(PETSc.Mat.OrderingType.RCM).indices
            reordering = np.empty_like(old_to_new)
            reordering[old_to_new] = np.arange(old_to_new.size, dtype=old_to_new.dtype)
        return reordering

    def _renumber_entities(self, reorder):
        if reorder:
            reordering = self._default_reordering
        else:
            # No reordering
            reordering = None
        return dmcommon.plex_renumbering(self.topology_dm, self._entity_classes, reordering)

    @property
    def dm_cell_types(self):
        """All DM.PolytopeTypes of cells in the mesh."""
        return dmcommon.get_dm_cell_types(self.topology_dm)

<<<<<<< HEAD
    def subdomain_subset(self, subdomain_ids) -> op3.Slice:
        """
        The union is taken
        """
        if subdomain_ids == "on_boundary":
            label = "exterior_facets"
            subdomain_ids = (1,)

        plex = self.topology_dm
        tdim = plex.getDimension()

        # Cell numbering and global vertex numbering
        cell_numbering = self._cell_numbering
        vertex_numbering = self._vertex_numbering.createGlobalSection(plex.getPointSF())

        cell = self.ufl_cell()
        assert tdim == cell.topological_dimension
        if self.submesh_parent is not None and \
                not (self.submesh_parent.ufl_cell().cellname == "hexahedron" and cell.cellname == "quadrilateral"):
            # Codim-1 submesh of a hex mesh (i.e. a quad submesh) can not
            # inherit cell_closure from the hex mesh as the cell_closure
            # must follow the special orientation restriction. This means
            # that, when the quad submesh works with the parent hex mesh,
            # quadrature points must be permuted (i.e. use the canonical
            # quadrature point ordering based on the cone ordering).
            topology = FIAT.ufc_cell(cell).get_topology()
            entity_per_cell = np.zeros(len(topology), dtype=IntType)
            for d, ents in topology.items():
                entity_per_cell[d] = len(ents)
            return dmcommon.submesh_create_cell_closure(
                plex,
                self.submesh_parent.topology_dm,
                cell_numbering,
                self.submesh_parent._cell_numbering,
                self.submesh_parent.cell_closure,
                entity_per_cell,
            )
        elif cell.is_simplex:
            topology = FIAT.ufc_cell(cell).get_topology()
            entity_per_cell = np.zeros(len(topology), dtype=IntType)
            for d, ents in topology.items():
                entity_per_cell[d] = len(ents)

            return dmcommon.closure_ordering(plex, vertex_numbering,
                                             cell_numbering, entity_per_cell)

        elif cell.cellname == "quadrilateral":
            from firedrake_citations import Citations
            Citations().register("Homolya2016")
            Citations().register("McRae2016")
            # Quadrilateral mesh
            cell_ranks = dmcommon.get_cell_remote_ranks(plex)

            facet_orientations = dmcommon.quadrilateral_facet_orientations(
                plex, vertex_numbering, cell_ranks)

            cell_orientations = dmcommon.orientations_facet2cell(
                plex, vertex_numbering, cell_ranks,
                facet_orientations, cell_numbering)

            dmcommon.exchange_cell_orientations(plex,
                                                cell_numbering,
                                                cell_orientations)

            return dmcommon.quadrilateral_closure_ordering(
                plex, vertex_numbering, cell_numbering, cell_orientations)
        elif cell.cellname == "hexahedron":
            # TODO: Should change and use create_cell_closure() for all cell types.
            topology = FIAT.ufc_cell(cell).get_topology()
            closureSize = sum([len(ents) for _, ents in topology.items()])
            return dmcommon.create_cell_closure(plex, cell_numbering, closureSize)
        else:
            label = dmcommon.FACE_SETS_LABEL

        if isinstance(subdomain_ids, numbers.Integral):
            subdomain_ids = (subdomain_ids,)

        # if not dm.hasLabel(label):
        #     raise RuntimeError(f"Label {label} does not exist")
            # return tuple(np.empty(0, dtype=IntType) for _ in range(self.dimension+1))

        points = np.sort(
            np.unique(
                np.concatenate([
                    self.topology_dm.getStratumIS(label, subdomain_id).indices
                    for subdomain_id in subdomain_ids
                ])
            )
        )

        # split by dimension
        point_offsets = np.searchsorted(points, self.strata_offsets)
        points_split = []
        for dim in range(self.dimension+1):
            p_start, p_end = self.topology_dm.getDepthStratum(dim)
            start, stop = np.searchsorted(points, [p_start, p_end])
            points_split.append(points[start:stop])

        # now renumber
        points_renum = tuple(
            self._entity_numbering(dim)[pts - self.strata_offsets[dim]]
            for dim, pts in enumerate(points_split)
        )

        # this is a tuple of arrays, not a subset
        return points_renum

=======
>>>>>>> 565e34dd
    @cached_property
    def strata_offsets(self) -> tuple[int, ...]:
        return tuple(
            self.topology_dm.getDepthStratum(dim)[0]
            for dim in range(self.dimension+1)
        )

    @cached_property
    def entity_orientations(self):
        entity_orientations = dmcommon.entity_orientations(self, self._fiat_cell_closures)
        res = [[] for i in range(len(self._cell_numbering))]
        for row,i in zip(entity_orientations, self._cell_numbering):
            res[i] = row
        return np.array(res)
        #return entity_orientations[self._cell_numbering]

    @cached_property
    def entity_orientations_dat(self):
        # FIXME: the following does not work because the labels change
        # cell_axis = self.cells.root
        # so instead we do
        cell_axis = op3.Axis([self.points.root.components[0]], self.points.root.label)

        # TODO: This is quite a funky way of getting this. We should be able to get
        # it without calling the map.
        closure_axis = self.closure(self.cells.iter()).axes.root
        axis_tree = op3.AxisTree.from_nest({cell_axis: [closure_axis]})
        assert axis_tree.local_size == self.entity_orientations.size
        return op3.Dat(axis_tree, data=self.entity_orientations.flatten(), prefix="orientations")

    @cached_property
    def local_cell_orientation_dat(self):
        return self.entity_orientations_dat[:, op3.as_slice(self.cell_label)]
        # return op2.Dat(
        #     op2.DataSet(self.cell_set, 1),
        #     self.entity_orientations[:, [-1]],
        #     gem.uint_type,
        #     f"{self.name}_local_cell_orientation"
        # )

    def _memoize_map(self, map_func, dim, sizes=None):
        if sizes is not None:
            return self._memoize_map_fixed(map_func, dim, sizes), sizes
        else:
            return _memoize_map_ragged(self.topology_dm, dim, map_func)

    def _memoize_map_fixed(self, map_func, dim, sizes):
        pstart, pend = self.topology_dm.getDepthStratum(dim)
        npoints = pend - pstart

        map_data = tuple(
            np.empty((npoints, sizes[d]), dtype=IntType)
            for d in range(self.dimension+1)
        )

        for pt in range(pstart, pend):
            stratum_pt = pt - pstart

            map_pts = iter(map_func(pt))
            for map_dim in reversed(range(self.dimension+1)):
                for i in range(sizes[map_dim]):
                    map_pt = next(map_pts)
                    map_data[map_dim][stratum_pt, i] = map_pt
            utils.assert_empty(map_pts)
        return map_data

    @cached_property
    @collective
    def facet_markers(self) -> np.ndarray[IntType, ...]:
        # The IS returned by 'getLabelIdIS' exists on COMM_SELF so if we want
        # a collective IS we must convert to COMM_WORLD before calling 'allGather'.
        local_facet_markers_is = self.topology_dm.getLabelIdIS(dmcommon.FACE_SETS_LABEL)
        global_facet_markers_is = PETSc.IS().createGeneral(
            local_facet_markers_is.indices, comm=MPI.COMM_WORLD
        ).allGather()
        return utils.readonly(np.unique(np.sort(global_facet_markers_is.indices)))

    @cached_property
    def exterior_facets(self) -> op3.IndexedAxisTree:
        subset = self._facet_subset(self._exterior_facet_plex_indices, self._old_to_new_facet_numbering, self.facet_label)
        return self.points[subset]

    @cached_property
    def interior_facets(self) -> op3.IndexedAxisTree:
        subset = self._facet_subset(self._interior_facet_plex_indices, self._old_to_new_facet_numbering, self.facet_label)
        return self.points[subset]

    # TODO: typing for component_label
    # Maybe doesn't have to be a method either
    def _facet_subset(self, plex_indices_is: PETSc.IS, component_renumbering: PETSc.Section, component_label) -> op3.Slice:
        subset_indices = dmcommon.section_offsets(component_renumbering, plex_indices_is, sort=True)
        subset_dat = op3.Dat.from_array(subset_indices.indices)
        return op3.Slice(self.name, [op3.Subset(component_label, subset_dat)])

    @cached_property
    def _exterior_facet_strata_indices_plex(self) -> np.ndarray[IntType]:
        return self._facet_strata_indices_plex("exterior")

    @cached_property
    def _interior_facet_strata_indices_plex(self) -> np.ndarray[IntType]:
        return self._facet_strata_indices_plex("interior")

    def _facet_strata_indices_plex(self,facet_type: Literal["exterior"] | Literal["interior"]) -> np.ndarray[IntType]:
        if facet_type == "exterior":
            label_value = "exterior_facets"
        else:
            assert facet_type == "interior"
            label_value = "interior_facets"
        indices_plex = dmcommon.facets_with_label(self, label_value)
        f_start, _ = self.topology_dm.getDepthStratum(self.dimension-1)
        return utils.readonly(indices_plex - f_start)

    # def _facet_numbers_classes_set(self, kind):
    #     if kind not in ["interior", "exterior"]:
    #         raise ValueError("Unknown facet type '%s'" % kind)
    #     # Can not call target.{interior, exterior}_facets.facets
    #     # if target is a mixed cell mesh (cell_closure etc. can not be defined),
    #     # so directly call dmcommon.get_facets_by_class.
    #     _numbers, _classes = dmcommon.get_facets_by_class(self.topology_dm, (kind + "_facets"), self._facet_ordering)
    #     _classes = as_tuple(_classes, int, 3)
    #     _set = op2.Set(_classes, f"{kind.capitalize()[:3]}Facets", comm=self.comm)
    #     return _numbers, _classes, _set

    # @cached_property
    # def _exterior_facet_numbers_classes_set(self):
    #     return self._facet_numbers_classes_set("exterior")
    #
    # @cached_property
    # def _interior_facet_numbers_classes_set(self):
    #     return self._facet_numbers_classes_set("interior")
    #
    # @cached_property
    # def _facet_ordering(self):
    #     return dmcommon.get_facet_ordering(self.topology_dm, self._old_to_new_facet_numbering)

    @cached_property
    def cell_to_facets(self):
        """Returns a :class:`pyop2.types.dat.Dat` that maps from a cell index to the local
        facet types on each cell, including the relevant subdomain markers.

        The `i`-th local facet on a cell with index `c` has data
        `cell_facet[c][i]`. The local facet is exterior if
        `cell_facet[c][i][0] == 0`, and interior if the value is `1`.
        The value `cell_facet[c][i][1]` returns the subdomain marker of the
        facet.
        """
        raise NotImplementedError
        cell_facets = dmcommon.cell_facet_labeling(self.topology_dm,
                                                   self._cell_numbering,
                                                   self.cell_closure)
        if isinstance(self.cell_set, op2.ExtrudedSet):
            dataset = op2.DataSet(self.cell_set.parent, dim=cell_facets.shape[1:])
        else:
            dataset = op2.DataSet(self.cell_set, dim=cell_facets.shape[1:])
        return op2.Dat(dataset, cell_facets, dtype=cell_facets.dtype,
                       name="cell-to-local-facet-dat")

    @property
    def dimension(self):
        return self.topology_dm.getDimension()

    @property
    def num_points(self) -> int:
        start, end = self.topology_dm.getChart()
        assert start == 0
        return end

    @property
    def num_owned_points(self) -> int:
        return self.num_points - self.num_ghost_points

    @property
    def num_ghost_points(self) -> int:
        return self.topology_dm.getLabel("firedrake_is_ghost").getStratumSize(1)

    @property
    def num_cells(self) -> int:
        return self.entity_count(self.dimension)

    @property
    def num_facets(self) -> int:
        return self.entity_count(self.dimension - 1)

    @property
    def num_faces(self):
        return self.entity_count(2)

    @property
    def num_edges(self):
        return self.entity_count(1)

    @property
    def num_vertices(self):
        return self.entity_count(0)

    def entity_count(self, dim):
        p_start, p_end = self.topology_dm.getDepthStratum(dim)
        num_points = p_end - p_start

        # if not include_ghost_points:
        #     ghost_label = self.topology_dm.getLabel("firedrake_is_ghost")
        #     ghost_indices = ghost_label.getStratumIS(1).indices
        #     # TODO: This is what ISGeneralFilter() does, but that is not exposed in petsc4py
        #     # https://petsc.org/release/manualpages/IS/ISGeneralFilter/
        #     num_ghost_points = sum((p_start <= ghost_indices) & (ghost_indices < p_end))
        #     num_points -= num_ghost_points

        return num_points

    @property
    def cell_label(self) -> int:
        return self.dimension

    @property
    def facet_label(self) -> int:
        return self.dimension - 1

    @property
    def edge_label(self) -> int:
        return 1

    @property
    def vertex_label(self) -> int:
        return 0

    @cached_property
    def cells(self) -> op3.IndexedAxisTree:
        # TODO: Implement and use 'FullComponentSlice' (or similar)
        cell_slice = op3.Slice(self.name, [op3.AffineSliceComponent(self.cell_label, label=self.cell_label)], label=self.name)
        return self.points[cell_slice]

    @cached_property
    def facets(self):
        return self.points[self.facet_label]

    @cached_property
    def vertices(self):
        return self.points[self.vertex_label]

    @property
    @utils.deprecated("cells.owned")
    def cell_set(self):
        return self.cells.owned

    @PETSc.Log.EventDecorator()
    def _set_partitioner(self, plex, distribute, partitioner_type=None):
        """Set partitioner for (re)distributing underlying plex over comm.

        :arg distribute: Boolean or (sizes, points)-tuple.  If (sizes, point)-
            tuple is given, it is used to set shell partition. If Boolean, no-op.
        :kwarg partitioner_type: Partitioner to be used: "chaco", "ptscotch", "parmetis",
            "shell", or `None` (unspecified). Ignored if the distribute parameter
            specifies the distribution.
        """
        if plex.comm.size == 1 or distribute is False:
            return
        partitioner = plex.getPartitioner()
        if distribute is True:
            if partitioner_type:
                if partitioner_type not in ["chaco", "ptscotch", "parmetis", "simple", "shell"]:
                    raise ValueError(
                        f"Unexpected partitioner_type: {partitioner_type}")
                if partitioner_type in ["chaco", "ptscotch", "parmetis"] and \
                        partitioner_type not in get_external_packages():
                    raise ValueError(
                        f"Unable to use {partitioner_type} as PETSc is not "
                        f"installed with {partitioner_type}."
                    )
                if partitioner_type == "chaco" and plex.isDistributed():
                    raise ValueError(
                        "Unable to use 'chaco' mesh partitioner, 'chaco' is a "
                        "serial partitioner, but the mesh is distributed."
                    )
            else:
                partitioner_type = DEFAULT_PARTITIONER

            partitioner.setType({
                "chaco": partitioner.Type.CHACO,
                "ptscotch": partitioner.Type.PTSCOTCH,
                "parmetis": partitioner.Type.PARMETIS,
                "shell": partitioner.Type.SHELL,
                "simple": partitioner.Type.SIMPLE
            }[partitioner_type])
        else:
            sizes, points = distribute
            partitioner.setType(partitioner.Type.SHELL)
            partitioner.setShellPartition(plex.comm.size, sizes, points)
        # Command line option `-petscpartitioner_type <type>` overrides.
        # partitioner.setFromOptions() is called from inside plex.setFromOptions().

    @PETSc.Log.EventDecorator()
    def _get_partitioner(self, plex):
        """Get partitioner actually used for (re)distributing underlying plex over comm."""
        return plex.getPartitioner()

    def mark_entities(self, tf, label_value, label_name=None):
        import firedrake.function as function

        if not isinstance(label_value, numbers.Integral):
            raise TypeError(f"label_value must be an integer: got {label_value}")
        if label_name and not isinstance(label_name, str):
            raise TypeError(f"label_name must be `None` or a string: got {label_name}")
        if label_name in ("depth",
                          "celltype",
                          "ghost",
                          "exterior_facets",
                          "interior_facets",
                          "pyop2_core",
                          "pyop2_owned",
                          "pyop2_ghost"):
            raise ValueError(f"Label name {label_name} is reserved")
        if not isinstance(tf, function.CoordinatelessFunction):
            raise TypeError(f"tf must be an instance of CoordinatelessFunction: {type(tf)} is not CoordinatelessFunction")
        tV = tf.function_space()
        elem = tV.ufl_element()
        if tV.mesh() is not self:
            raise RuntimeError(f"tf must be defined on {self}: {tf.mesh()} is not {self}")
        if elem.reference_value_shape != ():
            raise RuntimeError(f"tf must be scalar: {elem.reference_value_shape} != ()")
        if elem.family() in {"Discontinuous Lagrange", "DQ"} and elem.degree() == 0:
            # cells
            height = 0
            label_name = label_name or dmcommon.CELL_SETS_LABEL
        elif (elem.family() == "HDiv Trace" and elem.degree() == 0 and self.cell_dimension() > 1) or \
                (elem.family() == "Lagrange" and elem.degree() == 1 and self.cell_dimension() == 1) or \
                (elem.family() == "Q" and elem.degree() == 2 and self.ufl_cell().cellname == "hexahedron"):
            # facets
            height = 1
            label_name = label_name or dmcommon.FACE_SETS_LABEL
        else:
            raise ValueError(f"indicator functions must be 'DP' or 'DQ' (degree 0) to mark cells and 'P' (degree 1) in 1D or 'HDiv Trace' (degree 0) in 2D or 3D to mark facets: got (family, degree) = ({elem.family()}, {elem.degree()})")
        plex = self.topology_dm
        if not plex.hasLabel(label_name):
            plex.createLabel(label_name)
        plex.clearLabelStratum(label_name, label_value)
        label = plex.getLabel(label_name)
        section = tV.dm.getSection()
        array = tf.dat.data_ro_with_halos.real.astype(IntType)
        dmcommon.mark_points_with_function_array(plex, section, height, array, label, label_value)

    # submesh

    def _submesh_make_entity_entity_map(self, from_set, to_set, from_points, to_points, from_numbering, to_numbering, child_parent_map):
        assert from_set.local_size == len(from_points)
        assert to_set.local_size == len(to_points)
        # this always maps from child plex point to parent plex point
        if child_parent_map:
            # this is a dense map from the child points to the parent points
            plex_index_map = self._submesh_to_parent_plex_index_map
        else:
            plex_index_map = self._parent_to_submesh_plex_index_map

        subpoints = plex_index_map[from_points]
        values = dmcommon.renumber_map_fixed(
            from_points,
            subpoints[:, np.newaxis],  # arity 1 map between plex points
            from_numbering,
            to_numbering,
        )
        map_name = f"{self.name}_submesh_map_{from_set.root.label}_{to_set.root.label}"
        to_label = to_set.as_axis().component.label
        map_axes = op3.AxisTree.from_iterable([
            from_set.as_axis(), op3.Axis(1, map_name)
        ])
        map_dat = op3.Dat(map_axes, data=values.flatten())
        return op3.Map(
            {
                from_set.leaf_path: [[
                    op3.TabulatedMapComponent(to_set.as_axis().label, to_label, map_dat, label=to_label),
                ]],
            },
            name=map_name,
        )

    @cached_property
    def submesh_child_cell_parent_cell_map(self):
        return self._submesh_make_entity_entity_map(
            self.cells,
            self.submesh_parent.cells,
            PETSc.IS().createStride(self.num_cells, comm=MPI.COMM_SELF).indices,
            PETSc.IS().createStride(self.submesh_parent.num_cells, comm=MPI.COMM_SELF).indices,
            self._old_to_new_cell_numbering,
            self.submesh_parent._old_to_new_cell_numbering,
            True,
        )

    @cached_property
    def submesh_child_exterior_facet_parent_exterior_facet_map(self):
        return self._submesh_make_entity_entity_map(
            self.exterior_facets,
            self.submesh_parent.exterior_facets,
            self._exterior_facet_plex_indices.indices,
            self.submesh_parent._exterior_facet_plex_indices.indices,
            self._old_to_new_exterior_facet_numbering,
            self.submesh_parent._old_to_new_exterior_facet_numbering,
            True,
        )

    @cached_property
    def submesh_child_exterior_facet_parent_interior_facet_map(self):
        return self._submesh_make_entity_entity_map(
            self.exterior_facets,
            self.submesh_parent.interior_facets,
            self._exterior_facet_plex_indices.indices,
            self.submesh_parent._interior_facet_plex_indices.indices,
            self._old_to_new_exterior_facet_numbering,
            self.submesh_parent._old_to_new_interior_facet_numbering,
            True,
        )

    @cached_property
    def submesh_child_interior_facet_parent_exterior_facet_map(self):
        raise RuntimeError("Should never happen")

    @cached_property
    def submesh_child_interior_facet_parent_interior_facet_map(self):
        return self._submesh_make_entity_entity_map(
            self.interior_facets,
            self.submesh_parent.interior_facets,
            self._interior_facet_plex_indices.indices,
            self.submesh_parent._interior_facet_plex_indices.indices,
            self._old_to_new_interior_facet_numbering,
            self.submesh_parent._old_to_new_interior_facet_numbering,
            True,
        )

    @cached_property
    def submesh_child_cell_parent_interior_facet_map(self):
        return self._submesh_make_entity_entity_map(
            self.cells,
            self.submesh_parent.interior_facets,
            PETSc.IS().createStride(self.num_cells, comm=MPI.COMM_SELF).indices,
            self.submesh_parent._interior_facet_plex_indices.indices,
            self._old_to_new_cell_numbering,
            self.submesh_parent._old_to_new_interior_facet_numbering,
            True,
        )

    @cached_property
    def submesh_child_cell_parent_exterior_facet_map(self):
        return self._submesh_make_entity_entity_map(
            self.cells,
            self.submesh_parent.exterior_facets,
            self._new_to_old_cell_numbering,
            self.submesh_parent._exterior_facet_plex_indices.indices,
            True,
        )

    @cached_property
    def submesh_parent_cell_child_cell_map(self):
        return self._submesh_make_entity_entity_map(
            self.submesh_parent.cells,
            self.cells,
            PETSc.IS().createStride(self.submesh_parent.num_cells, comm=MPI.COMM_SELF).indices,
            PETSc.IS().createStride(self.num_cells, comm=MPI.COMM_SELF).indices,
            self.submesh_parent._old_to_new_cell_numbering,
            self._old_to_new_cell_numbering,
            False,
        )

    @cached_property
    def submesh_parent_exterior_facet_child_exterior_facet_map(self):
        return self._submesh_make_entity_entity_map(
            self.submesh_parent.exterior_facets,
            self.exterior_facets,
            self.submesh_parent._exterior_facet_plex_indices.indices,
            self._exterior_facet_plex_indices.indices,
            self.submesh_parent._old_to_new_exterior_facet_numbering,
            self._old_to_new_exterior_facet_numbering,
            False,
        )

    @cached_property
    def submesh_parent_exterior_facet_child_interior_facet_map(self):
        raise RuntimeError("Should never happen")

    @cached_property
    def submesh_parent_interior_facet_child_exterior_facet_map(self):
        return self._submesh_make_entity_entity_map(
            self.submesh_parent.interior_facets,
            self.exterior_facets,
            self.submesh_parent._interior_facet_plex_indices.indices,
            self._exterior_facet_plex_indices.indices,
            self.submesh_parent._old_to_new_interior_facet_numbering,
            self._old_to_new_exterior_facet_numbering,
            False,
        )

    @cached_property
    def submesh_parent_interior_facet_child_interior_facet_map(self):
        return self._submesh_make_entity_entity_map(
            self.submesh_parent.interior_facets,
            self.interior_facets,
            self.submesh_parent._interior_facet_plex_indices.indices,
            self._interior_facet_plex_indices.indices,
            self.submesh_parent._old_to_new_interior_facet_numbering,
            self._old_to_new_interior_facet_numbering,
            False,
        )

    @cached_property
    def submesh_parent_exterior_facet_child_cell_map(self):
        return self._submesh_make_entity_entity_map(
            self.submesh_parent.exterior_facets,
            self.cells,
            self.submesh_parent._exterior_facet_plex_indices.indices,
            PETSc.IS().createStride(self.num_cells, comm=MPI.COMM_SELF).indices,
            self.submesh_parent._old_to_new_exterior_facet_numbering,
            self._old_to_new_cell_numbering,
            False,
        )

    @cached_property
    def submesh_parent_interior_facet_child_cell_map(self):
        return self._submesh_make_entity_entity_map(
            self.submesh_parent.interior_facets,
            self.cells,
            self.submesh_parent._interior_facet_plex_indices.indices,
            PETSc.IS().createStride(self.num_cells, comm=MPI.COMM_SELF).indices,
            self.submesh_parent._old_to_new_interior_facet_numbering,
            self._old_to_new_cell_numbering,
            False,
        )

    def submesh_map_child_parent(self, source_integral_type, source_subset_points, reverse=False):
        """Return the map from submesh child entities to submesh parent entities or its reverse.

        Parameters
        ----------
        source_integral_type : str
            Integral type on the source mesh.
        source_subset_points : numpy.ndarray
            Subset points on the source mesh.
        reverse : bool
            If True, return the map from parent entities to child entities.

        Returns
        -------
        tuple
           (map from source to target, integral type on the target mesh, subset points on the target mesh).

        """
        if self.submesh_parent is None:
            raise RuntimeError("Must only be called on submesh")
        if reverse:
            source = self.submesh_parent
            target = self
        else:
            source = self
            target = self.submesh_parent
        target_dim = target.topology_dm.getDimension()
        source_dim = source.topology_dm.getDimension()
        if target_dim == source_dim:
            if source_integral_type == "cell":
                target_integral_type_temp = "cell"
            elif source_integral_type in ["interior_facet", "exterior_facet"]:
                target_integral_type_temp = "facet"
            else:
                raise NotImplementedError("Unsupported combination")
        elif target_dim - 1 == source_dim:
            if source_integral_type == "cell":
                target_integral_type_temp = "facet"
            else:
                raise NotImplementedError("Unsupported combination")
        elif target_dim == source_dim - 1:
            if source_integral_type in ["interior_facet", "exterior_facet"]:
                target_integral_type_temp = "cell"
            else:
                raise NotImplementedError("Unsupported combination")
        else:
            raise NotImplementedError("Unsupported combination")

        if target_integral_type_temp == "cell":
            # _cell_numbers = target._new_to_old_cell_numbering
            # with self.topology_dm.getSubpointIS() as subpoints:
            #     if reverse:
            #         _, target_indices_cell, source_indices_cell = np.intersect1d(subpoints[_cell_numbers], source_subset_points, return_indices=True)
            #     else:
            #         target_subset_points = subpoints[source_subset_points]
            #         _, target_indices_cell, source_indices_cell = np.intersect1d(_cell_numbers, target_subset_points, return_indices=True)
            # n_cell = len(source_indices_cell)
            # n_cell_max = self._comm.allreduce(n_cell, op=MPI.MAX)
            # if n_cell_max > 0:
            #     if n_cell > len(source_subset_points):
            #         raise RuntimeError("Found inconsistent data")
            # target_integral_type = "cell"
            # if reverse:
            #     target_subset_points = _cell_numbers[target_indices_cell]

            # NOTE: we don't really use target_subset_points at all...
            if reverse:
                target_subset_points = self._parent_to_submesh_plex_index_map[source_subset_points]
            else:
                target_subset_points = self._submesh_to_parent_plex_index_map[source_subset_points]
            target_integral_type = "cell"

        elif target_integral_type_temp == "facet":
            if reverse:
                target_subset_points = self._parent_to_submesh_plex_index_map[source_subset_points]
            else:
                target_subset_points = self._submesh_to_parent_plex_index_map[source_subset_points]

            # It is possible for an exterior facet integral on the submesh to correspond to
            # and interior facet integral on the parent mesh (but never the other way around
            # or to a mix of facet types).
            # We don't know a priori what this type is so we instead detect it here.
            target_exterior_facets = dmcommon.intersect_is(
                PETSc.IS().createGeneral(target_subset_points),
                target._exterior_facet_plex_indices,
            )
            includes_exterior_facets = self._comm.allreduce(
                target_exterior_facets.size>0, MPI.LOR
            )

            target_interior_facets = dmcommon.intersect_is(
                PETSc.IS().createGeneral(target_subset_points),
                target._interior_facet_plex_indices,
            )
            includes_interior_facets = self._comm.allreduce(
                target_interior_facets.size>0, MPI.LOR
            )

            if includes_exterior_facets and includes_interior_facets:
                raise RuntimeError(f"Attempting to target a mix of interior and exterior facets")
            elif includes_exterior_facets:
                target_integral_type = "exterior_facet"
            elif includes_interior_facets:
                target_integral_type = "interior_facet"
            else:
                # should this ever happen? and could we just continue with an empty set if so?
                raise RuntimeError("Can not find a map from source to target.")

            # _exterior_facet_numbers = target._exterior_facet_plex_indices.indices
            # _interior_facet_numbers = target._interior_facet_plex_indices.indices
            # with self.topology_dm.getSubpointIS() as subpoints:
            #     if reverse:
            #         _, target_indices_int, source_indices_int = np.intersect1d(subpoints[_interior_facet_numbers], source_subset_points, return_indices=True)
            #         _, target_indices_ext, source_indices_ext = np.intersect1d(subpoints[_exterior_facet_numbers], source_subset_points, return_indices=True)
            #     else:
            #         target_subset_points = subpoints[source_subset_points]
            #         _, target_indices_int, source_indices_int = np.intersect1d(_interior_facet_numbers, target_subset_points, return_indices=True)
            #         _, target_indices_ext, source_indices_ext = np.intersect1d(_exterior_facet_numbers, target_subset_points, return_indices=True)
            # n_int = len(source_indices_int)
            # n_ext = len(source_indices_ext)
            # n_int_max = self._comm.allreduce(n_int, op=MPI.MAX)
            # n_ext_max = self._comm.allreduce(n_ext, op=MPI.MAX)
            # if n_int_max > 0:
            #     if n_ext_max != 0:
            #         raise RuntimeError(f"integral_type on the target mesh is interior facet, but {n_ext_max} exterior facet entities are also included")
            #     if n_int > len(source_subset_points):
            #         raise RuntimeError("Found inconsistent data")
            #     target_integral_type = "interior_facet"
            # elif n_ext_max > 0:
            #     if n_int_max != 0:
            #         raise RuntimeError(f"integral_type on the target mesh is exterior facet, but {n_int_max} interior facet entities are also included")
            #     if n_ext > len(source_subset_points):
            #         raise RuntimeError("Found inconsistent data")
            #     target_integral_type = "exterior_facet"
            # else:
            #     raise RuntimeError("Can not find a map from source to target.")
            # if reverse:
            #     if target_integral_type == "interior_facet":
            #         target_subset_points = _interior_facet_numbers[target_indices_int]
            #     elif target_integral_type == "exterior_facet":
            #         target_subset_points = _exterior_facet_numbers[target_indices_ext]
        else:
            raise NotImplementedError
        if reverse:
            map_ = getattr(self, f"submesh_parent_{source_integral_type}_child_{target_integral_type}_map")
        else:
            map_ = getattr(self, f"submesh_child_{source_integral_type}_parent_{target_integral_type}_map")
        return map_, target_integral_type, target_subset_points

    # trans mesh

    @cached_property
    def _submesh_to_parent_plex_index_map(self) -> np.ndarray[IntType]:
        return self.topology_dm.getSubpointIS().indices

    @cached_property
    def _parent_to_submesh_plex_index_map(self) -> np.ndarray[IntType]:
        """

        Points that are not present in ``self`` are given as '-1's.

        """
        submesh_to_parent_map = self._submesh_to_parent_plex_index_map
        parent_to_submesh_map = np.full(self.submesh_parent.num_points, -1, dtype=IntType)
        parent_to_submesh_map[submesh_to_parent_map] = np.arange(submesh_to_parent_map.size, dtype=IntType)
        return parent_to_submesh_map

    def trans_mesh_entity_map(self, iter_spec):
        """Create entity-entity (composed) map from base_mesh to `self`.

        Parameters
        ----------
        base_mesh : AbstractMeshTopology
            Base mesh topology.
        base_integral_type : str
            Integral type on ``base_mesh``.
        base_subdomain_id : int
            Subdomain ID on ``base_mesh``.
        base_all_integer_subdomain_ids : tuple
            ``all_integer_subdomain_ids`` corresponding to ``base_mesh`` and ``base_integral_type``.

        Returns
        -------
        tuple
            `tuple` of `op2.ComposedMap` from base_mesh to `self` and integral_type on `self`.

        """
        base_mesh = iter_spec.mesh
        base_integral_type = iter_spec.integral_type

        if plex_indices_is := iter_spec.plex_indices:
            base_plex_points = plex_indices_is.indices
        else:
            base_plex_points = np.arange(iter_spec.iterset.local_size, dtype=IntType)

        common = self.submesh_youngest_common_ancester(base_mesh)
        if common is None:
            raise NotImplementedError(f"Currently only implemented for (sub)meshes in the same family: got {self} and {base_mesh}")
        elif base_mesh is self:
            raise NotImplementedError("Currently cannot return identity map")
        # else:
        #     if base_integral_type == "cell":
        #         base_subset_points = base_mesh._new_to_old_cell_numbering[base_indices]
        #     elif base_integral_type in ["interior_facet", "exterior_facet"]:
        #         if base_integral_type == "interior_facet":
        #             # IMPORTANT: This probably makes a renumbering error!
        #             # _interior_facet_numbers, _, _ = base_mesh._interior_facet_numbers_classes_set
        #             # base_subset_points = base_mesh._new_to_old_interior_facet_numbering[base_indices]
        #             base_subset_points = base_mesh._interior_facet_plex_indices.indices[base_indices]
        #             # base_subset_points = _interior_facet_numbers[base_indices]
        #         else:
        #             assert base_integral_type == "exterior_facet"
        #             base_subset_points = base_mesh._exterior_facet_plex_indices.indices[base_indices]
        #             # _exterior_facet_numbers, _, _ = base_mesh._exterior_facet_numbers_classes_set
        #             # base_subset_points = _exterior_facet_numbers[base_indices]
        #     else:
        #         raise NotImplementedError(f"Unknown integration type : {base_integral_type}")
        composed_map, integral_type, _ = self.submesh_map_composed(base_mesh, base_integral_type, base_plex_points)
        # poor man's reduce
        # return self_map(reduce(operator.call, composed_map, iteration_spec.loop_index))
        map_ = iter_spec.loop_index
        for map2 in composed_map:
            map_ = map2(map_)
        return map_, integral_type


# NOTE: I don't think that we need an extra class here. The public API is exactly the same as 'MeshTopology'.
class ExtrudedMeshTopology(MeshTopology):
    """Representation of an extruded mesh topology."""

    @PETSc.Log.EventDecorator()
    def __init__(self, mesh, layers, periodic=False, name=None):
        """Build an extruded mesh topology from an input mesh topology

        :arg mesh:           the unstructured base mesh topology
        :arg layers:         number of occurence of base layer in the "vertical" direction.
        :arg periodic:       the flag for periodic extrusion; if True, only constant layer extrusion is allowed.
        :arg name:           optional name of the extruded mesh topology.
        """

        # TODO: refactor to call super().__init__

        petsctools.cite("McRae2016")
        petsctools.cite("Bercea2016")
        # A cache of shared function space data on this mesh
        self._shared_data_cache = defaultdict(dict)
        self._cache = self._shared_data_cache  # alias, yuck

        if not isinstance(layers, numbers.Integral):
            raise TypeError("Variable layer extrusion is no longer supported")

        if isinstance(mesh.topology, VertexOnlyMeshTopology):
            raise NotImplementedError("Extrusion not implemented for VertexOnlyMeshTopology")

        self._base_mesh = mesh
        self.layers = layers
        self.user_comm = mesh.comm
        self._comm = internal_comm(mesh._comm, self)
        if name is not None and name == mesh.name:
            raise ValueError("Extruded mesh topology and base mesh topology can not have the same name")
        self.name = name if name is not None else mesh.name + "_extruded"

        # TODO: These attributes are copied so that FunctionSpaceBase can
        # access them directly.  Eventually we would want a better refactoring
        # of responsibilities between mesh and function space.
        # self.topology_dm = mesh.topology_dm
        base_dm = mesh.topology_dm.clone()
        base_dm.removeLabel(dmcommon.FACE_SETS_LABEL)
        # base_dm.removeLabel("exterior_facets")
        # base_dm.removeLabel("interior_facets")
        self.topology_dm = dmcommon.extrude_mesh(base_dm, layers-1, 666, periodic=periodic)
        self.topology_dm.getLabel("exterior_facets").setName("base_exterior_facets")
        self.topology_dm.getLabel("interior_facets").setName("base_interior_facets")
        r"The PETSc DM representation of the mesh topology."

        self._distribution_parameters = mesh._distribution_parameters
        self._subsets = {}
        self.periodic = periodic
        # submesh
        self.submesh_parent = None

    @utils.cached_property
    def _ufl_cell(self):
        return ufl.TensorProductCell(self._base_mesh.ufl_cell(), as_cell("interval"))

    @utils.cached_property
    def _ufl_mesh(self):
        cell = self._ufl_cell
        return ufl.Mesh(finat.ufl.VectorElement("Lagrange", cell, 1, dim=cell.topological_dimension))

    @property
    def dm_cell_types(self):
        """All DM.PolytopeTypes of cells in the mesh."""
        raise NotImplementedError("'dm_cell_types' is not implemented for ExtrudedMeshTopology")

    @utils.cached_property
    def flat_points(self):
        n_extr_cells = int(self.layers) - 1

        base_mesh_axis = self._base_mesh.flat_points
        npoints = base_mesh_axis.component.local_size * (2*n_extr_cells+1)

        base_point_sf = base_mesh_axis.component.sf
        section = PETSc.Section().create(comm=base_point_sf.internal_comm)
        section.setChart(0, base_point_sf.size)
        for pt in range(base_point_sf.size):
            section.setDof(pt, 2*n_extr_cells+1)
        point_sf = op3.StarForest(op3.sf.create_petsc_section_sf(base_point_sf.sf, section), npoints)

        return op3.Axis(
            [op3.AxisComponent(npoints, "mylabel", sf=point_sf)],
            label="mesh",
        )

    @property
    def cell_label(self):
        return (self._base_mesh.cell_label, 1)

    @property
    def facet_label(self):
        raise TypeError("Extruded meshes do not have a unique facet label")

    @property
    def facet_horiz_label(self):
        return (self._base_mesh.cell_label, 0)

    @property
    def facet_vert_label(self):
        return (self._base_mesh.facet_label, 1)

    @property
    def edge_label(self):
        raise NotImplementedError

    @property
    def vert_label(self) -> tuple:
        return (self._base_mesh.vert_label, 0)

    @property
    def num_cells(self) -> int:
        nlayers = int(self.layers) - 1
        return self._base_mesh.num_cells * nlayers

    @property
    def num_facets(self) -> int:
        assert False, "hard"

    @property
    def num_faces(self):
        assert False, "hard"

    @property
    def num_edges(self):
        assert False, "hard"

    @property
    def num_vertices(self):
        nlayers = int(self.layers) - 1
        return self._base_mesh.num_vertices * (nlayers+1)

    @cached_property
    def _new_to_old_point_renumbering(self) -> PETSc.IS:
        return self._old_to_new_point_renumbering.invertPermutation()

    @utils.cached_property
    def _old_to_new_point_renumbering(self) -> PETSc.IS:
        """
        Consider

              x-----x-----x
              2  0  3  1  4
             (1  0  2  3  4)   going to

        When we extrude it will have the following numbering:

              5--2--8-11-14
              |     |     |
              4  1  7 10 13
              |     |     |
              3--0--6--9-12

        whilst the DMPlex will think it is:

              3--9--5-11--7
              |     |     |
             12  0 13  1 14
              |     |     |
              2--8--4-10--6

        (To see this recall that points are numbered cells then vertices then edges.)

        """
        n_extr_cells = int(self.layers) - 1

        # we always have 2n+1 entities when we extrude
        base_indices = self._base_mesh._old_to_new_point_renumbering.indices
        base_point_label = self.topology_dm.getLabel("base_point")
        indices = np.empty(base_indices.size * (2*n_extr_cells+1), dtype=base_indices.dtype)
        for base_dim in range(self._base_mesh.topology_dm.getDimension()+1):
            cell_stratum = self.topology_dm.getDepthStratum(base_dim+1)
            vert_stratum = self.topology_dm.getDepthStratum(base_dim)
            for base_pt in range(*self._base_mesh.topology_dm.getDepthStratum(base_dim)):
                extruded_points = base_point_label.getStratumIS(base_pt)
                extruded_cells = dmcommon.filter_is(extruded_points, *cell_stratum)
                extruded_verts = dmcommon.filter_is(extruded_points, *vert_stratum)
                assert extruded_verts.size == extruded_cells.size + 1

                for i, ec in enumerate(extruded_cells.indices):
                    indices[ec] = base_indices[base_pt] * (2*n_extr_cells+1) + (2*i+1)

                for i, ev in enumerate(extruded_verts.indices):
                    indices[ev] = base_indices[base_pt] * (2*n_extr_cells+1) + 2*i

        return PETSc.IS().createGeneral(indices, comm=self._comm)

    @cached_property
    def _entity_indices(self):
        # First get the indices of the right entity type. This is more complicated
        # for extruded meshes because the different facet types are not natively
        # distinguished.
        indices = {}
        base_dim_label = self.topology_dm.getLabel("base_dim")
        for base_dim in range(self._base_mesh.dimension+1):
            # Get all points that were originally a vertex, say
            matching_base_dim_extruded_points = base_dim_label.getStratumIS(base_dim)
            matching_base_dim_extruded_points.toGeneral()

            for extr_dim in range(2):
                # Filter out the extruded dimension that we don't want
                matching_extruded_points = dmcommon.filter_is(
                    matching_base_dim_extruded_points,
                    *self.topology_dm.getDepthStratum(base_dim+extr_dim),
                )
                # Finally do the renumbering
                indices[(base_dim, extr_dim)] = utils.readonly(
                    self._old_to_new_point_renumbering.indices[matching_extruded_points.indices]
                )
        return indices

    # TODO: I don't think that the specific ordering actually matters here...
    @property
    def _plex_strata_ordering(self):
        return tuple(
            (base_dim, extr_dim)
            for base_dim in self._base_mesh._plex_strata_ordering
            for extr_dim in range(2)
        )

    # {{{ facet iteration

    @cached_property
    def exterior_facets(self) -> NoReturn:
        raise TypeError(
            "Cannot use 'exterior_facets' for extruded meshes, use 'exterior_facets_vert', "
            "'exterior_facets_top' or 'exterior_facets_bottom' instead"
        )

    @cached_property
    def interior_facets(self) -> NoReturn:
        raise TypeError(
            "Cannot use 'interior_facets' for extruded meshes, use 'interior_facets_vert' "
            "or 'interior_facets_horiz instead"
        )

    @cached_property
    def exterior_facets_top(self) -> op3.IndexedAxisTree:
        subset = self._facet_subset(
            self._exterior_facet_top_plex_indices,
            self._old_to_new_facet_horiz_numbering,
            self.facet_horiz_label,
        )
        return self.points[subset]

    @cached_property
    def exterior_facets_bottom(self) -> op3.IndexedAxisTree:
        subset = self._facet_subset(
            self._exterior_facet_bottom_plex_indices,
            self._old_to_new_facet_horiz_numbering,
            self.facet_horiz_label,
        )
        return self.points[subset]

    @cached_property
    def exterior_facets_vert(self) -> op3.IndexedAxisTree:
        subset = self._facet_subset(
            self._exterior_facet_vert_plex_indices,
            self._old_to_new_facet_vert_numbering,
            self.facet_vert_label,
        )
        return self.points[subset]

    @cached_property
    def interior_facets_horiz(self) -> op3.IndexedAxisTree:
        subset = self._facet_subset(
            self._interior_facet_horiz_plex_indices,
            self._old_to_new_facet_horiz_numbering,
            self.facet_horiz_label,
        )
        return self.points[subset]

    @cached_property
    def interior_facets_vert(self) -> op3.IndexedAxisTree:
        subset = self._facet_subset(
            self._interior_facet_vert_plex_indices,
            self._old_to_new_facet_vert_numbering,
            self.facet_vert_label,
        )
        return self.points[subset]

    @cached_property
    def _exterior_facet_vert_plex_indices(self) -> PETSc.IS:
        # Consider extruding the following interval mesh:
        #
        #     E-----I-----E
        #
        # to
        #
        #     x--E--x--E--x
        #     |     |     |
        #     E     I     E
        #     |     |     |
        #     x--I--x--I--x
        #     |     |     |
        #     E     I     E
        #     |     |     |
        #     x--E--x--E--x
        #
        # The vertical exterior facets are simply given by all the points coming
        # from exterior facets in the base mesh.
        exterior_vert_plex_indices = self.topology_dm.getLabel("base_exterior_facets").getStratumIS(1)

        # Drop non-facet indices (i.e. the extruded vertices)
        return dmcommon.filter_is(
            exterior_vert_plex_indices,
            *self.topology_dm.getDepthStratum(self.dimension-1),
        )

    @cached_property
    def _facet_horiz_plex_indices(self) -> PETSc.IS:
        # Consider extruding the following interval mesh:
        #
        #     x-----x-----x
        #
        # to
        #
        #     x--H--x--H--x
        #     |     |     |
        #     |     |     |
        #     |     |     |
        #     x--H--x--H--x
        #     |     |     |
        #     |     |     |
        #     |     |     |
        #     x--H--x--H--x
        #
        # The horizontal facets are those generated from base cells.
        base_cell_plex_indices = self.topology_dm.getLabel("base_dim").getStratumIS(self._base_mesh.dimension)

        # Drop non-facet indices (i.e. the extruded cells)
        return dmcommon.filter_is(
            base_cell_plex_indices,
            *self.topology_dm.getDepthStratum(self.dimension-1),
        )

    @cached_property
    def _facet_vert_plex_indices(self) -> PETSc.IS:
        # Consider extruding the following interval mesh:
        #
        #     x-----x-----x
        #
        # to
        #
        #     x-----x-----x
        #     |     |     |
        #     V     V     V
        #     |     |     |
        #     x-----x-----x
        #     |     |     |
        #     V     V     V
        #     |     |     |
        #     x-----x-----x
        #
        # The vertical facets are those generated from base facets.
        base_facet_plex_indices = self.topology_dm.getLabel("base_dim").getStratumIS(self._base_mesh.dimension-1)

        # Drop non-facet indices (i.e. the extruded vertices)
        return dmcommon.filter_is(
            base_facet_plex_indices,
            *self.topology_dm.getDepthStratum(self.dimension-1),
        )

    # TODO: Prefer '_is' over '_indices'
    @cached_property
    def _exterior_facet_top_plex_indices(self) -> PETSc.IS:
        return self._exterior_facet_horiz_plex_indices_is("top")

    @cached_property
    def _exterior_facet_bottom_plex_indices(self) -> PETSc.IS:
        return self._exterior_facet_horiz_plex_indices_is("bottom")

    def _exterior_facet_horiz_plex_indices_is(self, facet_type: Literal["top"] | Literal["bottom"]) -> PETSc.IS:
        # Consider extruding the following interval mesh:
        #
        #     x-----x-----x
        #
        # to
        #
        #     x--E--x--E--x
        #     |     |     |
        #     |     |     |
        #     |     |     |
        #     x--I--x--I--x
        #     |     |     |
        #     |     |     |
        #     |     |     |
        #     x--E--x--E--x
        #
        # The external horizontal facets are the first and last horizontal
        # facets in each column. Since we know DMPlex numbers edges contiguously
        # up the column we can just slice them out.
        if facet_type == "top":
            take_index = -1
        else:
            assert facet_type == "bottom"
            take_index = 0
        exterior_facet_horiz_indices = (
            self._facet_horiz_plex_indices.indices
            .reshape((-1, self.layers))[:, take_index]
            .flatten()
        )
        return PETSc.IS().createGeneral(exterior_facet_horiz_indices, comm=MPI.COMM_SELF)

    @cached_property
    def _interior_facet_horiz_plex_indices(self) -> PETSc.IS:
        return (
            self._facet_horiz_plex_indices
            .difference(self._exterior_facet_top_plex_indices)
            .difference(self._exterior_facet_bottom_plex_indices)
        )

    @cached_property
    def _interior_facet_vert_plex_indices(self) -> PETSc.IS:
        # Consider extruding the following interval mesh:
        #
        #     E-----I-----E
        #
        # to
        #
        #     x--E--x--E--x
        #     |     |     |
        #     E     I     E
        #     |     |     |
        #     x--I--x--I--x
        #     |     |     |
        #     E     I     E
        #     |     |     |
        #     x--E--x--E--x
        #
        # The vertical interior facets are simply given by all the points coming
        # from interior facets in the base mesh.
        interior_vert_plex_indices_is = utils.safe_is(
            self.topology_dm.getLabel("base_interior_facets").getStratumIS(1)
        )

        # Drop non-facet indices (i.e. the extruded vertices)
        return dmcommon.filter_is(
            interior_vert_plex_indices_is,
            *self.topology_dm.getDepthStratum(self.dimension-1),
        )

    @cached_property
    def _old_to_new_facet_horiz_numbering(self) -> PETSc.IS:
        return dmcommon.entity_numbering(self._facet_horiz_plex_indices, self._new_to_old_point_renumbering)

    @cached_property
    def _old_to_new_facet_vert_numbering(self) -> PETSc.IS:
        return dmcommon.entity_numbering(self._facet_vert_plex_indices, self._new_to_old_point_renumbering)

    # Maybe this is better as a match-case thing, instead of lots and lots of properties (cached on the mesh)
    # TODO: This is a bad name, needs to point out that we map between entities here, not plex points
    @cached_property
    def _old_to_new_exterior_facet_top_numbering(self) -> PETSc.IS:
        return dmcommon.entity_numbering(self._exterior_facet_top_plex_indices, self._new_to_old_point_renumbering)

    @cached_property
    def _old_to_new_exterior_facet_bottom_numbering(self) -> PETSc.IS:
        return dmcommon.entity_numbering(self._exterior_facet_bottom_plex_indices, self._new_to_old_point_renumbering)

    @cached_property
    def _old_to_new_exterior_facet_vert_numbering(self) -> PETSc.IS:
        return dmcommon.entity_numbering(self._exterior_facet_vert_plex_indices, self._new_to_old_point_renumbering)

    # Maybe this is better as a match-case thing, instead of lots and lots of properties (cached on the mesh)
    @cached_property
    def _old_to_new_interior_facet_horiz_numbering(self) -> PETSc.IS:
        return dmcommon.entity_numbering(self._interior_facet_horiz_plex_indices, self._new_to_old_point_renumbering)

    @cached_property
    def _old_to_new_interior_facet_vert_numbering(self) -> PETSc.IS:
        return dmcommon.entity_numbering(self._interior_facet_vert_plex_indices, self._new_to_old_point_renumbering)

    @cached_property
    def _exterior_facet_top_support_dat(self) -> op3.Dat:
        return _memoize_facet_supports(
            self.topology_dm,
            self.exterior_facets_top.owned,
            self._exterior_facet_top_plex_indices,
            self._old_to_new_exterior_facet_top_numbering,
            self._old_to_new_cell_numbering,
            "exterior",
        )

    @cached_property
    def _exterior_facet_bottom_support_dat(self) -> op3.Dat:
        return _memoize_facet_supports(
            self.topology_dm,
            self.exterior_facets_bottom.owned,
            self._exterior_facet_bottom_plex_indices,
            self._old_to_new_exterior_facet_bottom_numbering,
            self._old_to_new_cell_numbering,
            "exterior",
        )

    @cached_property
    def _exterior_facet_vert_support_dat(self) -> op3.Dat:
        return _memoize_facet_supports(
            self.topology_dm,
            self.exterior_facets_vert.owned,
            self._exterior_facet_vert_plex_indices,
            self._old_to_new_exterior_facet_vert_numbering,
            self._old_to_new_cell_numbering,
            "exterior",
        )

    @cached_property
    def _interior_facet_horiz_support_dat(self) -> op3.Dat:
        return _memoize_facet_supports(
            self.topology_dm,
            self.interior_facets_horiz.owned,
            self._interior_facet_horiz_plex_indices,
            self._old_to_new_interior_facet_horiz_numbering,
            self._old_to_new_cell_numbering,
            "interior",
        )

    @cached_property
    def _interior_facet_vert_support_dat(self) -> op3.Dat:
        return _memoize_facet_supports(
            self.topology_dm,
            self.interior_facets_vert.owned,
            self._interior_facet_vert_plex_indices,
            self._old_to_new_interior_facet_vert_numbering,
            self._old_to_new_cell_numbering,
            "interior",
        )

    # }}}


    # @utils.cached_property
    # def cell_closure(self):
    #     """2D array of ordered cell closures
    #
    #     Each row contains ordered cell entities for a cell, one row per cell.
    #     """
    #     return self._base_mesh.cell_closure

    @cached_property
    def _plex_closures(self) -> tuple[np.ndarray, ...]:
        raise NotImplementedError

    @cached_property
    def _plex_closures_renumbered(self) -> tuple[np.ndarray, ...]:
        raise NotImplementedError

    @cached_property
    def _plex_closures_localized(self) -> tuple[tuple[np.ndarray, ...], ...]:
        raise NotImplementedError

    @cached_property
    def _fiat_cell_closures(self) -> np.ndarray:
        assert False, "not needed for extruded meshes"

    @cached_property
    def _fiat_cell_closures_renumbered(self) -> np.ndarray:
        assert False, "not needed for extruded meshes"

    # TODO: I think I should be able to avoid a lot of this if the base closure ordering can be expressed as a permutation
    @cached_property
    def _fiat_cell_closures_localized(self) -> tuple[np.ndarray, ...]:
        nlayers = int(self.layers) - 1

        closures = {}
        for base_dest_dim in range(self._base_mesh.dimension+1):
            base_closures = self._base_mesh._fiat_cell_closures_localized[base_dest_dim]
            for extr_dest_dim in range(2):
                dest_dim = (base_dest_dim, extr_dest_dim)
                closure_size = self._closure_sizes[self.cell_label][dest_dim]

                n_base_cells = base_closures.shape[0]  # always the same
                idxs = np.empty((n_base_cells, nlayers, closure_size), dtype=base_closures.dtype)

                num_extr_pts = nlayers+1 if extr_dest_dim == 0 else nlayers

                if extr_dest_dim == 0:
                    # 'vertex' extrusion, twice as many points in the closure
                    for ci in range(n_base_cells):
                        for j in range(nlayers):
                            # for k in range(closure_size//2):
                            for k in range(base_closures.shape[1]):
                                idxs[ci, j, 2*k] = base_closures[ci, k] * num_extr_pts + j
                                idxs[ci, j, 2*k+1] = base_closures[ci, k] * num_extr_pts + j + 1
                else:
                    # 'edge' extrusion, only one point in the closure
                    for ci in range(n_base_cells):
                        for j in range(nlayers):
                            # for k in range(closure_size):
                            for k in range(base_closures.shape[1]):
                                idxs[ci, j, k] = base_closures[ci, k] * num_extr_pts + j
                closures[dest_dim] = idxs.reshape((-1, closure_size))
        return closures

    @cached_property
    def _base_fiat_cell_closure_data_localized(self):
        if self.layers.shape:
            raise NotImplementedError
        else:
            n_extr_cells = int(self.layers) - 1

        closures = {}
        for base_dest_dim in range(self._base_mesh.dimension+1):
            base_closures = self._base_mesh._fiat_cell_closures_localized[base_dest_dim]
            # for extr_dest_dim in range(2):
            #     dest_dim = (base_dest_dim, extr_dest_dim)
            #     closure_size = self._base_mesh._closure_sizes[self._base_mesh.dimension][base_dest_dim]
            #
            #     n_base_cells = self._base_mesh.num_cells
            #     idxs = np.empty((n_base_cells, nlayers, closure_size), dtype=base_closures.dtype)
            #     num_extr_pts = nlayers+1 if extr_dest_dim == 0 else nlayers
            #
            #     for ci in range(n_base_cells):
            #         for j in range(nlayers):
            #             for k in range(closure_size):
            #                 idxs[ci, j, k] = base_closures[ci, k]
            #
            #     closures[dest_dim] = idxs.reshape((-1, closure_size))

            dest_dim = base_dest_dim
            closure_size = self._base_mesh._closure_sizes[self._base_mesh.dimension][base_dest_dim]

            n_base_cells = self._base_mesh.num_cells
            idxs = np.empty((n_base_cells, n_extr_cells, closure_size), dtype=base_closures.dtype)

            for ci in range(n_base_cells):
                for j in range(n_extr_cells):
                    for k in range(closure_size):
                        idxs[ci, j, k] = base_closures[ci, k]

            closures[dest_dim] = idxs.reshape((-1, closure_size))
        return closures

    # NOTE: This is very similar to the other closure stuff that we do.
    @cached_property
    def base_mesh_closure(self):
        # map from extruded entities to flat ones.
        closures = {}

        dim = self.cell_label
        closure_data = self._base_fiat_cell_closure_data_localized

        map_components = []
        for map_dim, map_data in closure_data.items():
            *_, size = map_data.shape
            if size == 0:
                continue

            # target_axis = self.name
            # target_dim = map_dim
            target_axis = self._base_mesh.name
            target_dim = map_dim

            # Discard any parallel information, the maps are purely local
            outer_axis_component = just_one(c for c in self.points.root.components if c.label == dim)
            outer_axis = op3.Axis([outer_axis_component.copy(sf=None)], self.name)

            # NOTE: currently we must label the innermost axis of the map to be the same as the resulting
            # indexed axis tree. I don't yet know whether to raise an error if this is not upheld or to
            # fix automatically internally via additional replace() arguments.
            map_axes = op3.AxisTree.from_nest(
                {outer_axis: op3.Axis({target_dim: size}, "closure")}
            )
            map_dat = op3.Dat(
                map_axes, data=map_data.flatten(), prefix="closure"
            )
            map_components.append(
                op3.TabulatedMapComponent(target_axis, target_dim, map_dat, label=map_dim)
            )

            # 1-tuple here because in theory closure(cell) could map to other valid things (like points)
            closures[idict({self.name: dim})] =  (tuple(map_components),)

        return op3.Map(closures, name="closure")

    @cached_property
    def _support(self) -> op3.Map:
        supports = {}
        supported_supports = (
            (self.exterior_facets_top, self._exterior_facet_top_support_dat),
            (self.exterior_facets_bottom, self._exterior_facet_bottom_support_dat),
            (self.exterior_facets_vert, self._exterior_facet_vert_support_dat),
            (self.interior_facets_horiz, self._interior_facet_horiz_support_dat),
            (self.interior_facets_vert, self._interior_facet_vert_support_dat),
        )
        for iterset, support_dat in supported_supports:
            axis = iterset.owned.as_axis()
            from_path = idict({axis.label: axis.component.label})
            supports[from_path] = [[
                op3.TabulatedMapComponent(self.name, self.cell_label, support_dat, label="XXX"),
            ]]
        return op3.Map(supports, name="support")

    @utils.cached_property
    def entity_orientations(self):
        return dmcommon.entity_orientations(self, self._fiat_cell_closures)

    def make_cell_node_list(self, global_numbering, entity_dofs, entity_permutations, offsets):
        """Builds the DoF mapping.

        :arg global_numbering: Section describing the global DoF numbering
        :arg entity_dofs: FInAT element entity DoFs
        :arg entity_permutations: FInAT element entity permutations
        :arg offsets: layer offsets for each entity dof.
        """
        if entity_permutations is None:
            # FInAT entity_permutations not yet implemented
            entity_dofs = eutils.flat_entity_dofs(entity_dofs)
            return super().make_cell_node_list(global_numbering, entity_dofs, None, offsets)
        assert sorted(entity_dofs.keys()) == sorted(entity_permutations.keys()), "Mismatching dimension tuples"
        for key in entity_dofs.keys():
            assert sorted(entity_dofs[key].keys()) == sorted(entity_permutations[key].keys()), "Mismatching entity tuples"
        assert all(v in {0, 1} for _, v in entity_permutations), "Vertical dim index must be in [0, 1]"
        entity_dofs = eutils.flat_entity_dofs(entity_dofs)
        entity_permutations = eutils.flat_entity_permutations(entity_permutations)
        return super().make_cell_node_list(global_numbering, entity_dofs, entity_permutations, offsets)

    def make_dofs_per_plex_entity(self, entity_dofs):
        """Returns the number of DoFs per plex entity for each stratum,
        i.e. [#dofs / plex vertices, #dofs / plex edges, ...].

        each entry is a 2-tuple giving the number of dofs on, and
        above the given plex entity.

        :arg entity_dofs: FInAT element entity DoFs

        """
        dofs_per_entity = np.zeros((1 + self._base_mesh.cell_dimension(), 2), dtype=IntType)
        for (b, v), entities in entity_dofs.items():
            dofs_per_entity[b, v] += len(entities[0])

        # Convert to a tuple of tuples with int (not numpy.intXX) values. This is
        # to give us a string representation like ((0, 1), (2, 3)) instead of
        # ((numpy.int32(0), numpy.int32(1)), (numpy.int32(2), numpy.int32(3))).
        return tuple(
            tuple(int(d_) for d_ in d)
            for d in dofs_per_entity
        )

    @PETSc.Log.EventDecorator()
    def node_classes(self, nodes_per_entity, real_tensorproduct=False):
        """Compute node classes given nodes per entity.

        :arg nodes_per_entity: number of function space nodes per topological entity.
        :returns: the number of nodes in each of core, owned, and ghost classes.
        """
        if real_tensorproduct:
            nodes = np.asarray(nodes_per_entity)
            nodes_per_entity = sum(nodes[:, i] for i in range(2))
            return super(ExtrudedMeshTopology, self).node_classes(nodes_per_entity)
        elif self.variable_layers:
            return extnum.node_classes(self, nodes_per_entity)
        else:
            nodes = np.asarray(nodes_per_entity)
            if self.extruded_periodic:
                nodes_per_entity = sum(nodes[:, i]*(self.layers - 1) for i in range(2))
            else:
                nodes_per_entity = sum(nodes[:, i]*(self.layers - i) for i in range(2))
            return super(ExtrudedMeshTopology, self).node_classes(nodes_per_entity)

    # @utils.cached_property
    # def layers(self):
    #     """Return the layers parameter used to construct the mesh topology,
    #     which is the number of layers represented by the number of occurences
    #     of the base mesh for non-variable layer mesh and an array of size
    #     (num_cells, 2), each row representing the
    #     (first layer index, last layer index + 1) pair for the associated cell,
    #     for variable layer mesh."""
    #     if self.variable_layers:
    #         return self.cell_set.layers_array
    #     else:
    #         return self.cell_set.layers

    def entity_layers(self, height, label=None):
        """Return the number of layers on each entity of a given plex
        height.

        :arg height: The height of the entity to compute the number of
           layers (0 -> cells, 1 -> facets, etc...)
        :arg label: An optional label name used to select points of
           the given height (if None, then all points are used).
        :returns: a numpy array of the number of layers on the asked
           for entities (or a single layer number for the constant
           layer case).
        """
        if self.variable_layers:
            return extnum.entity_layers(self, height, label)
        else:
            return self.cell_set.layers

    def cell_dimension(self):
        """Returns the cell dimension."""
        return (self._base_mesh.cell_dimension(), 1)

    def facet_dimension(self):
        """Returns the facet dimension.

        .. note::

            This only returns the dimension of the "side" (vertical) facets,
            not the "top" or "bottom" (horizontal) facets.

        """
        return (self._base_mesh.facet_dimension(), 1)

    def _order_data_by_cell_index(self, column_list, cell_data):
        assert False, "old code"
        cell_list = []
        for col in column_list:
            cell_list += list(range(col, col + (self.layers - 1)))
        return cell_data[cell_list]

    @property
    def _distribution_name(self):
        return self._base_mesh._distribution_name

    @property
    def _permutation_name(self):
        return self._base_mesh._permutation_name

    def mark_entities(self, tf, label_value, label_name=None):
        raise NotImplementedError("Currently not implemented for ExtrudedMesh")


# TODO: Could this be merged with MeshTopology given that dmcommon.pyx
# now covers DMSwarms and DMPlexes?
class VertexOnlyMeshTopology(AbstractMeshTopology):
    """
    Representation of a vertex-only mesh topology immersed within
    another mesh.
    """

    @PETSc.Log.EventDecorator()
    def __init__(self, swarm, parentmesh, name, reorder, input_ordering_swarm=None, perm_is=None, distribution_name=None, permutation_name=None):
        """Initialise a mesh topology.

        Parameters
        ----------
        swarm : PETSc.DMSwarm
            `PETSc.DMSwarm` representing Particle In Cell (PIC) vertices
            immersed within a `PETSc.DM` stored in the ``parentmesh``.
        parentmesh : AbstractMeshTopology
            Mesh topology within which the vertex-only mesh topology is immersed.
        name : str
            Name of the mesh topology.
        reorder : bool
            Whether to reorder the mesh entities.
        input_ordering_swarm : PETSc.DMSwarm
            The swarm from which the input-ordering vertex-only mesh is constructed.
        perm_is : PETSc.IS
            `PETSc.IS` that is used as ``_dm_renumbering``; only
            makes sense if we know the exact parallel distribution of ``plex``
            at the time of mesh topology construction like when we load mesh
            along with its distribution. If given, ``reorder`` param will be ignored.
        distribution_name : str
            Name of the parallel distribution; if `None`, automatically generated.
        permutation_name : str
            Name of the entity permutation (reordering); if `None`, automatically generated.

        """
        if MPI.Comm.Compare(parentmesh.comm, swarm.comm.tompi4py()) not in {MPI.CONGRUENT, MPI.IDENT}:
            ValueError("Parent mesh communicator and swarm communicator are not congruent")
        self._distribution_parameters = {"partition": False,
                                         "partitioner_type": None,
                                         "overlap_type": (DistributedMeshOverlapType.NONE, 0)}
        self.input_ordering_swarm = input_ordering_swarm
        self._parent_mesh = parentmesh
        super().__init__(swarm, name, reorder, None, perm_is, distribution_name, permutation_name, parentmesh.comm)

    @property
    def dimension(self):
        return 0

    def _distribute(self):
        pass

    def _add_overlap(self):
        pass

    def _mark_entity_classes(self):
        if self.input_ordering_swarm:
            assert isinstance(self._parent_mesh, MeshTopology)
            dmcommon.mark_entity_classes_using_cell_dm(self.topology_dm)
        else:
            # Have an input-ordering vertex-only mesh. These should mark
            # all entities as pyop2 core, which mark_entity_classes will do.
            assert isinstance(self._parent_mesh, VertexOnlyMeshTopology)
            dmcommon.mark_entity_classes(self.topology_dm)

    @utils.cached_property
    def _ufl_cell(self):
        return as_cell(_cells[0][0])

    @utils.cached_property
    def _ufl_mesh(self):
        cell = self._ufl_cell
        return ufl.Mesh(finat.ufl.VectorElement("DG", cell, 0, dim=cell.topological_dimension))

    def _renumber_entities(self, reorder):
        assert False, "old code"
        if reorder:
            swarm = self.topology_dm
            parent = self._parent_mesh.topology_dm
            cell_id_name = swarm.getCellDMActive().getCellID()
            swarm_parent_cell_nums = swarm.getField(cell_id_name).ravel()
            parent_renum = self._parent_mesh._dm_renumbering.getIndices()
            pStart, _ = parent.getChart()
            parent_renum_inv = np.empty_like(parent_renum)
            parent_renum_inv[parent_renum - pStart] = np.arange(len(parent_renum))
            # Use kind = 'stable' to make the ordering deterministic.
            perm = np.argsort(parent_renum_inv[swarm_parent_cell_nums - pStart], kind='stable').astype(IntType)
            swarm.restoreField(cell_id_name)
            perm_is = PETSc.IS().create(comm=swarm.comm)
            perm_is.setType("general")
            perm_is.setIndices(perm)
            return perm_is
        else:
            return dmcommon.plex_renumbering(self.topology_dm, self._entity_classes, None)

    @property
    def dm_cell_types(self):
        """All DM.PolytopeTypes of cells in the mesh."""
        return (PETSc.DM.PolytopeType.POINT,)

    entity_orientations = None

    @utils.cached_property  # TODO: Recalculate if mesh moves
    def exterior_facets(self):
        return self._facets("exterior")

    @utils.cached_property  # TODO: Recalculate if mesh moves
    def interior_facets(self):
        return self._facets("interior")

    @utils.cached_property
    def cell_to_facets(self):
        """Raises an AttributeError since cells in a
        `VertexOnlyMeshTopology` have no facets.
        """
        raise AttributeError("Cells in a VertexOnlyMeshTopology have no facets.")

    @property
    def num_points(self) -> int:
        return self.num_vertices

    @property
    def num_cells(self) -> int:
        return self.num_vertices

    # TODO I reckon that these should error instead
    @property
    def num_facets(self):
        return 0

    # TODO I reckon that these should error instead
    @property
    def num_faces(self):
        return 0

    # TODO I reckon that these should error instead
    @property
    def num_edges(self):
        return 0

    @property
    def num_vertices(self):
        return self.topology_dm.getLocalSize()

    def num_entities(self, d):
        if d > 0:
            return 0
        else:
            return self.num_vertices

    # TODO: Clean this all up
    def entity_count(self, dim):
        if dim == 0:
            return self.num_vertices
        else:
            return 0

    @cached_property
    def cells(self):
        # Need to be more verbose as we don't want to consume the axis
        # return self.points[self.cell_label]
        # This may no longer be needed
        cell_slice = op3.Slice(self.name, [op3.AffineSliceComponent(self.cell_label)])
        return self.points[cell_slice]

    @cached_property  # TODO: Recalculate if mesh moves
    @utils.deprecated("cells.owned")
    def cell_set(self):
        return self.cells.owned

    @property
    def cell_label(self) -> int:
        return self.dimension

    @property
    def facet_label(self):
        raise RuntimeError

    @property
    def edge_label(self):
        raise RuntimeError

    # TODO I prefer "vertex_label"
    @property
    def vert_label(self):
        return 0

    @cached_property
    def _entity_indices(self):
        breakpoint()

    @cached_property  # TODO: Recalculate if mesh moves
    def cell_parent_cell_list(self):
        """Return a list of parent mesh cells numbers in vertex only
        mesh cell order.
        """
        cell_parent_cell_list = np.copy(self.topology_dm.getField("parentcellnum").ravel())
        self.topology_dm.restoreField("parentcellnum")
        return cell_parent_cell_list[self._old_to_new_cell_numbering_is.invertPermutation().indices]

    @cached_property  # TODO: Recalculate if mesh moves
    def cell_parent_cell_map(self):
        """Return the :class:`pyop2.types.map.Map` from vertex only mesh cells to
        parent mesh cells.
        """
        dest_axis = self._parent_mesh.name
        dest_stratum = self._parent_mesh.cell_label

        map_axes = op3.AxisTree.from_iterable([self.points.root, op3.Axis(1, "cell_parent_cell")])
        dat = op3.Dat(map_axes, data=self.cell_parent_cell_list)

        return op3.Map(
            {
                idict({self.name: self.cell_label}): [[
                    op3.TabulatedMapComponent(dest_axis, dest_stratum, dat),
                ]]
            },
            name="cell_parent_cell",
        )

    @utils.cached_property  # TODO: Recalculate if mesh moves
    def cell_parent_base_cell_list(self):
        """Return a list of parent mesh base cells numbers in vertex only
        mesh cell order.
        """
        if not isinstance(self._parent_mesh, ExtrudedMeshTopology):
            raise AttributeError("Parent mesh is not extruded")
        cell_parent_base_cell_list = np.copy(self.topology_dm.getField("parentcellbasenum").ravel())
        self.topology_dm.restoreField("parentcellbasenum")
        return cell_parent_base_cell_list[self._new_to_old_cell_numbering]

    @utils.cached_property  # TODO: Recalculate if mesh moves
    def cell_parent_base_cell_map(self):
        """Return the :class:`pyop2.types.map.Map` from vertex only mesh cells to
        parent mesh base cells.
        """
        raise NotImplementedError
        if not isinstance(self._parent_mesh, ExtrudedMeshTopology):
            raise AttributeError("Parent mesh is not extruded.")
        return op2.Map(self.cell_set, self._parent_mesh.cell_set, 1,
                       self.cell_parent_base_cell_list, "cell_parent_base_cell")

    @utils.cached_property  # TODO: Recalculate if mesh moves
    def cell_parent_extrusion_height_list(self):
        """Return a list of parent mesh extrusion heights in vertex only
        mesh cell order.
        """
        if not isinstance(self._parent_mesh, ExtrudedMeshTopology):
            raise AttributeError("Parent mesh is not extruded.")
        cell_parent_extrusion_height_list = np.copy(self.topology_dm.getField("parentcellextrusionheight").ravel())
        self.topology_dm.restoreField("parentcellextrusionheight")
        return cell_parent_extrusion_height_list[self._new_to_old_cell_numbering]

    @utils.cached_property  # TODO: Recalculate if mesh moves
    def cell_parent_extrusion_height_map(self):
        """Return the :class:`pyop2.types.map.Map` from vertex only mesh cells to
        parent mesh extrusion heights.
        """
        raise NotImplementedError
        if not isinstance(self._parent_mesh, ExtrudedMeshTopology):
            raise AttributeError("Parent mesh is not extruded.")
        return op2.Map(self.cell_set, self._parent_mesh.cell_set, 1,
                       self.cell_parent_extrusion_height_list, "cell_parent_extrusion_height")

    def mark_entities(self, tf, label_value, label_name=None):
        raise NotImplementedError("Currently not implemented for VertexOnlyMesh")

    @utils.cached_property  # TODO: Recalculate if mesh moves
    def cell_global_index(self):
        """Return a list of unique cell IDs in vertex only mesh cell order."""
        cell_global_index = np.copy(self.topology_dm.getField("globalindex").ravel())
        self.topology_dm.restoreField("globalindex")
        return cell_global_index

    @utils.cached_property  # TODO: Recalculate if mesh moves
    def input_ordering(self):
        """
        Return the input ordering of the mesh vertices as a
        :class:`~.VertexOnlyMeshTopology` whilst preserving other information, such as
        the global indices and parent mesh cell information.

        Notes
        -----
        If ``redundant=True`` at mesh creation, all the vertices will
        be returned on rank 0.

        Any points that were not found in the original mesh when it was created
        will still be present here in their originally supplied order.
        """
        if not isinstance(self.topology, VertexOnlyMeshTopology):
            raise AttributeError("Input ordering is only defined for vertex-only meshes.")
        # Make the VOM which uses the original ordering of the points
        if self.input_ordering_swarm:
            return VertexOnlyMeshTopology(
                self.input_ordering_swarm,
                self,
                name=self.input_ordering_swarm.getName(),
                reorder=False,
            )

    @staticmethod
    def _make_input_ordering_sf(swarm, nroots, ilocal):
        # ilocal = None -> leaves are swarm points [0, 1, 2, ...).
        # ilocal can also be Firedrake cell numbers.
        sf = PETSc.SF().create(comm=swarm.comm)
        input_ranks = swarm.getField("inputrank").ravel()
        input_indices = swarm.getField("inputindex").ravel()
        nleaves = len(input_ranks)
        if ilocal is not None and nleaves != len(ilocal):
            swarm.restoreField("inputrank")
            swarm.restoreField("inputindex")
            raise RuntimeError(f"Mismatching leaves: nleaves {nleaves} != len(ilocal) {len(ilocal)}")
        input_ranks_and_idxs = np.empty(2 * nleaves, dtype=IntType)
        input_ranks_and_idxs[0::2] = input_ranks
        input_ranks_and_idxs[1::2] = input_indices
        swarm.restoreField("inputrank")
        swarm.restoreField("inputindex")
        sf.setGraph(nroots, ilocal, input_ranks_and_idxs)
        return sf

    @utils.cached_property  # TODO: Recalculate if mesh moves
    def input_ordering_sf(self):
        """
        Return a PETSc SF which has :func:`~.VertexOnlyMesh` input ordering
        vertices as roots and this mesh's vertices (including any halo cells)
        as leaves.
        """
        if not isinstance(self.topology, VertexOnlyMeshTopology):
            raise AttributeError("Input ordering is only defined for vertex-only meshes.")
        nroots = self.input_ordering.num_cells
        e_p_map = self._new_to_old_cell_numbering  # cell-entity -> swarm-point map
        ilocal = np.empty_like(e_p_map)
        if len(e_p_map) > 0:
            cStart = e_p_map.min()  # smallest swarm point number
            ilocal[e_p_map - cStart] = np.arange(len(e_p_map))
        return VertexOnlyMeshTopology._make_input_ordering_sf(self.topology_dm, nroots, ilocal)

    @utils.cached_property  # TODO: Recalculate if mesh moves
    def input_ordering_without_halos_sf(self):
        """
        Return a PETSc SF which has :func:`~.VertexOnlyMesh` input ordering
        vertices as roots and this mesh's non-halo vertices as leaves.
        """
        # The leaves have been ordered according to the pyop2 classes with non-halo
        # cells first; self.cell_set.size is the number of rank-local non-halo cells.
        return self.input_ordering_sf.createEmbeddedLeafSF(np.arange(self.cell_set.size, dtype=IntType))


class CellOrientationsRuntimeError(RuntimeError):
    """Exception raised when there are problems with cell orientations."""
    pass


class MeshGeometryCargo:
    """Helper class carrying data for a :class:`MeshGeometry`.

    It is required because it permits Firedrake to have stripped forms
    that still know that they are on an extruded mesh (for example).
    """

    def __init__(self, ufl_id):
        self._ufl_id = ufl_id

    def ufl_id(self):
        return self._ufl_id

    def init(self, coordinates):
        """Initialise the cargo.

        This function is separate to __init__ because of the two-step process we have
        for initialising a :class:`MeshGeometry`.
        """
        self.topology = coordinates.function_space().mesh()
        self.coordinates = coordinates
        self.geometric_shared_data_cache = defaultdict(dict)


class MeshGeometry(ufl.Mesh, MeshGeometryMixin):
    """A representation of mesh topology and geometry."""

    def __new__(cls, element, comm):
        """Create mesh geometry object."""
        mesh = super(MeshGeometry, cls).__new__(cls)
        uid = utils._new_uid(internal_comm(comm, mesh))
        mesh.uid = uid
        cargo = MeshGeometryCargo(uid)
        assert isinstance(element, finat.ufl.FiniteElementBase)
        ufl.Mesh.__init__(mesh, element, ufl_id=mesh.uid, cargo=cargo)
        return mesh

    @MeshGeometryMixin._ad_annotate_init
    def __init__(self, coordinates):
        """Initialise a mesh geometry from coordinates.

        Parameters
        ----------
        coordinates : CoordinatelessFunction
            The `CoordinatelessFunction` containing the coordinates.

        """
        topology = coordinates.function_space().mesh()

        # this is codegen information so we attach it to the MeshGeometry rather than its cargo
        self.extruded = isinstance(topology, ExtrudedMeshTopology)
        self.variable_layers = self.extruded and topology.variable_layers

        # initialise the mesh cargo
        self.ufl_cargo().init(coordinates)

        # Cache mesh object on the coordinateless coordinates function
        coordinates._as_mesh_geometry = weakref.ref(self)

        # submesh
        self.submesh_parent = None

        self._bounding_box_coords = None
        self._spatial_index = None
        self._saved_coordinate_dat_version = coordinates.dat.buffer.state

        self._cache = {}

    def _ufl_signature_data_(self, *args, **kwargs):
        return (type(self), self.extruded, self.variable_layers,
                super()._ufl_signature_data_(*args, **kwargs))

    def _init_topology(self, topology):
        """Initialise the topology.

        :arg topology: The :class:`.MeshTopology` object.

        A mesh is fully initialised with its topology and coordinates.
        In this method we partially initialise the mesh by registering
        its topology. We also set the `_callback` attribute that is
        later called to set its coordinates and finalise the initialisation.
        """
        import firedrake.functionspace as functionspace
        import firedrake.function as function

        self._topology = topology
        if len(topology.dm_cell_types) > 1:
            return
        coordinates_fs = functionspace.FunctionSpace(self.topology, self.ufl_coordinate_element())
        coordinates_data = dmcommon.reordered_coords(topology.topology_dm, coordinates_fs.dm.getLocalSection(),
                                                     (self.num_vertices, self.geometric_dimension))
        coordinates = function.CoordinatelessFunction(coordinates_fs,
                                                      val=coordinates_data,
                                                      name=_generate_default_mesh_coordinates_name(self.name))
        self.__init__(coordinates)

    @property
    def comm(self):
        return self.topology.comm

    @property
    def _comm(self):
        return self.topology._comm

    @property
    def topology(self):
        """The underlying mesh topology object."""
        return self.ufl_cargo().topology

    @topology.setter
    def topology(self, val):
        self.ufl_cargo().topology = val

    @property
    def _topology(self):
        return self.topology

    @_topology.setter
    def _topology(self, val):
        self.topology = val

    # @property
    # def num_cells(self):
    #     return self.topology.num_cells
    #
    # @property
    # def num_facets(self):
    #     return self.topology.num_facets
    #
    # @property
    # def num_edges(self):
    #     return self.topology.num_edges
    #
    # @property
    # def num_vertices(self):
    #     return self.topology.num_vertices

    @property
    def _parent_mesh(self):
        return self.ufl_cargo()._parent_mesh

    @_parent_mesh.setter
    def _parent_mesh(self, val):
        self.ufl_cargo()._parent_mesh = val

    @property
    def _coordinates(self):
        return self.ufl_cargo().coordinates

    @property
    def _geometric_shared_data_cache(self):
        return self.ufl_cargo().geometric_shared_data_cache

    @property
    def topological(self):
        """Alias of topology.

        This is to ensure consistent naming for some multigrid codes."""
        return self._topology

    @property
    @MeshGeometryMixin._ad_annotate_coordinates_function
    def _coordinates_function(self):
        """The :class:`.Function` containing the coordinates of this mesh."""
        import firedrake.functionspaceimpl as functionspaceimpl
        import firedrake.function as function

        if hasattr(self.ufl_cargo(), "_coordinates_function"):
            return self.ufl_cargo()._coordinates_function
        else:
            coordinates_fs = self._coordinates.function_space()
            V = functionspaceimpl.WithGeometry.create(coordinates_fs, self)
            f = function.Function(V, val=self._coordinates)
            self.ufl_cargo()._coordinates_function = f
            return f

    @property
    def coordinates(self):
        """The :class:`.Function` containing the coordinates of this mesh."""
        return self._coordinates_function

    @coordinates.setter
    def coordinates(self, value):
        message = """Cannot re-assign the coordinates.

You are free to change the coordinate values, but if you need a
different coordinate function space, use Mesh(f) to create a new mesh
object whose coordinates are f's values.  (This will not copy the
values from f.)"""

        raise AttributeError(message)

    @utils.cached_property
    def cell_sizes(self):
        """A :class:`~.Function` in the :math:`P^1` space containing the local mesh size.

        This is computed by the :math:`L^2` projection of the local mesh element size."""
        from firedrake.ufl_expr import CellSize
        from firedrake.functionspace import FunctionSpace
        from firedrake.projection import project
        P1 = FunctionSpace(self, "Lagrange", 1)
        return project(CellSize(self), P1)

    def clear_cell_sizes(self):
        """Reset the :attr:`cell_sizes` field on this mesh geometry.

        Use this if you move the mesh.
        """
        try:
            del self.cell_size
        except AttributeError:
            pass

    @property
    def tolerance(self):
        """The relative tolerance (i.e. as defined on the reference cell) for
        the distance a point can be from a cell and still be considered to be
        in the cell.

        Increase this if points at mesh boundaries (either rank local or
        global) are reported as being outside the mesh, for example when
        creating a :class:`VertexOnlyMesh`. Note that this tolerance uses an L1
        distance (aka 'manhattan', 'taxicab' or rectilinear distance) so will
        scale with the dimension of the mesh.

        If this property is not set (i.e. set to ``None``) no tolerance is
        added to the bounding box and points deemed at all outside the mesh,
        even by floating point error distances, will be deemed to be outside
        it.

        Notes
        -----
        After changing tolerance any requests for :attr:`spatial_index` will cause
        the spatial index to be rebuilt with the new tolerance which may take some time.
        """
        return self._tolerance

    @tolerance.setter
    def tolerance(self, value):
        if not isinstance(value, numbers.Number):
            raise TypeError("tolerance must be a number")
        if value != self._tolerance:
            self.clear_spatial_index()
            self._tolerance = value

    def clear_spatial_index(self):
        """Reset the :attr:`spatial_index` on this mesh geometry.

        Use this if you move the mesh (for example by reassigning to
        the coordinate field)."""
        self._spatial_index = None

    @cached_property
    def bounding_box_coords(self) -> tuple[np.ndarray, np.ndarray] | None:
        """Calculates bounding boxes for spatial indexing.

        Returns
        -------
        Tuple of arrays of shape (num_cells, gdim) containing
        the minimum and maximum coordinates of each cell's bounding box.

        None if the geometric dimension is 1, since libspatialindex
        does not support 1D.

        Notes
        -----
        If we have a higher-order (bendy) mesh we project the mesh coordinates into
        a Bernstein finite element space. Functions on a Bernstein element are
        Bezier curves and are completely contained in the convex hull of the mesh nodes.
        Hence the bounding box will contain the entire element.
        """
        from firedrake import function, functionspace
        from firedrake.parloops import par_loop, READ

<<<<<<< HEAD
        if (
            self._spatial_index
            and self.coordinates.dat.dat_version == self._saved_coordinate_dat_version
        ):
            return self._spatial_index

=======
>>>>>>> 565e34dd
        gdim = self.geometric_dimension
        if gdim <= 1:
            info_red("libspatialindex does not support 1-dimension, falling back on brute force.")
            return None

        coord_element = self.ufl_coordinate_element()
        coord_degree = coord_element.degree()
        if np.all(np.asarray(coord_degree) == 1):
            mesh = self
        elif coord_element.family() == "Bernstein":
            # Already have Bernstein coordinates, no need to project
            mesh = self
        else:
            # For bendy meshes we project the coordinate function onto Bernstein
            if self.extruded:
                bernstein_fs = functionspace.VectorFunctionSpace(
                    self, "Bernstein", coord_degree[0], vfamily="Bernstein", vdegree=coord_degree[1]
                )
            else:
                bernstein_fs = functionspace.VectorFunctionSpace(self, "Bernstein", coord_degree)
            f = function.Function(bernstein_fs)
            f.interpolate(self.coordinates)
            mesh = Mesh(f)

        # Calculate the bounding boxes for all cells by running a kernel
        V = functionspace.VectorFunctionSpace(mesh, "DG", 0, dim=gdim)
        coords_min = function.Function(V, dtype=RealType)
        coords_max = function.Function(V, dtype=RealType)

        coords_min.dat.data_wo.fill(np.inf)
        coords_max.dat.data_wo.fill(-np.inf)

        if utils.complex_mode:
            if not np.allclose(mesh.coordinates.dat.data_ro.imag, 0):
                raise ValueError("Coordinate field has non-zero imaginary part")
            coords = function.Function(mesh.coordinates.function_space(),
                                       val=mesh.coordinates.dat.data_ro_with_halos.real.copy(),
                                       dtype=RealType)
        else:
            coords = mesh.coordinates

        cell_node_list = mesh.coordinates.function_space().cell_node_list
        _, nodes_per_cell = cell_node_list.shape

        domain = f"{{[d, i]: 0 <= d < {gdim} and 0 <= i < {nodes_per_cell}}}"
        instructions = """
        for d, i
            f_min[0, d] = fmin(f_min[0, d], f[i, d])
            f_max[0, d] = fmax(f_max[0, d], f[i, d])
        end
        """
        par_loop((domain, instructions), ufl.dx,
                 {'f': (coords, op3.READ),
                  'f_min': (coords_min, op3.RW),
                  'f_max': (coords_max, op3.RW)})

        # Reorder bounding boxes according to the cell indices we use
        column_list = self._old_to_new_cell_numbering_is.indices

        def reshape_coords(_coords):
            return _coords.dat.data_ro_with_halos.reshape((-1, gdim))

        return reshape_coords(coords_min)[column_list], reshape_coords(coords_max)[column_list]

    @property
    def spatial_index(self):
        """Builds spatial index from bounding box coordinates, expanding
        the bounding box by the mesh tolerance.

        Returns
        -------
        :class:`~.spatialindex.SpatialIndex` or None if the mesh is
        one-dimensional.

        Notes
        -----
        If this mesh has a :attr:`tolerance` property, which
        should be a float, this tolerance is added to the extrema of the
        spatial index so that points just outside the mesh, within tolerance,
        can be found.

        """
        if self.coordinates.dat.dat_version != self._saved_coordinate_dat_version:
            if "bounding_box_coords" in self.__dict__:
                del self.bounding_box_coords
        else:
            if self._spatial_index:
                return self._spatial_index
        # Change min and max to refer to an n-hypercube, where n is the
        # geometric dimension of the mesh, centred on the midpoint of the
        # bounding box. Its side length is the L1 diameter of the bounding box.
        # This aids point evaluation on immersed manifolds and other cases
        # where points may be just off the mesh but should be evaluated.
        # TODO: This is perhaps unnecessary when we aren't in these special
        # cases.
        # We also push max and min out so we can find points on the boundary
        # within the mesh tolerance.
        # NOTE: getattr doesn't work here due to the inheritance games that are
        # going on in getattr.
        if self.bounding_box_coords is None:
            # This happens in 1D meshes
            return None
        else:
            coords_min, coords_max = self.bounding_box_coords
        tolerance = self.tolerance if hasattr(self, "tolerance") else 0.0
        coords_mid = (coords_max + coords_min)/2
        d = np.max(coords_max - coords_min, axis=1)[:, None]
        coords_min = coords_mid - (tolerance + 0.5)*d
        coords_max = coords_mid + (tolerance + 0.5)*d

        # Build spatial index
        self._spatial_index = spatialindex.from_regions(coords_min, coords_max)
        self._saved_coordinate_dat_version = self.coordinates.dat.dat_version
        return self._spatial_index

    @PETSc.Log.EventDecorator()
    def locate_cell(self, x, tolerance=None, cell_ignore=None):
        """Locate cell containing a given point.

        :arg x: point coordinates
        :kwarg tolerance: Tolerance for checking if a point is in a cell.
            Default is this mesh's :attr:`tolerance` property. Changing
            this from default will cause the spatial index to be rebuilt which
            can take some time.
        :kwarg cell_ignore: Cell number to ignore in the search.
        :returns: cell number (int), or None (if the point is not
            in the domain)
        """
        return self.locate_cell_and_reference_coordinate(x, tolerance=tolerance, cell_ignore=cell_ignore)[0]

    def locate_reference_coordinate(self, x, tolerance=None, cell_ignore=None):
        """Get reference coordinates of a given point in its cell. Which
        cell the point is in can be queried with the locate_cell method.

        :arg x: point coordinates
        :kwarg tolerance: Tolerance for checking if a point is in a cell.
            Default is this mesh's :attr:`tolerance` property. Changing
            this from default will cause the spatial index to be rebuilt which
            can take some time.
        :kwarg cell_ignore: Cell number to ignore in the search.
        :returns: reference coordinates within cell (numpy array) or
            None (if the point is not in the domain)
        """
        return self.locate_cell_and_reference_coordinate(x, tolerance=tolerance, cell_ignore=cell_ignore)[1]

    def locate_cell_and_reference_coordinate(self, x, tolerance=None, cell_ignore=None):
        """Locate cell containing a given point and the reference
        coordinates of the point within the cell.

        :arg x: point coordinates
        :kwarg tolerance: Tolerance for checking if a point is in a cell.
            Default is this mesh's :attr:`tolerance` property. Changing
            this from default will cause the spatial index to be rebuilt which
            can take some time.
        :kwarg cell_ignore: Cell number to ignore in the search.
        :returns: tuple either
            (cell number, reference coordinates) of type (int, numpy array),
            or, when point is not in the domain, (None, None).
        """
        x = np.asarray(x)
        if x.size != self.geometric_dimension:
            raise ValueError("Point must have the same geometric dimension as the mesh")
        x = x.reshape((1, self.geometric_dimension))
        cells, ref_coords, _ = self.locate_cells_ref_coords_and_dists(x, tolerance=tolerance, cells_ignore=[[cell_ignore]])
        if cells[0] == -1:
            return None, None
        return cells[0], ref_coords[0]

    def locate_cells_ref_coords_and_dists(self, xs, tolerance=None, cells_ignore=None):
        """Locate cell containing a given point and the reference
        coordinates of the point within the cell.

        :arg xs: 1 or more point coordinates of shape (npoints, gdim)
        :kwarg tolerance: Tolerance for checking if a point is in a cell.
            Default is this mesh's :attr:`tolerance` property. Changing
            this from default will cause the spatial index to be rebuilt which
            can take some time.
        :kwarg cells_ignore: Cell numbers to ignore in the search for each
            point in xs. Shape should be (npoints, n_ignore_pts). Each column
            corresponds to a single coordinate in xs. To not ignore any cells,
            pass None. To ensure a full cell search for any given point, set
            the corresponding entries to -1.
        :returns: tuple either
            (cell numbers array, reference coordinates array, ref_cell_dists_l1 array)
            of type
            (array of ints, array of floats of size (npoints, gdim), array of floats).
            The cell numbers array contains -1 for points not in the domain:
            the reference coordinates and distances are meaningless for these
            points.
        """
        if tolerance is None:
            tolerance = self.tolerance
        else:
            self.tolerance = tolerance
        xs = np.asarray(xs, dtype=utils.ScalarType)
        xs = xs.real.copy()
        if xs.shape[1] != self.geometric_dimension:
            raise ValueError("Point coordinate dimension does not match mesh geometric dimension")
        Xs = np.empty_like(xs)
        npoints = len(xs)
        if cells_ignore is None or cells_ignore[0][0] is None:
            cells_ignore = np.full((npoints, 1), -1, dtype=IntType, order="C")
        else:
            cells_ignore = np.asarray(cells_ignore, dtype=IntType, order="C")
        if cells_ignore.shape[0] != npoints:
            raise ValueError("Number of cells to ignore does not match number of points")
        assert cells_ignore.shape == (npoints, cells_ignore.shape[1])
        ref_cell_dists_l1 = np.empty(npoints, dtype=utils.RealType)
        cells = np.empty(npoints, dtype=IntType)
        assert xs.size == npoints * self.geometric_dimension
        self._c_locator(tolerance=tolerance)(self.coordinates._ctypes,
                                             xs.ctypes.data_as(ctypes.POINTER(ctypes.c_double)),
                                             Xs.ctypes.data_as(ctypes.POINTER(ctypes.c_double)),
                                             ref_cell_dists_l1.ctypes.data_as(ctypes.POINTER(ctypes.c_double)),
                                             cells.ctypes.data_as(ctypes.POINTER(ctypes.c_int)),
                                             npoints,
                                             cells_ignore.shape[1],
                                             cells_ignore)
        return cells, Xs, ref_cell_dists_l1

    def _c_locator(self, tolerance=None):
        from pyop3 import compile as compilation
        from pyop3.pyop2_utils import get_petsc_dir
        import firedrake.function as function
        import firedrake.pointquery_utils as pq_utils

        cache = self.__dict__.setdefault("_c_locator_cache", {})
        try:
            return cache[tolerance]
        except KeyError:
            IntTypeC = as_cstr(IntType)
            src = pq_utils.src_locate_cell(self, tolerance=tolerance)
            src += dedent(f"""
                int locator(struct Function *f, double *x, double *X, double *ref_cell_dists_l1, {IntTypeC} *cells, {IntTypeC} npoints, size_t ncells_ignore, int* cells_ignore)
                {{
                    {IntTypeC} j = 0;  /* index into x and X */
                    for({IntTypeC} i=0; i<npoints; i++) {{
                        /* i is the index into cells and ref_cell_dists_l1 */

                        /* The type definitions and arguments used here are defined as
                        statics in pointquery_utils.py */
                        struct ReferenceCoords temp_reference_coords, found_reference_coords;

                        /* to_reference_coords is defined in
                        pointquery_utils.py. If they contain python calls, this loop will
                        not run at c-loop speed. */
                        /* cells_ignore has shape (npoints, ncells_ignore) - find the ith row */
                        int *cells_ignore_i = cells_ignore + i*ncells_ignore;
                        cells[i] = locate_cell(f, &x[j], {self.geometric_dimension}, &to_reference_coords, &temp_reference_coords, &found_reference_coords, &ref_cell_dists_l1[i], ncells_ignore, cells_ignore_i);

                        for (int k = 0; k < {self.geometric_dimension}; k++) {{
                            X[j] = found_reference_coords.X[k];
                            j++;
                        }}
                    }}
                    return 0;
                }}
            """)

            libspatialindex_so = Path(rtree.core.rt._name).absolute()
            lsi_runpath = f"-Wl,-rpath,{libspatialindex_so.parent}"
            dll = compilation.load(
                src, "c",
                cppargs=[
                    f"-I{os.path.dirname(__file__)}",
                    f"-I{sys.prefix}/include",
                    f"-I{rtree.finder.get_include()}"
                ] + [f"-I{d}/include" for d in get_petsc_dir()],
                ldargs=[
                    f"-L{sys.prefix}/lib",
                    str(libspatialindex_so),
                    f"-Wl,-rpath,{sys.prefix}/lib",
                    lsi_runpath
                ],
                comm=self.comm
            )
            locator = getattr(dll, "locator")
            locator.argtypes = [ctypes.POINTER(function._CFunction),
                                ctypes.POINTER(ctypes.c_double),
                                ctypes.POINTER(ctypes.c_double),
                                ctypes.POINTER(ctypes.c_double),
                                ctypes.POINTER(ctypes.c_int),
                                ctypes.c_size_t,
                                ctypes.c_size_t,
                                np.ctypeslib.ndpointer(ctypes.c_int, flags="C_CONTIGUOUS")]
            locator.restype = ctypes.c_int
            return cache.setdefault(tolerance, locator)

    @utils.cached_property  # TODO: Recalculate if mesh moves. Extend this for regular meshes.
    def input_ordering(self):
        """
        Return the input ordering of the mesh vertices as a
        :func:`~.VertexOnlyMesh` whilst preserving other information, such as
        the global indices and parent mesh cell information.

        Notes
        -----
        If ``redundant=True`` at mesh creation, all the vertices will
        be returned on rank 0.

        Any points that were not found in the original mesh when it was created
        will still be present here in their originally supplied order.

        """
        if not isinstance(self.topology, VertexOnlyMeshTopology):
            raise AttributeError("Input ordering is only defined for vertex-only meshes.")
        _input_ordering = make_vom_from_vom_topology(self.topology.input_ordering, self.name + "_input_ordering")
        if _input_ordering:
            _input_ordering._parent_mesh = self
            return _input_ordering

    def cell_orientations(self):
        """Return the orientation of each cell in the mesh.

        Use :meth:`.init_cell_orientations` to initialise."""
        # View `_cell_orientations` (`CoordinatelessFunction`) as a property of
        # `MeshGeometry` as opposed to one of `MeshTopology`, and treat it just like
        # `_coordinates` (`CoordinatelessFunction`) so that we have:
        # -- Regular MeshGeometry  = MeshTopology + `_coordinates`,
        # -- Immersed MeshGeometry = MeshTopology + `_coordinates` + `_cell_orientations`.
        # Here, `_coordinates` and `_cell_orientations` both represent some geometric
        # properties (i.e., "coordinates" and "cell normals").
        #
        # Two `MeshGeometry`s can share the same `MeshTopology` and `_coordinates` while
        # having distinct definition of "cell normals"; they are then simply regarded as two
        # distinct meshes as `dot(expr, cell_normal) * dx` in general gives different results.
        #
        # Storing `_cell_orientations` in `MeshTopology` would make the `MeshTopology`
        # object only useful for specific definition of "cell normals".
        if not hasattr(self, '_cell_orientations'):
            raise CellOrientationsRuntimeError("No cell orientations found, did you forget to call init_cell_orientations?")
        return self._cell_orientations

    @PETSc.Log.EventDecorator()
    def init_cell_orientations(self, expr):
        """Compute and initialise meth:`cell_orientations` relative to a specified orientation.

        :arg expr: a UFL expression evaluated to produce a
             reference normal direction.

        """
        import firedrake.function as function
        import firedrake.functionspace as functionspace

        if (self.ufl_cell().cellname, self.geometric_dimension) not in _supported_embedded_cell_types_and_gdims:
            raise NotImplementedError('Only implemented for intervals embedded in 2d and triangles and quadrilaterals embedded in 3d')

        if hasattr(self, '_cell_orientations'):
            raise CellOrientationsRuntimeError("init_cell_orientations already called, did you mean to do so again?")

        if not isinstance(expr, ufl.classes.Expr):
            raise TypeError("UFL expression expected!")

        if expr.ufl_shape != (self.geometric_dimension, ):
            raise ValueError(f"Mismatching shapes: expr.ufl_shape ({expr.ufl_shape}) != (self.geometric_dimension, ) (({self.geometric_dimension}, ))")

        fs = functionspace.FunctionSpace(self, 'DG', 0)
        x = ufl.SpatialCoordinate(self)
        f = function.Function(fs)

        if self.topological_dimension == 1:
            normal = ufl.as_vector((-ReferenceGrad(x)[1, 0], ReferenceGrad(x)[0, 0]))
        else:  # self.topological_dimension == 2
            normal = ufl.cross(ReferenceGrad(x)[:, 0], ReferenceGrad(x)[:, 1])

        f.interpolate(ufl.dot(expr, normal))

        cell_orientations = function.Function(fs, name="cell_orientations", dtype=np.int32)
        cell_orientations.dat.data[:] = (f.dat.data_ro < 0)
        self._cell_orientations = cell_orientations.topological

    def __getattr__(self, name):
        val = getattr(self._topology, name)
        setattr(self, name, val)
        return val

    def __dir__(self):
        current = super(MeshGeometry, self).__dir__()
        return list(OrderedDict.fromkeys(dir(self._topology) + current))

    def mark_entities(self, f, label_value, label_name=None):
        """Mark selected entities.

        :arg f: The :class:`.Function` object that marks
            selected entities as 1. f.function_space().ufl_element()
            must be "DP" or "DQ" (degree 0) to mark cell entities and
            "P" (degree 1) in 1D or "HDiv Trace" (degree 0) in 2D or 3D
            to mark facet entities.
            Can use "Q" (degree 2) functions for 3D hex meshes until
            we support "HDiv Trace" elements on hex.
        :arg lable_value: The value used in the label.
        :arg label_name: The name of the label to store entity selections.

        All entities must live on the same topological dimension. Currently,
        one can only mark cell or facet entities.
        """
        self.topology.mark_entities(f.topological, label_value, label_name)

    def __iter__(self):
        yield self

    def unique(self):
        return self


@PETSc.Log.EventDecorator()
def make_mesh_from_coordinates(coordinates, name, tolerance=0.5):
    """Given a coordinate field build a new mesh, using said coordinate field.

    Parameters
    ----------
    coordinates : CoordinatelessFunction
        The `CoordinatelessFunction` from which mesh is made.
    name : str
        The name of the mesh.
    tolerance : numbers.Number
        The tolerance; see `Mesh`.
    comm: mpi4py.Intracomm
        Communicator.

    Returns
    -------
    MeshGeometry
        The mesh.

    """
    if hasattr(coordinates, '_as_mesh_geometry'):
        mesh = coordinates._as_mesh_geometry()
        if mesh is not None:
            return mesh

    V = coordinates.function_space()
    element = coordinates.ufl_element()
    if V.rank != 1 or len(element.reference_value_shape) != 1:
        raise ValueError("Coordinates must be from a rank-1 FunctionSpace with rank-1 value_shape.")
    assert V.mesh().ufl_cell().topological_dimension <= V.value_size

    mesh = MeshGeometry.__new__(MeshGeometry, element, coordinates.comm)
    mesh.__init__(coordinates)
    mesh.name = name
    # Mark mesh as being made from coordinates
    mesh._made_from_coordinates = True
    mesh._tolerance = tolerance
    return mesh


def make_mesh_from_mesh_topology(topology, name, tolerance=0.5):
    """Make mesh from tpology.

    Parameters
    ----------
    topology : MeshTopology
        The `MeshTopology` from which mesh is made.
    name : str
        The name of the mesh.
    tolerance : numbers.Number
        The tolerance; see `Mesh`.

    Returns
    -------
    MeshGeometry
        The mesh.

    """
    # Construct coordinate element
    # TODO: meshfile might indicates higher-order coordinate element
    cell = topology.ufl_cell()
    geometric_dim = topology.topology_dm.getCoordinateDim()
    if not topology.topology_dm.getCoordinatesLocalized():
        element = finat.ufl.VectorElement("Lagrange", cell, 1, dim=geometric_dim)
    else:
        element = finat.ufl.VectorElement("DQ" if cell in [ufl.quadrilateral, ufl.hexahedron] else "DG", cell, 1, dim=geometric_dim, variant="equispaced")
    # Create mesh object
    mesh = MeshGeometry.__new__(MeshGeometry, element, topology.comm)
    mesh._init_topology(topology)
    mesh.name = name
    mesh._tolerance = tolerance
    return mesh


def make_vom_from_vom_topology(topology, name, tolerance=0.5):
    """Make `VertexOnlyMesh` from a mesh topology.

    Parameters
    ----------
    topology : VertexOnlyMeshTopology
        The `VertexOnlyMeshTopology`.
    name : str
        The name of the mesh.
    tolerance : numbers.Number
        The tolerance; see `Mesh`.

    Returns
    -------
    MeshGeometry
        The mesh.

    """
    import firedrake.functionspaceimpl as functionspaceimpl
    import firedrake.functionspace as functionspace
    import firedrake.function as function

    gdim = topology.topology_dm.getCoordinateDim()
    cell = topology.ufl_cell()
    element = finat.ufl.VectorElement("DG", cell, 0, dim=gdim)
    vmesh = MeshGeometry.__new__(MeshGeometry, element, topology.comm)
    vmesh._init_topology(topology)
    # Save vertex reference coordinate (within reference cell) in function
    parent_tdim = topology._parent_mesh.ufl_cell().topological_dimension
    if parent_tdim > 0:
        reference_coordinates_fs = functionspace.VectorFunctionSpace(topology, "DG", 0, dim=parent_tdim)
        reference_coordinates_data = dmcommon.reordered_coords(topology.topology_dm, reference_coordinates_fs.dm.getDefaultSection(),
                                                               (topology.num_vertices, parent_tdim),
                                                               reference_coord=True)
        reference_coordinates = function.CoordinatelessFunction(reference_coordinates_fs,
                                                                val=reference_coordinates_data,
                                                                name=_generate_default_mesh_reference_coordinates_name(name))
        refCoordV = functionspaceimpl.WithGeometry.create(reference_coordinates_fs, vmesh)
        vmesh.reference_coordinates = function.Function(refCoordV, val=reference_coordinates)
    else:
        # We can't do this in 0D so leave it undefined.
        vmesh.reference_coordinates = None
    vmesh.name = name
    vmesh._tolerance = tolerance
    return vmesh


@PETSc.Log.EventDecorator("CreateMesh")
def Mesh(meshfile, **kwargs):
    """Construct a mesh object.

    Meshes may either be created by reading from a mesh file, or by
    providing a PETSc DMPlex object defining the mesh topology.

    :param meshfile: the mesh file name, a DMPlex object or a Netgen mesh object defining
           mesh topology.  See below for details on supported mesh
           formats.
    :param name: optional name of the mesh object.
    :param dim: optional specification of the geometric dimension
           of the mesh (ignored if not reading from mesh file).
           If not supplied the geometric dimension is deduced from
           the topological dimension of entities in the mesh.
    :param reorder: optional flag indicating whether to reorder
           meshes for better cache locality.  If not supplied the
           default value in ``parameters["reorder_meshes"]``
           is used.
    :param distribution_parameters:  an optional dictionary of options for
           parallel mesh distribution.  Supported keys are:

             - ``"partition"``: which may take the value ``None`` (use
                 the default choice), ``False`` (do not) ``True``
                 (do), or a 2-tuple that specifies a partitioning of
                 the cells (only really useful for debugging).
             - ``"partitioner_type"``: which may take ``"chaco"``,
                 ``"ptscotch"``, ``"parmetis"``, or ``"shell"``.
             - ``"overlap_type"``: a 2-tuple indicating how to grow
                 the mesh overlap.  The first entry should be a
                 :class:`DistributedMeshOverlapType` instance, the
                 second the number of levels of overlap.

    :param distribution_name: the name of parallel distribution used
           when checkpointing; if not given, the name is automatically
           generated.

    :param permutation_name: the name of entity permutation (reordering) used
           when checkpointing; if not given, the name is automatically
           generated.

    :param comm: the communicator to use when creating the mesh.  If
           not supplied, then the mesh will be created on COMM_WORLD.
           If ``meshfile`` is a DMPlex object then must be indentical
           to or congruent with the DMPlex communicator.

    :param tolerance: The relative tolerance (i.e. as defined on the reference
           cell) for the distance a point can be from a cell and still be
           considered to be in the cell. Defaults to 0.5. Increase
           this if point at mesh boundaries (either rank local or global) are
           reported as being outside the mesh, for example when creating a
           :class:`VertexOnlyMesh`. Note that this tolerance uses an L1
           distance (aka 'manhattan', 'taxicab' or rectilinear distance) so
           will scale with the dimension of the mesh.

    :param netgen_flags: The dictionary of flags to be passed to ngsPETSc.

    When the mesh is read from a file the following mesh formats
    are supported (determined, case insensitively, from the
    filename extension):

    * GMSH: with extension `.msh`
    * Exodus: with extension `.e`, `.exo`
    * CGNS: with extension `.cgns`
    * Triangle: with extension `.node`
    * HDF5: with extension `.h5`, `.hdf5`
      (Can only load HDF5 files created by
      :meth:`~.CheckpointFile.save_mesh` method.)

    .. note::

        When the mesh is created directly from a DMPlex object or a Netgen
        mesh object, the ``dim`` parameter is ignored (the DMPlex already
        knows its geometric and topological dimensions).

    """
    import firedrake.function as function

    user_comm = kwargs.get("comm", COMM_WORLD)
    name = kwargs.get("name", DEFAULT_MESH_NAME)
    reorder = kwargs.get("reorder", None)
    if reorder is None:
        reorder = parameters["reorder_meshes"]
    distribution_parameters = kwargs.get("distribution_parameters", None)
    if distribution_parameters is None:
        distribution_parameters = {}
    if isinstance(meshfile, str) and \
       any(meshfile.lower().endswith(ext) for ext in ['.h5', '.hdf5']):
        from firedrake.output import CheckpointFile

        with CheckpointFile(meshfile, 'r', comm=user_comm) as afile:
            return afile.load_mesh(name=name, reorder=reorder,
                                   distribution_parameters=distribution_parameters)
    elif isinstance(meshfile, function.Function):
        coordinates = meshfile.topological
    elif isinstance(meshfile, function.CoordinatelessFunction):
        coordinates = meshfile
    else:
        coordinates = None
    if coordinates is not None:
        return make_mesh_from_coordinates(coordinates, name)

    tolerance = kwargs.get("tolerance", 0.5)

    # We don't need to worry about using a user comm in these cases as
    # they all immediately call a petsc4py which in turn uses a PETSc
    # internal comm
    geometric_dim = kwargs.get("dim", None)
    if isinstance(meshfile, PETSc.DMPlex):
        plex = meshfile
        if MPI.Comm.Compare(user_comm, plex.comm.tompi4py()) not in {MPI.CONGRUENT, MPI.IDENT}:
            raise ValueError("Communicator used to create `plex` must be at least congruent to the communicator used to create the mesh")
    elif netgen and isinstance(meshfile, netgen.libngpy._meshing.Mesh):
        try:
            from ngsPETSc import FiredrakeMesh
        except ImportError:
            raise ImportError("Unable to import ngsPETSc. Please ensure that ngsolve is installed and available to Firedrake.")
        petsctools.cite("Betteridge2024")
        netgen_flags = kwargs.get("netgen_flags", {"quad": False, "transform": None, "purify_to_tets": False})
        netgen_firedrake_mesh = FiredrakeMesh(meshfile, netgen_flags, user_comm)
        plex = netgen_firedrake_mesh.meshMap.petscPlex
        plex.setName(_generate_default_mesh_topology_name(name))
    else:
        basename, ext = os.path.splitext(meshfile)
        if ext.lower() in ['.e', '.exo']:
            plex = _from_exodus(meshfile, user_comm)
        elif ext.lower() == '.cgns':
            plex = _from_cgns(meshfile, user_comm)
        elif ext.lower() == '.msh':
            if geometric_dim is not None:
                opts = {"dm_plex_gmsh_spacedim": geometric_dim}
            else:
                opts = {}
            opts = OptionsManager(opts, "")
            with opts.inserted_options():
                plex = _from_gmsh(meshfile, user_comm)
        elif ext.lower() == '.node':
            plex = _from_triangle(meshfile, geometric_dim, user_comm)
        else:
            raise RuntimeError("Mesh file %s has unknown format '%s'."
                               % (meshfile, ext[1:]))
        plex.setName(_generate_default_mesh_topology_name(name))
    # Create mesh topology
    submesh_parent = kwargs.get("submesh_parent", None)
    topology = MeshTopology(plex, name=plex.getName(), reorder=reorder,
                            distribution_parameters=distribution_parameters,
                            distribution_name=kwargs.get("distribution_name"),
                            permutation_name=kwargs.get("permutation_name"),
                            submesh_parent=submesh_parent.topology if submesh_parent else None,
                            comm=user_comm)
    if netgen and isinstance(meshfile, netgen.libngpy._meshing.Mesh):
        netgen_firedrake_mesh.createFromTopology(topology, name=name, comm=user_comm)
        mesh = netgen_firedrake_mesh.firedrakeMesh
    else:
        mesh = make_mesh_from_mesh_topology(topology, name)
    mesh.submesh_parent = submesh_parent
    mesh._tolerance = tolerance
    return mesh


@PETSc.Log.EventDecorator("CreateExtMesh")
def ExtrudedMesh(mesh, layers, layer_height=None, extrusion_type='uniform', periodic=False, kernel=None, gdim=None, name=None, tolerance=0.5):
    """Build an extruded mesh from an input mesh

    :arg mesh:           the unstructured base mesh
    :arg layers:         number of extruded cell layers in the "vertical"
                         direction.  One may also pass an array of
                         shape (cells, 2) to specify a variable number
                         of layers.  In this case, each entry is a pair
                         ``[a, b]`` where ``a`` indicates the starting
                         cell layer of the column and ``b`` the number
                         of cell layers in that column.
    :arg layer_height:   the layer height.  A scalar value will result in
                         evenly-spaced layers, whereas an array of values
                         will vary the layer height through the extrusion.
                         If this is omitted, the value defaults to
                         1/layers (i.e. the extruded mesh has total height 1.0)
                         unless a custom kernel is used.  Must be
                         provided if using a variable number of layers.
    :arg extrusion_type: the algorithm to employ to calculate the extruded
                         coordinates. One of "uniform", "radial",
                         "radial_hedgehog" or "custom". See below.
    :arg periodic:       the flag for periodic extrusion; if True, only constant layer extrusion is allowed.
                         Can be used with any "extrusion_type" to make annulus, torus, etc.
    :arg kernel:         a ``pyop2.Kernel`` to produce coordinates for
                         the extruded mesh. See :func:`~.make_extruded_coords`
                         for more details.
    :arg gdim:           number of spatial dimensions of the
                         resulting mesh (this is only used if a
                         custom kernel is provided)
    :arg name:           optional name for the extruded mesh.
    :kwarg tolerance:    The relative tolerance (i.e. as defined on the
                         reference cell) for the distance a point can be from a
                         cell and still be considered to be in the cell.
                         Note that this tolerance uses an L1
                         distance (aka 'manhattan', 'taxicab' or rectilinear
                         distance) so will scale with the dimension of the
                         mesh.

    The various values of ``extrusion_type`` have the following meanings:

    ``"uniform"``
        the extruded mesh has an extra spatial
        dimension compared to the base mesh. The layers exist
        in this dimension only.

    ``"radial"``
        the extruded mesh has the same number of
        spatial dimensions as the base mesh; the cells are
        radially extruded outwards from the origin. This
        requires the base mesh to have topological dimension
        strictly smaller than geometric dimension.
    ``"radial_hedgehog"``
        similar to `radial`, but the cells
        are extruded in the direction of the outward-pointing
        cell normal (this produces a P1dgxP1 coordinate field).
        In this case, a radially extruded coordinate field
        (generated with ``extrusion_type="radial"``) is
        available in the ``radial_coordinates`` attribute.
    ``"custom"``
        use a custom kernel to generate the extruded coordinates

    For more details see the :doc:`manual section on extruded meshes <extruded-meshes>`.
    """
    import firedrake.functionspace as functionspace
    import firedrake.function as function

    if name is not None and name == mesh.name:
        raise ValueError("Extruded mesh and base mesh can not have the same name")
    name = name if name is not None else mesh.name + "_extruded"
    layers = np.asarray(layers, dtype=IntType)
    if layer_height is None:
        # Default to unit
        layer_height = 1 / layers

    num_layers = layers

    # All internal logic works with layers of base mesh (not layers of cells)
    layers = layers + 1

    try:
        assert num_layers == len(layer_height)
    except TypeError:
        # layer_height is a scalar; equi-distant layers are fine
        pass

    topology = ExtrudedMeshTopology(mesh.topology, layers, periodic=periodic)

    if extrusion_type == "uniform":
        pass
    elif extrusion_type in ("radial", "radial_hedgehog"):
        # do not allow radial extrusion if tdim = gdim
        if mesh.geometric_dimension == mesh.topological_dimension:
            raise RuntimeError("Cannot radially-extrude a mesh with equal geometric and topological dimension")
    else:
        # check for kernel
        if kernel is None:
            raise RuntimeError("If the custom extrusion_type is used, a kernel must be provided")
        # otherwise, use the gdim that was passed in
        if gdim is None:
            raise RuntimeError("The geometric dimension of the mesh must be specified if a custom extrusion kernel is used")

    helement = mesh._coordinates.ufl_element().sub_elements[0]
    if extrusion_type == 'radial_hedgehog':
        helement = helement.reconstruct(family="DG", variant="equispaced")
    if periodic:
        velement = finat.ufl.FiniteElement("DP", as_cell("interval"), 1, variant="equispaced")
    else:
        velement = finat.ufl.FiniteElement("Lagrange", as_cell("interval"), 1)
    element = finat.ufl.TensorProductElement(helement, velement)

    if gdim is None:
        gdim = mesh.geometric_dimension + (extrusion_type == "uniform")
    coordinates_fs = functionspace.VectorFunctionSpace(topology, element, dim=gdim)

    coordinates = function.CoordinatelessFunction(coordinates_fs, name=_generate_default_mesh_coordinates_name(name))

    eutils.make_extruded_coords(topology, mesh._coordinates, coordinates,
                                layer_height, extrusion_type=extrusion_type, kernel=kernel)

    self = make_mesh_from_coordinates(coordinates, name)
    self._base_mesh = mesh

    if extrusion_type == "radial_hedgehog":
        helement = mesh._coordinates.ufl_element().sub_elements[0].reconstruct(family="CG")
        element = finat.ufl.TensorProductElement(helement, velement)
        fs = functionspace.VectorFunctionSpace(self, element, dim=gdim)
        self.radial_coordinates = function.Function(fs, name=name + "_radial_coordinates")
        eutils.make_extruded_coords(topology, mesh._coordinates, self.radial_coordinates,
                                    layer_height, extrusion_type="radial", kernel=kernel)
    self._tolerance = tolerance
    return self


class MissingPointsBehaviour(enum.Enum):
    IGNORE = "ignore"
    ERROR = "error"
    WARN = "warn"


class VertexOnlyMeshMissingPointsError(Exception):
    """Exception raised when 1 or more points are not found by a
    :func:`~.VertexOnlyMesh` in its parent mesh.

    Attributes
    ----------
    n_missing_points : int
        The number of points which were not found in the parent mesh.
    """

    def __init__(self, n_missing_points):
        self.n_missing_points = n_missing_points

    def __str__(self):
        return (
            f"{self.n_missing_points} vertices are outside the mesh and have "
            "been removed from the VertexOnlyMesh."
        )


@PETSc.Log.EventDecorator()
def VertexOnlyMesh(mesh, vertexcoords, reorder=None, missing_points_behaviour='error',
                   tolerance=None, redundant=True, name=None):
    """
    Create a vertex only mesh, immersed in a given mesh, with vertices defined
    by a list of coordinates.

    :arg mesh: The unstructured mesh in which to immerse the vertex only mesh.
    :arg vertexcoords: A list of coordinate tuples which defines the vertices.
    :kwarg reorder: optional flag indicating whether to reorder
           meshes for better cache locality.  If not supplied the
           default value in ``parameters["reorder_meshes"]``
           is used.
    :kwarg missing_points_behaviour: optional string argument for what to do
        when vertices which are outside of the mesh are discarded. If
        ``'warn'``, will print a warning. If ``'error'`` will raise a
        :class:`~.VertexOnlyMeshMissingPointsError`. If ``'ignore'``, will do
        nothing. Default is ``'error'``.
    :kwarg tolerance: The relative tolerance (i.e. as defined on the reference
        cell) for the distance a point can be from a mesh cell and still be
        considered to be in the cell. Note that this tolerance uses an L1
        distance (aka 'manhattan', 'taxicab' or rectilinear distance) so
        will scale with the dimension of the mesh. The default is the parent
        mesh's ``tolerance`` property. Changing this from default will
        cause the parent mesh's spatial index to be rebuilt which can take some
        time.
    :kwarg redundant: If True, the mesh will be built using just the vertices
        which are specified on rank 0. If False, the mesh will be built using
        the vertices specified by each rank. Care must be taken when using
        ``redundant = False``: see the note below for more information.
    :kwarg name: Optional name for the new ``VertexOnlyMesh``. If none is
        specified a name will be generated from the parent mesh name.

    .. note::

        The vertex only mesh uses the same communicator as the input ``mesh``.

    .. note::

        Extruded meshes with variable extrusion layers are not yet supported.
        See note below about ``VertexOnlyMesh`` as input.

    .. note::
        When running in parallel with ``redundant = False``, ``vertexcoords``
        will redistribute to the mesh partition where they are located. This
        means that if rank A has ``vertexcoords`` {X} that are not found in the
        mesh cells owned by rank A but are found in the mesh cells owned by
        rank B, then they will be moved to rank B.

    .. note::
        If the same coordinates are supplied more than once, they are always
        assumed to be a new vertex.

    """
    petsctools.cite("nixonhill2023consistent")

    if tolerance is None:
        tolerance = mesh.tolerance
    else:
        mesh.tolerance = tolerance
    vertexcoords = np.asarray(vertexcoords, dtype=RealType)
    if reorder is None:
        reorder = parameters["reorder_meshes"]
    gdim = mesh.geometric_dimension
    _, pdim = vertexcoords.shape
    if not np.isclose(np.sum(abs(vertexcoords.imag)), 0):
        raise ValueError("Point coordinates must have zero imaginary part")
    # Currently we take responsibility for locating the mesh cells in which the
    # vertices lie.
    #
    # In the future we hope to update the coordinates field correctly so that
    # the DMSwarm PIC can immerse itself in the DMPlex. We can also hopefully
    # provide a callback for PETSc to use to find the parent cell id. We would
    # add `DMLocatePoints` as an `op` to `DMShell` types and do
    # `DMSwarmSetCellDM(yourdmshell)` which has `DMLocatePoints_Shell`
    # implemented. Whether one or both of these is needed is unclear.
    if pdim != gdim:
        raise ValueError(f"Mesh geometric dimension {gdim} must match point list dimension {pdim}")
    swarm, input_ordering_swarm, n_missing_points = _pic_swarm_in_mesh(
        mesh, vertexcoords, tolerance=tolerance, redundant=redundant, exclude_halos=False
    )
    missing_points_behaviour = MissingPointsBehaviour(missing_points_behaviour)
    if missing_points_behaviour != MissingPointsBehaviour.IGNORE:
        if n_missing_points:
            error = VertexOnlyMeshMissingPointsError(n_missing_points)
            if missing_points_behaviour == MissingPointsBehaviour.ERROR:
                raise error
            elif missing_points_behaviour == MissingPointsBehaviour.WARN:
                from warnings import warn
                warn(str(error))
            else:
                raise ValueError("missing_points_behaviour must be IGNORE, ERROR or WARN")
    name = name if name is not None else mesh.name + "_immersed_vom"
    swarm.setName(_generate_default_mesh_topology_name(name))
    input_ordering_swarm.setName(_generate_default_mesh_topology_name(name) + "_input_ordering")
    topology = VertexOnlyMeshTopology(
        swarm,
        mesh.topology,
        name=swarm.getName(),
        reorder=reorder,
        input_ordering_swarm=input_ordering_swarm,
    )
    vmesh_out = make_vom_from_vom_topology(topology, name, tolerance)
    vmesh_out._parent_mesh = mesh
    return vmesh_out


class FiredrakeDMSwarm(PETSc.DMSwarm):
    """A DMSwarm with a saved list of added fields"""

    def __init__(self, *args, **kwargs):
        super().__init__(*args, **kwargs)
        self._fields = None
        self._default_fields = None
        self._default_extra_fields = None
        self._other_fields = None

    @property
    def fields(self):
        return self._fields

    @fields.setter
    def fields(self, fields):
        if self._fields:
            raise ValueError("Fields have already been set")
        self._fields = fields

    @property
    def default_fields(self):
        return self._default_fields

    @default_fields.setter
    def default_fields(self, fields):
        if self._default_fields:
            raise ValueError("Default fields have already been set")
        self._default_fields = fields

    @property
    def default_extra_fields(self):
        return self._default_extra_fields

    @default_extra_fields.setter
    def default_extra_fields(self, fields):
        if self._default_extra_fields:
            raise ValueError("Default extra fields have already been set")
        self._default_extra_fields = fields

    @property
    def other_fields(self):
        return self._other_fields

    @other_fields.setter
    def other_fields(self, fields):
        if self._other_fields:
            raise ValueError("Other fields have already been set")
        self._other_fields = fields

    def getDepthStratum(self, dimension: int) -> tuple[int, int]:
        assert dimension == 0
        return (0, self.getLocalSize())

    def getHeightStratum(self, dimension: int) -> tuple[int, int]:
        return self.getDepthStratum(dimension)

    def getTransitiveClosure(self, point: int) -> tuple[np.ndarray, np.ndarray]:
        return (np.asarray([point], dtype=IntType), [0])

    def getChart(self):
        return self.getDepthStratum(0)


def _pic_swarm_in_mesh(
    parent_mesh,
    coords,
    fields=None,
    tolerance=None,
    redundant=True,
    exclude_halos=True,
):
    """Create a Particle In Cell (PIC) DMSwarm immersed in a Mesh

    This should only by used for meshes with straight edges. If not, the
    particles may be placed in the wrong cells.

    :arg parent_mesh: the :class:`Mesh` within with the DMSwarm should be
        immersed.
    :arg coords: an ``ndarray`` of (npoints, coordsdim) shape.
    :kwarg fields: An optional list of named data which can be stored for each
        point in the DMSwarm. The format should be::

        [(fieldname1, blocksize1, dtype1),
          ...,
         (fieldnameN, blocksizeN, dtypeN)]

        For example, the swarm coordinates themselves are stored in a field
        named ``DMSwarmPIC_coor`` which, were it not created automatically,
        would be initialised with ``fields = [("DMSwarmPIC_coor", coordsdim,
        RealType)]``. All fields must have the same number of points. For more
        information see `the DMSWARM API reference
        <https://petsc.org/release/manualpages/DMSwarm/DMSWARM/>_.
    :kwarg tolerance: The relative tolerance (i.e. as defined on the reference
        cell) for the distance a point can be from a cell and still be
        considered to be in the cell. Note that this tolerance uses an L1
        distance (aka 'manhattan', 'taxicab' or rectilinear distance) so
        will scale with the dimension of the mesh. The default is the parent
        mesh's ``tolerance`` property. Changing this from default will
        cause the parent mesh's spatial index to be rebuilt which can take some
        time.
    :kwarg redundant: If True, the DMSwarm will be created using only the
        points specified on MPI rank 0.
    :kwarg exclude_halos: If True, the DMSwarm will not contain any points in
        the mesh halos. If False, it will but the global index of the points
        in the halos will match a global index of a point which is not in the
        halo.
    :returns: (swarm, input_ordering_swarm, n_missing_points)
        - swarm: the immersed DMSwarm
        - input_ordering_swarm: a DMSwarm with points in the same order and with the
            same rank decomposition as the supplied ``coords`` argument. This
            includes any points which are not found in the parent mesh! Note
            that if ``redundant=True``, all points in the generated DMSwarm
            will be found on rank 0 since that was where they were taken from.
        - n_missing_points: the number of points in the supplied ``coords``
            argument which were not found in the parent mesh.

    .. note::

        The created DMSwarm uses the communicator of the input Mesh.

    .. note::

        In complex mode the "DMSwarmPIC_coor" field is still saved as a real
        number unlike the coordinates of a DMPlex which become complex (though
        usually with zeroed imaginary parts).

    .. note::
        When running in parallel with ``redundant = False``, ``coords``
        will redistribute to the mesh partition where they are located. This
        means that if rank A has ``coords`` {X} that are not found in the
        mesh cells owned by rank A but are found in the mesh cells owned by
        rank B, **and rank B has not been supplied with those**, then they will
        be moved to rank B.

    .. note::
        If the same coordinates are supplied more than once, they are always
        assumed to be a new vertex.

    .. note::
        Three DMSwarm fields are created automatically here:

        #. ``parentcellnum`` which contains the firedrake cell number of the
           immersed vertex and
        #. ``refcoord`` which contains the reference coordinate of the immersed
           vertex in the parent mesh cell.
        #. ``globalindex`` which contains a unique ID for each DMSwarm point -
           here this is the index into the ``coords`` array if ``redundant`` is
           ``True``, otherwise it's an index in rank order, so if rank 0 has 10
           points, rank 1 has 20 points, and rank 3 has 5 points, then rank 0's
           points will be numbered 0-9, rank 1's points will be numbered 10-29,
           and rank 3's points will be numbered 30-34. Note that this ought to
           be ``DMSwarmField_pid`` but a bug in petsc4py means that this field
           cannot be set.
        #. ``inputrank`` which contains the MPI rank at which the ``coords``
           argument was specified. For ``redundant=True`` this is always 0.
        #. ``inputindex`` which contains the index of the point in the
           originally supplied ``coords`` array after it has been redistributed
           to the correct rank. For ``redundant=True`` this is always the same
           as ``globalindex`` since we only use the points on rank 0.

        If the parent mesh is extruded, two more fields are created:

        #. ``parentcellbasenum`` which contains the firedrake cell number of the
            base cell of the immersed vertex and
        #. ``parentcellextrusionheight`` which contains the extrusion height of
            the immersed vertex in the parent mesh cell.

        Another two are required for proper functioning of the DMSwarm:

        #. ``DMSwarmPIC_coor`` which contains the coordinates of the point.
        #. ``DMSwarm_rank``: the MPI rank which owns the DMSwarm point.

    .. note::
        All PIC DMSwarm have an associated "Cell DM", if one wishes to interact
        directly with PETSc's DMSwarm API. For the ``swarm`` output, this is
        the parent mesh's topology DM (in most cases a DMPlex). For the
        ``input_ordering_swarm`` output, this is the ``swarm`` itself.

    """

    if tolerance is None:
        tolerance = parent_mesh.tolerance
    else:
        parent_mesh.tolerance = tolerance

    # Check coords
    coords = np.asarray(coords, dtype=RealType)

    plex = parent_mesh.topology.topology_dm
    tdim = parent_mesh.topological_dimension
    gdim = parent_mesh.geometric_dimension

    (
        coords_local,
        global_idxs_local,
        reference_coords_local,
        parent_cell_nums_local,
        owned_ranks_local,
        input_ranks_local,
        input_coords_idxs_local,
        missing_global_idxs,
    ) = _parent_mesh_embedding(
        parent_mesh,
        coords,
        tolerance,
        redundant,
        exclude_halos,
        remove_missing_points=False,
    )
    visible_idxs = parent_cell_nums_local != -1
    # plex_parent_cell_nums = parent_mesh.topology.cell_closure[
    #     parent_cell_nums_local, -1
    # ]
    plex_parent_cell_nums = parent_mesh._new_to_old_cell_numbering[parent_cell_nums_local]
    base_parent_cell_nums_visible = None
    extrusion_heights_visible = None
    n_missing_points = len(missing_global_idxs)

    # Exclude the invisible points at this stage
    swarm = _dmswarm_create(
        fields,
        parent_mesh.comm,
        plex,
        coords_local[visible_idxs],
        plex_parent_cell_nums[visible_idxs],
        global_idxs_local[visible_idxs],
        reference_coords_local[visible_idxs],
        parent_cell_nums_local[visible_idxs],
        owned_ranks_local[visible_idxs],
        input_ranks_local[visible_idxs],
        input_coords_idxs_local[visible_idxs],
        base_parent_cell_nums_visible,
        extrusion_heights_visible,
        parent_mesh.extruded,
        tdim,
        gdim,
    )
    # Note when getting original ordering for extruded meshes we recalculate
    # the base_parent_cell_nums and extrusion_heights - note this could
    # be an SF operation
    if redundant and parent_mesh.comm.rank != 0:
        original_ordering_swarm_coords = np.empty(shape=(0, coords.shape[1]))
    else:
        original_ordering_swarm_coords = coords
    # Set pointSF
    # In the below, n merely defines the local size of an array, local_points_reduced,
    # that works as "broker". The set of indices of local_points_reduced is the target of
    # inputindex; see _make_input_ordering_sf. All points in local_points are leaves.
    # Then, local_points[halo_indices] = -1, local_points_reduced.fill(-1), and MPI.MAX ensure that local_points_reduced has
    # the swarm local point numbers of the owning ranks after reduce. local_points_reduced[j] = -1
    # if j corresponds to a missing point. Then, broadcast updates
    # local_points[halo_indices] (it also updates local_points[~halo_indices]`, not changing any values there).
    # If some index of local_points_reduced corresponds to a missing point, local_points_reduced[index] is not updated
    # when we reduce and it does not update any leaf data, i.e., local_points, when we bcast.
    owners = swarm.getField("DMSwarm_rank").ravel()
    halo_indices, = np.where(owners != parent_mesh.comm.rank)
    halo_indices = halo_indices.astype(IntType)
    n = coords.shape[0]
    m = owners.shape[0]
    _swarm_input_ordering_sf = VertexOnlyMeshTopology._make_input_ordering_sf(swarm, n, None)  # sf: swarm local point <- (inputrank, inputindex)
    local_points_reduced = np.empty(n, dtype=utils.IntType)
    local_points_reduced.fill(-1)
    local_points = np.arange(m, dtype=utils.IntType)  # swarm local point numbers
    local_points[halo_indices] = -1
    unit = MPI._typedict[np.dtype(utils.IntType).char]
    _swarm_input_ordering_sf.reduceBegin(unit, local_points, local_points_reduced, MPI.MAX)
    _swarm_input_ordering_sf.reduceEnd(unit, local_points, local_points_reduced, MPI.MAX)
    _swarm_input_ordering_sf.bcastBegin(unit, local_points_reduced, local_points, MPI.REPLACE)
    _swarm_input_ordering_sf.bcastEnd(unit, local_points_reduced, local_points, MPI.REPLACE)
    if np.any(local_points < 0):
        raise RuntimeError("Unable to make swarm pointSF due to inconsistent data")
    # Interleave each rank and index into (rank, index) pairs for use as remote
    # in the SF
    remote_ranks_and_idxs = np.empty(2 * len(halo_indices), dtype=IntType)
    remote_ranks_and_idxs[0::2] = owners[halo_indices]
    remote_ranks_and_idxs[1::2] = local_points[halo_indices]
    swarm.restoreField("DMSwarm_rank")
    sf = swarm.getPointSF()
    sf.setGraph(m, halo_indices, remote_ranks_and_idxs)
    swarm.setPointSF(sf)
    original_ordering_swarm = _swarm_original_ordering_preserve(
        parent_mesh.comm,
        swarm,
        original_ordering_swarm_coords,
        plex_parent_cell_nums,
        global_idxs_local,
        reference_coords_local,
        parent_cell_nums_local,
        owned_ranks_local,
        input_ranks_local,  # This is just an array of 0s for redundant, and comm.rank otherwise. But I need to pass it in to get the correct ordering
        input_coords_idxs_local,
        parent_mesh.extruded,
        parent_mesh.topology.layers,
    )

    # no halos here
    sf = original_ordering_swarm.getPointSF()
    nroots = original_ordering_swarm.getLocalSize()
    sf.setGraph(nroots, None, [])
    original_ordering_swarm.setPointSF(sf)

    return swarm, original_ordering_swarm, n_missing_points


def _dmswarm_create(
    fields,
    comm,
    plex,
    coords,
    plex_parent_cell_nums,
    coords_idxs,
    reference_coords,
    parent_cell_nums,
    ranks,
    input_ranks,
    input_coords_idxs,
    base_parent_cell_nums,
    extrusion_heights,
    extruded,
    tdim,
    gdim,
):

    """
    Create a PIC DMSwarm (or DMSwarm that looks like it's a PIC DMSwarm) using
    the given data.

    Parameters
    ----------

    fields : list of tuples
        List of tuples of the form (name, number of components, type) for any
        additional fields to be added to the DMSwarm. The default fields are
        automatically added and do not need to be specified here. Can be an
        empty list if no additional fields are required.
    comm : MPI communicator
        The MPI communicator to use when creating the DMSwarm.
    plex : PETSc DM
        The DM to set as the "CellDM" of the DMSwarm - i.e. the DMPlex or
        DMSwarm of the parent mesh.
    coords : numpy array of RealType with shape (npoints, gdim)
        The coordinates of the particles in the DMSwarm.
    plex_parent_cell_nums : numpy array of IntType with shape (npoints,)
        Array to be used as the "parentcellnum" field of the DMSwarm.
    coords_idxs : numpy array of IntType with shape (npoints,)
        Array to be used as the "globalindex" field of the DMSwarm.
    reference_coords : numpy array of RealType with shape (npoints, tdim)
        Array to be used as the "refcoord" field of the DMSwarm.
    parent_cell_nums : numpy array of IntType with shape (npoints,)
        Array to be used as the "parentcellnum" field of the DMSwarm.
    ranks : numpy array of IntType with shape (npoints,)
        Array to be used as the "DMSwarm_rank" field of the DMSwarm.
    input_ranks : numpy array of IntType with shape (npoints,)
        Array to be used as the "inputrank" field of the DMSwarm.
    input_coords_idxs : numpy array of IntType with shape (npoints,)
        Array to be used as the "inputindex" field of the DMSwarm.
    base_parent_cell_nums : numpy array of IntType with shape (npoints,) (or None)
        Optional array to be used as the "parentcellbasenum" field of the
        DMSwarm. Must be provided if extruded=True.
    extrusion_heights : numpy array of IntType with shape (npoints,) (or None)
        Optional array to be used as the "parentcellextrusionheight" field of
        the DMSwarm. Must be provided if extruded=True.
    extruded : bool
        Whether the parent mesh is extruded.
    tdim : int
        The topological dimension of the parent mesh.
    gdim : int
        The geometric dimension of the parent mesh.

    Returns
    -------
    swarm : PETSc DMSwarm
        The created DMSwarm.

    Notes
    -----
    When the `plex` is a DMSwarm, the created DMSwarm isn't actually a PIC
    DMSwarm, but it has all the associated fields of a PIC DMSwarm. This is
    because PIC DMSwarms cannot have their "CellDM" set to a DMSwarm, so we
    fake it!
    """

    # These are created by default for a PIC DMSwarm
    default_fields = [
        ("DMSwarmPIC_coor", gdim, RealType),
        ("DMSwarm_rank", 1, IntType),
    ]

    default_extra_fields = [
        ("parentcellnum", 1, IntType),
        ("refcoord", tdim, RealType),
        ("globalindex", 1, IntType),
        ("inputrank", 1, IntType),
        ("inputindex", 1, IntType),
    ]

    if extruded:
        default_extra_fields += [
            ("parentcellbasenum", 1, IntType),
            ("parentcellextrusionheight", 1, IntType),
        ]

    other_fields = fields
    if other_fields is None:
        other_fields = []

    _, coordsdim = coords.shape

    # Create a DMSWARM
    swarm = FiredrakeDMSwarm().create(comm=comm)

    # save the fields on the swarm
    swarm.fields = default_fields + default_extra_fields + other_fields
    swarm.default_fields = default_fields
    swarm.default_extra_fields = default_extra_fields
    swarm.other_fields = other_fields

    plexdim = plex.getDimension()
    if plexdim != tdim or plexdim != gdim:
        # This is a Firedrake extruded or immersed mesh, so we need to use the
        # mesh geometric dimension when we create the swarm. In this
        # case DMSwarmMigate() will not work.
        swarmdim = gdim
    else:
        swarmdim = plexdim

    # Set swarm DM dimension to match DMPlex dimension
    # NB: Unlike a DMPlex, this does not correspond to the topological
    #     dimension of a mesh (which would be 0). In all PETSc examples
    #     the dimension of the DMSwarm is set to match that of the
    #     DMPlex used with swarm.setCellDM. As noted above, for an
    #     extruded mesh this will stop DMSwarmMigrate() from working.
    swarm.setDimension(swarmdim)

    # Set coordinates dimension
    swarm.setCoordinateDim(coordsdim)

    # Link to DMPlex cells information for when swarm.migrate() is used
    swarm.setCellDM(plex)

    # Set to Particle In Cell (PIC) type
    if not isinstance(plex, PETSc.DMSwarm):
        swarm.setType(PETSc.DMSwarm.Type.PIC)

    # Register any fields
    for name, size, dtype in swarm.default_extra_fields + swarm.other_fields:
        swarm.registerField(name, size, dtype=dtype)
    swarm.finalizeFieldRegister()
    # Note that no new fields can now be associated with the DMSWARM.

    num_vertices = len(coords)
    swarm.setLocalSizes(num_vertices, -1)

    # Add point coordinates. This amounts to our own implementation of
    # DMSwarmSetPointCoordinates because Firedrake's mesh coordinate model
    # doesn't always exactly coincide with that of DMPlex: in most cases the
    # plex_parent_cell_nums and parent_cell_nums (parentcellnum field), the
    # latter being the numbering used by firedrake, refer fundamentally to the
    # same cells. For extruded meshes the DMPlex dimension is based on the
    # topological dimension of the base mesh.

    # NOTE ensure that swarm.restoreField is called for each field too!
    swarm_coords = swarm.getField("DMSwarmPIC_coor").reshape((num_vertices, gdim))
    cell_id_name = swarm.getCellDMActive().getCellID()
    swarm_parent_cell_nums = swarm.getField(cell_id_name).ravel()
    field_parent_cell_nums = swarm.getField("parentcellnum").ravel()
    field_reference_coords = swarm.getField("refcoord").reshape((num_vertices, tdim))
    field_global_index = swarm.getField("globalindex").ravel()
    field_rank = swarm.getField("DMSwarm_rank").ravel()
    field_input_rank = swarm.getField("inputrank").ravel()
    field_input_index = swarm.getField("inputindex").ravel()
    swarm_coords[...] = coords
    swarm_parent_cell_nums[...] = plex_parent_cell_nums
    field_parent_cell_nums[...] = parent_cell_nums
    field_reference_coords[...] = reference_coords
    field_global_index[...] = coords_idxs
    field_rank[...] = ranks
    field_input_rank[...] = input_ranks
    field_input_index[...] = input_coords_idxs

    # have to restore fields once accessed to allow access again
    swarm.restoreField("inputindex")
    swarm.restoreField("inputrank")
    swarm.restoreField("DMSwarm_rank")
    swarm.restoreField("globalindex")
    swarm.restoreField("refcoord")
    swarm.restoreField("parentcellnum")
    swarm.restoreField("DMSwarmPIC_coor")
    swarm.restoreField(cell_id_name)

    # if extruded:
    if False:
        field_base_parent_cell_nums = swarm.getField("parentcellbasenum").ravel()
        field_extrusion_heights = swarm.getField("parentcellextrusionheight").ravel()
        field_base_parent_cell_nums[...] = base_parent_cell_nums
        field_extrusion_heights[...] = extrusion_heights
        swarm.restoreField("parentcellbasenum")
        swarm.restoreField("parentcellextrusionheight")

    return swarm


def _parent_extrusion_numbering(parent_cell_nums, parent_layers):
    """
    Given a list of Firedrake cell numbers (e.g. from mesh.locate_cell) and
    number of layers, get the base parent cell numbers and extrusion heights.

    Parameters
    ----------

    parent_cell_nums : ``np.ndarray``
        Firedrake cell numbers (e.g. from mesh.locate_cell)
    parent_layers : ``int``
        Number of layers in the extruded mesh

    Returns
    -------
    base_parent_cell_nums : ``np.ndarray``
        The base parent cell numbers
    extrusion_heights : ``np.ndarray``
        The extrusion heights

    Notes
    -----
    Only works for meshes without variable layers.
    """
    # Extruded mesh parent_cell_nums goes from bottom to top. So for
    # mx = ExtrudedMesh(UnitIntervalMesh(2), 3) we have
    # mx.layers = 4
    # and
    #  -------------------layer 4-------------------
    # | parent_cell_num =  2 | parent_cell_num =  5 |
    # | extrusion_height = 2 | extrusion_height = 2 |
    #  -------------------layer 3-------------------
    # | parent_cell_num =  1 | parent_cell_num =  4 |
    # | extrusion_height = 1 | extrusion_height = 1 |
    #  -------------------layer 2-------------------
    # | parent_cell_num =  0 | parent_cell_num =  3 |
    # | extrusion_height = 0 | extrusion_height = 0 |
    #  -------------------layer 1-------------------
    #   base_cell_num = 0         base_cell_num = 1
    # The base_cell_num is the cell number in the base mesh which, in this
    # case, is a UnitIntervalMesh with two cells.
    base_parent_cell_nums = parent_cell_nums // (parent_layers - 1)
    extrusion_heights = parent_cell_nums % (parent_layers - 1)
    return base_parent_cell_nums, extrusion_heights


def _mpi_array_lexicographic_min(x, y, datatype):
    """MPI operator for lexicographic minimum of arrays.

    This compares two arrays of shape (N, 2) lexicographically, i.e. first
    comparing the two arrays by their first column, returning the element-wise
    minimum, with ties broken by comparing the second column element wise.

    Parameters
    ----------
    x : ``np.ndarray``
        The first array to compare of shape (N, 2).
    y : ``np.ndarray``
        The second array to compare of shape (N, 2).
    datatype : ``MPI.Datatype``
        The datatype of the arrays.

    Returns
    -------
    ``np.ndarray``
        The lexicographically lowest array of shape (N, 2).

    """
    # Check the first column
    min_idxs = np.where(x[:, 0] < y[:, 0])[0]
    result = np.copy(y)
    result[min_idxs, :] = x[min_idxs, :]

    # if necessary, check the second column
    eq_idxs = np.where(x[:, 0] == y[:, 0])[0]
    if len(eq_idxs):
        # We only check where we have equal values to avoid unnecessary work
        min_idxs = np.where(x[eq_idxs, 1] < y[eq_idxs, 1])[0]
        result[eq_idxs[min_idxs], :] = x[eq_idxs[min_idxs], :]
    return result


array_lexicographic_mpi_op = MPI.Op.Create(_mpi_array_lexicographic_min, commute=True)


def _parent_mesh_embedding(
    parent_mesh, coords, tolerance, redundant, exclude_halos, remove_missing_points
):
    """Find the parent mesh cells containing the given coordinates.

    Parameters
    ----------
    parent_mesh : ``Mesh``
        The parent mesh to embed in.
    coords : ``np.ndarray``
        The coordinates to embed of (npoints, coordsdim) shape.
    tolerance : ``float``
        The relative tolerance (i.e. as defined on the reference cell) for the
        distance a point can be from a cell and still be considered to be in
        the cell. Note that this tolerance uses an L1
        distance (aka 'manhattan', 'taxicab' or rectilinear distance) so
        will scale with the dimension of the mesh. The default is the parent
        mesh's ``tolerance`` property. Changing this from default will
        cause the parent mesh's spatial index to be rebuilt which can take some
        time.
    redundant : ``bool``
        If True, the embedding will be done using only the points specified on
        MPI rank 0.
    exclude_halos : ``bool``
        If True, the embedding will be done using only the points specified on
        the locally owned mesh partition.
    remove_missing_points : ``bool``
        If True, any points which are not found in the mesh will be removed
        from the output arrays. If False, they will be kept on the MPI rank
        which owns them but will be marked as not being not found in the mesh
        by setting their associated cell numbers to -1 and their reference
        coordinates to NaNs. This does not effect the behaviour of
        ``missing_global_idxs``.

    Returns
    -------
    coords_embedded : ``np.ndarray``
        The coordinates of the points that were embedded on this rank. If
        ``remove_missing_points`` is False then this will include points that
        were specified on this rank but not found in the mesh.
    global_idxs : ``np.ndarray``
        The global indices of the points on this rank.
    reference_coords : ``np.ndarray``
        The reference coordinates of the points that were embedded as given by
        the local mesh partition. If ``remove_missing_points`` is False then
        the missing point reference coordinates will be NaNs.
    parent_cell_nums : ``np.ndarray``
        The parent cell indices (as given by ``locate_cell``) of the global
        coordinates that were embedded in the local mesh partition. If
        ``remove_missing_points`` is False then the missing point numbers
        will be -1.
    owned_ranks : ``np.ndarray``
        The MPI rank of the process that owns the parent cell of each point.
        By "owns" we mean the mesh partition where the parent cell is not in
        the halo. If a point is not found in the mesh then the rank is
        ``parent_mesh.comm.size + 1``.
    input_ranks : ``np.ndarray``
        The MPI rank of the process that specified the input ``coords``.
    input_coords_idx : ``np.ndarray``
        The indices of the points in the input ``coords`` array that were
        embedded. If ``remove_missing_points`` is False then this will include
        points that were specified on this rank but not found in the mesh.
    missing_global_idxs : ``np.ndarray``
        The indices of the points in the input coords array that were not
        embedded on any rank.

    .. note::
        Where we have ``exclude_halos == True`` and ``remove_missing_points ==
        False``, and we run in parallel, the points are ordered such that the
        halo points follow the owned points. Any missing points will be at the
        end of the array. This is to ensure that dat views work as expected -
        in general it is always assumed that halo points follow owned points.

    """

    if isinstance(parent_mesh.topology, VertexOnlyMeshTopology):
        raise NotImplementedError(
            "VertexOnlyMeshes don't have a working locate_cells_ref_coords_and_dists method"
        )

    import firedrake.functionspace as functionspace
    import firedrake.constant as constant
    import firedrake.interpolation as interpolation
    import firedrake.assemble as assemble

    # In parallel, we need to make sure we know which point is which and save
    # it.
    if redundant:
        # rank 0 broadcasts coords to all ranks
        coords_local = parent_mesh._comm.bcast(coords, root=0)
        ncoords_local = coords_local.shape[0]
        coords_global = coords_local
        ncoords_global = coords_global.shape[0]
        global_idxs_global = np.arange(coords_global.shape[0])
        input_coords_idxs_local = np.arange(ncoords_local)
        input_coords_idxs_global = input_coords_idxs_local
        input_ranks_local = np.zeros(ncoords_local, dtype=int)
        input_ranks_global = input_ranks_local
    else:
        # Here, we have to assume that all points we can see are unique.
        # We therefore gather all points on all ranks in rank order: if rank 0
        # has 10 points, rank 1 has 20 points, and rank 3 has 5 points, then
        # rank 0's points have global numbering 0-9, rank 1's points have
        # global numbering 10-29, and rank 3's points have global numbering
        # 30-34.
        coords_local = coords
        ncoords_local = coords.shape[0]
        ncoords_local_allranks = parent_mesh._comm.allgather(ncoords_local)
        ncoords_global = sum(ncoords_local_allranks)
        # The below code looks complicated but it's just an allgather of the
        # (variable length) coords_local array such that they are concatenated.
        coords_local_size = np.array(coords_local.size)
        coords_local_sizes = np.empty(parent_mesh._comm.size, dtype=int)
        parent_mesh._comm.Allgatherv(coords_local_size, coords_local_sizes)
        coords_global = np.empty(
            (ncoords_global, coords.shape[1]), dtype=coords_local.dtype
        )
        parent_mesh._comm.Allgatherv(coords_local, (coords_global, coords_local_sizes))
        # # ncoords_local_allranks is in rank order so we can just sum up the
        # # previous ranks to get the starting index for the global numbering.
        # # For rank 0 we make use of the fact that sum([]) = 0.
        # startidx = sum(ncoords_local_allranks[:parent_mesh._comm.rank])
        # endidx = startidx + ncoords_local
        # global_idxs_global = np.arange(startidx, endidx)
        global_idxs_global = np.arange(coords_global.shape[0])
        input_coords_idxs_local = np.arange(ncoords_local)
        input_coords_idxs_global = np.empty(ncoords_global, dtype=int)
        parent_mesh._comm.Allgatherv(
            input_coords_idxs_local, (input_coords_idxs_global, ncoords_local_allranks)
        )
        input_ranks_local = np.full(ncoords_local, parent_mesh._comm.rank, dtype=int)
        input_ranks_global = np.empty(ncoords_global, dtype=int)
        parent_mesh._comm.Allgatherv(
            input_ranks_local, (input_ranks_global, ncoords_local_allranks)
        )

    # Get parent mesh rank ownership information:
    # Interpolating Constant(parent_mesh.comm.rank) into P0DG cleverly creates
    # a Function whose dat contains rank ownership information in an ordering
    # that is accessible using Firedrake's cell numbering. This is because, on
    # each rank, parent_mesh.comm.rank creates a Constant with the local rank
    # number, and halo exchange ensures that this information is visible, as
    # nessesary, to other processes.
    P0DG = functionspace.FunctionSpace(parent_mesh, "DG", 0)
    with stop_annotating():
        visible_ranks = interpolation.interpolate(
            constant.Constant(parent_mesh.comm.rank), P0DG
        )
        visible_ranks = assemble(visible_ranks).dat.buffer._data.real

    locally_visible = np.full(ncoords_global, False)
    # See below for why np.inf is used here.
    ranks = np.full(ncoords_global, np.inf)

    (
        parent_cell_nums,
        reference_coords,
        ref_cell_dists_l1,
    ) = parent_mesh.locate_cells_ref_coords_and_dists(coords_global, tolerance)
    assert len(parent_cell_nums) == ncoords_global
    assert len(reference_coords) == ncoords_global
    assert len(ref_cell_dists_l1) == ncoords_global

    if parent_mesh.geometric_dimension > parent_mesh.topological_dimension:
        # The reference coordinates contain an extra unnecessary dimension
        # which we can safely delete
        reference_coords = reference_coords[:, : parent_mesh.topological_dimension]

    locally_visible[:] = parent_cell_nums != -1
    ranks[locally_visible] = visible_ranks[parent_cell_nums[locally_visible]]
    # see below for why np.inf is used here.
    ref_cell_dists_l1[~locally_visible] = np.inf

    # ensure that points which a rank thinks it owns are always chosen in a tie
    # break by setting the rank to be negative. If multiple ranks think they
    # own a point then the one with the highest rank will be chosen.
    on_this_rank = ranks == parent_mesh.comm.rank
    ranks[on_this_rank] = -parent_mesh.comm.rank
    ref_cell_dists_l1_and_ranks = np.stack((ref_cell_dists_l1, ranks), axis=1)

    # In parallel there will regularly be disagreements about which cell owns a
    # point when those points are close to mesh partition boundaries.
    # We now have the reference cell l1 distance and ranks being np.inf for any
    # point which is not locally visible. By collectively taking the minimum
    # of the reference cell l1 distance, which is tied to the rank via
    # ref_cell_dists_l1_and_ranks, we both check which cell the coordinate is
    # closest to and find out which rank owns that cell.
    # In cases where the reference cell l1 distance is the same for a
    # particular coordinate, we break the tie by choosing the lowest rank.
    # This turns out to be a lexicographic row-wise minimum of the
    # ref_cell_dists_l1_and_ranks array: we minimise the distance first and
    # break ties by choosing the lowest rank.
    owned_ref_cell_dists_l1_and_ranks = parent_mesh.comm.allreduce(
        ref_cell_dists_l1_and_ranks, op=array_lexicographic_mpi_op
    )

    # switch ranks back to positive
    owned_ref_cell_dists_l1_and_ranks[:, 1] = np.abs(
        owned_ref_cell_dists_l1_and_ranks[:, 1]
    )
    ref_cell_dists_l1_and_ranks[:, 1] = np.abs(ref_cell_dists_l1_and_ranks[:, 1])
    ranks = np.abs(ranks)

    owned_ref_cell_dists_l1 = owned_ref_cell_dists_l1_and_ranks[:, 0]
    owned_ranks = owned_ref_cell_dists_l1_and_ranks[:, 1]

    changed_ref_cell_dists_l1 = owned_ref_cell_dists_l1 != ref_cell_dists_l1
    changed_ranks = owned_ranks != ranks

    # If distance has changed the the point is not in local mesh partition
    # since some other cell on another rank is closer.
    locally_visible[changed_ref_cell_dists_l1] = False
    parent_cell_nums[changed_ref_cell_dists_l1] = -1
    # If the rank has changed but the distance hasn't then there was a tie
    # break and we need to search for the point again, this time disallowing
    # the previously identified cell: if we match the identified owned_rank AND
    # the distance is the same then we have found the correct cell. If we
    # cannot make a match to owned_rank and distance then we can't see the
    # point.
    changed_ranks_tied = changed_ranks & ~changed_ref_cell_dists_l1
    if any(changed_ranks_tied):
        cells_ignore_T = np.asarray([np.copy(parent_cell_nums)])
        while any(changed_ranks_tied):
            (
                parent_cell_nums[changed_ranks_tied],
                new_reference_coords,
                ref_cell_dists_l1[changed_ranks_tied],
            ) = parent_mesh.locate_cells_ref_coords_and_dists(
                coords_global[changed_ranks_tied],
                tolerance,
                cells_ignore=cells_ignore_T.T[changed_ranks_tied, :],
            )
            # delete extra dimension if necessary
            if parent_mesh.geometric_dimension > parent_mesh.topological_dimension:
                new_reference_coords = new_reference_coords[:, : parent_mesh.topological_dimension]
            reference_coords[changed_ranks_tied, :] = new_reference_coords
            # remove newly lost points
            locally_visible[changed_ranks_tied] = (
                parent_cell_nums[changed_ranks_tied] != -1
            )
            changed_ranks_tied &= locally_visible
            # if new ref_cell_dists_l1 > owned_ref_cell_dists_l1 then we should
            # disregard the point.
            locally_visible[changed_ranks_tied] &= (
                ref_cell_dists_l1[changed_ranks_tied]
                <= owned_ref_cell_dists_l1[changed_ranks_tied]
            )
            changed_ranks_tied &= locally_visible
            # update the identified rank
            ranks[changed_ranks_tied] = visible_ranks[
                parent_cell_nums[changed_ranks_tied]
            ]
            # if the rank now matches then we have found the correct cell
            locally_visible[changed_ranks_tied] &= (
                owned_ranks[changed_ranks_tied] == ranks[changed_ranks_tied]
            )
            # remove these rank matches from changed_ranks_tied
            changed_ranks_tied &= ~locally_visible
            # add more cells to ignore
            cells_ignore_T = np.vstack((
                cells_ignore_T,
                parent_cell_nums)
            )

    # Any ranks which are still np.inf are not in the mesh
    missing_global_idxs = np.where(owned_ranks == np.inf)[0]

    if not remove_missing_points:
        missing_coords_idxs_on_rank = np.where(
            (owned_ranks == np.inf) & (input_ranks_global == parent_mesh.comm.rank)
        )[0]
        locally_visible[missing_coords_idxs_on_rank] = True
        parent_cell_nums[missing_coords_idxs_on_rank] = -1
        reference_coords[missing_coords_idxs_on_rank, :] = np.nan
        owned_ranks[missing_coords_idxs_on_rank] = parent_mesh.comm.size + 1

    if exclude_halos and parent_mesh.comm.size > 1:
        off_rank_coords_idxs = np.where(
            (owned_ranks != parent_mesh.comm.rank)
            & (owned_ranks != parent_mesh.comm.size + 1)
        )[0]
        locally_visible[off_rank_coords_idxs] = False

    coords_embedded = np.compress(locally_visible, coords_global, axis=0)
    global_idxs = np.compress(locally_visible, global_idxs_global, axis=0)
    reference_coords = np.compress(locally_visible, reference_coords, axis=0)
    parent_cell_nums = np.compress(locally_visible, parent_cell_nums, axis=0)
    owned_ranks = np.compress(locally_visible, owned_ranks, axis=0).astype(int)
    input_ranks = np.compress(locally_visible, input_ranks_global, axis=0)
    input_coords_idxs = np.compress(locally_visible, input_coords_idxs_global, axis=0)

    return (
        coords_embedded,
        global_idxs,
        reference_coords,
        parent_cell_nums,
        owned_ranks,
        input_ranks,
        input_coords_idxs,
        missing_global_idxs,
    )


def _swarm_original_ordering_preserve(
    comm,
    swarm,
    original_ordering_coords_local,
    plex_parent_cell_nums_local,
    global_idxs_local,
    reference_coords_local,
    parent_cell_nums_local,
    ranks_local,
    input_ranks_local,
    input_idxs_local,
    extruded,
    layers,
):
    """
    Create a DMSwarm with the original ordering of the coordinates in a vertex
    only mesh embedded using ``_parent_mesh_embedding`` whilst preserving the
    values of all other DMSwarm fields except any added fields.
    """
    ncoords_local = len(reference_coords_local)
    gdim = original_ordering_coords_local.shape[1]
    tdim = reference_coords_local.shape[1]

    # Gather everything except original_ordering_coords_local from all mpi
    # ranks
    ncoords_local_allranks = comm.allgather(ncoords_local)
    ncoords_global = sum(ncoords_local_allranks)

    parent_cell_nums_global = np.empty(
        ncoords_global, dtype=parent_cell_nums_local.dtype
    )
    comm.Allgatherv(
        parent_cell_nums_local, (parent_cell_nums_global, ncoords_local_allranks)
    )

    plex_parent_cell_nums_global = np.empty(
        ncoords_global, dtype=plex_parent_cell_nums_local.dtype
    )
    comm.Allgatherv(
        plex_parent_cell_nums_local,
        (plex_parent_cell_nums_global, ncoords_local_allranks),
    )

    reference_coords_local_size = np.array(reference_coords_local.size)
    reference_coords_local_sizes = np.empty(comm.size, dtype=int)
    comm.Allgatherv(reference_coords_local_size, reference_coords_local_sizes)
    reference_coords_global = np.empty(
        (ncoords_global, reference_coords_local.shape[1]),
        dtype=reference_coords_local.dtype,
    )
    comm.Allgatherv(
        reference_coords_local, (reference_coords_global, reference_coords_local_sizes)
    )

    global_idxs_global = np.empty(ncoords_global, dtype=global_idxs_local.dtype)
    comm.Allgatherv(global_idxs_local, (global_idxs_global, ncoords_local_allranks))

    ranks_global = np.empty(ncoords_global, dtype=ranks_local.dtype)
    comm.Allgatherv(ranks_local, (ranks_global, ncoords_local_allranks))

    input_ranks_global = np.empty(ncoords_global, dtype=input_ranks_local.dtype)
    comm.Allgatherv(input_ranks_local, (input_ranks_global, ncoords_local_allranks))

    input_idxs_global = np.empty(ncoords_global, dtype=input_idxs_local.dtype)
    comm.Allgatherv(input_idxs_local, (input_idxs_global, ncoords_local_allranks))

    # Sort by global index, which will be in rank order (they probably already
    # are but we can't rely on that)
    global_idxs_global_order = np.argsort(global_idxs_global)
    sorted_parent_cell_nums_global = parent_cell_nums_global[global_idxs_global_order]
    sorted_plex_parent_cell_nums_global = plex_parent_cell_nums_global[
        global_idxs_global_order
    ]
    sorted_reference_coords_global = reference_coords_global[
        global_idxs_global_order, :
    ]
    sorted_global_idxs_global = global_idxs_global[global_idxs_global_order]
    sorted_ranks_global = ranks_global[global_idxs_global_order]
    sorted_input_ranks_global = input_ranks_global[global_idxs_global_order]
    sorted_input_idxs_global = input_idxs_global[global_idxs_global_order]
    # Check order is correct - we can probably remove this eventually since it's
    # quite expensive
    if not np.all(sorted_input_ranks_global[1:] >= sorted_input_ranks_global[:-1]):
        raise ValueError("Global indexing has not ordered the ranks as expected")

    # get rid of any duplicated global indices (i.e. points in halos)
    unique_global_idxs, unique_idxs = np.unique(
        sorted_global_idxs_global, return_index=True
    )
    unique_parent_cell_nums_global = sorted_parent_cell_nums_global[unique_idxs]
    unique_plex_parent_cell_nums_global = sorted_plex_parent_cell_nums_global[
        unique_idxs
    ]
    unique_reference_coords_global = sorted_reference_coords_global[unique_idxs, :]
    unique_ranks_global = sorted_ranks_global[unique_idxs]
    unique_input_ranks_global = sorted_input_ranks_global[unique_idxs]
    unique_input_idxs_global = sorted_input_idxs_global[unique_idxs]

    # save the points on this rank which match the input rank ready for output
    input_ranks_match = unique_input_ranks_global == comm.rank
    output_global_idxs = unique_global_idxs[input_ranks_match]
    output_parent_cell_nums = unique_parent_cell_nums_global[input_ranks_match]
    output_plex_parent_cell_nums = unique_plex_parent_cell_nums_global[
        input_ranks_match
    ]
    output_reference_coords = unique_reference_coords_global[input_ranks_match, :]
    output_ranks = unique_ranks_global[input_ranks_match]
    output_input_ranks = unique_input_ranks_global[input_ranks_match]
    output_input_idxs = unique_input_idxs_global[input_ranks_match]
    if extruded:
        (
            output_base_parent_cell_nums,
            output_extrusion_heights,
        ) = _parent_extrusion_numbering(output_parent_cell_nums, layers)
    else:
        output_base_parent_cell_nums = None
        output_extrusion_heights = None

    # check if the input indices are in order from zero - this can also probably
    # be removed eventually because, again, it's expensive.
    if not np.array_equal(output_input_idxs, np.arange(output_input_idxs.size)):
        raise ValueError(
            "Global indexing has not ordered the input indices as expected."
        )
    if len(output_global_idxs) != len(original_ordering_coords_local):
        raise ValueError(
            "The number of local global indices which will be used to make the swarm do not match the input number of original ordering coordinates."
        )
    if len(output_parent_cell_nums) != len(original_ordering_coords_local):
        raise ValueError(
            "The number of local parent cell numbers which will be used to make the swarm do not match the input number of original ordering coordinates."
        )
    if len(output_plex_parent_cell_nums) != len(original_ordering_coords_local):
        raise ValueError(
            "The number of local plex parent cell numbers which will be used to make the swarm do not match the input number of original ordering coordinates."
        )
    if len(output_reference_coords) != len(original_ordering_coords_local):
        raise ValueError(
            "The number of local reference coordinates which will be used to make the swarm do not match the input number of original ordering coordinates."
        )
    if len(output_ranks) != len(original_ordering_coords_local):
        raise ValueError(
            "The number of local rank numbers which will be used to make the swarm do not match the input number of original ordering coordinates."
        )
    if len(output_input_ranks) != len(original_ordering_coords_local):
        raise ValueError(
            "The number of local input rank numbers which will be used to make the swarm do not match the input number of original ordering coordinates."
        )
    if len(output_input_idxs) != len(original_ordering_coords_local):
        raise ValueError(
            "The number of local input indices which will be used to make the swarm do not match the input number of original ordering coordinates."
        )
    if extruded:
        if len(output_base_parent_cell_nums) != len(original_ordering_coords_local):
            raise ValueError(
                "The number of local base parent cell numbers which will be used to make the swarm do not match the input number of original ordering coordinates."
            )
        if len(output_extrusion_heights) != len(original_ordering_coords_local):
            raise ValueError(
                "The number of local extrusion heights which will be used to make the swarm do not match the input number of original ordering coordinates."
            )

    return _dmswarm_create(
        [],
        comm,
        swarm,
        original_ordering_coords_local,
        output_plex_parent_cell_nums,
        output_global_idxs,
        output_reference_coords,
        output_parent_cell_nums,
        output_ranks,
        output_input_ranks,
        output_input_idxs,
        output_base_parent_cell_nums,
        output_extrusion_heights,
        extruded,
        tdim,
        gdim,
    )


def RelabeledMesh(mesh, indicator_functions, subdomain_ids, **kwargs):
    """Construct a new mesh that has new subdomain ids.

    :arg mesh: base :class:`~.MeshGeometry` object using which the
        new one is constructed.
    :arg indicator_functions: list of indicator functions that mark
        selected entities (cells or facets) as 1; must use
        "DP"/"DQ" (degree 0) functions to mark cell entities and
        "P" (degree 1) functions in 1D or "HDiv Trace" (degree 0) functions
        in 2D or 3D to mark facet entities.
        Can use "Q" (degree 2) functions for 3D hex meshes until
        we support "HDiv Trace" elements on hex.
    :arg subdomain_ids: list of subdomain ids associated with
        the indicator functions in indicator_functions; thus,
        must have the same length as indicator_functions.
    :kwarg name: optional name of the output mesh object.
    """
    import firedrake.function as function

    if not isinstance(mesh, MeshGeometry):
        raise TypeError(f"mesh must be a MeshGeometry, not a {type(mesh)}")
    tmesh = mesh.topology
    if isinstance(tmesh, VertexOnlyMeshTopology):
        raise NotImplementedError("Currently does not work with VertexOnlyMesh")
    elif isinstance(tmesh, ExtrudedMeshTopology):
        raise NotImplementedError("Currently does not work with ExtrudedMesh; use RelabeledMesh() on the base mesh and then extrude")
    if not isinstance(indicator_functions, Sequence) or \
       not isinstance(subdomain_ids, Sequence):
        raise ValueError("indicator_functions and subdomain_ids must be `list`s or `tuple`s of the same length")
    if len(indicator_functions) != len(subdomain_ids):
        raise ValueError("indicator_functions and subdomain_ids must be `list`s or `tuple`s of the same length")
    if len(indicator_functions) == 0:
        raise RuntimeError("At least one indicator function must be given")
    for f in indicator_functions:
        if not isinstance(f, function.Function):
            raise TypeError(f"indicator functions must be instances of function.Function: got {type(f)}")
        if f.function_space().mesh() is not mesh:
            raise ValueError(f"indicator functions must be defined on {mesh}")
    for subid in subdomain_ids:
        if not isinstance(subid, numbers.Integral):
            raise TypeError(f"subdomain id must be an integer: got {subid}")
    name1 = kwargs.get("name", DEFAULT_MESH_NAME)
    plex = tmesh.topology_dm
    # Clone plex: plex1 will share topology with plex.
    plex1 = plex.clone()
    plex1.setName(_generate_default_mesh_topology_name(name1))
    # Remove pyop2 labels.
    plex1.removeLabel("firedrake_is_ghost")
    # Do not remove "exterior_facets" and "interior_facets" labels;
    # those should be reused as the mesh has already been distributed (if size > 1).
    for label_name in [dmcommon.CELL_SETS_LABEL, dmcommon.FACE_SETS_LABEL]:
        if not plex1.hasLabel(label_name):
            plex1.createLabel(label_name)
    for f, subid in zip(indicator_functions, subdomain_ids):
        elem = f.topological.function_space().ufl_element()
        if elem.reference_value_shape != ():
            raise RuntimeError(f"indicator functions must be scalar: got {elem.reference_value_shape} != ()")
        if elem.family() in {"Discontinuous Lagrange", "DQ"} and elem.degree() == 0:
            # cells
            height = 0
            dmlabel_name = dmcommon.CELL_SETS_LABEL
        elif (elem.family() == "HDiv Trace" and elem.degree() == 0 and mesh.topological_dimension > 1) or \
                (elem.family() == "Lagrange" and elem.degree() == 1 and mesh.topological_dimension == 1) or \
                (elem.family() == "Q" and elem.degree() == 2 and mesh.topology.ufl_cell().cellname == "hexahedron"):
            # facets
            height = 1
            dmlabel_name = dmcommon.FACE_SETS_LABEL
        else:
            raise ValueError(f"indicator functions must be 'DP' or 'DQ' (degree 0) to mark cells and 'P' (degree 1) in 1D or 'HDiv Trace' (degree 0) in 2D or 3D to mark facets: got (family, degree) = ({elem.family()}, {elem.degree()})")
        # Clear label stratum; this is a copy, so safe to change.
        plex1.clearLabelStratum(dmlabel_name, subid)
        dmlabel = plex1.getLabel(dmlabel_name)
        section = f.topological.function_space().local_section
        dmcommon.mark_points_with_function_array(plex, section, height, f.dat.data_ro_with_halos.real.astype(IntType), dmlabel, subid)
    distribution_parameters_noop = {"partition": False,
                                    "overlap_type": (DistributedMeshOverlapType.NONE, 0)}
    reorder_noop = None
    tmesh1 = MeshTopology(plex1, name=plex1.getName(), reorder=reorder_noop,
                          distribution_parameters=distribution_parameters_noop,
                          perm_is=tmesh._new_to_old_point_renumbering,
                          distribution_name=tmesh._distribution_name,
                          permutation_name=tmesh._permutation_name,
                          comm=tmesh.comm)
    return make_mesh_from_mesh_topology(tmesh1, name1)


@PETSc.Log.EventDecorator()
def SubDomainData(geometric_expr):
    """Creates a subdomain data object from a boolean-valued UFL expression.

    The result can be attached as the subdomain_data field of a
    :class:`ufl.Measure`. For example:

    .. code-block:: python3

        x = mesh.coordinates
        sd = SubDomainData(x[0] < 0.5)
        assemble(f*dx(subdomain_data=sd))

    """
    raise NotImplementedError
    import firedrake.functionspace as functionspace
    import firedrake.projection as projection

    # Find domain from expression
    m = extract_unique_domain(geometric_expr)

    # Find selected cells
    fs = functionspace.FunctionSpace(m, 'DG', 0)
    f = projection.project(ufl.conditional(geometric_expr, 1, 0), fs)

    # Create cell subset
    indices, = np.nonzero(f.dat.data_ro_with_halos > 0.5)
    return op2.Subset(m.cell_set, indices)


def Submesh(mesh, subdim, subdomain_id, label_name=None, name=None):
    """Construct a submesh from a given mesh.

    Parameters
    ----------
    mesh : MeshGeometry
        Parent mesh (`MeshGeometry`).
    subdim : int
        Topological dimension of the submesh.
    subdomain_id : int
        Subdomain ID representing the submesh.
    label_name : str
        Name of the label to search ``subdomain_id`` in.
    name : str
        Name of the submesh.

    Returns
    -------
    MeshGeometry
        Submesh.

    Notes
    -----
    Currently, one can only make submeshes of co-dimension 0 or 1.

    To make a submesh of co-dimension 1, the parent mesh must have
    been overlapped with :class:`DistributedMeshOverlapType` of
    {``None``, `VERTEX``, ``RIDGE``}; see ``distribution_parameters``
    kwarg of :func:`~.Mesh`.

    To use interior facet integration on a submesh of co-dimension 1,
    the parent mesh must have been overlapped with
    ``DistributedMeshOverlapType`` of {`VERTEX``, ``RIDGE``}, and the
    facets of the parent mesh must have been labeled such that the
    ridges (entities of co-dim 2) to be contained in the submesh are
    shared by at most two facets.

    Currently, to make a quadrilateral submesh from a hexahedral mesh,
    the facets of the hex mesh must have been labeled such that the
    ridges to be contained in the quad mesh are shared by at most two
    facets to make the quad mesh orientation algorithm work.

    Examples
    --------

    .. code-block:: python3

        dim = 2
        mesh = RectangleMesh(2, 1, 2., 1., quadrilateral=True)
        x, y = SpatialCoordinate(mesh)
        DQ0 = FunctionSpace(mesh, "DQ", 0)
        indicator_function = Function(DQ0).interpolate(conditional(x > 1., 1, 0))
        mesh.mark_entities(indicator_function, 999)
        mesh = RelabeledMesh(mesh, [indicator_function], [999])
        subm = Submesh(mesh, dim, 999)
        V0 = FunctionSpace(mesh, "CG", 1)
        V1 = FunctionSpace(subm, "CG", 1)
        V = V0 * V1
        u = TrialFunction(V)
        v = TestFunction(V)
        u0, u1 = split(u)
        v0, v1 = split(v)
        dx0 = Measure("dx", domain=mesh)
        dx1 = Measure("dx", domain=subm)
        a = inner(u1, v0) * dx0(999) + inner(u0, v1) * dx1
        A = assemble(a)

    """
    if not isinstance(mesh, MeshGeometry):
        raise TypeError("Parent mesh must be a `MeshGeometry`")
    if isinstance(mesh.topology, ExtrudedMeshTopology):
        raise NotImplementedError("Can not create a submesh of an ``ExtrudedMesh``")
    elif isinstance(mesh.topology, VertexOnlyMeshTopology):
        raise NotImplementedError("Can not create a submesh of a ``VertexOnlyMesh``")
    plex = mesh.topology_dm
    dim = plex.getDimension()
    if subdim not in [dim, dim - 1]:
        raise NotImplementedError(f"Found submesh dim ({subdim}) and parent dim ({dim})")
    if label_name is None:
        if subdim == dim:
            label_name = dmcommon.CELL_SETS_LABEL
        elif subdim == dim - 1:
            label_name = dmcommon.FACE_SETS_LABEL
    name = name or _generate_default_submesh_name(mesh.name)
    subplex = dmcommon.submesh_create(plex, subdim, label_name, subdomain_id, False)
    subplex.setName(_generate_default_mesh_topology_name(name))
    if subplex.getDimension() != subdim:
        raise RuntimeError(f"Found subplex dim ({subplex.getDimension()}) != expected ({subdim})")
    submesh = Mesh(
        subplex,
        submesh_parent=mesh,
        name=name,
        distribution_parameters={
            "partition": False,
            "overlap_type": (DistributedMeshOverlapType.NONE, 0),
        },
    )
    return submesh


@dataclasses.dataclass(frozen=True)
class IterationSpec:
    mesh: MeshGeometry
    integral_type: str
    iterset: op3.IndexedAxisTree
    plex_indices: PETSc.IS | None
    old_to_new_numbering: PETSc.Section

    @cached_property
    def loop_index(self) -> op3.LoopIndex:
        return self.iterset[self.subset].iter()

    @cached_property
    def subset(self) -> op3.Slice | Ellipsis:
        if self.indices is None:
            return Ellipsis
        else:
            iterset_axis = self.iterset.as_axis()
            # TODO: Ideally should be able to avoid creating these here and just index
            # with the array
            subset_dat = op3.Dat.from_array(self.indices.indices)
            return op3.Slice(iterset_axis.label, [op3.Subset(iterset_axis.component.label, subset_dat)])

    @cached_property
    def indices(self) -> PETSc.IS | None:
        if self.plex_indices is None:
            return None
        # We now have the correct set of indices represented in DMPlex numbering, now
        # we have to convert this to a numbering specific to the iteration set (e.g.
        # map point 12 to interior facet 3).
        localized_indices = dmcommon.section_offsets(self.old_to_new_numbering, self.plex_indices, sort=True)

        # Remove ghost points
        localized_indices = dmcommon.filter_is(localized_indices, 0, self.iterset.local_size)
        return localized_indices


# NOTE: The API is a bit tangled now. The class carries almost all of this information now.
def get_iteration_spec(
    mesh: MeshGeometry,
    integral_type: str,
    subdomain_id: int | tuple[int, ...] | Literal["everywhere"] | Literal["otherwise"] = "everywhere",
    *,
    all_integer_subdomain_ids: Iterable[int] | None = None,
) -> IterationSpec:
    """Return an iteration set appropriate for the requested integral type.

    :arg integral_type: The type of the integral (should be a valid UFL measure).
    :arg subdomain_id: The subdomain of the mesh to iterate over.
         Either an integer, an iterable of integers or the special
         subdomains ``"everywhere"`` or ``"otherwise"``.
    :arg all_integer_subdomain_ids: Information to interpret the
         ``"otherwise"`` subdomain.  ``"otherwise"`` means all
         entities not explicitly enumerated by the integer
         subdomains provided here.  For example, if
         all_integer_subdomain_ids is empty, then ``"otherwise" ==
         "everywhere"``.  If it contains ``(1, 2)``, then
         ``"otherwise"`` is all entities except those marked by
         subdomains 1 and 2.  This should be a dict mapping
         ``integral_type`` to the explicitly enumerated subdomain ids.

     :returns: A :class:`pyop2.types.set.Subset` for iteration.
        """
    match integral_type:
        case "cell":
            iterset = mesh.cells.owned
            dmlabel_name = dmcommon.CELL_SETS_LABEL
            valid_plex_indices = mesh._cell_plex_indices
            old_to_new_entity_numbering  = mesh._old_to_new_cell_numbering
        case "exterior_facet":
            iterset = mesh.exterior_facets.owned
            dmlabel_name = dmcommon.FACE_SETS_LABEL
            valid_plex_indices = mesh._exterior_facet_plex_indices
            old_to_new_entity_numbering  = mesh._old_to_new_exterior_facet_numbering
        case "interior_facet":
            iterset = mesh.interior_facets.owned
            dmlabel_name = dmcommon.FACE_SETS_LABEL
            valid_plex_indices = mesh._interior_facet_plex_indices
            old_to_new_entity_numbering = mesh._old_to_new_interior_facet_numbering
        case "exterior_facet_top":
            raise NotImplementedError
        case "exterior_facet_bottom":
            raise NotImplementedError
        case "exterior_facet_vert":
            raise NotImplementedError
        case "interior_facet_horiz":
            iterset = mesh.interior_facets_horiz.owned
            dmlabel_name = dmcommon.FACE_SETS_LABEL
            valid_plex_indices = mesh._interior_facet_horiz_plex_indices
            old_to_new_entity_numbering = mesh._old_to_new_interior_facet_horiz_numbering
        case "interior_facet_vert":
            iterset = mesh.interior_facets_vert.owned
            dmlabel_name = dmcommon.FACE_SETS_LABEL
            valid_plex_indices = mesh._interior_facet_vert_plex_indices
            old_to_new_entity_numbering = mesh._old_to_new_interior_facet_vert_numbering
        case _:
            raise AssertionError(f"Integral type {integral_type} not recognised")

    if subdomain_id == "everywhere":
        plex_indices = None
    else:
        if subdomain_id == "otherwise":
            subdomain_ids = (all_integer_subdomain_ids or {}).get(integral_type, ())
            complement = True
        else:
            subdomain_ids = utils.as_tuple(subdomain_id)
            complement = False

        # Get all points labelled with the subdomain ID
        plex_indices = PETSc.IS().createGeneral(np.empty(0, dtype=IntType), MPI.COMM_SELF)
        for subdomain_id in subdomain_ids:
            if subdomain_id == unmarked:  # NOTE: This is a constant, but it's very unclear
                plex_indices_to_exclude = PETSc.IS().createGeneral(np.empty(0, dtype=IntType), MPI.COMM_SELF)
                # NOTE: This is different to all_integer_subdomain_ids because that comes from the integral
                all_plex_subdomain_ids = mesh.topology_dm.getLabelIdIS(dmlabel_name).indices
                for subdomain_id_ in all_plex_subdomain_ids:
                    plex_indices_to_exclude = plex_indices_to_exclude.union(
                        utils.safe_is(mesh.topology_dm.getStratumIS(dmlabel_name, subdomain_id_))
                    )
                matching_indices = valid_plex_indices.difference(plex_indices_to_exclude)
            else:
                matching_indices = utils.safe_is(mesh.topology_dm.getStratumIS(dmlabel_name, subdomain_id))
            plex_indices = plex_indices.union(matching_indices)

        # Restrict to indices that exist within the iterset (e.g. drop exterior facets
        # from an interior facet integral)
        plex_indices = dmcommon.intersect_is(plex_indices, valid_plex_indices)

        # If the 'subdomain_id' is 'otherwise' then we now have a list of the
        # indices that we *do not* want
        if complement:
            plex_indices = valid_plex_indices.difference(plex_indices)

        # NOTE: Should we sort plex indices?

    return IterationSpec(mesh, integral_type, iterset, plex_indices, old_to_new_entity_numbering)


# NOTE: This is a bit of an abuse of 'cachedmethod' (this isn't a method) but I think
# it's still a good general approach.
# @cachedmethod(cache=lambda plex: getattr(plex, "_firedrake_cache"))
# TODO: Make this return an IS
def memoize_supports(plex: PETSc.DMPlex, dim: int):
    return _memoize_map_ragged(plex, dim, plex.getSupport)


def _memoize_map_ragged(plex: PETSc.DMPlex, dim, map_func):
    strata = tuple(plex.getDepthStratum(d) for d in range(plex.getDimension()+1))
    def get_dim(_pt):
        for _d, (_start, _end) in enumerate(strata):
            if _start <= _pt < _end:
                return _d
        assert False

    p_start, p_end = plex.getDepthStratum(dim)
    npoints = p_end - p_start

    # Store arities
    sizes = {to_dim: np.zeros(npoints, dtype=IntType) for to_dim in range(plex.getDimension()+1)}
    for stratum_pt, pt in enumerate(range(p_start, p_end)):
        for map_pt in map_func(pt):
            map_dim = get_dim(map_pt)
            sizes[map_dim][stratum_pt] += 1

    # Now store map data
    map_pts = {to_dim: np.full(sum(sizes[to_dim]), -1, dtype=IntType) for to_dim in range(plex.getDimension()+1)}
    offsets = tuple(op3.utils.steps(sizes[d]) for d in range(plex.getDimension()+1))
    plex_pt_offsets = np.empty(plex.getDimension()+1, dtype=IntType)
    for stratum_pt, plex_pt in enumerate(range(p_start, p_end)):
        plex_pt_offsets[...] = 0
        for map_pt in map_func(plex_pt):
            map_dim = get_dim(map_pt)
            map_pts[map_dim][offsets[map_dim][stratum_pt] + plex_pt_offsets[map_dim]] = map_pt
            plex_pt_offsets[map_dim] += 1
    return map_pts, sizes


# def memoize_supports_new(plex: PETSc.DMPlex, dim: int) -> tuple[PETSc.IS, PETSc.Section]:
#     return _memoize_map_ragged_new(plex, dim, plex.getSupport)
#
#
# def _memoize_map_ragged_new(plex: PETSc.DMPlex, dim, map_func) -> tuple[PETSc.IS, PETSc.Section]:
#     strata = tuple(plex.getDepthStratum(d) for d in range(plex.dimension+1))
#     def get_dim(_pt):
#         for _d, (_start, _end) in enumerate(strata):
#             if _start <= _pt < _end:
#                 return _d
#         assert False
#
#     p_start, p_end = plex.getDepthStratum(dim)
#     npoints = p_end - p_start
#
#     # Store arities
#     sizes = {to_dim: np.zeros(npoints, dtype=IntType) for to_dim in range(plex.dimension+1)}
#     for stratum_pt, pt in enumerate(range(p_start, p_end)):
#         for map_pt in map_func(pt):
#             map_dim = get_dim(map_pt)
#             sizes[map_dim][stratum_pt] += 1
#
#     # Now store map data
#     map_pts = {to_dim: np.full(sum(sizes[to_dim]), -1, dtype=IntType) for to_dim in range(plex.dimension+1)}
#     offsets = tuple(op3.utils.steps(sizes[d]) for d in range(plex.dimension+1))
#     plex_pt_offsets = np.empty(plex.dimension+1, dtype=IntType)
#     for stratum_pt, plex_pt in enumerate(range(p_start, p_end)):
#         plex_pt_offsets[...] = 0
#         for map_pt in map_func(plex_pt):
#             map_dim = get_dim(map_pt)
#             map_pts[map_dim][offsets[map_dim][stratum_pt] + plex_pt_offsets[map_dim]] = map_pt
#             plex_pt_offsets[map_dim] += 1
#     return map_pts, sizes


def _memoize_facet_supports(
    plex: PETSc.DMPlex,
    iterset: op3.AbstractAxisTree,
    facet_plex_indices: PETSc.IS,
    facet_numbering: PETSc.Section,
    cell_numbering: PETSc.Section,
    facet_type: Literal["exterior"] | Literal["interior"],
) -> op3.Dat:
    if facet_type == "exterior":
        support_size = 1
    else:
        assert facet_type == "interior"
        # Note that this is only true for owned facets
        support_size = 2

    support_cells_renum = np.empty((iterset.local_size, support_size), dtype=IntType)
    for facet_plex in facet_plex_indices.indices:
        facet_renum = facet_numbering.getOffset(facet_plex)
        for i, support_cell_plex in enumerate(plex.getSupport(facet_plex)):
            support_cell_renum = cell_numbering.getOffset(support_cell_plex)
            support_cells_renum[facet_renum, i] = support_cell_renum

    # TODO: Ideally only pass an integer as the subaxis size
    axes = op3.AxisTree.from_iterable([iterset.as_axis(), op3.Axis(support_size, "support")])
    return op3.Dat(axes, data=support_cells_renum.flatten())


class MeshSequenceGeometry(ufl.MeshSequence):
    """A representation of mixed mesh geometry."""

    def __init__(self, meshes, set_hierarchy=True):
        """Initialise.

        Parameters
        ----------
        meshes : tuple or list
            `MeshGeometry`s to make `MeshSequenceGeometry` with.
        set_hierarchy : bool
            Flag for making hierarchy.

        """
        for m in meshes:
            if not isinstance(m, MeshGeometry):
                raise ValueError(f"Got {type(m)}")
        super().__init__(meshes)
        self.comm = meshes[0].comm
        # Only set hierarchy at top level.
        if set_hierarchy:
            self.set_hierarchy()

    @utils.cached_property
    def topology(self):
        return MeshSequenceTopology([m.topology for m in self._meshes])

    @property
    def topological(self):
        """Alias of topology.

        This is to ensure consistent naming for some multigrid codes."""
        return self.topology

    def __eq__(self, other):
        if type(other) != type(self):
            return False
        if len(other) != len(self):
            return False
        for o, s in zip(other, self):
            if o is not s:
                return False
        return True

    def __ne__(self, other):
        return not self.__eq__(other)

    def __hash__(self):
        return hash(self._meshes)

    def __len__(self):
        return len(self._meshes)

    def __iter__(self):
        return iter(self._meshes)

    def __getitem__(self, i):
        return self._meshes[i]

    @utils.cached_property
    def extruded(self):
        m = self.unique()
        return m.extruded

    def unique(self):
        """Return a single component or raise exception."""
        if len(set(self._meshes)) > 1:
            raise RuntimeError(f"Found multiple meshes in {self} where a single mesh is expected")
        m, = set(self._meshes)
        return m

    def set_hierarchy(self):
        """Set mesh hierarchy if needed."""
        from firedrake.mg.utils import set_level, get_level, has_level

        # TODO: Think harder on how mesh hierarchy should work with mixed meshes.
        if all(not has_level(m) for m in self._meshes):
            return
        else:
            if not all(has_level(m) for m in self._meshes):
                raise RuntimeError("Found inconsistent component meshes")
        hierarchy_list = []
        level_list = []
        for m in self:
            hierarchy, level = get_level(m)
            hierarchy_list.append(hierarchy)
            level_list.append(level)
        nlevels, = set(len(hierarchy) for hierarchy in hierarchy_list)
        level, = set(level_list)
        result = []
        for ilevel in range(nlevels):
            if ilevel == level:
                result.append(self)
            else:
                result.append(MeshSequenceGeometry([hierarchy[ilevel] for hierarchy in hierarchy_list], set_hierarchy=False))
        result = tuple(result)
        for i, m in enumerate(result):
            set_level(m, result, i)

    @property
    def _comm(self):
        return self.topology._comm


class MeshSequenceTopology(object):
    """A representation of mixed mesh topology."""

    def __init__(self, meshes):
        """Initialise.

        Parameters
        ----------
        meshes : tuple or list
            `MeshTopology`s to make `MeshSequenceTopology` with.

        """
        for m in meshes:
            if not isinstance(m, AbstractMeshTopology):
                raise ValueError(f"Got {type(m)}")
        self._meshes = tuple(meshes)
        self.comm = meshes[0].comm
        self._comm = internal_comm(self.comm, self)

    @property
    def topology(self):
        """The underlying mesh topology object."""
        return self

    @property
    def topological(self):
        """Alias of topology.

        This is to ensure consistent naming for some multigrid codes."""
        return self

    def ufl_cell(self):
        return CellSequence([m.ufl_cell() for m in self._meshes])

    def ufl_mesh(self):
        dim = self.ufl_cell().topological_dimension
        return ufl.MeshSequence(
            [ufl.Mesh(finat.ufl.VectorElement("Lagrange", cell, 1, dim=dim))
             for cell in self.ufl_cell().cells]
        )

    def __eq__(self, other):
        if type(other) != type(self):
            return False
        if len(other) != len(self):
            return False
        for o, s in zip(other, self):
            if o is not s:
                return False
        return True

    def __ne__(self, other):
        return not self.__eq__(other)

    def __hash__(self):
        return hash(self._meshes)

    def __len__(self):
        return len(self._meshes)

    def __iter__(self):
        return iter(self._meshes)

    def __getitem__(self, i):
        return self._meshes[i]

    @utils.cached_property
    def extruded(self):
        m = self.unique()
        return m.extruded

    def unique(self):
        """Return a single component or raise exception."""
        if len(set(self._meshes)) > 1:
            raise RuntimeError(f"Found multiple meshes in {self} where a single mesh is expected")
        m, = set(self._meshes)
        return m<|MERGE_RESOLUTION|>--- conflicted
+++ resolved
@@ -164,7 +164,6 @@
     return "_".join(["firedrake", "default", str(reorder)])
 
 
-<<<<<<< HEAD
 class _FacetContext:
     """Wrapper class for facet interation information on a mesh.
 
@@ -494,8 +493,6 @@
         )
 
 
-=======
->>>>>>> 565e34dd
 @PETSc.Log.EventDecorator()
 def _from_gmsh(filename, comm=None):
     """Read a Gmsh .msh file from `filename`.
@@ -1674,105 +1671,6 @@
         """Returns the facet dimension."""
         # Facets have co-dimension 1
         return self.ufl_cell().topological_dimension - 1
-<<<<<<< HEAD
-
-    @property
-    @abc.abstractmethod
-    def cell_set(self):
-        pass
-
-    def cell_subset(self, subdomain_id, all_integer_subdomain_ids=None):
-        """Return the subset of cells with the given subdomain ID.
-
-        Parameters
-        ----------
-        subdomain_id :
-            The subdomain of the mesh to iterate over. Either an integer,
-            an iterable of integers or the special subdomains
-            ``"everywhere"`` or ``"otherwise"``.
-        all_integer_subdomain_ids : Information to interpret the
-            ``"otherwise"`` subdomain.  ``"otherwise"`` means all
-             entities not explicitly enumerated by the integer
-             subdomains provided here.  For example, if
-             all_integer_subdomain_ids is empty, then ``"otherwise" ==
-             "everywhere"``.  If it contains ``(1, 2)``, then
-             ``"otherwise"`` is all entities except those marked by
-             subdomains 1 and 2.
-
-        Returns
-        -------
-        The subset to iterate over.
-
-        """
-        if subdomain_id == "everywhere":
-            return self.cells.owned
-        if subdomain_id == "otherwise":
-            if all_integer_subdomain_ids is None:
-                return self.cells.owned
-            key = ("otherwise", ) + all_integer_subdomain_ids
-        else:
-            key = subdomain_id
-        try:
-            return self._subsets[key]
-        except KeyError:
-            if subdomain_id == "otherwise":
-                ids = tuple(dmcommon.get_cell_markers(self.topology_dm,
-                                                      self._cell_numbering,
-                                                      sid)
-                            for sid in all_integer_subdomain_ids)
-                to_remove = np.unique(np.concatenate(ids))
-                indices = np.arange(self.cell_set.size, dtype=IntType)
-                indices = np.delete(indices, to_remove)
-            else:
-                indices = dmcommon.get_cell_markers(self.topology_dm,
-                                                    self._cell_numbering,
-                                                    subdomain_id)
-            # Explicitly cull ghost cells:
-            # Ideally self.points[slce].owned with full indices would just work.
-            indices = indices[indices < self.points[self.cell_label].owned.size]
-            n, = indices.shape
-            harray = op3.Dat(n, data=indices, prefix="subset")
-            slce = op3.Slice(self.points.root.label, [op3.Subset(self.cell_label, harray)])
-            return self._subsets.setdefault(key, self.points[slce])
-
-    @PETSc.Log.EventDecorator()
-    def measure_set(self, integral_type, subdomain_id,
-                    all_integer_subdomain_ids=None):
-        """Return an iteration set appropriate for the requested integral type.
-
-        :arg integral_type: The type of the integral (should be a valid UFL measure).
-        :arg subdomain_id: The subdomain of the mesh to iterate over.
-             Either an integer, an iterable of integers or the special
-             subdomains ``"everywhere"`` or ``"otherwise"``.
-        :arg all_integer_subdomain_ids: Information to interpret the
-             ``"otherwise"`` subdomain.  ``"otherwise"`` means all
-             entities not explicitly enumerated by the integer
-             subdomains provided here.  For example, if
-             all_integer_subdomain_ids is empty, then ``"otherwise" ==
-             "everywhere"``.  If it contains ``(1, 2)``, then
-             ``"otherwise"`` is all entities except those marked by
-             subdomains 1 and 2.  This should be a dict mapping
-             ``integral_type`` to the explicitly enumerated subdomain ids.
-
-         :returns: A :class:`pyop2.types.set.Subset` for iteration.
-        """
-        if all_integer_subdomain_ids is not None:
-            all_integer_subdomain_ids = all_integer_subdomain_ids.get(integral_type, None)
-        if integral_type == "cell":
-            return self.cell_subset(subdomain_id, all_integer_subdomain_ids)
-        elif integral_type in ("exterior_facet", "exterior_facet_vert",
-                               "exterior_facet_top", "exterior_facet_bottom"):
-            return self.exterior_facets.measure_set(integral_type, subdomain_id,
-                                                    all_integer_subdomain_ids)
-        elif integral_type in ("interior_facet", "interior_facet_vert",
-                               "interior_facet_horiz"):
-            return self.interior_facets.measure_set(integral_type, subdomain_id,
-                                                    all_integer_subdomain_ids)
-        else:
-            raise ValueError("Unknown integral type '%s'" % integral_type)
-=======
->>>>>>> 565e34dd
-
     @abc.abstractmethod
     def mark_entities(self, tf, label_value, label_name=None):
         """Mark selected entities.
@@ -1829,14 +1727,11 @@
         """
         plex_closures = self._plex_closures[self.dimension]
 
-<<<<<<< HEAD
         if hasattr(self.ufl_cell(), "to_fiat"):
             print("FUSE")
             import warnings 
             warnings.warn("Closures are currently incorrect for fuse elements on this branch")
 
-        if self.ufl_cell().is_simplex:
-=======
         if (
             self.submesh_parent is not None
             and not (
@@ -1865,7 +1760,6 @@
             )
 
         elif self.ufl_cell().is_simplex:
->>>>>>> 565e34dd
             return self._reorder_closure_fiat_simplex(plex_closures)
 
         elif self.ufl_cell() == ufl.quadrilateral:
@@ -2248,116 +2142,6 @@
         """All DM.PolytopeTypes of cells in the mesh."""
         return dmcommon.get_dm_cell_types(self.topology_dm)
 
-<<<<<<< HEAD
-    def subdomain_subset(self, subdomain_ids) -> op3.Slice:
-        """
-        The union is taken
-        """
-        if subdomain_ids == "on_boundary":
-            label = "exterior_facets"
-            subdomain_ids = (1,)
-
-        plex = self.topology_dm
-        tdim = plex.getDimension()
-
-        # Cell numbering and global vertex numbering
-        cell_numbering = self._cell_numbering
-        vertex_numbering = self._vertex_numbering.createGlobalSection(plex.getPointSF())
-
-        cell = self.ufl_cell()
-        assert tdim == cell.topological_dimension
-        if self.submesh_parent is not None and \
-                not (self.submesh_parent.ufl_cell().cellname == "hexahedron" and cell.cellname == "quadrilateral"):
-            # Codim-1 submesh of a hex mesh (i.e. a quad submesh) can not
-            # inherit cell_closure from the hex mesh as the cell_closure
-            # must follow the special orientation restriction. This means
-            # that, when the quad submesh works with the parent hex mesh,
-            # quadrature points must be permuted (i.e. use the canonical
-            # quadrature point ordering based on the cone ordering).
-            topology = FIAT.ufc_cell(cell).get_topology()
-            entity_per_cell = np.zeros(len(topology), dtype=IntType)
-            for d, ents in topology.items():
-                entity_per_cell[d] = len(ents)
-            return dmcommon.submesh_create_cell_closure(
-                plex,
-                self.submesh_parent.topology_dm,
-                cell_numbering,
-                self.submesh_parent._cell_numbering,
-                self.submesh_parent.cell_closure,
-                entity_per_cell,
-            )
-        elif cell.is_simplex:
-            topology = FIAT.ufc_cell(cell).get_topology()
-            entity_per_cell = np.zeros(len(topology), dtype=IntType)
-            for d, ents in topology.items():
-                entity_per_cell[d] = len(ents)
-
-            return dmcommon.closure_ordering(plex, vertex_numbering,
-                                             cell_numbering, entity_per_cell)
-
-        elif cell.cellname == "quadrilateral":
-            from firedrake_citations import Citations
-            Citations().register("Homolya2016")
-            Citations().register("McRae2016")
-            # Quadrilateral mesh
-            cell_ranks = dmcommon.get_cell_remote_ranks(plex)
-
-            facet_orientations = dmcommon.quadrilateral_facet_orientations(
-                plex, vertex_numbering, cell_ranks)
-
-            cell_orientations = dmcommon.orientations_facet2cell(
-                plex, vertex_numbering, cell_ranks,
-                facet_orientations, cell_numbering)
-
-            dmcommon.exchange_cell_orientations(plex,
-                                                cell_numbering,
-                                                cell_orientations)
-
-            return dmcommon.quadrilateral_closure_ordering(
-                plex, vertex_numbering, cell_numbering, cell_orientations)
-        elif cell.cellname == "hexahedron":
-            # TODO: Should change and use create_cell_closure() for all cell types.
-            topology = FIAT.ufc_cell(cell).get_topology()
-            closureSize = sum([len(ents) for _, ents in topology.items()])
-            return dmcommon.create_cell_closure(plex, cell_numbering, closureSize)
-        else:
-            label = dmcommon.FACE_SETS_LABEL
-
-        if isinstance(subdomain_ids, numbers.Integral):
-            subdomain_ids = (subdomain_ids,)
-
-        # if not dm.hasLabel(label):
-        #     raise RuntimeError(f"Label {label} does not exist")
-            # return tuple(np.empty(0, dtype=IntType) for _ in range(self.dimension+1))
-
-        points = np.sort(
-            np.unique(
-                np.concatenate([
-                    self.topology_dm.getStratumIS(label, subdomain_id).indices
-                    for subdomain_id in subdomain_ids
-                ])
-            )
-        )
-
-        # split by dimension
-        point_offsets = np.searchsorted(points, self.strata_offsets)
-        points_split = []
-        for dim in range(self.dimension+1):
-            p_start, p_end = self.topology_dm.getDepthStratum(dim)
-            start, stop = np.searchsorted(points, [p_start, p_end])
-            points_split.append(points[start:stop])
-
-        # now renumber
-        points_renum = tuple(
-            self._entity_numbering(dim)[pts - self.strata_offsets[dim]]
-            for dim, pts in enumerate(points_split)
-        )
-
-        # this is a tuple of arrays, not a subset
-        return points_renum
-
-=======
->>>>>>> 565e34dd
     @cached_property
     def strata_offsets(self) -> tuple[int, ...]:
         return tuple(
@@ -4560,16 +4344,6 @@
         """
         from firedrake import function, functionspace
         from firedrake.parloops import par_loop, READ
-
-<<<<<<< HEAD
-        if (
-            self._spatial_index
-            and self.coordinates.dat.dat_version == self._saved_coordinate_dat_version
-        ):
-            return self._spatial_index
-
-=======
->>>>>>> 565e34dd
         gdim = self.geometric_dimension
         if gdim <= 1:
             info_red("libspatialindex does not support 1-dimension, falling back on brute force.")
