from os import path
import numpy
import textwrap
import sympy
from sympy.printing.c import ccode
import loopy as lp

import pyop3 as op3
from pyop2 import op2

from firedrake.mesh import MeshGeometry
from firedrake.petsc import PETSc
from firedrake.utils import IntType, as_cstr, ScalarType, ScalarType_c, complex_mode, RealType_c, RealType, IntType_c

import ufl
import finat.ufl
from ufl.corealg.map_dag import map_expr_dag

import gem
import gem.impero_utils as impero_utils

import tsfc
import tsfc.kernel_interface.firedrake_loopy as firedrake_interface
import tsfc.ufl_utils as ufl_utils


def src_locate_cell(mesh, tolerance=None):
    src = ['#include <evaluate.h>']
    src.append(compile_coordinate_element(mesh, tolerance))

    shape = numpy.prod(mesh.coordinates.function_space().finat_element.index_shape, dtype=int)
    gdim = mesh.geometric_dimension()

    wrapper_src = textwrap.dedent(f"""\
        #include <complex.h>
        #include <math.h>
        #include <petsc.h>
        #include <stdint.h>
        #include <stdbool.h>

        void wrap_to_reference_coords(void* const farg0, double* const farg1, {RealType_c}* const farg2, int32_t const start, int32_t const end, {ScalarType_c} const *__restrict__ dat0, {IntType_c} const *__restrict__ map0)
        {{
          {ScalarType_c} t0[{shape}*{gdim}];

          for (int32_t i = 0; i < {shape}; ++i)
            for (int32_t j = 0; j < {gdim}; ++j)
              t0[{gdim} * i + j] = dat0[{gdim} * map0[i + {shape} * start] + j];
          to_reference_coords_kernel(farg0, farg1, farg2, &(t0[0]));
        }}"""
    )
    src.append(wrapper_src)

    with open(path.join(path.dirname(__file__), "locate.c")) as f:
        src.append(f.read())

    return "\n".join(src)


def dX_norm_square(topological_dimension):
    return " + ".join("PetscRealPart(dX[{0}])*PetscRealPart(dX[{0}])".format(i)
                      for i in range(topological_dimension))


def X_isub_dX(topological_dimension):
    return "\n".join("\tX[{0}] -= dX[{0}];".format(i)
                     for i in range(topological_dimension))


def is_affine(ufl_element):
    return ufl_element.cell.is_simplex and ufl_element.degree() <= 1 and ufl_element.family() in ["Discontinuous Lagrange", "Lagrange"]


def inside_check(fiat_cell, eps, X="X"):
    """Generate a C expression which is true if a point is inside a FIAT
    reference cell and false otherwise.

    Parameters
    ----------
    fiat_cell : FIAT.finite_element.FiniteElement
        The FIAT cell with same geometric dimension as the coordinate X.

    eps : float
        The tolerance to use for the check. Usually some small number like
        1e-14.

    X : str
        The name of the input pointer variable to use in the generated C code:
        it should be a pointer to a type that is an acceptable input to the
        `PetscRealPart` function. Default is "X".

    celldist : str
        The name of the output variable.

    Returns
    -------
    str
        A C expression which is true if the point is inside the cell and false
        otherwise.
    """
    dim = fiat_cell.get_spatial_dimension()
    point = tuple(sympy.Symbol("PetscRealPart(%s[%d])" % (X, i)) for i in range(dim))
    return ccode(fiat_cell.contains_point(point, epsilon=eps))


def celldist_l1_c_expr(fiat_cell, X="X"):
    """Generate a C expression of type `PetscReal` to compute the L1 distance
    (aka 'manhattan', 'taxicab' or rectilinear distance) to a FIAT reference
    cell.

    Parameters
    ----------
    fiat_cell : FIAT.finite_element.FiniteElement
        The FIAT cell with same geometric dimension as the coordinate X.

    X : str
        The name of the input pointer variable to use.

    celldist : str
        The name of the output variable.

    Returns
    -------
    str
        A string of C code.
    """
    dim = fiat_cell.get_spatial_dimension()
    point = tuple(sympy.Symbol("PetscRealPart(%s[%d])" % (X, i)) for i in range(dim))
    return ccode(fiat_cell.distance_to_point_l1(point))


def init_X(fiat_cell, parameters):
    vertices = numpy.array(fiat_cell.get_vertices())
    X = numpy.average(vertices, axis=0)
    return "\n".join(f"X[{i}] = {v};" for i, v in enumerate(X))


@PETSc.Log.EventDecorator()
def to_reference_coords_newton_step(ufl_coordinate_element, parameters, x0_dtype="double", dX_dtype=ScalarType):
    # Set up UFL form
    cell = ufl_coordinate_element.cell
    domain = ufl.Mesh(ufl_coordinate_element)
    gdim = domain.geometric_dimension
    K = ufl.JacobianInverse(domain)
    x = ufl.SpatialCoordinate(domain)
    x0_element = finat.ufl.VectorElement("Real", cell, 0, dim=gdim)
    x0 = ufl.Coefficient(ufl.FunctionSpace(domain, x0_element))
    expr = ufl.dot(K, x - x0)

    # Translation to GEM
    C = ufl.Coefficient(ufl.FunctionSpace(domain, ufl_coordinate_element))
    expr = ufl_utils.preprocess_expression(expr, complex_mode=complex_mode)
    expr = ufl_utils.simplify_abs(expr, complex_mode)

    builder = firedrake_interface.KernelBuilderBase(ScalarType)
    builder._domain_integral_type_map = {domain: "cell"}
    builder.domain_coordinate[domain] = C
    Cexpr = builder._coefficient(C, "C")
    x0_expr = builder._coefficient(x0, "x0")
    loopy_args = [
        lp.GlobalArg(
            "C", dtype=ScalarType, shape=(numpy.prod(Cexpr.shape, dtype=int),)
        ),
        lp.GlobalArg(
            "x0", dtype=x0_dtype, shape=(numpy.prod(x0_expr.shape, dtype=int),)
        ),
    ]

    dim = cell.topological_dimension
    point = gem.Variable('X', (dim,))
    loopy_args.append(lp.GlobalArg("X", dtype=ScalarType, shape=(dim,)))
    context = tsfc.fem.GemPointContext(
        interface=builder,
        ufl_cell=cell,
        point_indices=(),
        point_expr=point,
        scalar_type=parameters["scalar_type"]
    )
    translator = tsfc.fem.Translator(context)
    ir = map_expr_dag(translator, expr)

    # Unroll result
    ir = [gem.Indexed(ir, alpha) for alpha in numpy.ndindex(ir.shape)]

    # Unroll IndexSums
    max_extent = parameters["unroll_indexsum"]
    if max_extent:
        def predicate(index):
            return index.extent <= max_extent
        ir = gem.optimise.unroll_indexsum(ir, predicate=predicate)

    # Translate to loopy
    ir = impero_utils.preprocess_gem(ir)
    return_variable = gem.Variable('dX', (dim,))
    loopy_args.append(lp.GlobalArg("dX", dtype=dX_dtype, shape=(dim,)))
    assignments = [(gem.Indexed(return_variable, (i,)), e)
                   for i, e in enumerate(ir)]
    impero_c = impero_utils.compile_gem(assignments, ())
    kernel, _ = tsfc.loopy.generate(
        impero_c, loopy_args, ScalarType,
        kernel_name="to_reference_coords_newton_step")
    return lp.generate_code_v2(kernel).device_code()


@PETSc.Log.EventDecorator()
def compile_coordinate_element(mesh: MeshGeometry, contains_eps: float, parameters: dict | None = None):
    """Generates C code for changing to reference coordinates.

    Parameters
    ----------
    mesh :
        The mesh.

    contains_eps :
        The tolerance used to verify that a point is contained by a cell.
    parameters :
        Form compiler parameters, defaults to whatever TSFC defaults to.

    Returns
    -------
    str
        A string of C code.
    """
    if parameters is None:
        parameters = tsfc.default_parameters()
    else:
        _ = tsfc.default_parameters()
        _.update(parameters)
        parameters = _

    ufl_coordinate_element = mesh.ufl_coordinate_element()
    # Create FInAT element
    element = finat.element_factory.create_element(ufl_coordinate_element)

    code = {
        "geometric_dimension": mesh.geometric_dimension,
        "topological_dimension": mesh.topological_dimension,
        "celldist_l1_c_expr": celldist_l1_c_expr(element.cell, "X"),
        "to_reference_coords_newton_step": to_reference_coords_newton_step(ufl_coordinate_element, parameters),
        "init_X": init_X(element.cell, parameters),
        "max_iteration_count": 1 if is_affine(ufl_coordinate_element) else 16,
        "convergence_epsilon": 1e-12,
<<<<<<< HEAD
        "dX_norm_square": dX_norm_square(mesh.topological_dimension()),
        "X_isub_dX": X_isub_dX(mesh.topological_dimension()),
=======
        "dX_norm_square": dX_norm_square(mesh.topological_dimension),
        "X_isub_dX": X_isub_dX(mesh.topological_dimension),
        "extruded_arg": f", {as_cstr(IntType)} const *__restrict__ layers" if mesh.extruded else "",
        "extr_comment_out": "//" if mesh.extruded else "",
        "non_extr_comment_out": "//" if not mesh.extruded else "",
>>>>>>> bb8447aa
        "IntType": as_cstr(IntType),
        "ScalarType": ScalarType_c,
        "RealType": RealType_c,
        "tolerance": contains_eps,
    }

    evaluate_template_c = """#include <math.h>
struct ReferenceCoords {
    %(ScalarType)s X[%(geometric_dimension)d];
};

static %(RealType)s tolerance = %(tolerance)s; /* used in locate_cell */

%(to_reference_coords_newton_step)s

static inline void to_reference_coords_kernel(void *result_, double *x0, %(RealType)s *cell_dist_l1, %(ScalarType)s *C)
{
    struct ReferenceCoords *result = (struct ReferenceCoords *) result_;

    /*
     * Mapping coordinates from physical to reference space
     */

    %(ScalarType)s *X = result->X;
    %(init_X)s

    int converged = 0;
    for (int it = 0; !converged && it < %(max_iteration_count)d; it++) {
        %(ScalarType)s dX[%(topological_dimension)d] = { 0.0 };
        to_reference_coords_newton_step(C, x0, X, dX);

        if (%(dX_norm_square)s < %(convergence_epsilon)g * %(convergence_epsilon)g) {
            converged = 1;
        }

%(X_isub_dX)s
    }

    *cell_dist_l1 = %(celldist_l1_c_expr)s;
}

static inline void wrap_to_reference_coords(
    void* const result_, double* const x, %(RealType)s* const cell_dist_l1, %(IntType)s const start, %(IntType)s const end,
    %(ScalarType)s const *__restrict__ coords, %(IntType)s const *__restrict__ coords_map);

%(RealType)s to_reference_coords(void *result_, struct Function *f, int cell, double *x)
{
    %(RealType)s cell_dist_l1 = 0.0;
    wrap_to_reference_coords(result_, x, &cell_dist_l1, cell, cell+1, f->coords, f->coords_map);
    return cell_dist_l1;
}
"""

    return evaluate_template_c % code<|MERGE_RESOLUTION|>--- conflicted
+++ resolved
@@ -239,16 +239,8 @@
         "init_X": init_X(element.cell, parameters),
         "max_iteration_count": 1 if is_affine(ufl_coordinate_element) else 16,
         "convergence_epsilon": 1e-12,
-<<<<<<< HEAD
-        "dX_norm_square": dX_norm_square(mesh.topological_dimension()),
-        "X_isub_dX": X_isub_dX(mesh.topological_dimension()),
-=======
         "dX_norm_square": dX_norm_square(mesh.topological_dimension),
         "X_isub_dX": X_isub_dX(mesh.topological_dimension),
-        "extruded_arg": f", {as_cstr(IntType)} const *__restrict__ layers" if mesh.extruded else "",
-        "extr_comment_out": "//" if mesh.extruded else "",
-        "non_extr_comment_out": "//" if not mesh.extruded else "",
->>>>>>> bb8447aa
         "IntType": as_cstr(IntType),
         "ScalarType": ScalarType_c,
         "RealType": RealType_c,
