r"""
This module provides the implementations of :class:`~.FunctionSpace`
and :class:`~.MixedFunctionSpace` objects, along with some utility
classes for attaching extra information to instances of these.
"""
from __future__ import annotations

import collections
import dataclasses
import functools
import numbers
import warnings
import operator
from collections import OrderedDict, defaultdict
from collections.abc import Mapping, Sequence, Set
from dataclasses import dataclass
from functools import cached_property, reduce
from immutabledict import immutabledict as idict
from typing import Optional
from mpi4py import MPI

import finat.ufl
import numpy
import pyop3 as op3
import ufl
from pyop3 import mpi
from pyop3.utils import just_one, single_valued

from ufl.cell import CellSequence
from ufl.duals import is_dual, is_primal
from pyop3.pyop2_utils import as_tuple

from firedrake import dmhooks, utils, extrusion_utils as eutils
from firedrake.cython import dmcommon
from firedrake.extrusion_utils import is_real_tensor_product_element
from firedrake.cython import extrusion_numbering as extnum
from firedrake.functionspacedata import create_element
from firedrake.mesh import MeshTopology, ExtrudedMeshTopology, VertexOnlyMeshTopology
from firedrake.mesh import MeshGeometry, MeshSequenceTopology, MeshSequenceGeometry
from firedrake.petsc import PETSc
from firedrake.utils import IntType


def check_element(element, top=True):
    """Run some checks on the provided element.

    The :class:`finat.ufl.mixedelement.VectorElement` and
    :class:`finat.ufl.mixedelement.TensorElement` modifiers must be "outermost"
    for function space construction to work, excepting that they
    should not wrap a :class:`finat.ufl.mixedelement.MixedElement`.  Similarly,
    a base :class:`finat.ufl.mixedelement.MixedElement` must be outermost (it
    can contain :class:`finat.ufl.mixedelement.MixedElement` instances, provided
    they satisfy the other rules). This function checks that.

    Parameters
    ----------
    element :
        The :class:`UFL element
        <finat.ufl.finiteelementbase.FiniteElementBase>` to check.
    top : bool
        Are we at the top element (in which case the modifier is legal).

    Returns
    -------

    ``None`` if the element is legal.

    Raises
    ------
    ValueError
        If the element is illegal.
    """
<<<<<<< HEAD
=======
    if isinstance(element.cell, CellSequence) and \
       type(element) is not finat.ufl.MixedElement:
        raise ValueError("MixedElement modifier must be outermost")
>>>>>>> 565e34dd
    if element.cell.cellname == "hexahedron" and \
       element.family() not in ["Q", "DQ", "Real"]:
        raise NotImplementedError("Currently can only use 'Q', 'DQ', and/or 'Real' elements on hexahedral meshes, not", element.family())
    if type(element) in (finat.ufl.BrokenElement, finat.ufl.RestrictedElement,
                         finat.ufl.HDivElement, finat.ufl.HCurlElement):
        inner = (element._element, )
    elif type(element) is finat.ufl.EnrichedElement:
        inner = element._elements
    elif type(element) is finat.ufl.TensorProductElement:
        inner = element.factor_elements
    elif isinstance(element, finat.ufl.MixedElement):
        if not top:
            raise ValueError(f"{type(element).__name__} modifier must be outermost")
        else:
            inner = element.sub_elements
    else:
        inner = ()
    for e in inner:
        check_element(e, top=False)


@functools.lru_cache()
def _num_entity_dofs(element):
    ndofs = {}
    for entity_key, entities in element.entity_dofs().items():
        ndofs[entity_key] = utils.single_valued(map(len, entities.values()))
    return ndofs


class WithGeometryBase:
    r"""Attach geometric information to a :class:`~.FunctionSpace`.

    Function spaces on meshes with different geometry but the same
    topology can share data, except for their UFL cell.  This class
    facilitates that.

    Users should not instantiate a :class:`WithGeometryBase` object
    explicitly except in a small number of cases.

    When instantiating a :class:`WithGeometryBase`, users should call
    :meth:`WithGeometryBase.create` rather than ``__init__``.

    :arg mesh: The mesh with geometric information to use.
    :arg element: The UFL element.
    :arg component: The component of this space in a parent vector
        element space, or ``None``.
    :arg cargo: :class:`FunctionSpaceCargo` instance carrying
        Firedrake-specific data that is not required for code
        generation.
    """
    node_label = "nodes"

    def __init__(self, mesh, element, component=None, cargo=None):
        if type(element) is finat.ufl.MixedElement:
            if not isinstance(mesh, MeshSequenceGeometry):
                raise TypeError(f"Can only use MixedElement with MeshSequenceGeometry: got {type(mesh)}")
        assert component is None or isinstance(component, tuple)
        assert cargo is None or isinstance(cargo, FunctionSpaceCargo)
        super().__init__(mesh, element, label=cargo.topological._label or "")
        self.component = component
        self.cargo = cargo
        self.comm = mesh.comm
        self._comm = mpi.internal_comm(mesh.comm, self)

    @classmethod
    def create(cls, function_space, mesh, parent=None):
        """Create a :class:`WithGeometry`.

        Parameters
        ----------
        function_space : FunctionSpace or MixedFunctionSpace
            Topological function space to attach geometry to.
        mesh : MeshGeometry
            Mesh with geometric information to use.
        parent : WithGeometry
            Parent geometric function space if exists.

        """
        if isinstance(function_space, MixedFunctionSpace):
            if not isinstance(mesh, MeshSequenceGeometry):
                raise TypeError(f"Can only use MixedFunctionSpace with MeshSequenceGeometry: got {type(mesh)}")
        function_space = function_space.topological
        assert mesh.topology == function_space.mesh()
        assert mesh.topology != mesh

        element = function_space.ufl_element().reconstruct(cell=mesh.ufl_cell())

        topological = function_space
        component = function_space.component

        if function_space.parent is not None:
            if parent is None:
                raise ValueError("Must pass parent if function_space.parent is not None")
        else:
            parent = None

        cargo = FunctionSpaceCargo(topological, parent)
        return cls(mesh, element, component=component, cargo=cargo)

    def _ufl_signature_data_(self, *args, **kwargs):
        return (type(self), self.component,
                super()._ufl_signature_data_(*args, **kwargs))

    @property
    def parent(self):
        return self.cargo.parent

    @parent.setter
    def parent(self, val):
        breakpoint()
        self.cargo.parent = val

    @property
    def topological(self):
        return self.cargo.topological

    @topological.setter
    def topological(self, val):
        self.cargo.topological = val

    @utils.cached_property
    def strong_subspaces(self):
        r"""Split into a tuple of constituent spaces."""
        return tuple(type(self).create(subspace, mesh, parent=self)
                     for mesh, subspace in zip(self.mesh(), self.topological.strong_subspaces, strict=True))

    @utils.cached_property
    def subspaces(self):
        r"""Split into a tuple of constituent spaces."""
        if isinstance(self.topological, MixedFunctionSpace):
            return tuple(
                type(self).create(subspace, mesh, parent=self)
                for mesh, subspace in zip(self.mesh(), self.topological.subspaces, strict=True)
            )
        else:
            return (self, )

    @property
    def subfunctions(self):
        import warnings
        warnings.warn("The 'subfunctions' property is deprecated for function spaces, please use the "
                      "'subspaces' property instead", category=FutureWarning)
        return self.subspaces

    mesh = ufl.FunctionSpace.ufl_domain

    @property
    def _ad_parent_space(self):
        return self.parent

    def ufl_function_space(self):
        r"""The :class:`~ufl.classes.FunctionSpace` this object represents."""
        return self

    def ufl_cell(self):
        r"""The :class:`~ufl.classes.Cell` this FunctionSpace is defined on."""
        return self.mesh().ufl_cell()

    @utils.cached_property
    def _strong_components(self):
        components = numpy.empty(self.shape, dtype=object)
        for ix in numpy.ndindex(self.shape):
            components[ix] = type(self).create(self.topological.sub(ix, weak=False), self.mesh())
        return utils.readonly(components)

    @utils.cached_property
    def _components(self):
        components = numpy.empty(self.shape, dtype=object)
        for ix in numpy.ndindex(self.shape):
            components[ix] = type(self).create(self.topological.sub(ix, weak=True), self.mesh(), parent=self)
        return utils.readonly(components)

    @PETSc.Log.EventDecorator()
    def sub(self, indices, *, weak: bool = True):
        if type(self.ufl_element()) is finat.ufl.MixedElement:
            if weak:
                return self.subspaces[indices]
            else:
                return self.strong_subspaces[indices]
        else:
            indices = parse_component_indices(indices, self.shape)
            if weak:
                return self._components[indices]
            else:
                return self._strong_components[indices]

    @utils.cached_property
    def dm(self):
        dm = self._dm()
        dmhooks.set_function_space(dm, self)
        return dm

    @property
    def num_work_functions(self):
        r"""The number of checked out work functions."""
        from firedrake.functionspacedata import get_work_function_cache
        cache = get_work_function_cache(self.mesh(), self.ufl_element())
        return sum(cache.values())

    @property
    def max_work_functions(self):
        r"""The maximum number of work functions this :class:`FunctionSpace` supports.

        See :meth:`get_work_function` for obtaining work functions."""
        from firedrake.functionspacedata import get_max_work_functions
        return get_max_work_functions(self)

    @max_work_functions.setter
    def max_work_functions(self, val):
        r"""Set the number of work functions this :class:`FunctionSpace` supports.

        :arg val: The new maximum number of work functions.
        :raises ValueError: if the provided value is smaller than the
            number of currently checked out work functions.
            """
        # Clear cache
        from firedrake.functionspacedata import get_work_function_cache, set_max_work_functions
        cache = get_work_function_cache(self.mesh(), self.ufl_element())
        if val < len(cache):
            for k in list(cache.keys()):
                if not cache[k]:
                    del cache[k]
            if val < len(cache):
                raise ValueError("Can't set work function cache smaller (%d) than current checked out functions (%d)" %
                                 (val, len(cache)))
        set_max_work_functions(self, val)

    def get_work_function(self, zero=True):
        r"""Get a temporary work :class:`~.Function` on this :class:`FunctionSpace`.

        :arg zero: Should the :class:`~.Function` be guaranteed zero?
            If ``zero`` is ``False`` the returned function may or may
            not be zeroed, and the user is responsible for appropriate
            zeroing.

        :raises ValueError: if :attr:`max_work_functions` are already
            checked out.

        .. note ::

            This method is intended to be used for short-lived work
            functions, if you actually need a function for general
            usage use the :class:`~.Function` constructor.

            When you are finished with the work function, you should
            restore it to the pool of available functions with
            :meth:`restore_work_function`.

        """
        from firedrake.functionspacedata import get_work_function_cache
        cache = get_work_function_cache(self.mesh(), self.ufl_element())
        for function in cache.keys():
            # Check if we've got a free work function available
            out = cache[function]
            if not out:
                cache[function] = True
                if zero:
                    function.dat.zero()
                return function
        if len(cache) == self.max_work_functions:
            raise ValueError("Can't check out more than %d work functions." %
                             self.max_work_functions)
        from firedrake import Function
        function = Function(self)
        cache[function] = True
        return function

    def restore_work_function(self, function):
        r"""Restore a work function obtained with :meth:`get_work_function`.

        :arg function: The work function to restore
        :raises ValueError: if the provided function was not obtained
            with :meth:`get_work_function` or it has already been restored.

        .. warning::

           This does *not* invalidate the name in the calling scope,
           it is the user's responsibility not to use a work function
           after restoring it.
        """
        from firedrake.functionspacedata import get_work_function_cache
        cache = get_work_function_cache(self.mesh(), self.ufl_element())
        try:
            out = cache[function]
        except KeyError:
            raise ValueError("Function %s is not a work function" % function)

        if not out:
            raise ValueError("Function %s is not checked out, cannot restore" % function)
        cache[function] = False

    def __eq__(self, other):
        if is_primal(self) != is_primal(other) or \
                is_dual(self) != is_dual(other):
            return False
        try:
            return self.topological == other.topological and \
                self.mesh() == other.mesh()
        except AttributeError:
            return False

    def __ne__(self, other):
        return not self.__eq__(other)

    def __hash__(self):
        return hash((self.mesh(), self.topological))

    def __len__(self):
        return len(self.topological)

    def __repr__(self):
        return "%s(%r, %r)" % (self.__class__.__name__, self.topological, self.mesh())

    def __str__(self):
        return "%s(%s, %s)" % (self.__class__.__name__, self.topological, self.mesh())

    def __iter__(self):
        return iter(self.subspaces)

    def __getitem__(self, i):
        return self.subspaces[i]

    def __mul__(self, other):
        r"""Create a :class:`.MixedFunctionSpace` composed of this
        :class:`.FunctionSpace` and other"""
        from firedrake.functionspace import MixedFunctionSpace
        return MixedFunctionSpace((self, other))

    def __getattr__(self, name):
        val = getattr(self.topological, name)
        setattr(self, name, val)
        return val

    def __dir__(self):
        current = super().__dir__()
        return list(OrderedDict.fromkeys(dir(self.topological) + current))

    def boundary_nodes(self, sub_domain):
        r"""Return the boundary nodes for this :class:`~.FunctionSpace`.

        :arg sub_domain: the mesh marker selecting which subset of facets to consider.
        :returns: A numpy array of the unique function space nodes on
           the selected portion of the boundary.

        See also :class:`~.DirichletBC` for details of the arguments.
        """
        r"""Return the boundary nodes for this :class:`~.FunctionSpace`.

        :arg sub_domain: the mesh marker selecting which subset of facets to consider.
        :returns: A numpy array of the unique function space nodes on
           the selected portion of the boundary.

        See also :class:`~.DirichletBC` for details of the arguments.
        """
        V = self  # fixme
        if sub_domain in ["bottom", "top"]:
            if not V.extruded:
                raise ValueError("Invalid subdomain '%s' for non-extruded mesh",
                                 sub_domain)
            entity_dofs = eutils.flat_entity_dofs(V.finat_element.entity_dofs())
            key = (entity_dofs_key(entity_dofs), sub_domain, V.boundary_set)
            return self.get_top_bottom_boundary_nodes(V.mesh(), key)
        else:
            if sub_domain == "on_boundary":
                sdkey = sub_domain
            else:
                sdkey = as_tuple(sub_domain)
            key = (entity_dofs_key(V.finat_element.entity_dofs()), sdkey, V.boundary_set)
            return self.get_facet_closure_nodes(V.mesh(), key)

    # TODO: cache on the mesh
    def get_facet_closure_nodes(self, mesh, key):
        """Function space nodes in the closure of facets with a given
        marker.
        :arg mesh: Mesh to cache on
        :arg key: (edofs, sub_domain, boundary_set) tuple
        :arg V: function space.
        :returns: numpy array of unique nodes in the closure of facets
           with provided markers (both interior and exterior)."""
        _, sub_domain, boundary_set = key
        if sub_domain not in {"on_boundary", "top", "bottom"}:
            valid = set(self._mesh.facet_markers)
            invalid = set(sub_domain) - valid
            if invalid:
                raise LookupError(f"BC construction got invalid markers {invalid}. "
                                  f"Valid markers are '{valid}'")
        return dmcommon.facet_closure_nodes(self, sub_domain)

    def collapse(self):
        return type(self).create(self.topological.collapse(), self.mesh())

    @classmethod
    def make_function_space(cls, mesh, element, name=None, **kwargs):
        r"""Factory method for :class:`.WithGeometryBase`."""
        topology = mesh.topology
        # Create a new abstract (Mixed/Real)FunctionSpace, these are neither primal nor dual.
        if type(element) is finat.ufl.MixedElement:
            if isinstance(mesh, MeshGeometry):
                mesh = MeshSequenceGeometry([mesh for _ in element.sub_elements])
                topology = mesh.topology
            else:
                if not isinstance(mesh, MeshSequenceGeometry):
                    raise TypeError(f"mesh must be MeshSequenceGeometry: got {mesh}")
            spaces = [cls.make_function_space(topo, e) for topo, e in zip(topology, element.sub_elements, strict=True)]
            new = MixedFunctionSpace(spaces, topology, name=name)
        else:
            if isinstance(mesh, MeshSequenceGeometry):
                raise TypeError(f"mesh must not be MeshSequenceGeometry: got {mesh}")
            # Check that any Vector/Tensor/Mixed modifiers are outermost.
            check_element(element)
            if element.family() == "Real":
                new = RealFunctionSpace(topology, element, name=name, **kwargs)
            else:
                new = FunctionSpace(topology, element, name=name, **kwargs)
        # Skip this if we are just building subspaces of an abstract MixedFunctionSpace
        if mesh is not topology:
            # Create a concrete WithGeometry or FiredrakeDualSpace on this mesh
            new = cls.create(new, mesh)
        return new

    def reconstruct(
        self,
        mesh: MeshGeometry | None = None,
        element: finat.ufl.FiniteElement | None = None,
        name: str | None = None,
        **kwargs,
    ) -> "WithGeometryBase":
        """Return a new function space with modified fields.

        Parameters
        ----------
        mesh :
            The mesh (defaults to same mesh).
        element :
            The finite element (defaults to same element).
        name :
            The name (defaults to `None`).

        Returns
        -------
        WithGeometryBase :
            The new function space of the same class as ``self``.

        Any extra kwargs are used to reconstruct the finite element.
        For details see `finat.ufl.finiteelement.FiniteElement.reconstruct`.

        """
        from firedrake.bcs import restricted_function_space
        V_parent = self

        # Deal with ProxyFunctionSpace
        indices = []
        while True:
            if V_parent.index is not None:
                indices.append(V_parent.index)
            if V_parent.component is not None:
                indices.append(V_parent.component)
            if V_parent.parent is not None:
                V_parent = V_parent.parent
            else:
                break

        if mesh is None:
            mesh = V_parent.mesh()
        if element is None:
            element = V_parent.ufl_element()

        cell = mesh.topology.ufl_cell()
        if len(kwargs) > 0 or element.cell != cell:
            element = element.reconstruct(cell=cell, **kwargs)

        # Reconstruct the parent space
        V = type(self).make_function_space(mesh, element, name=name)

        # Deal with RestrictedFunctionSpace
        boundary_sets = [V_.boundary_set for V_ in V_parent]
        if any(boundary_sets):
            V = restricted_function_space(V, boundary_sets)

        for i in reversed(indices):
            V = V.sub(i)
        return V


class WithGeometry(WithGeometryBase, ufl.FunctionSpace):

    def __init__(self, mesh, element, component=None, cargo=None):
        super(WithGeometry, self).__init__(mesh, element,
                                           component=component,
                                           cargo=cargo)

    def dual(self):
        parent = None if self.parent is None else self.parent.dual()
        return FiredrakeDualSpace.create(self.topological, self.mesh(), parent=parent)


class FiredrakeDualSpace(WithGeometryBase, ufl.functionspace.DualSpace):

    def __init__(self, mesh, element, component=None, cargo=None):
        super(FiredrakeDualSpace, self).__init__(mesh, element,
                                                 component=component,
                                                 cargo=cargo)

    def dual(self):
        parent = None if self.parent is None else self.parent.dual()
        return WithGeometry.create(self.topological, self.mesh(), parent=parent)


@dataclass(frozen=True)
class AxisConstraint:
    axis: op3.Axis
    within_axes: Mapping[str, str] = dataclasses.field(default_factory=idict)

    def with_constraint(self, constraint) -> AxisConstraint:
        return type(self)(self.axis, self.within_axes | constraint)


class FunctionSpace:
    r"""A representation of a function space.

    A :class:`FunctionSpace` associates degrees of freedom with
    topological mesh entities.  The degree of freedom mapping is
    determined from the provided element.

    :arg mesh: The :func:`~.Mesh` to build the function space on.
    :arg element: The :class:`finat.ufl.finiteelementbase.FiniteElementBase` describing the
        degrees of freedom.
    :kwarg name: An optional name for this :class:`FunctionSpace`,
        useful for later identification.

    The element can be a essentially any
    :class:`finat.ufl.finiteelementbase.FiniteElementBase`, except for a
    :class:`finat.ufl.mixedelement.MixedElement`, for which one should use the
    :class:`MixedFunctionSpace` constructor.

    To determine whether the space is scalar-, vector- or
    tensor-valued, one should inspect the :attr:`rank` of the
    resulting object.  Note that function spaces created on
    *intrinsically* vector-valued finite elements (such as the
    Raviart-Thomas space) have ``rank`` 0.

    .. warning::

       Users should not build a :class:`FunctionSpace` directly, instead
       they should use the utility :func:`~.FunctionSpace` function,
       which provides extra error checking and argument sanitising.

    """

    boundary_set = frozenset()

    @PETSc.Log.EventDecorator()
    def __init__(self, mesh, element, name=None, *, layout=None):
        super(FunctionSpace, self).__init__()
        if type(element) is finat.ufl.MixedElement:
            raise ValueError("Can't create FunctionSpace for MixedElement")

        # The function space shape is the number of dofs per node,
        # hence it is not always the value_shape.  Vector and Tensor
        # element modifiers *must* live on the outside!
        if type(element) in {finat.ufl.TensorElement, finat.ufl.VectorElement} \
           or (isinstance(element, finat.ufl.WithMapping)
               and type(element.wrapee) in {finat.ufl.TensorElement, finat.ufl.VectorElement}):
            # The number of "free" dofs is given by reference_value_shape,
            # not value_shape due to symmetry specifications
            rvs = element.reference_value_shape
            # This requires that the sub element is not itself a
            # tensor element (which is checked by the top level
            # constructor of function spaces)
            shape_element = element
            if isinstance(element, finat.ufl.WithMapping):
                shape_element = element.wrapee
            sub = shape_element.sub_elements[0].reference_value_shape
            self.shape = rvs[:len(rvs) - len(sub)]
        else:
            self.shape = ()
        self._label = ""
        self._ufl_function_space = ufl.FunctionSpace(mesh.ufl_mesh(), element, label=self._label)
        self._mesh = mesh

        self.value_size = self._ufl_function_space.value_size
        r"""The number of scalar components of this :class:`FunctionSpace`."""

        self.rank = len(self.shape)
        r"""The rank of this :class:`FunctionSpace`.  Spaces where the
        element is scalar-valued (or intrinsically vector-valued) have rank
        zero.  Spaces built on :class:`finat.ufl.mixedelement.VectorElement` or
        :class:`finat.ufl.mixedelement.TensorElement` have rank 1 and 2
        respectively."""

        self.name = name
        r"""The (optional) descriptive name for this space."""

        # User comm
        self.comm = mesh.comm
        # Internal comm
        self._comm = mpi.internal_comm(self.comm, self)

        self.element = element
        self.finat_element = create_element(element)

        entity_dofs = self.finat_element.entity_dofs()
        nodes_per_entity = tuple(len(entity_dofs[d][0]) for d in sorted(entity_dofs))
        real_tensor_product = is_real_tensor_product_element(self.finat_element)
        key = (nodes_per_entity, real_tensor_product, self.shape)

        if layout is None:
            # NOTE: Indicates bad inheritance
            if isinstance(self, RealFunctionSpace):
                layout = ("dof",)
            else:
                layout = ("mesh", "dof") + tuple(f"dim{i}" for i in range(self.rank))

        self.layout = layout
        self.extruded = isinstance(mesh, ExtrudedMeshTopology)

    @cached_property
    def offset(self):
        if isinstance(self.mesh(), ExtrudedMeshTopology):
            return eutils.calculate_dof_offset(self.finat_element)
        else:
            return None

    @cached_property
    def cell_boundary_masks(self):
        edofs_key = entity_dofs_key(self.finat_element.entity_dofs())
        return self.get_boundary_masks(self.mesh(), (edofs_key, "cell"), self.finat_element)

    def get_boundary_masks(self, mesh, key, finat_element):
        """Get masks for facet dofs.

        :arg mesh: The mesh to use.
        :arg key: Canonicalised entity_dofs (see :func:`entity_dofs_key`).
        :arg finat_element: The FInAT element.
        :returns: ``None`` or a 3-tuple of a Section, an array of indices, and
            an array indicating which points in the Section correspond to
            the facets of the cell.  If section.getDof(p) is non-zero,
            then there are ndof basis functions topologically associated
            with points in the closure of point p.  The basis function
            indices are in the index array, starting at section.getOffset(p).
        """
        if not isinstance(mesh.topology, ExtrudedMeshTopology):
            return None
        _, kind = key
        assert kind in {"cell", "interior_facet"}
        dim = finat_element.cell.get_spatial_dimension()
        ecd = finat_element.entity_closure_dofs()
        # Number of entities on cell excepting the cell itself.
        chart = sum(map(len, ecd.values())) - 1
        closure_section = PETSc.Section().create(comm=PETSc.COMM_SELF)
        # Double up for interior facets.
        if kind == "cell":
            ncell = 1
        else:
            ncell = 2
        closure_section.setChart(0, ncell*chart)
        closure_indices = []
        facet_points = []
        p = 0

        offset = finat_element.space_dimension()
        for cell in range(ncell):
            for ent in sorted(ecd.keys()):
                # Never need closure of cell
                if sum(ent) == dim:
                    continue
                for key in sorted(ecd[ent].keys()):
                    closure_section.setDof(p, len(ecd[ent][key]))
                    vals = numpy.asarray(sorted(ecd[ent][key]), dtype=IntType)
                    closure_indices.extend(vals + cell*offset)
                    if sum(ent) == dim - 1:
                        facet_points.append(p)
                    p += 1
        closure_section.setUp()
        closure_indices = numpy.asarray(closure_indices, dtype=IntType)
        facet_points = numpy.asarray(facet_points, dtype=IntType)
        return (closure_section, closure_indices, facet_points)

    # TODO:
    # @cached_on(mesh)?
    @cached_property
    def layout_axes(self) -> AxisTree:
        # idea is to define this for this and mixed function space etc - this is the
        # *data layout* which is different to .axes (which is always the same for a
        # given space regardless of the data layout).
        # We can build this up dynamically by do a pre-order traversal of some tree spec
        # and building things up.
        # E.g.: ["mesh", {0: ["dof", {"XXX": "dim"}], 1: ...] and so on. Go down this tree
        # thing and attach axes on the way.
        # This could also just be ["mesh", "dof", "dim", "dof", "dim", "dof", "dim"] and
        # could just pop things off - but that's quite unclear...
        return layout_from_spec(self.layout, self.axis_constraints)

    @cached_property
    def axis_constraints(self) -> tuple[AxisConstraint]:
        from firedrake.cython import dmcommon
        import pyop3.extras.debug

        mesh_axis = self._mesh.flat_points
        num_points = mesh_axis.local_size
        plex = self._mesh.topology_dm

        constraints = [AxisConstraint(mesh_axis)]

        pyop3.extras.debug.warn_todo("Do in Cython")

        # identify constrained points
        constrained_points = set()
        if self.boundary_set:
            for marker in self.boundary_set:
                if marker == "on_boundary":
                    label = "exterior_facets"
                    marker = 1
                else:
                    label = dmcommon.FACE_SETS_LABEL
                n = plex.getStratumSize(label, marker)
                if n == 0:
                    continue
                points = plex.getStratumIS(label, marker).indices
                for i in range(n):
                    p = points[i]
                    if p not in constrained_points:
                        constrained_points.add(p)

        num_constrained_points = len(constrained_points)
        num_unconstrained_points = num_points - num_constrained_points

        num_unconstrained_dofs = numpy.empty(num_points, dtype=IntType)
        num_constrained_dofs = numpy.empty_like(num_unconstrained_dofs)
        for old_pt in range(mesh_axis.local_size):
            if self._mesh._is_renumbered:
                new_pt = self._mesh._old_to_new_point_renumbering.indices[old_pt]
            else:
                new_pt = old_pt

            ndofs = self.local_section.getDof(old_pt)

            if new_pt not in constrained_points:
                num_unconstrained_dofs[new_pt] = ndofs
                num_constrained_dofs[new_pt] = 0
            else:
                num_unconstrained_dofs[new_pt] = 0
                num_constrained_dofs[new_pt] = ndofs

        unconstrained_dofs_dat = op3.Dat(mesh_axis, data=num_unconstrained_dofs)
        constrained_dofs_dat = op3.Dat(mesh_axis, data=num_constrained_dofs)
        unconstrained_dofs_expr = op3.as_linear_buffer_expression(unconstrained_dofs_dat)

        if self.boundary_set:
            constrained_dofs_expr = op3.as_linear_buffer_expression(constrained_dofs_dat)
            regions = [
                op3.AxisComponentRegion(unconstrained_dofs_expr, "unconstrained"),
                op3.AxisComponentRegion(constrained_dofs_expr, "constrained"),
            ]
        else:
            regions = [
                op3.AxisComponentRegion(unconstrained_dofs_expr),
            ]

        component = op3.AxisComponent(regions, "XXX")
        dof_axis = op3.Axis(component, "dof")

        constraint = AxisConstraint(
            dof_axis,
            idict({mesh_axis.label: mesh_axis.component.label})
        )
        constraints.append(constraint)

        for i, dim in enumerate(self.shape):
            shape_axis = op3.Axis({"XXX": dim}, f"dim{i}")
            constraint = AxisConstraint(shape_axis)
            constraints.append(constraint)

        return tuple(constraints)

    @cached_property
    def axes(self) -> op3.AxisForest:
        return op3.AxisForest([self.plex_axes, self.nodal_axes])

    @cached_property
    def plex_axes(self) -> op3.IndexedAxisTree:
        strata_slice = self._mesh._strata_slice
        index_tree = op3.IndexTree(strata_slice)
        for slice_component in strata_slice.components:
            path = {strata_slice.label: slice_component.label}

            dim = slice_component.label
            ndofs = single_valued(len(v) for v in self.finat_element.entity_dofs()[dim].values())
            subslice = op3.Slice("dof", [op3.AffineSliceComponent("XXX", stop=ndofs, label="XXX")], label=f"dof{slice_component.label}")
            index_tree = index_tree.add_node(path, subslice)

            # same as in parloops.py
            if self.shape:
                shape_slices = op3.IndexTree.from_iterable([
                    op3.Slice(f"dim{i}", [op3.AffineSliceComponent("XXX", label="XXX")], label=f"dim{i}")
                    for i, dim in enumerate(self.shape)
                ])

                index_tree = index_tree.add_subtree(path | {subslice.label: "XXX"}, shape_slices)
        return self.layout_axes[index_tree]

    @cached_property
    def nodes(self) -> op3.Axis:
        scalar_axis_tree = self.layout_axes.blocked(self.shape)
        num_nodes = scalar_axis_tree.local_size
        return op3.Axis([op3.AxisComponent(num_nodes, sf=scalar_axis_tree.sf)], "nodes")

    @cached_property
    def nodal_axes(self) -> op3.IndexedAxisTree:
        node_axis = self.nodes
        num_nodes = node_axis.local_size
        axis_tree = op3.AxisTree(node_axis)
        for i, dim in enumerate(self.shape):
            axis_tree = axis_tree.add_axis(axis_tree.leaf_path, op3.Axis({"XXX": dim}, f"dim{i}"))


        assert axis_tree.sf == self.layout_axes.sf
        # assert axis_tree.sf.num_owned == self.plex_axes.sf.num_owned
        # assert axis_tree.sf.num_ghost == self.plex_axes.sf.num_ghost

        # Now determine the targets mapping the nodes back to mesh
        # points and DoFs which constitute the 'true' layout axis tree. This
        # means we have to determine the mapping
        #
        #   n0 -> (p0, d0)
        #   n1 -> (p0, d1)
        #   n2 -> (p1, d0)
        #   ...
        #
        # We realise this by computing the pair of mappings:
        #
        #   n0 -> p0, n1 -> p0, n2 -> p1, ...
        #
        # and
        #
        #   n0 -> d0, n1 -> d1, n2 -> d0, ...
        #
        # The excessive tabulations should not impose a performance penalty
        # because they mappings will be compressed during compilation.
        import pyop3
        pyop3.extras.debug.warn_todo("Cythonize")

        node_point_map_array = numpy.full(num_nodes, -1, dtype=IntType)
        node_dof_map_array = numpy.full_like(node_point_map_array, -1)

        dof_axis = utils.just_one(axis for axis in self.layout_axes.nodes if axis.label == "dof")
        ndofs = dof_axis.component.size.buffer.buffer.data_ro

        node = 0
        for point, ndof in enumerate(ndofs):
            for dof in range(ndof):
                node_point_map_array[node] = point
                node_dof_map_array[node] = dof
                node += 1

        assert (node_point_map_array >= 0).all() and (node_dof_map_array >= 0).all()

        node_point_map_dat = op3.Dat(node_axis, data=node_point_map_array)
        node_dof_map_dat = op3.Dat(node_axis, data=node_dof_map_array)

        node_point_map_expr = op3.as_linear_buffer_expression(node_point_map_dat)
        node_dof_map_expr = op3.as_linear_buffer_expression(node_dof_map_dat)

        targets = {}
        for source_path, (orig_target_path, orig_target_exprs) in axis_tree._source_path_and_exprs.items():
            new_target_path = {}
            for target_axis_label, target_component_label in orig_target_path.items():
                if target_axis_label == "nodes":
                    new_target_path |= {"mesh": "mylabel", "dof": "XXX"}
                else:
                    new_target_path[target_axis_label] = target_component_label
            new_target_path = utils.freeze(new_target_path)

            new_target_exprs = {}
            for target_axis_label, target_expr in orig_target_exprs.items():
                if target_axis_label == "nodes":
                    new_target_exprs |= {"mesh": node_point_map_expr, "dof": node_dof_map_expr}
                else:
                    new_target_exprs[target_axis_label] = target_expr
            new_target_exprs = utils.freeze(new_target_exprs)

            targets[source_path] = (new_target_path, new_target_exprs)
        targets = (targets,) + (axis_tree._source_path_and_exprs,)

        return op3.IndexedAxisTree(
            axis_tree,
            unindexed=self.layout_axes,
            targets=targets,
        )

    # These properties are overridden in ProxyFunctionSpaces, but are
    # provided by FunctionSpace so that we don't have to special case.
    index = None
    r"""The position of this space in its parent
    :class:`MixedFunctionSpace`, or ``None``."""

    parent = None
    r"""The parent space if this space was extracted from one, or ``None``."""

    component = None
    r"""The component of this space in its parent VectorElement space, or
    ``None``."""

    def __eq__(self, other):
        if not isinstance(other, FunctionSpace):
            return False
        # FIXME: Think harder about equality
        return self.mesh() == other.mesh() and \
            self.ufl_element() == other.ufl_element() and \
            self.component == other.component

    def __ne__(self, other):
        return not self.__eq__(other)

    def __hash__(self):
        return hash((self.mesh(), self.axes, self.ufl_element()))

    @utils.cached_property
    def _ad_parent_space(self):
        return self.parent

    @property
    def block_shape(self) -> tuple[IntType, ...]:
        return self.shape

    @property
    def block_size(self) -> IntType:
        """The total number of degrees of freedom at each function space node."""
        return numpy.prod(self.shape, dtype=IntType)

    @utils.cached_property
    def dm(self):
        r"""A PETSc DM describing the data layout for this FunctionSpace."""
        dm = self._dm()
        dmhooks.set_function_space(dm, self)
        return dm

    def _dm(self):
        from firedrake.mg.utils import get_level
        dm = PETSc.DMShell().create(comm=self.comm)
        dm.setLocalSection(self.local_section)
        dm.setGlobalVector(self.template_vec)
        _, level = get_level(self.mesh())
        dmhooks.attach_hooks(dm, level=level,
                             sf=self.mesh().topology_dm.getPointSF())
        # Remember the function space so we can get from DM back to FunctionSpace.
        dmhooks.set_function_space(dm, self)
        return dm

    @utils.cached_property
    def template_vec(self):
        """Dummy PETSc Vec of the right size for this set of axes."""
        vec = PETSc.Vec().create(comm=self.comm)
        vec.setSizes(
            (self.layout_axes.owned.local_size, self.layout_axes.global_size),
            bsize=self.block_size,
        )
        vec.setUp()
        return vec

    @cached_property
    @utils.deprecated("field_ises")
    def _ises(self):
        """A list of PETSc ISes defining the global indices for each set in
        the DataSet.

        Used when extracting blocks from matrices for solvers."""
        return self.field_ises

    @cached_property
    def field_ises(self) -> tuple[PETSc.IS]:
        """A list of PETSc ISes defining the global indices for each set in
        the DataSet.

        Used when extracting blocks from matrices for solvers."""
        size = self.axes.owned.local_size
        start = self.comm.exscan(size) or 0
        is_ = PETSc.IS().createStride(size, first=start, comm=self.comm)
        is_.setBlockSize(self.block_size)
        return (is_,)

    @cached_property
    def local_ises(self) -> tuple[PETSc.IS]:
        is_ = PETSc.IS().createStride(self.axes.local_size, comm=MPI.COMM_SELF)
        is_.setBlockSize(self.block_size)
        return (is_,)

    # TODO: cythonize
    @utils.cached_property
    def local_section(self):
        dm = self._mesh.topology_dm
        section = PETSc.Section().create(comm=self.comm)
        section.setChart(0, self._mesh.num_points)

        if self._mesh._new_to_old_point_renumbering is not None:
            section.setPermutation(self._mesh._new_to_old_point_renumbering)

        entity_dofs = _num_entity_dofs(self.finat_element)

        if type(self._mesh.topology) is MeshTopology:
            stratum_ranges = {
            }
            for dim in range(dm.getDimension()+1):
                ndofs = entity_dofs[dim]
                for pt in range(*dm.getDepthStratum(dim)):
                    section.setDof(pt, ndofs)
        elif type(self._mesh.topology) is VertexOnlyMeshTopology:
            stratum_ranges = {0: (0, dm.getLocalSize())}
            ndofs = entity_dofs[0]
            for pt in range(dm.getLocalSize()):
                section.setDof(pt, ndofs)
        else:
            assert self.extruded

            dim_label = dm.getLabel("depth")
            base_dim_label = dm.getLabel("base_dim")
            for pt in range(*dm.getChart()):
                dim = dim_label.getValue(pt)
                base_dim = base_dim_label.getValue(pt)
                if base_dim == dim:
                    # vertex
                    ndofs = entity_dofs[base_dim, 0]
                else:
                    # edge
                    ndofs = entity_dofs[base_dim, 1]
                section.setDof(pt, ndofs)

        if self._ufl_function_space.ufl_element().family() == "Real":
            p_start, p_end = section.getChart()
            for p in range(p_start, p_end):
                section.setOffset(p, 0)
        else:
            section.setUp()

        return section

    @utils.cached_property
    def cell_node_map(self) -> op3.Map:
        try:
            cells_axis, node_axis = self.cell_node_dat.axes.nodes
        except:
            breakpoint()
        return op3.Map(
            {
                idict({cells_axis.label: cells_axis.component.label}): [
                    [op3.TabulatedMapComponent("nodes", None, self.cell_node_dat)]
                ],
            }, 
            # TODO: This is only here so labels resolve, ideally we would relabel to make this fine
            name=node_axis.label
        )

    # IMPORTANT: This is only for the subspace - if addressing a subfunction with this an offset is needed
    @utils.cached_property
    def cell_node_list(self) -> np.ndarray:
        r"""A numpy array mapping mesh cells to function space nodes."""
        nodes = self.cell_node_dat.data_ro.reshape((self._mesh.cells.owned.size, -1))
        if self.extruded:
            return nodes[::self.mesh().layers-1]
        else:
            return nodes

    @cached_property
    def cell_node_dat(self) -> op3.Dat:
        # internal detail really, do not expose in pyop3/__init__.py
        from pyop3.expr.visitors import loopified_shape, get_shape
        from firedrake.parloops import transform_packed_cell_closure_dat

        mesh = self.mesh()

        indices_axes = self.axes.blocked(self.shape)
        indices_array = numpy.arange(indices_axes.size, dtype=IntType)
        indices_dat = op3.Dat(indices_axes, data=indices_array)

        cell_index = self._mesh.cells.owned.iter()

        scalar_space = self
        if self.shape:
            scalar_space = self.sub(0)

        map_expr = transform_packed_cell_closure_dat(indices_dat[mesh.closure(cell_index)], scalar_space, cell_index)
        map_axes = op3.AxisTree(self._mesh.cells.owned.root)
        map_axes = map_axes.add_subtree(map_axes.leaf_path, get_shape(map_expr)[0])
        map_dat = op3.Dat.full(map_axes, -1, dtype=IntType, prefix="map")
        op3.loop(cell_index, map_dat[cell_index].assign(map_expr), eager=True)

        # now reshape things because we want to have 2 axes: cells and nodes
        ncells = mesh.cells.owned.local_size
        arity = map_axes.local_size // ncells
        cells_axis = map_axes.root
        node_axis = op3.Axis(arity)
        map_axes = op3.AxisTree.from_iterable([cells_axis, node_axis])
        map_dat = op3.Dat(map_axes, buffer=map_dat.buffer, prefix="map")

        return map_dat

    @cached_property
    def extr_cell_node_list(self):
        assert self.extruded
        if self.mesh().variable_layers:
            raise NotImplementedError
        return self.cell_node_dat.data_ro.reshape((self._mesh.cells.owned.size, -1))

    @utils.cached_property
    def topological(self):
        r"""Function space on a mesh topology."""
        return self

    def mesh(self):
        return self._mesh

    def ufl_element(self):
        r"""The :class:`finat.ufl.finiteelementbase.FiniteElementBase` associated
        with this space."""
        return self.ufl_function_space().ufl_element()

    def ufl_function_space(self):
        r"""The :class:`~ufl.classes.FunctionSpace` associated with this space."""
        return self._ufl_function_space

    def label(self):
        return self._label

    def __len__(self):
        return 1

    def __iter__(self):
        yield self

    def __repr__(self):
        return "FunctionSpace(%r, %r, name=%r)" % (self.mesh(),
                                                   self.ufl_element(),
                                                   self.name)

    def __str__(self):
        return self.__repr__()

    @utils.cached_property
    def subspaces(self):
        """Split into a tuple of constituent spaces."""
        return (self,)

    strong_subspaces = property(lambda self: self.subspaces)

    @property
    def subfunctions(self):
        import warnings
        warnings.warn("The 'subfunctions' property is deprecated for function spaces, please use the "
                      "'subspaces' property instead", category=FutureWarning)
        return self.subspaces

    def __getitem__(self, i):
        r"""Return the ith subspace."""
        if i != 0:
            raise IndexError("Only index 0 supported on a FunctionSpace")
        return self

    @utils.cached_property
    def _strong_components(self):
        if self.rank == 0:
            return self.strong_subspaces
        else:
            components = numpy.empty(self.shape, dtype=object)
            for ix in numpy.ndindex(self.shape):
                components[ix] = ComponentFunctionSpace(self, ix, weak=False)
            return utils.readonly(components)

    @utils.cached_property
    def _components(self):
        if self.rank == 0:
            return self.subspaces
        else:
            components = numpy.empty(self.shape, dtype=object)
            for ix in numpy.ndindex(self.shape):
                components[ix] = ComponentFunctionSpace(self, ix)
            return utils.readonly(components)

    def sub(self, indices, *, weak: bool = True):
        r"""Return a view into the ith component."""
        indices = parse_component_indices(indices, self.shape)
        if weak:
            return self._components[indices or 0]
        else:
            return self._strong_components[indices or 0]

    def __mul__(self, other):
        r"""Create a :class:`.MixedFunctionSpace` composed of this
        :class:`.FunctionSpace` and other"""
        from firedrake.functionspace import MixedFunctionSpace
        return MixedFunctionSpace((self, other))

    @utils.cached_property
    def node_count(self):
        r"""The number of nodes (includes halo nodes) of this function space on
        this process.  If the :class:`FunctionSpace` has :attr:`FunctionSpace.rank` 0, this
        is equal to the :attr:`FunctionSpace.dof_count`, otherwise the :attr:`FunctionSpace.dof_count` is
        :attr:`dim` times the :attr:`node_count`."""
        if self.boundary_set:
            raise NotImplementedError
        return self.nodal_axes.size
        constrained_node_set = set()
        for sub_domain in self.boundary_set:
            constrained_node_set.update(self._shared_data.boundary_nodes(self, sub_domain))
        return self.node_set.total_size - len(constrained_node_set)

    @utils.cached_property
    def dof_count(self):
        r"""The number of degrees of freedom (includes halo dofs) of this
        function space on this process. Cf. :attr:`FunctionSpace.node_count` ."""
        return self.axes.size

    def dim(self):
        r"""The global number of degrees of freedom for this function space.

        See also :attr:`FunctionSpace.dof_count` and :attr:`FunctionSpace.node_count` ."""
        return self.template_vec.getSize()

    def make_dat(self, val=None, valuetype=None, name=None):
        """Return a new Dat storing DoFs for the function space."""
        if val is not None:
            if isinstance(val, numpy.ndarray):
                if valuetype is not None:
                    assert val.dtype == valuetype
                data = val
            else:
                data = numpy.asarray(val, dtype=valuetype)
            return op3.Dat(self.axes, data=data.flatten(), name=name)
        else:
            return op3.Dat.zeros(self.axes, dtype=valuetype, name=name)

    # this is redundant
    def cell_closure_map(self, cell):
        """Return a map from cells to cell closures."""
        return self.mesh()._fiat_closure(cell)

    # NOTE: This shouldn't ever really be used, doesn't do the right permutations..
    def entity_node_map(self, iteration_spec):
        r"""Return entity node map rebased on ``source_mesh``.

        Parameters
        ----------
        source_mesh : MeshTopology
            Source (base) mesh topology.
        source_integral_type : str
            Integral type on source_mesh.
        source_subdomain_id : int
            Subdomain ID on source_mesh.
        source_all_integer_subdomain_ids : dict
            All integer subdomain ids on source_mesh.

        Returns
        -------
        pyop2.types.map.Map or None
            Entity node map.

        """
        mesh = self.mesh()
        if iteration_spec.mesh.topology is mesh.topology:
            composed_map = None
            target_integral_type = iteration_spec.integral_type
        elif mesh.submesh_youngest_common_ancester(iteration_spec.mesh):
            composed_map, target_integral_type = self.mesh().trans_mesh_entity_map(iteration_spec)
        else:
            # No shared topology, must be using a vertex-only mesh
            composed_map = mesh.cell_parent_cell_map(iteration_spec.loop_index)
            target_integral_type = "cell"

        if target_integral_type == "cell":
            def self_map(index):
                return self.mesh().closure(index)
        elif target_integral_type == "exterior_facet_top":
            def self_map(index):
                return self.mesh().closure(index)
        elif target_integral_type == "exterior_facet_bottom":
            def self_map(index):
                return self.mesh().closure(index)
        elif target_integral_type == "interior_facet_horiz":
            def self_map(index):
                return self.mesh().closure(index)
        elif target_integral_type == "exterior_facet":
            def self_map(index):
                return self.mesh().closure(self.mesh().support(index))
        elif target_integral_type == "exterior_facet_vert":
            def self_map(index):
                return mesh.closure(mesh.support(index))
        elif target_integral_type == "interior_facet":
            def self_map(index):
                return mesh.closure(mesh.support(index))
        elif target_integral_type == "interior_facet_vert":
            raise NotImplementedError
            self_map = self.interior_facet_node_map()
        else:
            raise ValueError(f"Unknown integral_type: {target_integral_type}")

        if not composed_map:
            return self_map(iteration_spec.loop_index)
        else:
            return self_map(composed_map)

    # def cell_node_map(self):
    #     r"""Return the :class:`pyop2.types.map.Map` from cels to
    #     function space nodes."""
    #     sdata = self._shared_data
    #     return sdata.get_map(self,
    #                          self.mesh().cell_set,
    #                          self.finat_element.space_dimension(),
    #                          "cell_node",
    #                          self.offset,
    #                          self.offset_quotient)

    def interior_facet_node_map(self):
        r"""Return the :class:`pyop2.types.map.Map` from interior facets to
        function space nodes."""
        sdata = self._shared_data
        offset = self.cell_node_map().offset
        if offset is not None:
            offset = numpy.append(offset, offset)
        offset_quotient = self.cell_node_map().offset_quotient
        if offset_quotient is not None:
            offset_quotient = numpy.append(offset_quotient, offset_quotient)
        return sdata.get_map(self,
                             self.mesh().interior_facets.set,
                             2*self.finat_element.space_dimension(),
                             "interior_facet_node",
                             offset,
                             offset_quotient)

    def exterior_facet_node_map(self):
        r"""Return the :class:`pyop2.types.map.Map` from exterior facets to
        function space nodes."""
        sdata = self._shared_data
        return sdata.get_map(self,
                             self.mesh().exterior_facets.set,
                             self.finat_element.space_dimension(),
                             "exterior_facet_node",
                             self.offset,
                             self.offset_quotient)

    def boundary_nodes(self, sub_domain):
        r"""Return the boundary nodes for this :class:`~.FunctionSpace`.

        :arg sub_domain: the mesh marker selecting which subset of facets to consider.
        :returns: A numpy array of the unique function space nodes on
           the selected portion of the boundary.

        See also :class:`~.DirichletBC` for details of the arguments.
        """
        V = self  # fixme
        if sub_domain in ["bottom", "top"]:
            if not V.extruded:
                raise ValueError("Invalid subdomain '%s' for non-extruded mesh",
                                 sub_domain)
            entity_dofs = eutils.flat_entity_dofs(V.finat_element.entity_dofs())
            key = (entity_dofs_key(entity_dofs), sub_domain, V.boundary_set)
            return self.get_top_bottom_boundary_nodes(V.mesh(), key, V)
        else:
            if sub_domain == "on_boundary":
                sdkey = sub_domain
            else:
                sdkey = as_tuple(sub_domain)
            key = (entity_dofs_key(V.finat_element.entity_dofs()), sdkey, V.boundary_set)
            return get_facet_closure_nodes(V.mesh(), key, V)

    def get_top_bottom_boundary_nodes(self, mesh, key):
        """Get top or bottom boundary nodes of an extruded function space.

        :arg mesh: The mesh to cache on.
        :arg key: A 3-tuple of ``(entity_dofs_key, sub_domain, boundary_set)`` key.
            Where sub_domain indicates top or bottom.
        :arg V: The FunctionSpace to select from.
        :arg entity_dofs: The flattened entity dofs.
        :returnsL: A numpy array of the (unique) boundary nodes.
        """
        V = self # fixme
        _, sub_domain, boundary_set = key
        cell_node_list = V.cell_node_list
        offset = V.offset
        if mesh.variable_layers:
            return extnum.top_bottom_boundary_nodes(mesh, cell_node_list,
                                                    V.cell_boundary_masks,
                                                    offset,
                                                    sub_domain)
        else:
            if mesh.extruded_periodic and sub_domain == "top":
                raise ValueError("Invalid subdomain 'top': 'top' boundary is identified as 'bottom' boundary in periodic extrusion")
            idx = {"bottom": -2, "top": -1}[sub_domain]
            section, indices, facet_points = V.cell_boundary_masks
            facet = facet_points[idx]
            dof = section.getDof(facet)
            off = section.getOffset(facet)
            mask = indices[off:off+dof]
            nodes = cell_node_list[..., mask]
            if sub_domain == "top":
                nodes = nodes + offset[mask]*(mesh.layers - 2)
            return numpy.unique(nodes)

    @utils.cached_property
    def _lgmap(self) -> PETSc.LGMap:
        """Return the mapping from process-local to global DoF numbering."""
        indices = self.block_axes.global_numbering
        return PETSc.LGMap().create(indices, bsize=self.value_size, comm=self.comm)

    @utils.cached_property
    def _unblocked_lgmap(self) -> PETSc.LGMap:
        """Return the local-to-global mapping with a block size of 1."""
        if self.value_size == 1:
            return self._lgmap
        else:
            indices = self.axes.global_numbering
            return PETSc.LGMap().create(indices, bsize=1, comm=self.comm)

    def collapse(self):
        return type(self)(self.mesh(), self.ufl_element())


class RestrictedFunctionSpace(FunctionSpace):
    r"""A representation of a function space, with additional information
    about where boundary conditions are to be applied.

    If a :class:`FunctionSpace` is represented as V, we can decompose V into
    V = V0 + VΓ, where V0 contains functions in the basis of V that vanish on
    the boundary where a boundary condition is applied, and VΓ contains all
    other basis functions. The :class:`RestrictedFunctionSpace`
    corresponding to V takes functions only from V0 when solving problems, or
    when creating a TestFunction and TrialFunction. The values on the boundary
    set will remain constant when solving, but are present in the
    output of the solver.

    :arg function_space: The :class:`FunctionSpace` to restrict.
    :kwarg boundary_set: A set of subdomains on which a DirichletBC will be applied.
    :kwarg name: An optional name for this :class:`RestrictedFunctionSpace`,
        useful for later identification.

    Notes
    -----
    If using this class to solve or similar, a list of DirichletBCs will still
    need to be specified on this space and passed into the function.
    """
    def __init__(self, function_space, boundary_set=frozenset(), name=None):
        label = ""
        boundary_set_ = []
        # NOTE: boundary_set must be deterministically ordered here to ensure
        # that the label is consistent between ranks.
        for boundary_domain in sorted(boundary_set, key=str):
            if isinstance(boundary_domain, str):
                boundary_set_.append(boundary_domain)
            else:
                # Currently, can not handle intersection of boundaries;
                # e.g., boundary_set = [(1, 2)], which is different from [1, 2].
                bd, = as_tuple(boundary_domain)
                boundary_set_.append(bd)
        boundary_set = boundary_set_
        for boundary_domain in boundary_set:
            label += str(boundary_domain)
            label += "_"
        self.boundary_set = frozenset(boundary_set)
        super().__init__(function_space._mesh.topology,
                         function_space.ufl_element(), function_space.name)
        self._label = label
        self._ufl_function_space = ufl.FunctionSpace(function_space._mesh.ufl_mesh(),
                                                     function_space.ufl_element(),
                                                     label=self._label)
        self.function_space = function_space
        self.name = name or function_space.name

    # def set_shared_data(self):
    #     sdata = get_shared_data(self._mesh, self.ufl_element(), self.boundary_set)
    #     self._shared_data = sdata
    #     self.node_set = sdata.node_set
    #     r"""A :class:`pyop2.types.set.Set` representing the function space nodes."""
    #     self.dof_dset = op2.DataSet(self.node_set, self.shape or 1,
    #                                 name="%s_nodes_dset" % self.name,
    #                                 apply_local_global_filter=sdata.extruded)
    #     r"""A :class:`pyop2.types.dataset.DataSet` representing the function space
    #     degrees of freedom."""
    #
    #     # check not all degrees of freedom are constrained
    #     unconstrained_dofs = self.dof_dset.size - self.dof_dset.constrained_size
    #     if self.comm.allreduce(unconstrained_dofs) == 0:
    #         raise ValueError("All degrees of freedom are constrained.")
    #     self.finat_element = create_element(self.ufl_element())
    #     # Used for reconstruction of mixed/component spaces.
    #     # sdata carries real_tensorproduct.
    #     self.real_tensorproduct = sdata.real_tensorproduct
    #     self.extruded = sdata.extruded
    #     self.offset = sdata.offset
    #     self.offset_quotient = sdata.offset_quotient
    #     self.cell_boundary_masks = sdata.cell_boundary_masks
    #     self.interior_facet_boundary_masks = sdata.interior_facet_boundary_masks
    #     self.global_numbering = sdata.global_numbering

    def __eq__(self, other):
        if not isinstance(other, RestrictedFunctionSpace):
            return False
        return self.function_space == other.function_space and \
            self.boundary_set == other.boundary_set

    def __repr__(self):
        return self.__class__.__name__ + "(%r, name=%r, boundary_set=%r)" % (
            str(self.function_space), self.name, self.boundary_set)

    def __hash__(self):
        return hash((self.mesh(), self.layout_axes, self.ufl_element(),
                     self.boundary_set))

    def local_to_global_map(self, bcs, lgmap=None, mat_type=None):
        return lgmap or self.dof_dset.lgmap

    def collapse(self):
        return type(self)(self.function_space.collapse(), boundary_set=self.boundary_set)

    @cached_property
    def nodal_axes(self) -> op3.IndexedAxisTree:
        # NOTE: This might be a good candidate for axis forests so we could have
        # V.axes and index it with node things or mesh things
        scalar_axis_tree = self.axes.blocked(self.shape)
        num_nodes = scalar_axis_tree.size

        node_axis = op3.Axis([op3.AxisComponent(num_nodes, sf=scalar_axis_tree.sf)], "nodes")
        axis_tree = op3.AxisTree(node_axis)
        for i, dim in enumerate(self.shape):
            axis_tree = axis_tree.add_axis(axis_tree.leaf_path, op3.Axis({"XXX": dim}, f"dim{i}"))

        # Reuse the targets from the unconstrained space as they do not affect
        # the layout functions.
        targets = self.function_space.nodal_axes.targets

        return op3.IndexedAxisTree(
            axis_tree,
            unindexed=self.layout_axes,
            targets=targets,
        )


class MixedFunctionSpace:
    r"""A function space on a mixed finite element.

    This is essentially just a bag of individual
    :class:`FunctionSpace` objects.

    :arg spaces: The constituent spaces.
    :kwarg name: An optional name for the mixed space.

    .. warning::

       Users should not build a :class:`MixedFunctionSpace` directly,
       but should instead use the functional interface provided by
       :func:`.MixedFunctionSpace`.
    """
    def __init__(self, spaces, mesh, name=None, *, layout=None):
        super(MixedFunctionSpace, self).__init__()
        if not isinstance(mesh, MeshSequenceTopology):
            raise TypeError(f"mesh must be MeshSequenceTopology: got {mesh}")
        if len(mesh) != len(spaces):
            raise RuntimeError(f"len(mesh) ({len(mesh)}) != len(spaces) ({len(spaces)})")

        # If any of 'spaces' is an indexed function space (i.e. from an already
        # mixed space) then recover the original space to use here.
        orig_spaces = []
        for space in spaces:
            if isinstance(space, ProxyFunctionSpace) and space.index is not None:
                space = space.parent._orig_spaces[space.index]
            orig_spaces.append(space)
        spaces = orig_spaces

        # If 'layout' isn't provided then build from the subspaces
        if layout is None:
            layout = ("field", tuple(subspace.layout for subspace in spaces))

        self._orig_spaces = spaces
        self.layout = layout
        self._strong_spaces = tuple(IndexedFunctionSpace(i, s, self, weak=False)
                             for i, s in enumerate(spaces))
        self._spaces = tuple(IndexedFunctionSpace(i, s, self)
                             for i, s in enumerate(spaces))
        self._ufl_function_space = ufl.FunctionSpace(mesh.ufl_mesh(),
                                                     finat.ufl.MixedElement(*[s.ufl_element() for s in spaces]))
        self.name = name or "_".join(str(s.name) for s in spaces)
        label = ""
        for s in spaces:
            label += "(" + s._label + ")_"
        self._label = label
        self.boundary_set = frozenset()
        self._subspaces = {}
        self._mesh = mesh

        self.comm = mesh.comm
        self._comm = mpi.internal_comm(mesh.comm, self)

    # These properties are so a mixed space can behave like a normal FunctionSpace.
    index = None
    component = None
    parent = None
    rank = 1

    # TODO:
    # @cached_on(mesh)?
    @cached_property
    def layout_axes(self) -> AxisTree:
        return layout_from_spec(self.layout, self.axis_constraints)

    @cached_property
    def axes(self):
        return op3.AxisForest([self.plex_axes, self.nodal_axes])

    @cached_property
    def plex_axes(self) -> op3.IndexedAxisTree:
        # It isn't possible to use an index tree here because the axes of Real
        # spaces aren't expressible using index trees. Hence we have to be clever
        # how we combine things here to retain that information.

        field_axis = utils.single_valued((
            axis for axis in self.layout_axes.nodes if axis.label == "field"
        ))
        axis_tree = op3.AxisTree(field_axis)
        targets = utils.StrictlyUniqueDict()
        for field_component, subspace in zip(field_axis.components, self._orig_spaces, strict=True):
            leaf_path = idict({field_axis.label: field_component.label})
            subaxes = subspace.plex_axes
            axis_tree = axis_tree.add_subtree(
                leaf_path, subaxes.materialize()
            )
            # i.e. a full slice
            targets[leaf_path] = (
                idict({field_axis.label: field_component.label}),
                idict({"field": op3.AxisVar(field_axis.linearize(field_component.label))})
            )
            subtargets, *_ = subaxes.targets
            for sub_path, sub_target in subtargets.items():
                targets[leaf_path | sub_path] = sub_target

        # TODO: This looks quite hacky
        targets = (targets,) + (axis_tree._source_path_and_exprs,)

        return op3.IndexedAxisTree(
            axis_tree, unindexed=self.layout_axes, targets=targets,
        )

    # This is very very close to .axes
    @cached_property
    def nodal_axes(self) -> op3.IndexedAxisTree:
        field_axis = utils.single_valued((
            axis for axis in self.layout_axes.nodes if axis.label == "field"
        ))
        axis_tree = op3.AxisTree(field_axis)
        targets = utils.StrictlyUniqueDict()
        for field_component, subspace in zip(field_axis.components, self._orig_spaces, strict=True):
            leaf_path = idict({field_axis.label: field_component.label})
            subaxes = subspace.nodal_axes
            axis_tree = axis_tree.add_subtree(
                leaf_path, subaxes.materialize()
            )
            # i.e. a full slice
            targets[leaf_path] = (
                idict({field_axis.label: field_component.label}),
                idict({"field": op3.AxisVar(field_axis.linearize(field_component.label))})
            )
            subtargets, _ = subaxes.targets
            for sub_path, sub_target in subtargets.items():
                if sub_target == (idict(), idict()):
                    continue
                targets[leaf_path | sub_path] = sub_target

        # TODO: This looks quite hacky
        targets = (targets,) + (axis_tree._source_path_and_exprs,)

        return op3.IndexedAxisTree(
            axis_tree, unindexed=self.layout_axes, targets=targets,
        )

    @cached_property
    def axis_constraints(self) -> tuple[AxisConstraint]:
        field_axis = op3.Axis(
            [op3.AxisComponent(1, space.index) for space in self._spaces],
            "field",
        )
        return merge_axis_constraints(
            field_axis,
            [space.axis_constraints for space in self._spaces],
        )

    def mesh(self):
        return self._mesh

    @property
    def topological(self):
        r"""Function space on a mesh topology."""
        return self

    def ufl_element(self):
        r"""The :class:`finat.ufl.mixedelement.MixedElement` associated with this space."""
        return self.ufl_function_space().ufl_element()

    def ufl_function_space(self):
        r"""The :class:`~ufl.classes.FunctionSpace` associated with this space."""
        return self._ufl_function_space

    def __eq__(self, other):
        if not isinstance(other, MixedFunctionSpace) or len(other) != len(self):
            return False
        return all(s == o for s, o in zip(self, other))

    def __ne__(self, other):
        return not self.__eq__(other)

    def __hash__(self):
        return hash(tuple(self))

    @property
    def strong_subspaces(self):
        r"""The list of :class:`FunctionSpace`\s of which this
        :class:`MixedFunctionSpace` is composed."""
        return self._strong_spaces

    @property
    def subspaces(self):
        r"""The list of :class:`FunctionSpace`\s of which this
        :class:`MixedFunctionSpace` is composed."""
        return self._spaces

    @property
    def subfunctions(self):
        import warnings
        warnings.warn("The 'subfunctions' property is deprecated for function spaces, please use the "
                      "'subspaces' property instead", category=FutureWarning)
        return self.subspaces

    def sub(self, i, *, weak=True):
        r"""Return the `i`th :class:`FunctionSpace` in this
        :class:`MixedFunctionSpace`."""
        if weak:
            return self._spaces[i]
        else:
            return self._strong_spaces[i]

    def num_sub_spaces(self):
        r"""Return the number of :class:`FunctionSpace`\s of which this
        :class:`MixedFunctionSpace` is composed."""
        return len(self)

    def __len__(self):
        r"""Return the number of :class:`FunctionSpace`\s of which this
        :class:`MixedFunctionSpace` is composed."""
        return len(self._spaces)

    def __getitem__(self, i):
        r"""Return the `i`th :class:`FunctionSpace` in this
        :class:`MixedFunctionSpace`."""
        return self._spaces[i]

    def __iter__(self):
        return iter(self._spaces)

    def __repr__(self):
        return "MixedFunctionSpace(%s, name=%r)" % \
            (", ".join(repr(s) for s in self), self.name)

    def __str__(self):
        return "MixedFunctionSpace(%s)" % ", ".join(str(s) for s in self)

    @utils.cached_property
    def value_size(self):
        r"""Return the sum of the :attr:`FunctionSpace.value_size`\s of the
        :class:`FunctionSpace`\s this :class:`MixedFunctionSpace` is
        composed of."""
        return sum(fs.value_size for fs in self._spaces)

    @property
    def block_shape(self) -> tuple:
        return ()

    @property
    def block_size(self) -> IntType:
        return IntType.type(1)

    @utils.cached_property
    def node_count(self):
        r"""Return a tuple of :attr:`FunctionSpace.node_count`\s of the
        :class:`FunctionSpace`\s of which this :class:`MixedFunctionSpace` is
        composed."""
        return tuple(fs.node_count for fs in self._spaces)

    @cached_property
    def dof_count(self):
        r"""Return a tuple of :attr:`FunctionSpace.dof_count`\s of the
        :class:`FunctionSpace`\s of which this :class:`MixedFunctionSpace` is
        composed."""
        return tuple(fs.dof_count for fs in self._spaces)

    def dim(self):
        r"""The global number of degrees of freedom for this function space.

        See also :attr:`FunctionSpace.dof_count` and :attr:`FunctionSpace.node_count`."""
        return self.template_vec.getSize()

    @cached_property
    def field_ises(self) -> tuple[PETSc.IS, ...]:
        """A list of PETSc ISes defining the global indices for each set in
        the DataSet.

        Used when extracting blocks from matrices for solvers."""
        ises = []
        start = self._comm.exscan(self.axes.owned.local_size) or 0
        for subspace in self:
            size = subspace.axes.owned.local_size
            is_ = PETSc.IS().createStride(size, first=start, comm=self.comm)
            is_.setBlockSize(subspace.block_size)
            ises.append(is_)
            start += size
        return tuple(ises)

    @property
    @utils.deprecated("field_ises")
    def _ises(self):
        """A list of PETSc ISes defining the global indices for each set in
        the DataSet.

        Used when extracting blocks from matrices for solvers.

        """
        return self.field_ises

    @cached_property
    def local_ises(self) -> tuple[PETSc.IS, ...]:
        """A list of PETSc ISes defining the local indices for each set in
        the DataSet.

        Used when extracting blocks from matrices for solvers.

        """
        ises = []
        start = 0
        for subspace in self:
            size = subspace.axes.local_size
            is_ = PETSc.IS().createStride(size, first=start, comm=MPI.COMM_SELF)
            is_.setBlockSize(subspace.block_size)
            ises.append(is_)
            start += size
        return tuple(ises)

    def cell_node_map(self):
        r"""A :class:`pyop2.types.map.MixedMap` from the ``Mesh.cell_set`` of the
        underlying mesh to the :attr:`node_set` of this
        :class:`MixedFunctionSpace`. This is composed of the
        :attr:`FunctionSpace.cell_node_map`\s of the underlying
        :class:`FunctionSpace`\s of which this :class:`MixedFunctionSpace` is
        composed."""
        return op2.MixedMap(s.cell_node_map() for s in self._spaces)

    def interior_facet_node_map(self):
        r"""Return the :class:`pyop2.types.map.MixedMap` from interior facets to
        function space nodes."""
        return op2.MixedMap(s.interior_facet_node_map() for s in self)

    def exterior_facet_node_map(self):
        r"""Return the :class:`pyop2.types.map.Map` from exterior facets to
        function space nodes."""
        return op2.MixedMap(s.exterior_facet_node_map() for s in self)

    def local_to_global_map(self, bcs, lgmap=None, mat_type=None):
        r"""Return a map from process local dof numbering to global dof numbering.

        If BCs is provided, mask out those dofs which match the BC nodes."""
        raise NotImplementedError("Not for mixed maps right now sorry!")

    # NOTE: This function is exactly the same as make_dat for a non-mixed space
    def make_dat(self, val=None, valuetype=None, name=None):
        r"""Return a newly allocated :class:`pyop2.types.dat.MixedDat` defined on the
        :attr:`dof_dset` of this :class:`MixedFunctionSpace`."""
        if val is not None and val.size != self.axes.size:
            raise ValueError("Provided array has the wrong number of entries")

        if val is not None:
            if valuetype is not None:
                assert val.dtype == valuetype
            return op3.Dat(self.axes, data=val.flatten(), name=name)
        else:
            return op3.Dat.zeros(self.axes, dtype=valuetype, name=name)

    @utils.cached_property
    def dm(self):
        r"""A PETSc DM describing the data layout for fieldsplit solvers."""
        dm = self._dm()
        dmhooks.set_function_space(dm, self)
        return dm

    def _dm(self):
        from firedrake.mg.utils import get_level

        dm = PETSc.DMShell().create(comm=self.comm)
        # Not implemented for mixed function spaces...
        # dm.setLocalSection(self.local_section)
        dm.setGlobalVector(self.template_vec)
        # TODO: Think harder about which mesh should be used
        _, level = get_level(self.mesh()[0])
        dmhooks.attach_hooks(dm, level=level)
        return dm

    # NOTE: this is the same as for the non-mixed case, should rejig types
    @cached_property
    def template_vec(self):
        """Dummy PETSc Vec of the right size for this function space."""
        vec = PETSc.Vec().create(comm=self.comm)
        vec.setSizes(
            (self.layout_axes.owned.local_size, self.layout_axes.global_size),
            bsize=self.block_size,
        )
        vec.setUp()
        return vec

    # FIXME: This loses information for proxy spaces
    def collapse(self):
        return type(self)([V_ for V_ in self], self.mesh())


class ProxyFunctionSpace(FunctionSpace):
    r"""A :class:`FunctionSpace` that one can attach extra properties to.

    :arg mesh: The mesh to use.
    :arg element: The UFL element.
    :arg name: The name of the function space.

    .. warning::

       Users should not build a :class:`ProxyFunctionSpace` directly,
       it is mostly used as an internal implementation detail.
    """
    def __new__(cls, mesh, element, name=None):
        topology = mesh.topology
        self = super(ProxyFunctionSpace, cls).__new__(cls)
        if mesh is not topology:
            return WithGeometry.create(self, mesh)
        else:
            return self

    def __repr__(self):
        return "%sProxyFunctionSpace(%r, %r, name=%r, index=%r, component=%r)" % \
            (str(self.identifier).capitalize(),
             self.mesh(),
             self.ufl_element(),
             self.name,
             self.index,
             self.component)

    def __str__(self):
        return "%sProxyFunctionSpace(%s, %s, name=%s, index=%s, component=%s)" % \
            (str(self.identifier).capitalize(),
             self.mesh(),
             self.ufl_element(),
             self.name,
             self.index,
             self.component)

    identifier = None
    r"""An optional identifier, for debugging purposes."""

    no_dats = False
    r"""Can this proxy make :class:`pyop2.types.dat.Dat` objects"""

    def make_dat(self, *args, **kwargs):
        r"""Create a :class:`pyop2.types.dat.Dat`.

        :raises ValueError: if :attr:`no_dats` is ``True``.
        """
        if self.no_dats:
            raise ValueError("Can't build Function on %s function space" % self.identifier)
        return super(ProxyFunctionSpace, self).make_dat(*args, **kwargs)


class ProxyRestrictedFunctionSpace(RestrictedFunctionSpace):
    r"""A :class:`RestrictedFunctionSpace` that one can attach extra properties to.

    :arg function_space: The function space to be restricted.
    :kwarg boundary_set: The boundary domains on which boundary conditions will
       be specified
    :kwarg name: The name of the restricted function space.

    .. warning::

       Users should not build a :class:`ProxyRestrictedFunctionSpace` directly,
       it is mostly used as an internal implementation detail.
    """
    def __new__(cls, function_space, boundary_set=frozenset(), name=None):
        topology = function_space._mesh.topology
        self = super(ProxyRestrictedFunctionSpace, cls).__new__(cls)
        if function_space._mesh is not topology:
            return WithGeometry.create(self, function_space._mesh)
        else:
            return self

    def __repr__(self):
        return "%sProxyRestrictedFunctionSpace(%r, name=%r,  boundary_set=%r, index=%r, component=%r)" % \
            (str(self.identifier).capitalize(),
             str(self.function_space),
             self.name,
             self.boundary_set,
             self.index,
             self.component)

    def __str__(self):
        return self.__repr__()

    identifier = None
    r"""An optional identifier, for debugging purposes."""

    no_dats = False
    r"""Can this proxy make :class:`pyop2.types.dat.Dat` objects"""

    def make_dat(self, *args, **kwargs):
        r"""Create a :class:`pyop2.types.dat.Dat`.

        :raises ValueError: if :attr:`no_dats` is ``True``.
        """
        if self.no_dats:
            raise ValueError("Can't build Function on %s function space" % self.identifier)
        return super(ProxyRestrictedFunctionSpace, self).make_dat(*args, **kwargs)


def IndexedFunctionSpace(index, space, parent, *, weak: bool = True):
    r"""Build a new FunctionSpace that remembers it is a particular
    subspace of a :class:`MixedFunctionSpace`.

    :arg index: The index into the parent space.
    :arg space: The subspace to represent
    :arg parent: The parent mixed space.
    :returns: A new :class:`ProxyFunctionSpace` with index and parent
        set.
    """
    if space.ufl_element().family() == "Real":
        new = RealFunctionSpace(space.mesh(), space.ufl_element(), name=space.name)
    elif len(space.boundary_set) > 0:
        new = ProxyRestrictedFunctionSpace(space.function_space, name=space.name, boundary_set=space.boundary_set)
    else:
        new = ProxyFunctionSpace(space.mesh(), space.ufl_element(), name=space.name)
    new.index = index
    new.parent = parent
    new.identifier = "indexed"

    return new


def ComponentFunctionSpace(parent, component, *, weak: bool = True):
    r"""Build a new FunctionSpace that remembers it represents a
    particular component.  Used for applying boundary conditions to
    components of a :func:`.VectorFunctionSpace` or :func:`.TensorFunctionSpace`.

    :arg parent: The parent space (a FunctionSpace with a
        VectorElement or TensorElement).
    :arg component: The component to represent.
    :returns: A new :class:`ProxyFunctionSpace` with the component set.
    """
    element = parent.ufl_element()
    assert type(element) in frozenset([finat.ufl.VectorElement, finat.ufl.TensorElement])
    if component not in numpy.ndindex(parent.shape):
        raise IndexError(f"Invalid component 'component' not in '{parent.shape}'")
    new = ProxyFunctionSpace(parent.mesh(), element.sub_elements[0], name=parent.name)
    new.identifier = "component"
    new.component = component
    new.parent = parent
    return new


class RealFunctionSpace(FunctionSpace):
    r""":class:`FunctionSpace` based on elements of family "Real". A
    :class`RealFunctionSpace` only has a single global value for the
    whole mesh.

    This class should not be directly instantiated by users. Instead,
    FunctionSpace objects will transform themselves into
    :class:`RealFunctionSpace` objects as appropriate.

    """

    @cached_property
    def axis_constraints(self) -> tuple[AxisConstraint]:
        # Get the number of DoFs per cell, it is illegal to have DoFs on
        # other entities.
        ndofs = None
        for dim, dim_ndofs in _num_entity_dofs(self.finat_element).items():
            if dim == self.mesh().cell_label:
                ndofs = dim_ndofs
            else:
                assert dim_ndofs == 0
        assert ndofs is not None

        dof_axis = op3.Axis(
            op3.AxisComponent(ndofs, "XXX", sf=op3.single_star_sf(self._comm, ndofs)),
            "dof"
        )
        constraints = [AxisConstraint(dof_axis)]
        for i, dim in enumerate(self.shape):
            shape_axis = op3.Axis({"XXX": dim}, f"dim{i}")
            constraint = AxisConstraint(shape_axis)
            constraints.append(constraint)
        return tuple(constraints)

    @cached_property
    def plex_axes(self) -> op3.IndexedAxisTree:
        # For real function spaces the mesh is conceptually non-existent as all
        # cells map to the same globally-defined DoFs. We can trick pyop3 into
        # pretending that a mesh axis exists though by careful construction of
        # an indexed axis tree. With this trick no special-casing of real spaces
        # should be necessary anywhere else.

        # Create the pretend axis tree that includes the mesh axis. This is
        # just a DG0 function.
        dg_space = FunctionSpace(self._mesh, self.element.reconstruct(family="DG"))
        fake_axes = dg_space.plex_axes.materialize()

        # Now map the mesh-aware axis tree back to the actual one
        # constitutes two steps:
        #All
        #   1. All references to the mesh must be removed.
        #   2. Attempts to address cell DoFs should map to the "dof" axis
        #      in the actual layout axis tree.
        #
        # Other elements of the tree (i.e. tensor shape) are the same and
        # can be left unchanged.
        targets = {}
        for source_path, (orig_target_path, orig_target_exprs) in fake_axes._source_path_and_exprs.items():

            # this avoids a later failure
            if not source_path:
                assert not orig_target_path
                assert not orig_target_exprs
                continue

            new_target_path = {}
            for target_axis_label, target_component_label in orig_target_path.items():
                if target_axis_label == self._mesh.name:
                    continue
                elif target_axis_label.startswith("dof"):
                    new_target_path["dof"] = "XXX"
                else:
                    new_target_path[target_axis_label] = target_component_label
            new_target_path = utils.freeze(new_target_path)

            new_target_exprs = {}
            for target_axis_label, target_expr in orig_target_exprs.items():
                if target_axis_label == self._mesh.name:
                    continue
                elif target_axis_label.startswith("dof"):
                    if target_axis_label == f"dof{self._mesh.cell_label}":
                        dof_axis = utils.single_valued(
                            axis
                            for axis in dg_space.plex_axes.nodes
                            if axis.label == f"dof{self._mesh.cell_label}"
                        )
                        new_target_exprs["dof"] = op3.AxisVar(dof_axis)
                    else:
                        new_target_exprs["dof"] = op3.NAN
                else:
                    new_target_exprs[target_axis_label] = target_expr
            new_target_exprs = utils.freeze(new_target_exprs)

            targets[source_path] = (new_target_path, new_target_exprs)
        targets = utils.freeze(targets)

        # TODO: This looks hacky
        targets = (targets,) + (fake_axes._source_path_and_exprs,)

        return op3.IndexedAxisTree(
            fake_axes, unindexed=self.layout_axes, targets=targets,
        )

    # I think that this should be very very similar to the above case
    @cached_property
    def nodal_axes(self) -> op3.IndexedAxisTree:
        # For real function spaces the mesh is conceptually non-existent as all
        # cells map to the same globally-defined DoFs. We can trick pyop3 into
        # pretending that a mesh axis exists though by careful construction of
        # an indexed axis tree. With this trick no special-casing of real spaces
        # should be necessary anywhere else.

        # Create the pretend axis tree that includes the mesh axis. This is
        # just a DG0 function.
        dg_space = FunctionSpace(self._mesh, self.element.reconstruct(family="DG"))
        fake_axes = dg_space.nodal_axes.materialize()

        # Now map the mesh-aware axis tree back to the actual one
        # constitutes two steps:
        #
        #   1. All references to the mesh must be removed.
        #   2. Attempts to address cell DoFs should map to the "dof" axis
        #      in the actual layout axis tree.
        #
        # Other elements of the tree (i.e. tensor shape) are the same and
        # can be left unchanged.
        targets = {}
        for source_path, (orig_target_path, orig_target_exprs) in fake_axes._source_path_and_exprs.items():
            new_target_path = {}
            for target_axis_label, target_component_label in orig_target_path.items():
                if target_axis_label == "nodes":
                    new_target_path["dof"] = "XXX"
                else:
                    new_target_path[target_axis_label] = target_component_label
            new_target_path = utils.freeze(new_target_path)

            dof_axis = utils.single_valued(
                axis
                for axis in dg_space.nodal_axes.nodes
                if axis.label == "nodes"
            )
            new_target_exprs = {}
            for target_axis_label, target_expr in orig_target_exprs.items():
                if target_axis_label == "nodes":
                    new_target_exprs["dof"] = 0
                else:
                    new_target_exprs[target_axis_label] = target_expr
            new_target_exprs = utils.freeze(new_target_exprs)

            targets[source_path] = (new_target_path, new_target_exprs)
        targets = utils.freeze(targets)

        # TODO: This looks hacky
        targets = (targets,) + (fake_axes._source_path_and_exprs,)

        return op3.IndexedAxisTree(
            fake_axes, unindexed=self.layout_axes, targets=targets,
        )


    # used?
    global_numbering = None

    def __eq__(self, other):
        if not isinstance(other, RealFunctionSpace):
            return False
        # FIXME: Think harder about equality
        return self.mesh() == other.mesh() and \
            self.ufl_element() == other.ufl_element()

    def __ne__(self, other):
        return not self.__eq__(other)

    def __hash__(self):
        return hash((self.mesh(), self.ufl_element()))

    # def set_shared_data(self):
    #     pass

    # def make_dof_dset(self):
    #     raise NotImplementedError
    #     return op2.GlobalDataSet(self.make_dat())

    # def entity_node_map(self, source_mesh, source_integral_type, source_subdomain_id, source_all_integer_subdomain_ids):
    #     return None
    #
    # def cell_node_map(self, bcs=None):
    #     ":class:`RealFunctionSpace` objects have no cell node map."
    #     return None
    #
    # def interior_facet_node_map(self, bcs=None):
    #     ":class:`RealFunctionSpace` objects have no interior facet node map."
    #     return None
    #
    # def exterior_facet_node_map(self, bcs=None):
    #     ":class:`RealFunctionSpace` objects have no exterior facet node map."
    #     return None
    #
    # def bottom_nodes(self):
    #     ":class:`RealFunctionSpace` objects have no bottom nodes."
    #     return None
    #
    # def top_nodes(self):
    #     ":class:`RealFunctionSpace` objects have no bottom nodes."
    #     return None
    #
    # def local_to_global_map(self, bcs, lgmap=None, mat_type=None):
    #     assert len(bcs) == 0
    #     return None


@dataclass
class FunctionSpaceCargo:
    """Helper class carrying data for a :class:`WithGeometryBase`.

    It is required because it permits Firedrake to have stripped forms
    that still know Firedrake-specific information (e.g. that they are a
    component of a parent function space).
    """

    topological: FunctionSpace
    parent: Optional[WithGeometryBase]


class InvalidFunctionSpaceLayoutException(Exception):
    pass


@functools.singledispatch
def layout_from_spec(layout_spec: Any, axis_constraints: Sequence) -> op3.AxisTree:
    visited_axes = frozenset()
    axis_nest = _parse_layout_spec(layout_spec, axis_constraints, visited_axes)
    return op3.AxisTree.from_nest(axis_nest)


def _parse_layout_spec(layout_spec: Sequence[str], axis_specs: Sequence, visited_axes) -> idict:
    if len(layout_spec) == 0:
        return _axis_nest_from_constraints(axis_specs, visited_axes)

    axis_label = layout_spec[0]

    candidate_axis_specs = frozenset(
        axis_spec
        for axis_spec in axis_specs
        if axis_spec.axis.label == axis_label
    )
    try:
        selected_axis_spec = utils.just_one(
            axis_spec
            for axis_spec in candidate_axis_specs
            if axis_spec.within_axes.items() <= visited_axes
        )
    except ValueError:
        raise InvalidFunctionSpaceLayoutException(
            "Cannot construct a valid function space layout from the provided spec"
        )
    selected_axis = selected_axis_spec.axis

    # filter out axis specs that match the current axis so they can't get
    # reused further down
    axis_specs = tuple(
        axis_spec
        for axis_spec in axis_specs
        if axis_spec not in candidate_axis_specs
    )

    if axis_specs:  # are there any remaining axes to attach?
        axis_nest = {selected_axis: []}
        if len(layout_spec) > 1:
            # 'sub_layout_specs' can either be flat (e.g. '["axis1", "axis2"]')
            # or nested (e.g. '[["axis1", ["axis2"]], ["axis3"]]'). If the former
            # then the spec is broadcasted to all components. Otherwise we assume
            # that the spec is per-component.
            # Using the example from above, '["axis1", "axis2"]' gets exploded to
            # [["axis1", "axis2"], ["axis1", "axis2"]] (assuming there are two
            # components for the current axis).
            if isinstance(layout_spec[1], str):  # flat case
                sub_layout_specs = [layout_spec[1:]] * len(selected_axis.components)
            else:  # nested
                assert len(layout_spec) == 2
                sub_layout_specs = layout_spec[1]

            # NOTE: This is exactly the same as the nested case except for broadcasting
            for component, sub_layout_spec in zip(
                selected_axis.components, sub_layout_specs, strict=True
            ):
                # prune axis specs that go down different branches
                axis_specs_ = tuple(
                    axis_spec
                    for axis_spec in axis_specs
                    if selected_axis.label not in axis_spec.within_axes
                    or (selected_axis.label, component.label) in axis_spec.within_axes.items()
                )

                # FIXME: Not doing anything with visited_axes
                visited_axes_ = visited_axes | {(selected_axis.label, component.label)}

                sub_axis_nest = _parse_layout_spec(sub_layout_spec, axis_specs_, visited_axes_)
                axis_nest[selected_axis].append(sub_axis_nest)
        else:
            # at the bottom of the provided layout spec, populate the axis tree
            # with the remaining axes
            for component in selected_axis.components:
                axis_specs_ = tuple(
                    axis_spec
                    for axis_spec in axis_specs
                    if selected_axis.label not in axis_spec.within_axes
                    or (selected_axis.label, component.label) in axis_spec.within_axes.items()
                )

                # FIXME: Not doing anything with visited_axes
                visited_axes_ = visited_axes | {(selected_axis.label, component.label)}
                sub_axis_nest = _axis_nest_from_constraints(axis_specs_, visited_axes_)
                axis_nest[selected_axis].append(sub_axis_nest)

        return idict(axis_nest)
    else:
        assert not layout_spec[1:], "More layout information provided than available axes"
        return selected_axis


def _axis_nest_from_constraints(axis_constraints: Sequence[AxisConstraint], visited_axes: Set[tuple[str, str]]) -> idict | op3.Axis:
    constraint, *subconstraints = axis_constraints
    axis = constraint.axis

    # filter out axis specs that match the current axis so they can't get reused further down
    axis_constraints = tuple(axis_spec for axis_spec in axis_constraints if axis_spec.axis != axis)

    axis_nest = collections.defaultdict(list)

    for component in axis.components:
        subconstraints_ = tuple(
            subconstraint
            for subconstraint in subconstraints
            if axis.label not in subconstraint.within_axes
            or (axis.label, component.label) in subconstraint.within_axes.items()
        )
        if subconstraints_:
            # FIXME: Not doing anything with visited_axes
            subnest = _axis_nest_from_constraints(subconstraints_, visited_axes)
            axis_nest[axis].append(subnest)

    return idict(axis_nest) if axis_nest else axis



def merge_axis_constraints(root_axis: op3.Axis, axis_constraintss: Sequence[Sequence[AxisConstraint]]) -> tuple[AxisConstraint]:
    # start by collecting like axes
    axis_info: defaultdict[op3.Axis, dict[op3.ComponentLabelT, idict]] = defaultdict(dict)
    for root_component, constraints in zip(root_axis.components, axis_constraintss, strict=True):
        for constraint in constraints:
            axis_info[constraint.axis][root_component.label] = constraint.within_axes

    # Now build the new set of constraints. To do this we inspect the
    # per-component constraints for each axis: if the constraints are all the
    # same then it is not necessary to specialise by component, otherwise an
    # extra constraint is needed. For example:
    #
    # * Consider the "dof" axis for a mixed space with identical subspaces:
    #
    #     {dof_axis: {0: {"mesh": None}, 1: {"mesh": None}}}
    #
    #   Here this is saying that 'dof_axis' exists under root components 0 and 1
    #   and each time must satisfy the constraint of having '{"mesh": None}'
    #   above them.
    #
    #   Since the constraints are identical for all components they do not need
    #   to be specialised. The final constraint is thus:
    #
    #     AxisConstraint(dof_axis, {"mesh": None})
    #
    # * Alternatively consider a mixed space of CG1 x Real:
    #
    #     {mesh_axis: {0: {}}}
    #
    #   The "mesh" axis only exists for the CG1 subspace and so a new constraint
    #   is needed:
    #
    #     AxisConstraint(mesh_axis, {"field": 0})
    constraints = [AxisConstraint(root_axis)]
    for axis, per_component_info in axis_info.items():
        if (
            per_component_info.keys() == set(root_axis.component_labels)
            and utils.is_single_valued(per_component_info.values())
        ):
            # Axis present for all components and constraints match: use as is
            within_axes = utils.single_valued(per_component_info.values())
            constraints.append(AxisConstraint(axis, within_axes))
        else:
            # Constraint mismatch: need to specialise by component
            for component_label, orig_within_axes in per_component_info.items():
                within_axes = orig_within_axes | {root_axis.label: component_label}
                constraints.append(AxisConstraint(axis, within_axes))
    return tuple(constraints)


@functools.singledispatch
def parse_component_indices(indices: Any, shape: tuple[int, ...]) -> tuple[int, ...]:
    raise TypeError


@parse_component_indices.register(tuple)
def _(indices: tuple[int, ...], shape: tuple[int, ...]) -> tuple[int, ...]:
    return indices


@parse_component_indices.register(int)
def _(index: int, shape: tuple[int, ...]) -> tuple[int, ...]:
    # Historically tensor-valued spaces would be addressed using a flat index
    # instead of a tuple. Here we convert the old-style flat index to a
    # nested one. Eventually we should be able to remove this and simply cast
    # an integer index to a tuple (e.g. '3' to '(3,)').
    if len(shape) > 1:
        warnings.warn(
            "Scalar indexing of a tensor-valued space is no longer recommended "
            "practice, please pass a tuple instead",
            FutureWarning,
        )
    return list(numpy.ndindex(shape))[index]


def entity_dofs_key(entity_dofs):
    """Provide a canonical key for an entity_dofs dict.

    :arg entity_dofs: The FInAT entity_dofs.
    :returns: A tuple of canonicalised entity_dofs (suitable for
        caching).
    """
    key = []
    for k in sorted(entity_dofs.keys()):
        sub_key = [k]
        for sk in sorted(entity_dofs[k]):
            sub_key.append(tuple(entity_dofs[k][sk]))
        key.append(tuple(sub_key))
    key = tuple(key)
    return key


def entity_permutations_key(entity_permutations):
    """Provide a canonical key for an entity_permutations dict.

    :arg entity_permutations: The FInAT entity_permutations.
    :returns: A tuple of canonicalised entity_permutations (suitable for
        caching).
    """
    key = []
    for k in sorted(entity_permutations.keys()):
        sub_key = [k]
        for sk in sorted(entity_permutations[k]):
            subsub_key = [sk]
            for ssk in sorted(entity_permutations[k][sk]):
                subsub_key.append((ssk, tuple(entity_permutations[k][sk][ssk])))
            sub_key.append(tuple(subsub_key))
        key.append(tuple(sub_key))
    key = tuple(key)
    return key


# TODO: make return type and arg consistent
def mask_lgmap(lgmap: LGMap, bcs, idxs=()) -> PETSc.LGMap:
    """Return a map from process-local to global DoF numbering.

    # update this#

    Parameters
    ----------
    bcs
        Optional iterable of boundary conditions. If provided these DoFs
        are masked out (set to -1) in the returned map.

    Returns
    -------
    PETSc.LGMap
        The local-to-global mapping.

    """
    if not bcs:
        return lgmap.as_petsc_lgmap()

    # Set constrained values in the lgmap to -1

    unblocked = any(bc.function_space().component is not None for bc in bcs)
    if unblocked:
        indices = lgmap.unblocked_indices
        axes = lgmap.axes
        block_size = 1
    else:
        indices = lgmap.indices
        axes = lgmap.axes.blocked(lgmap.block_shape)
        block_size = lgmap.block_size

    indices = indices.copy()
    dat = op3.Dat(axes, data=indices)
    for bc in bcs:
        if unblocked:
            component = bc.function_space().component
            if component is None:
                component = Ellipsis
            dat[*idxs][bc.node_set, *component].assign(-1, eager=True)
        else:
            dat[*idxs][bc.node_set].assign(-1, eager=True)

    return PETSc.LGMap().create(dat.data_ro, bsize=block_size, comm=lgmap.comm)<|MERGE_RESOLUTION|>--- conflicted
+++ resolved
@@ -70,12 +70,9 @@
     ValueError
         If the element is illegal.
     """
-<<<<<<< HEAD
-=======
     if isinstance(element.cell, CellSequence) and \
        type(element) is not finat.ufl.MixedElement:
         raise ValueError("MixedElement modifier must be outermost")
->>>>>>> 565e34dd
     if element.cell.cellname == "hexahedron" and \
        element.family() not in ["Q", "DQ", "Real"]:
         raise NotImplementedError("Currently can only use 'Q', 'DQ', and/or 'Real' elements on hexahedral meshes, not", element.family())
