--- conflicted
+++ resolved
@@ -50,11 +50,7 @@
         If the element is illegal.
     """
     if element.cell.cellname() == "hexahedron" and \
-<<<<<<< HEAD
        element.family() not in ["Q", "DQ", "BrokenElement"]:
-=======
-       element.family() not in ["Q", "DQ"]:
->>>>>>> 62f6bf75
         raise NotImplementedError("Currently can only use 'Q' and/or 'DQ' elements on hexahedral meshes, not", element.family())
     if type(element) in (finat.ufl.BrokenElement, finat.ufl.RestrictedElement,
                          finat.ufl.HDivElement, finat.ufl.HCurlElement):
