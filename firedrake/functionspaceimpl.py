r"""
This module provides the implementations of :class:`~.FunctionSpace`
and :class:`~.MixedFunctionSpace` objects, along with some utility
classes for attaching extra information to instances of these.
"""

from collections import OrderedDict
from dataclasses import dataclass
from typing import Optional

import numpy
from pyrsistent import freeze

import ufl
import finat.ufl

from pyop2 import op2, mpi
import pyop3 as op3
from pyop3.utils import single_valued

from firedrake import dmhooks, utils
from firedrake.functionspacedata import get_shared_data, create_element
from firedrake.petsc import PETSc


def check_element(element, top=True):
    """Run some checks on the provided element.

    The :class:`finat.ufl.mixedelement.VectorElement` and
    :class:`finat.ufl.mixedelement.TensorElement` modifiers must be "outermost"
    for function space construction to work, excepting that they
    should not wrap a :class:`finat.ufl.mixedelement.MixedElement`.  Similarly,
    a base :class:`finat.ufl.mixedelement.MixedElement` must be outermost (it
    can contain :class:`finat.ufl.mixedelement.MixedElement` instances, provided
    they satisfy the other rules). This function checks that.

    Parameters
    ----------
    element :
        The :class:`UFL element
        <finat.ufl.finiteelementbase.FiniteElementBase>` to check.
    top : bool
        Are we at the top element (in which case the modifier is legal).

    Returns
    -------

    ``None`` if the element is legal.

    Raises
    ------
    ValueError
        If the element is illegal.
    """
    if element.cell.cellname() == "hexahedron" and \
       element.family() not in ["Q", "DQ"]:
        raise NotImplementedError("Currently can only use 'Q' and/or 'DQ' elements on hexahedral meshes, not", element.family())
    if type(element) in (finat.ufl.BrokenElement, finat.ufl.RestrictedElement,
                         finat.ufl.HDivElement, finat.ufl.HCurlElement):
        inner = (element._element, )
    elif type(element) is finat.ufl.EnrichedElement:
        inner = element._elements
    elif type(element) is finat.ufl.TensorProductElement:
        inner = element.sub_elements
    elif isinstance(element, finat.ufl.MixedElement):
        if not top:
            raise ValueError(f"{type(element).__name__} modifier must be outermost")
        else:
            inner = element.sub_elements
    else:
        inner = ()
    for e in inner:
        check_element(e, top=False)


class WithGeometryBase(object):
    r"""Attach geometric information to a :class:`~.FunctionSpace`.

    Function spaces on meshes with different geometry but the same
    topology can share data, except for their UFL cell.  This class
    facilitates that.

    Users should not instantiate a :class:`WithGeometryBase` object
    explicitly except in a small number of cases.

    When instantiating a :class:`WithGeometryBase`, users should call
    :meth:`WithGeometryBase.create` rather than ``__init__``.

    :arg mesh: The mesh with geometric information to use.
    :arg element: The UFL element.
    :arg component: The component of this space in a parent vector
        element space, or ``None``.
    :arg cargo: :class:`FunctionSpaceCargo` instance carrying
        Firedrake-specific data that is not required for code
        generation.
    """
    def __init__(self, mesh, element, component=None, cargo=None):
        assert component is None or isinstance(component, int)
        assert cargo is None or isinstance(cargo, FunctionSpaceCargo)

        super().__init__(mesh, element)
        self.component = component
        self.cargo = cargo
        self.comm = mesh.comm
        self._comm = mpi.internal_comm(mesh.comm, self)

    @classmethod
    def create(cls, function_space, mesh):
        """Create a :class:`WithGeometry`.

        :arg function_space: The topological function space to attach
            geometry to.
        :arg mesh: The mesh with geometric information to use.
        """
        function_space = function_space.topological
        assert mesh.topology is function_space.mesh()
        assert mesh.topology is not mesh

        element = function_space.ufl_element().reconstruct(cell=mesh.ufl_cell())

        topological = function_space
        component = function_space.component

        if function_space.parent is not None:
            parent = cls.create(function_space.parent, mesh)
        else:
            parent = None

        cargo = FunctionSpaceCargo(topological, parent)
        return cls(mesh, element, component=component, cargo=cargo)

    def _ufl_signature_data_(self, *args, **kwargs):
        return (type(self), self.component,
                super()._ufl_signature_data_(*args, **kwargs))

    @property
    def parent(self):
        return self.cargo.parent

    @parent.setter
    def parent(self, val):
        self.cargo.parent = val

    @property
    def topological(self):
        return self.cargo.topological

    @topological.setter
    def topological(self, val):
        self.cargo.topological = val

    @utils.cached_property
    def subfunctions(self):
        r"""Split into a tuple of constituent spaces."""
        return tuple(type(self).create(subspace, self.mesh())
                     for subspace in self.topological.subfunctions)

    mesh = ufl.FunctionSpace.ufl_domain

    @property
    def _ad_parent_space(self):
        return self.parent

    def ufl_function_space(self):
        r"""The :class:`~ufl.classes.FunctionSpace` this object represents."""
        return self

    def ufl_cell(self):
        r"""The :class:`~ufl.classes.Cell` this FunctionSpace is defined on."""
        return self.mesh().ufl_cell()

    @PETSc.Log.EventDecorator()
    def split(self):
        import warnings
        warnings.warn("The .split() method is deprecated, please use the .subfunctions property instead", category=FutureWarning)
        return self.subfunctions

    @utils.cached_property
    def _components(self):
        if len(self) == 1:
            return tuple(type(self).create(self.topological.sub(i), self.mesh())
                         for i in range(self.value_size))
        else:
            return self.subfunctions

    @PETSc.Log.EventDecorator()
    def sub(self, i):
        if len(self) == 1:
            bound = self.value_size
        else:
            bound = len(self)
        if i < 0 or i >= bound:
            raise IndexError("Invalid component %d, not in [0, %d)" % (i, bound))
        return self._components[i]

    @utils.cached_property
    def dm(self):
        dm = self._dm()
        dmhooks.set_function_space(dm, self)
        return dm

    @property
    def num_work_functions(self):
        r"""The number of checked out work functions."""
        from firedrake.functionspacedata import get_work_function_cache
        cache = get_work_function_cache(self.mesh(), self.ufl_element())
        return sum(cache.values())

    @property
    def max_work_functions(self):
        r"""The maximum number of work functions this :class:`FunctionSpace` supports.

        See :meth:`get_work_function` for obtaining work functions."""
        from firedrake.functionspacedata import get_max_work_functions
        return get_max_work_functions(self)

    @max_work_functions.setter
    def max_work_functions(self, val):
        r"""Set the number of work functions this :class:`FunctionSpace` supports.

        :arg val: The new maximum number of work functions.
        :raises ValueError: if the provided value is smaller than the
            number of currently checked out work functions.
            """
        # Clear cache
        from firedrake.functionspacedata import get_work_function_cache, set_max_work_functions
        cache = get_work_function_cache(self.mesh(), self.ufl_element())
        if val < len(cache):
            for k in list(cache.keys()):
                if not cache[k]:
                    del cache[k]
            if val < len(cache):
                raise ValueError("Can't set work function cache smaller (%d) than current checked out functions (%d)" %
                                 (val, len(cache)))
        set_max_work_functions(self, val)

    def get_work_function(self, zero=True):
        r"""Get a temporary work :class:`~.Function` on this :class:`FunctionSpace`.

        :arg zero: Should the :class:`~.Function` be guaranteed zero?
            If ``zero`` is ``False`` the returned function may or may
            not be zeroed, and the user is responsible for appropriate
            zeroing.

        :raises ValueError: if :attr:`max_work_functions` are already
            checked out.

        .. note ::

            This method is intended to be used for short-lived work
            functions, if you actually need a function for general
            usage use the :class:`~.Function` constructor.

            When you are finished with the work function, you should
            restore it to the pool of available functions with
            :meth:`restore_work_function`.

        """
        from firedrake.functionspacedata import get_work_function_cache
        cache = get_work_function_cache(self.mesh(), self.ufl_element())
        for function in cache.keys():
            # Check if we've got a free work function available
            out = cache[function]
            if not out:
                cache[function] = True
                if zero:
                    function.dat.zero()
                return function
        if len(cache) == self.max_work_functions:
            raise ValueError("Can't check out more than %d work functions." %
                             self.max_work_functions)
        from firedrake import Function
        function = Function(self)
        cache[function] = True
        return function

    def restore_work_function(self, function):
        r"""Restore a work function obtained with :meth:`get_work_function`.

        :arg function: The work function to restore
        :raises ValueError: if the provided function was not obtained
            with :meth:`get_work_function` or it has already been restored.

        .. warning::

           This does *not* invalidate the name in the calling scope,
           it is the user's responsibility not to use a work function
           after restoring it.
        """
        from firedrake.functionspacedata import get_work_function_cache
        cache = get_work_function_cache(self.mesh(), self.ufl_element())
        try:
            out = cache[function]
        except KeyError:
            raise ValueError("Function %s is not a work function" % function)

        if not out:
            raise ValueError("Function %s is not checked out, cannot restore" % function)
        cache[function] = False

    def __eq__(self, other):
        try:
            return self.topological == other.topological and \
                self.mesh() is other.mesh()
        except AttributeError:
            return False

    def __ne__(self, other):
        return not self.__eq__(other)

    def __hash__(self):
        return hash((self.mesh(), self.topological))

    def __len__(self):
        return len(self.topological)

    def __repr__(self):
        return "%s(%r, %r)" % (self.__class__.__name__, self.topological, self.mesh())

    def __str__(self):
        return "%s(%s, %s)" % (self.__class__.__name__, self.topological, self.mesh())

    def __iter__(self):
        return iter(self.subfunctions)

    def __getitem__(self, i):
        return self.subfunctions[i]

    def __mul__(self, other):
        r"""Create a :class:`.MixedFunctionSpace` composed of this
        :class:`.FunctionSpace` and other"""
        from firedrake.functionspace import MixedFunctionSpace
        return MixedFunctionSpace((self, other))

    def __getattr__(self, name):
        val = getattr(self.topological, name)
        setattr(self, name, val)
        return val

    def __dir__(self):
        current = super().__dir__()
        return list(OrderedDict.fromkeys(dir(self.topological) + current))

    def boundary_nodes(self, sub_domain):
        r"""Return the boundary nodes for this :class:`~.WithGeometryBase`.

        :arg sub_domain: the mesh marker selecting which subset of facets to consider.
        :returns: A numpy array of the unique function space nodes on
           the selected portion of the boundary.

        See also :class:`~.DirichletBC` for details of the arguments.
        """
        # Have to replicate the definition from FunctionSpace because
        # we want to access the DM on the WithGeometry object.
        return self._shared_data.boundary_nodes(self, sub_domain)

    def collapse(self):
        return type(self).create(self.topological.collapse(), self.mesh())

    @classmethod
    def make_function_space(cls, mesh, element, name=None):
        r"""Factory method for :class:`.WithGeometryBase`."""
        mesh.init()
        topology = mesh.topology
        # Create a new abstract (Mixed/Real)FunctionSpace, these are neither primal nor dual.
        if type(element) is finat.ufl.MixedElement:
            spaces = [cls.make_function_space(topology, e) for e in element.sub_elements]
            new = MixedFunctionSpace(spaces, name=name)
        else:
            # Check that any Vector/Tensor/Mixed modifiers are outermost.
            check_element(element)
            if element.family() == "Real":
                new = RealFunctionSpace(topology, element, name=name)
            else:
                new = FunctionSpace(topology, element, name=name)
        # Skip this if we are just building subspaces of an abstract MixedFunctionSpace
        if mesh is not topology:
            # Create a concrete WithGeometry or FiredrakeDualSpace on this mesh
            new = cls.create(new, mesh)
        return new

    def reconstruct(self, mesh=None, name=None, **kwargs):
        r"""Reconstruct this :class:`.WithGeometryBase` .

        :kwarg mesh: the new :func:`~.Mesh` (defaults to same mesh)
        :kwarg name: the new name (defaults to None)
        :returns: the new function space of the same class as ``self``.

        Any extra kwargs are used to reconstruct the finite element.
        For details see :meth:`finat.ufl.finiteelement.FiniteElement.reconstruct`.
        """
        V_parent = self
        # Deal with ProxyFunctionSpace
        indices = []
        while True:
            if V_parent.index is not None:
                indices.append(V_parent.index)
            if V_parent.component is not None:
                indices.append(V_parent.component)
            if V_parent.parent is not None:
                V_parent = V_parent.parent
            else:
                break

        if mesh is None:
            mesh = V_parent.mesh()

        element = V_parent.ufl_element()
        cell = mesh.topology.ufl_cell()
        if len(kwargs) > 0 or element.cell != cell:
            element = element.reconstruct(cell=cell, **kwargs)

        V = type(self).make_function_space(mesh, element, name=name)
        for i in reversed(indices):
            V = V.sub(i)
        return V


class WithGeometry(WithGeometryBase, ufl.FunctionSpace):

    def __init__(self, mesh, element, component=None, cargo=None):
        super(WithGeometry, self).__init__(mesh, element,
                                           component=component,
                                           cargo=cargo)

    def dual(self):
        return FiredrakeDualSpace.create(self.topological, self.mesh())


class FiredrakeDualSpace(WithGeometryBase, ufl.functionspace.DualSpace):

    def __init__(self, mesh, element, component=None, cargo=None):
        super(FiredrakeDualSpace, self).__init__(mesh, element,
                                                 component=component,
                                                 cargo=cargo)

    def dual(self):
        return WithGeometry.create(self.topological, self.mesh())


class FunctionSpace:
    r"""A representation of a function space.

    A :class:`FunctionSpace` associates degrees of freedom with
    topological mesh entities.  The degree of freedom mapping is
    determined from the provided element.

    :arg mesh: The :func:`~.Mesh` to build the function space on.
    :arg element: The :class:`finat.ufl.finiteelementbase.FiniteElementBase` describing the
        degrees of freedom.
    :kwarg name: An optional name for this :class:`FunctionSpace`,
        useful for later identification.

    The element can be a essentially any
    :class:`finat.ufl.finiteelementbase.FiniteElementBase`, except for a
    :class:`finat.ufl.mixedelement.MixedElement`, for which one should use the
    :class:`MixedFunctionSpace` constructor.

    To determine whether the space is scalar-, vector- or
    tensor-valued, one should inspect the :attr:`rank` of the
    resulting object.  Note that function spaces created on
    *intrinsically* vector-valued finite elements (such as the
    Raviart-Thomas space) have ``rank`` 0.

    .. warning::

       Users should not build a :class:`FunctionSpace` directly, instead
       they should use the utility :func:`~.FunctionSpace` function,
       which provides extra error checking and argument sanitising.

    """
    @PETSc.Log.EventDecorator()
    def __init__(self, mesh, element, name=None):
        super(FunctionSpace, self).__init__()
        if type(element) is finat.ufl.MixedElement:
            raise ValueError("Can't create FunctionSpace for MixedElement")

        # The function space shape is the number of dofs per node,
        # hence it is not always the value_shape.  Vector and Tensor
        # element modifiers *must* live on the outside!
        if type(element) in {finat.ufl.TensorElement, finat.ufl.VectorElement} \
           or (isinstance(element, finat.ufl.WithMapping)
               and type(element.wrapee) in {finat.ufl.TensorElement, finat.ufl.VectorElement}):
            # The number of "free" dofs is given by reference_value_shape,
            # not value_shape due to symmetry specifications
            rvs = element.reference_value_shape
            # This requires that the sub element is not itself a
            # tensor element (which is checked by the top level
            # constructor of function spaces)
            shape_element = element
            if isinstance(element, finat.ufl.WithMapping):
                shape_element = element.wrapee
            sub = shape_element.sub_elements[0].value_shape
            self.shape = rvs[:len(rvs) - len(sub)]
        else:
            self.shape = ()
        self._ufl_function_space = ufl.FunctionSpace(mesh.ufl_mesh(), element)
        self._mesh = mesh

        self.rank = len(self.shape)
        r"""The rank of this :class:`FunctionSpace`.  Spaces where the
        element is scalar-valued (or intrinsically vector-valued) have
        rank zero.  Spaces built on :class:`finat.ufl.mixedelement.VectorElement` or
        :class:`finat.ufl.mixedelement.TensorElement` instances have rank equivalent to
        the number of components of their
        :attr:`finat.ufl.finiteelementbase.FiniteElementBase.value_shape`."""

        self.value_size = int(numpy.prod(self.shape, dtype=int))
        r"""The total number of degrees of freedom at each function
        space node."""
        self.name = name
        r"""The (optional) descriptive name for this space."""

        # User comm
        self.comm = mesh.comm
        # Internal comm
<<<<<<< HEAD
        self._comm = mpi.internal_comm(mesh.comm)
=======
        self._comm = mpi.internal_comm(self.comm, self)

        self.set_shared_data()
        self.dof_dset = self.make_dof_dset()
        r"""A :class:`pyop2.types.dataset.DataSet` representing the function space
        degrees of freedom."""
        self.node_set = self.dof_dset.set
        r"""A :class:`pyop2.types.set.Set` representing the function space nodes."""
>>>>>>> 9bea8bae

        self.finat_element = create_element(element)

        axes = op3.PartialAxisTree(mesh.points)
        for tdim, edofs in self.finat_element.entity_dofs().items():
            ndofs = single_valued(len(d) for d in edofs.values())
            subaxes = op3.PartialAxisTree(op3.Axis(ndofs, "dof"))
            for dim in self.shape:
                subaxes = subaxes.add_subaxis(op3.Axis(dim), *subaxes.leaf)
            axes = axes.add_subtree(subaxes, mesh.points, str(tdim))
        self.axes = axes.set_up()

    # def set_shared_data(self):
    #     element = self.ufl_element()
    #     sdata = get_shared_data(self._mesh, element)
    #     # Need to create finat element again as sdata does not
    #     # want to carry finat_element.
    #     # Used for reconstruction of mixed/component spaces.
    #     # sdata carries real_tensorproduct.
    #     self._shared_data = sdata
    #     self.real_tensorproduct = sdata.real_tensorproduct
    #     self.extruded = sdata.extruded
    #     self.offset = sdata.offset
    #     self.offset_quotient = sdata.offset_quotient
    #     self.cell_boundary_masks = sdata.cell_boundary_masks
    #     self.interior_facet_boundary_masks = sdata.interior_facet_boundary_masks
    #     self.global_numbering = sdata.global_numbering

    # def make_dof_dset(self):
    #     return op2.DataSet(self._shared_data.node_set, self.shape or 1,
    #                        name=f"{self.name}_nodes_dset")

    # These properties are overridden in ProxyFunctionSpaces, but are
    # provided by FunctionSpace so that we don't have to special case.
    index = None
    r"""The position of this space in its parent
    :class:`MixedFunctionSpace`, or ``None``."""

    parent = None
    r"""The parent space if this space was extracted from one, or ``None``."""

    component = None
    r"""The component of this space in its parent VectorElement space, or
    ``None``."""

    def __eq__(self, other):
        if not isinstance(other, FunctionSpace):
            return False
        # FIXME: Think harder about equality
            # don't think I need to include this. This comes from the UFL element
            # self.dof_dset is other.dof_dset and \
        return self.mesh() is other.mesh() and \
            self.ufl_element() == other.ufl_element() and \
            self.component == other.component

    def __ne__(self, other):
        return not self.__eq__(other)

    def __hash__(self):
        return hash((self.mesh(), self.axes, self.ufl_element()))

    @utils.cached_property
    def _ad_parent_space(self):
        return self.parent

    @utils.cached_property
    def dm(self):
        r"""A PETSc DM describing the data layout for this FunctionSpace."""
        dm = self._dm()
        dmhooks.set_function_space(dm, self)
        return dm

    def _dm(self):
        from firedrake.mg.utils import get_level
        dm = PETSc.DMShell().create(comm=self.comm)
        dm.setLocalSection(self.local_section)
        dm.setGlobalVector(self.template_vec)
        _, level = get_level(self.mesh())
        dmhooks.attach_hooks(dm, level=level,
                             sf=self.mesh().topology_dm.getPointSF(),
                             section=dm.getGlobalSection())
        # Remember the function space so we can get from DM back to FunctionSpace.
        dmhooks.set_function_space(dm, self)
        return dm

    @utils.cached_property
    def template_vec(self):
        """Dummy PETSc Vec of the right size for this set of axes."""
        vec = PETSc.Vec().create(comm=self.comm)
        # TODO handle cdim, we move this code into Firedrake and out of PyOP2/3
        # because cdim is not really something pyop3 considers.
        # size = (self.size * self.cdim, None)
        # "size" is a 2-tuple of (local size, global size), setting global size
        # to None means PETSc will determine it for us.
        size = (self.axes.size, None)
        # vec.setSizes(size, bsize=self.cdim)
        vec.setSizes(size)
        vec.setUp()
        return vec

    @utils.cached_property
    def _ises(self):
        """A list of PETSc ISes defining the global indices for each set in
        the DataSet.

        Used when extracting blocks from matrices for solvers."""
        ises = []
        nlocal_rows = 0
        # FIXME will not work for mixed
        if len(self) > 1:
            raise NotImplementedError
        # for dset in self:
            # nlocal_rows += dset.size * dset.cdim
        nlocal_rows += self.axes.size
        offset = self.comm.scan(nlocal_rows)
        offset -= nlocal_rows

        # for dset in self:
        #     nrows = dset.size * dset.cdim
        #     iset = PETSc.IS().createStride(nrows, first=offset, step=1,
        #                                    comm=self.comm)
        #     iset.setBlockSize(dset.cdim)
        #     ises.append(iset)
        #     offset += nrows
        nrows = self.axes.size
        iset = PETSc.IS().createStride(nrows, first=offset, step=1,
                                       comm=self.comm)
        iset.setBlockSize(self._cdim)
        ises.append(iset)
        offset += nrows
        return tuple(ises)

    @utils.cached_property
    def local_section(self):
        section = PETSc.Section().create(comm=self.comm)
        points = self.mesh().topology.points
        section.setChart(0, points.size)
        for p in points.iter():
            clabel = op3.utils.just_one(p.source_path.values())
            # p_renum = points.default_to_applied_component_number(
            #     clabel,
            #     op3.utils.just_one(p.target_exprs.values())
            # )
            p_renum = op3.utils.just_one(p.target_exprs.values())
            p_ = points.component_to_axis_number(clabel, p_renum)
            offset = self.axes.offset(p.target_exprs, p.target_path)
            section.setOffset(p_, offset)
        # could also try setting a permutation?
        perm = PETSc.IS().createGeneral(points.numbering.data_ro, comm=self.comm)
        section.setPermutation(perm)
        return section

    @property
    def _cdim(self):
        if self.shape:
            return numpy.prod(self.shape, dtype=int)
        else:
            return 1

    @utils.cached_property
    def cell_node_list(self):
        r"""A numpy array mapping mesh cells to function space nodes."""
        return self._shared_data.entity_node_lists[self.mesh().cell_set]

    @utils.cached_property
    def topological(self):
        r"""Function space on a mesh topology."""
        return self

    def mesh(self):
        return self._mesh

    def ufl_element(self):
        r"""The :class:`finat.ufl.finiteelementbase.FiniteElementBase` associated
        with this space."""
        return self.ufl_function_space().ufl_element()

    def ufl_function_space(self):
        r"""The :class:`~ufl.classes.FunctionSpace` associated with this space."""
        return self._ufl_function_space

    def __len__(self):
        return 1

    def __iter__(self):
        yield self

    def __repr__(self):
        return "FunctionSpace(%r, %r, name=%r)" % (self.mesh(),
                                                   self.ufl_element(),
                                                   self.name)

    def __str__(self):
        return "FunctionSpace(%s, %s, name=%s)" % (self.mesh(),
                                                   self.ufl_element(),
                                                   self.name)

    @utils.cached_property
    def subfunctions(self):
        r"""Split into a tuple of constituent spaces."""
        return (self, )

    def split(self):
        import warnings
        warnings.warn("The .split() method is deprecated, please use the .subfunctions property instead", category=FutureWarning)
        return self.subfunctions

    def __getitem__(self, i):
        r"""Return the ith subspace."""
        if i != 0:
            raise IndexError("Only index 0 supported on a FunctionSpace")
        return self

    @utils.cached_property
    def _components(self):
        return tuple(ComponentFunctionSpace(self, i) for i in range(self.value_size))

    def sub(self, i):
        r"""Return a view into the ith component."""
        if self.rank == 0:
            assert i == 0
            return self
        return self._components[i]

    def __mul__(self, other):
        r"""Create a :class:`.MixedFunctionSpace` composed of this
        :class:`.FunctionSpace` and other"""
        from firedrake.functionspace import MixedFunctionSpace
        return MixedFunctionSpace((self, other))

    @utils.cached_property
    def node_count(self):
        r"""The number of nodes (includes halo nodes) of this function space on
        this process.  If the :class:`FunctionSpace` has :attr:`FunctionSpace.rank` 0, this
        is equal to the :attr:`FunctionSpace.dof_count`, otherwise the :attr:`FunctionSpace.dof_count` is
        :attr:`dim` times the :attr:`node_count`."""
        return self.node_set.total_size

    @utils.cached_property
    def dof_count(self):
        r"""The number of degrees of freedom (includes halo dofs) of this
        function space on this process. Cf. :attr:`FunctionSpace.node_count` ."""
        return self.node_count*self.value_size

    def dim(self):
        r"""The global number of degrees of freedom for this function space.

        See also :attr:`FunctionSpace.dof_count` and :attr:`FunctionSpace.node_count` ."""
        return self.template_vec.getSize()

    def make_dat(self, val=None, valuetype=None, name=None):
        """Return a new Dat storing DoFs for the function space."""
        return op3.HierarchicalArray(
            self.axes,
            data=val.flatten() if val is not None else None,
            dtype=valuetype,
            name=name
        )

    # this is badly named, loop_index must currently only be cells
    def cell_closure_map(self, loop_index):
        """Return a map from cells to cell closures."""
        # TODO Is this property even needed?
        return self.mesh().closure(loop_index, "fiat")

    def interior_facet_node_map(self):
        r"""Return the :class:`pyop2.types.map.Map` from interior facets to
        function space nodes."""
        sdata = self._shared_data
        offset = self.cell_node_map().offset
        if offset is not None:
            offset = numpy.append(offset, offset)
        offset_quotient = self.cell_node_map().offset_quotient
        if offset_quotient is not None:
            offset_quotient = numpy.append(offset_quotient, offset_quotient)
        return sdata.get_map(self,
                             self.mesh().interior_facets.set,
                             2*self.finat_element.space_dimension(),
                             "interior_facet_node",
                             offset,
                             offset_quotient)

    def exterior_facet_node_map(self):
        r"""Return the :class:`pyop2.types.map.Map` from exterior facets to
        function space nodes."""
        sdata = self._shared_data
        return sdata.get_map(self,
                             self.mesh().exterior_facets.set,
                             self.finat_element.space_dimension(),
                             "exterior_facet_node",
                             self.offset,
                             self.offset_quotient)

    def boundary_nodes(self, sub_domain):
        r"""Return the boundary nodes for this :class:`~.FunctionSpace`.

        :arg sub_domain: the mesh marker selecting which subset of facets to consider.
        :returns: A numpy array of the unique function space nodes on
           the selected portion of the boundary.

        See also :class:`~.DirichletBC` for details of the arguments.
        """
        return self._shared_data.boundary_nodes(self, sub_domain)

    @PETSc.Log.EventDecorator()
    def local_to_global_map(self, bcs, lgmap=None):
        r"""Return a map from process local dof numbering to global dof numbering.

        If BCs is provided, mask out those dofs which match the BC nodes."""
        # Caching these things is too complicated, since it depends
        # not just on the bcs, but also the parent space, and anything
        # this space has been recursively split out from [e.g. inside
        # fieldsplit]
        if bcs is None or len(bcs) == 0:
            return lgmap or self.dof_dset.lgmap
        for bc in bcs:
            fs = bc.function_space()
            while fs.component is not None and fs.parent is not None:
                fs = fs.parent
            if fs.topological != self.topological:
                raise RuntimeError("DirichletBC defined on a different FunctionSpace!")
        unblocked = any(bc.function_space().component is not None
                        for bc in bcs)
        if lgmap is None:
            lgmap = self.dof_dset.lgmap
            if unblocked:
                indices = lgmap.indices.copy()
                bsize = 1
            else:
                indices = lgmap.block_indices.copy()
                bsize = lgmap.getBlockSize()
                assert bsize == self.value_size
        else:
            # MatBlock case, LGMap is already unrolled.
            indices = lgmap.block_indices.copy()
            bsize = lgmap.getBlockSize()
            unblocked = True
        nodes = []
        for bc in bcs:
            if bc.function_space().component is not None:
                nodes.append(bc.nodes * self.value_size
                             + bc.function_space().component)
            elif unblocked:
                tmp = bc.nodes * self.value_size
                for i in range(self.value_size):
                    nodes.append(tmp + i)
            else:
                nodes.append(bc.nodes)
        nodes = numpy.unique(numpy.concatenate(nodes))
        indices[nodes] = -1
        return PETSc.LGMap().create(indices, bsize=bsize, comm=lgmap.comm)

    def collapse(self):
        from firedrake import FunctionSpace
        return FunctionSpace(self.mesh(), self.ufl_element())


class MixedFunctionSpace:
    r"""A function space on a mixed finite element.

    This is essentially just a bag of individual
    :class:`FunctionSpace` objects.

    :arg spaces: The constituent spaces.
    :kwarg name: An optional name for the mixed space.

    .. warning::

       Users should not build a :class:`MixedFunctionSpace` directly,
       but should instead use the functional interface provided by
       :func:`.MixedFunctionSpace`.
    """
    def __init__(self, spaces, name=None):
        self._spaces = tuple(IndexedFunctionSpace(i, s, self)
                             for i, s in enumerate(spaces))
        mesh, = set(s.mesh() for s in spaces)
        self._ufl_function_space = ufl.FunctionSpace(mesh.ufl_mesh(),
                                                     finat.ufl.MixedElement(*[s.ufl_element() for s in spaces]))
        self.name = name or "_".join(str(s.name) for s in spaces)
        self._subspaces = {}
        self._mesh = mesh
<<<<<<< HEAD

        # TODO I think .layout may be a better name
        # TODO it would be nice for function spaces to have default names so they could
        # be used to distinguish bits here
        root = op3.Axis({str(i): 1 for i, _ in enumerate(spaces)})
        axes = op3.PartialAxisTree(root)
        for i, space in enumerate(spaces):
            axes = axes.add_subtree(space.axes, root, str(i), uniquify=True)
        self.axes = axes.set_up()
=======
        self.comm = mesh.comm
        self._comm = mpi.internal_comm(self.node_set.comm, self)
>>>>>>> 9bea8bae

    # These properties are so a mixed space can behave like a normal FunctionSpace.
    index = None
    component = None
    parent = None
    rank = 1

    @property
    def comm(self):
        return self.axes.comm

    def mesh(self):
        return self._mesh

    @property
    def topological(self):
        r"""Function space on a mesh topology."""
        return self

    def ufl_element(self):
        r"""The :class:`finat.ufl.mixedelement.MixedElement` associated with this space."""
        return self.ufl_function_space().ufl_element()

    def ufl_function_space(self):
        r"""The :class:`~ufl.classes.FunctionSpace` associated with this space."""
        return self._ufl_function_space

    def __eq__(self, other):
        if not isinstance(other, MixedFunctionSpace) or len(other) != len(self):
            return False
        return all(s == o for s, o in zip(self, other))

    def __ne__(self, other):
        return not self.__eq__(other)

    def __hash__(self):
        return hash(tuple(self))

    @utils.cached_property
    def subfunctions(self):
        r"""The list of :class:`FunctionSpace`\s of which this
        :class:`MixedFunctionSpace` is composed."""
        return self._spaces

    def split(self):
        import warnings
        warnings.warn("The .split() method is deprecated, please use the .subfunctions property instead", category=FutureWarning)
        return self.subfunctions

    def sub(self, i):
        r"""Return the `i`th :class:`FunctionSpace` in this
        :class:`MixedFunctionSpace`."""
        return self._spaces[i]

    def num_sub_spaces(self):
        r"""Return the number of :class:`FunctionSpace`\s of which this
        :class:`MixedFunctionSpace` is composed."""
        return len(self)

    def __len__(self):
        r"""Return the number of :class:`FunctionSpace`\s of which this
        :class:`MixedFunctionSpace` is composed."""
        return len(self._spaces)

    def __getitem__(self, i):
        r"""Return the `i`th :class:`FunctionSpace` in this
        :class:`MixedFunctionSpace`."""
        return self._spaces[i]

    def __iter__(self):
        return iter(self._spaces)

    def __repr__(self):
        return "MixedFunctionSpace(%s, name=%r)" % \
            (", ".join(repr(s) for s in self), self.name)

    def __str__(self):
        return "MixedFunctionSpace(%s)" % ", ".join(str(s) for s in self)

    @utils.cached_property
    def value_size(self):
        r"""Return the sum of the :attr:`FunctionSpace.value_size`\s of the
        :class:`FunctionSpace`\s this :class:`MixedFunctionSpace` is
        composed of."""
        return sum(fs.value_size for fs in self._spaces)

    @utils.cached_property
    def node_count(self):
        r"""Return a tuple of :attr:`FunctionSpace.node_count`\s of the
        :class:`FunctionSpace`\s of which this :class:`MixedFunctionSpace` is
        composed."""
        return tuple(fs.node_count for fs in self._spaces)

    @utils.cached_property
    def dof_count(self):
        r"""Return a tuple of :attr:`FunctionSpace.dof_count`\s of the
        :class:`FunctionSpace`\s of which this :class:`MixedFunctionSpace` is
        composed."""
        return tuple(fs.dof_count for fs in self._spaces)

    def dim(self):
        r"""The global number of degrees of freedom for this function space.

        See also :attr:`FunctionSpace.dof_count` and :attr:`FunctionSpace.node_count`."""
        return self.dof_dset.layout_vec.getSize()

    @utils.cached_property
    def node_set(self):
        r"""A :class:`pyop2.types.set.MixedSet` containing the nodes of this
        :class:`MixedFunctionSpace`. This is composed of the
        :attr:`FunctionSpace.node_set`\s of the underlying
        :class:`FunctionSpace`\s this :class:`MixedFunctionSpace` is
        composed of one or (for VectorFunctionSpaces) more degrees of freedom
        are stored at each node."""
        return op2.MixedSet(s.node_set for s in self._spaces)

    @utils.cached_property
    def dof_dset(self):
        r"""A :class:`pyop2.types.dataset.MixedDataSet` containing the degrees of freedom of
        this :class:`MixedFunctionSpace`. This is composed of the
        :attr:`FunctionSpace.dof_dset`\s of the underlying
        :class:`FunctionSpace`\s of which this :class:`MixedFunctionSpace` is
        composed."""
        return op2.MixedDataSet(s.dof_dset for s in self._spaces)

    def cell_node_map(self):
        r"""A :class:`pyop2.types.map.MixedMap` from the ``Mesh.cell_set`` of the
        underlying mesh to the :attr:`node_set` of this
        :class:`MixedFunctionSpace`. This is composed of the
        :attr:`FunctionSpace.cell_node_map`\s of the underlying
        :class:`FunctionSpace`\s of which this :class:`MixedFunctionSpace` is
        composed."""
        return op2.MixedMap(s.cell_node_map() for s in self._spaces)

    def interior_facet_node_map(self):
        r"""Return the :class:`pyop2.types.map.MixedMap` from interior facets to
        function space nodes."""
        return op2.MixedMap(s.interior_facet_node_map() for s in self)

    def exterior_facet_node_map(self):
        r"""Return the :class:`pyop2.types.map.Map` from exterior facets to
        function space nodes."""
        return op2.MixedMap(s.exterior_facet_node_map() for s in self)

    def local_to_global_map(self, bcs):
        r"""Return a map from process local dof numbering to global dof numbering.

        If BCs is provided, mask out those dofs which match the BC nodes."""
        raise NotImplementedError("Not for mixed maps right now sorry!")

    # NOTE: This function is exactly the same as make_dat for a non-mixed space
    def make_dat(self, val=None, valuetype=None, name=None):
        r"""Return a newly allocated :class:`pyop2.types.dat.MixedDat` defined on the
        :attr:`dof_dset` of this :class:`MixedFunctionSpace`."""
        if val is not None:
            raise NotImplementedError("TODO")
        if val is not None and val.size != self.axes.size:
            raise ValueError("Provided array has the wrong number of entries")

        return op3.HierarchicalArray(
            self.axes,
            data=val,
            dtype=valuetype,
            name=name,
        )

    @utils.cached_property
    def dm(self):
        r"""A PETSc DM describing the data layout for fieldsplit solvers."""
        dm = self._dm()
        dmhooks.set_function_space(dm, self)
        return dm

    def _dm(self):
        from firedrake.mg.utils import get_level
        dm = self.dof_dset.dm
        _, level = get_level(self.mesh())
        dmhooks.attach_hooks(dm, level=level)
        return dm

    @utils.cached_property
    def _ises(self):
        return self.dof_dset.field_ises


class ProxyFunctionSpace(FunctionSpace):
    r"""A :class:`FunctionSpace` that one can attach extra properties to.

    :arg mesh: The mesh to use.
    :arg element: The UFL element.
    :arg name: The name of the function space.

    .. warning::

       Users should not build a :class:`ProxyFunctionSpace` directly,
       it is mostly used as an internal implementation detail.
    """
    def __new__(cls, mesh, element, name=None):
        topology = mesh.topology
        self = super(ProxyFunctionSpace, cls).__new__(cls)
        if mesh is not topology:
            return WithGeometry.create(self, mesh)
        else:
            return self

    def __repr__(self):
        return "%sProxyFunctionSpace(%r, %r, name=%r, index=%r, component=%r)" % \
            (str(self.identifier).capitalize(),
             self.mesh(),
             self.ufl_element(),
             self.name,
             self.index,
             self.component)

    def __str__(self):
        return "%sProxyFunctionSpace(%s, %s, name=%s, index=%s, component=%s)" % \
            (str(self.identifier).capitalize(),
             self.mesh(),
             self.ufl_element(),
             self.name,
             self.index,
             self.component)

    identifier = None
    r"""An optional identifier, for debugging purposes."""

    no_dats = False
    r"""Can this proxy make :class:`pyop2.types.dat.Dat` objects"""

    def make_dat(self, *args, **kwargs):
        r"""Create a :class:`pyop2.types.dat.Dat`.

        :raises ValueError: if :attr:`no_dats` is ``True``.
        """
        if self.no_dats:
            raise ValueError("Can't build Function on %s function space" % self.identifier)
        return super(ProxyFunctionSpace, self).make_dat(*args, **kwargs)


def IndexedFunctionSpace(index, space, parent):
    r"""Build a new FunctionSpace that remembers it is a particular
    subspace of a :class:`MixedFunctionSpace`.

    :arg index: The index into the parent space.
    :arg space: The subspace to represent
    :arg parent: The parent mixed space.
    :returns: A new :class:`ProxyFunctionSpace` with index and parent
        set.
    """
    if space.ufl_element().family() == "Real":
        new = RealFunctionSpace(space.mesh(), space.ufl_element(), name=space.name)
    else:
        new = ProxyFunctionSpace(space.mesh(), space.ufl_element(), name=space.name)
    new.index = index
    new.parent = parent
    new.identifier = "indexed"
    return new


def ComponentFunctionSpace(parent, component):
    r"""Build a new FunctionSpace that remembers it represents a
    particular component.  Used for applying boundary conditions to
    components of a :func:`.VectorFunctionSpace` or :func:`.TensorFunctionSpace`.

    :arg parent: The parent space (a FunctionSpace with a
        VectorElement or TensorElement).
    :arg component: The component to represent.
    :returns: A new :class:`ProxyFunctionSpace` with the component set.
    """
    element = parent.ufl_element()
    assert type(element) in frozenset([finat.ufl.VectorElement, finat.ufl.TensorElement])
    if not (0 <= component < parent.value_size):
        raise IndexError("Invalid component %d. not in [0, %d)" %
                         (component, parent.value_size))
    new = ProxyFunctionSpace(parent.mesh(), element.sub_elements[0], name=parent.name)
    new.identifier = "component"
    new.component = component
    new.parent = parent
    return new


class RealFunctionSpace(FunctionSpace):
    r""":class:`FunctionSpace` based on elements of family "Real". A
    :class`RealFunctionSpace` only has a single global value for the
    whole mesh.

    This class should not be directly instantiated by users. Instead,
    FunctionSpace objects will transform themselves into
    :class:`RealFunctionSpace` objects as appropriate.

    """

    finat_element = None
    global_numbering = None

    def __eq__(self, other):
        if not isinstance(other, RealFunctionSpace):
            return False
        # FIXME: Think harder about equality
        return self.mesh() is other.mesh() and \
            self.ufl_element() == other.ufl_element()

    def __ne__(self, other):
        return not self.__eq__(other)

    def __hash__(self):
        return hash((self.mesh(), self.ufl_element()))

    def set_shared_data(self):
        pass

    def make_dof_dset(self):
        return op2.GlobalDataSet(self.make_dat())

    def make_dat(self, val=None, valuetype=None, name=None):
        r"""Return a newly allocated :class:`pyop2.types.glob.Global` representing the
        data for a :class:`.Function` on this space."""
<<<<<<< HEAD
        raise NotImplementedError
        return op2.Global(self.value_size, val, valuetype, name, self.comm)
=======
        return op2.Global(self.value_size, val, valuetype, name, self._comm)
>>>>>>> 9bea8bae

    def cell_node_map(self, bcs=None):
        ":class:`RealFunctionSpace` objects have no cell node map."
        return None

    def interior_facet_node_map(self, bcs=None):
        ":class:`RealFunctionSpace` objects have no interior facet node map."
        return None

    def exterior_facet_node_map(self, bcs=None):
        ":class:`RealFunctionSpace` objects have no exterior facet node map."
        return None

    def bottom_nodes(self):
        ":class:`RealFunctionSpace` objects have no bottom nodes."
        return None

    def top_nodes(self):
        ":class:`RealFunctionSpace` objects have no bottom nodes."
        return None

    def local_to_global_map(self, bcs, lgmap=None):
        assert len(bcs) == 0
        return None


@dataclass
class FunctionSpaceCargo:
    """Helper class carrying data for a :class:`WithGeometryBase`.

    It is required because it permits Firedrake to have stripped forms
    that still know Firedrake-specific information (e.g. that they are a
    component of a parent function space).
    """

    topological: FunctionSpace
    parent: Optional[WithGeometryBase]<|MERGE_RESOLUTION|>--- conflicted
+++ resolved
@@ -514,18 +514,7 @@
         # User comm
         self.comm = mesh.comm
         # Internal comm
-<<<<<<< HEAD
-        self._comm = mpi.internal_comm(mesh.comm)
-=======
         self._comm = mpi.internal_comm(self.comm, self)
-
-        self.set_shared_data()
-        self.dof_dset = self.make_dof_dset()
-        r"""A :class:`pyop2.types.dataset.DataSet` representing the function space
-        degrees of freedom."""
-        self.node_set = self.dof_dset.set
-        r"""A :class:`pyop2.types.set.Set` representing the function space nodes."""
->>>>>>> 9bea8bae
 
         self.finat_element = create_element(element)
 
@@ -907,7 +896,6 @@
         self.name = name or "_".join(str(s.name) for s in spaces)
         self._subspaces = {}
         self._mesh = mesh
-<<<<<<< HEAD
 
         # TODO I think .layout may be a better name
         # TODO it would be nice for function spaces to have default names so they could
@@ -917,10 +905,9 @@
         for i, space in enumerate(spaces):
             axes = axes.add_subtree(space.axes, root, str(i), uniquify=True)
         self.axes = axes.set_up()
-=======
+
         self.comm = mesh.comm
-        self._comm = mpi.internal_comm(self.node_set.comm, self)
->>>>>>> 9bea8bae
+        self._comm = mpi.internal_comm(mesh.comm, self)
 
     # These properties are so a mixed space can behave like a normal FunctionSpace.
     index = None
@@ -1238,12 +1225,8 @@
     def make_dat(self, val=None, valuetype=None, name=None):
         r"""Return a newly allocated :class:`pyop2.types.glob.Global` representing the
         data for a :class:`.Function` on this space."""
-<<<<<<< HEAD
         raise NotImplementedError
-        return op2.Global(self.value_size, val, valuetype, name, self.comm)
-=======
         return op2.Global(self.value_size, val, valuetype, name, self._comm)
->>>>>>> 9bea8bae
 
     def cell_node_map(self, bcs=None):
         ":class:`RealFunctionSpace` objects have no cell node map."
