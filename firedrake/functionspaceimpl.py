--- conflicted
+++ resolved
@@ -26,19 +26,13 @@
 from ufl.duals import is_dual, is_primal
 from pyop2.utils import as_tuple
 
-<<<<<<< HEAD
 from firedrake import dmhooks, utils, extrusion_utils as eutils
 from firedrake.cython import dmcommon
 from firedrake.extrusion_utils import is_real_tensor_product_element
 from firedrake.cython import extrusion_numbering as extnum
 from firedrake.functionspacedata import create_element
 from firedrake.mesh import MeshTopology, ExtrudedMeshTopology, VertexOnlyMeshTopology
-from firedrake.mesh import MeshGeometry
-=======
-from firedrake import dmhooks, utils
 from firedrake.mesh import MeshGeometry, MeshSequenceTopology, MeshSequenceGeometry
-from firedrake.functionspacedata import get_shared_data, create_element
->>>>>>> bb8447aa
 from firedrake.petsc import PETSc
 from firedrake.utils import IntType
 
@@ -125,14 +119,10 @@
     node_label = "nodes"
 
     def __init__(self, mesh, element, component=None, cargo=None):
-<<<<<<< HEAD
-        assert component is None or isinstance(component, tuple)
-=======
         if type(element) is finat.ufl.MixedElement:
             if not isinstance(mesh, MeshSequenceGeometry):
                 raise TypeError(f"Can only use MixedElement with MeshSequenceGeometry: got {type(mesh)}")
-        assert component is None or isinstance(component, int)
->>>>>>> bb8447aa
+        assert component is None or isinstance(component, tuple)
         assert cargo is None or isinstance(cargo, FunctionSpaceCargo)
         super().__init__(mesh, element, label=cargo.topological._label or "")
         self.component = component
@@ -200,8 +190,8 @@
     @utils.cached_property
     def strong_subspaces(self):
         r"""Split into a tuple of constituent spaces."""
-        return tuple(type(self).create(subspace, self.mesh())
-                     for subspace in self.topological.strong_subspaces)
+        return tuple(type(self).create(subspace, mesh, parent=self)
+                     for mesh, subspace in zip(self.mesh(), self.topological.strong_subspaces, strict=True))
 
     @utils.cached_property
     def subspaces(self):
@@ -244,15 +234,10 @@
 
     @utils.cached_property
     def _components(self):
-<<<<<<< HEAD
         components = numpy.empty(self.shape, dtype=object)
         for ix in numpy.ndindex(self.shape):
-            components[ix] = type(self).create(self.topological.sub(ix, weak=True), self.mesh())
+            components[ix] = type(self).create(self.topological.sub(ix, weak=True), self.mesh(), parent=self)
         return utils.readonly(components)
-=======
-        return tuple(type(self).create(self.topological.sub(i), self.mesh(), parent=self)
-                     for i in range(self.block_size))
->>>>>>> bb8447aa
 
     @PETSc.Log.EventDecorator()
     def sub(self, indices, *, weak: bool = True):
@@ -479,10 +464,6 @@
         topology = mesh.topology
         # Create a new abstract (Mixed/Real)FunctionSpace, these are neither primal nor dual.
         if type(element) is finat.ufl.MixedElement:
-<<<<<<< HEAD
-            spaces = [cls.make_function_space(topology, e) for e in element.sub_elements]
-            new = MixedFunctionSpace(spaces, name=name, **kwargs)
-=======
             if isinstance(mesh, MeshGeometry):
                 mesh = MeshSequenceGeometry([mesh for _ in element.sub_elements])
                 topology = mesh.topology
@@ -491,7 +472,6 @@
                     raise TypeError(f"mesh must be MeshSequenceGeometry: got {mesh}")
             spaces = [cls.make_function_space(topo, e) for topo, e in zip(topology, element.sub_elements, strict=True)]
             new = MixedFunctionSpace(spaces, topology, name=name)
->>>>>>> bb8447aa
         else:
             if isinstance(mesh, MeshSequenceGeometry):
                 raise TypeError(f"mesh must not be MeshSequenceGeometry: got {mesh}")
@@ -985,14 +965,7 @@
         if not isinstance(other, FunctionSpace):
             return False
         # FIXME: Think harder about equality
-<<<<<<< HEAD
-            # don't think I need to include this. This comes from the UFL element
-            # self.dof_dset is other.dof_dset and \
-        return self.mesh() is other.mesh() and \
-=======
         return self.mesh() == other.mesh() and \
-            self.dof_dset is other.dof_dset and \
->>>>>>> bb8447aa
             self.ufl_element() == other.ufl_element() and \
             self.component == other.component
 
@@ -1701,8 +1674,13 @@
        but should instead use the functional interface provided by
        :func:`.MixedFunctionSpace`.
     """
-<<<<<<< HEAD
-    def __init__(self, spaces, name=None, *, layout=None):
+    def __init__(self, spaces, mesh, name=None, *, layout=None):
+        super(MixedFunctionSpace, self).__init__()
+        if not isinstance(mesh, MeshSequenceTopology):
+            raise TypeError(f"mesh must be MeshSequenceTopology: got {mesh}")
+        if len(mesh) != len(spaces):
+            raise RuntimeError(f"len(mesh) ({len(mesh)}) != len(spaces) ({len(spaces)})")
+
         # If any of 'spaces' is an indexed function space (i.e. from an already
         # mixed space) then recover the original space to use here.
         orig_spaces = []
@@ -1720,14 +1698,6 @@
         self.layout = layout
         self._strong_spaces = tuple(IndexedFunctionSpace(i, s, self, weak=False)
                              for i, s in enumerate(spaces))
-=======
-    def __init__(self, spaces, mesh, name=None):
-        super(MixedFunctionSpace, self).__init__()
-        if not isinstance(mesh, MeshSequenceTopology):
-            raise TypeError(f"mesh must be MeshSequenceTopology: got {mesh}")
-        if len(mesh) != len(spaces):
-            raise RuntimeError(f"len(mesh) ({len(mesh)}) != len(spaces) ({len(spaces)})")
->>>>>>> bb8447aa
         self._spaces = tuple(IndexedFunctionSpace(i, s, self)
                              for i, s in enumerate(spaces))
         self._ufl_function_space = ufl.FunctionSpace(mesh.ufl_mesh(),
@@ -2044,19 +2014,13 @@
 
     def _dm(self):
         from firedrake.mg.utils import get_level
-<<<<<<< HEAD
 
         dm = PETSc.DMShell().create(comm=self.comm)
         # Not implemented for mixed function spaces...
         # dm.setLocalSection(self.local_section)
         dm.setGlobalVector(self.template_vec)
-        _, level = get_level(self.mesh())
-=======
-        dm = self.dof_dset.dm
-        # TODO: Think harder.
-        m = self.mesh()[0]
-        _, level = get_level(m)
->>>>>>> bb8447aa
+        # TODO: Think harder about which mesh should be used
+        _, level = get_level(self.mesh()[0])
         dmhooks.attach_hooks(dm, level=level)
         return dm
 
