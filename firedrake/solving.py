--- conflicted
+++ resolved
@@ -243,32 +243,10 @@
                              nullspace=nullspace,
                              transpose_nullspace=nullspace_T,
                              near_nullspace=near_nullspace,
-<<<<<<< HEAD
-                             options_prefix=options_prefix)
-    if isinstance(x, firedrake.Vector):
-        x = x.function
-    if not isinstance(A, firedrake.matrix.AssembledMatrix):
-        # linear MG doesn't need RHS, supply zero.
-        lvp = vs.LinearVariationalProblem(a=A.a, L=0, u=x, bcs=A.bcs)
-        mat_type = A.mat_type
-        appctx = solver_parameters.get("appctx", {})
-        ctx = solving_utils._SNESContext(lvp,
-                                        mat_type=mat_type,
-                                        pmat_type=mat_type,
-                                        appctx=appctx,
-                                        options_prefix=options_prefix)
-    else:
-        ctx = None
-    dm = solver.ksp.dm
-
-    with dmhooks.add_hooks(dm, solver, appctx=ctx):
-        solver.solve(x, b)
-=======
                              options_prefix=options_prefix,
                              appctx=appctx,
                              pre_apply_bcs=pre_apply_bcs)
     solver.solve(x, b)
->>>>>>> 211f0e3b
 
 
 def _extract_linear_solver_args(*args, **kwargs):
