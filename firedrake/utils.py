--- conflicted
+++ resolved
@@ -1,10 +1,7 @@
 # Some generic python utilities not really specific to our work.
 import collections.abc
-<<<<<<< HEAD
+import warnings
 
-=======
-import warnings
->>>>>>> 0aa2955f
 from decorator import decorator
 from pyop2.utils import cached_property  # noqa: F401
 from pyop2.datatypes import ScalarType, as_cstr
@@ -12,7 +9,6 @@
 from pyop2.datatypes import IntType      # noqa: F401
 from pyop2.datatypes import as_ctypes    # noqa: F401
 from pyop2.mpi import MPI
-<<<<<<< HEAD
 from pyop3.utils import (  # noqa: F401
     readonly,
     just_one,
@@ -21,10 +17,7 @@
     strictly_all,
 )
 
-from firedrake.petsc import get_petsc_variables
-=======
 import petsctools
->>>>>>> 0aa2955f
 
 
 
