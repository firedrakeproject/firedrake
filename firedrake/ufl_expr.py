--- conflicted
+++ resolved
@@ -45,16 +45,11 @@
                                        number, part=part)
         self._function_space = function_space
 
-<<<<<<< HEAD
-        if self.ufl_domain().ufl_id() == 1:
-            breakpoint()
-=======
     def arguments(self):
         return (self,)
 
     def coefficients(self):
         return ()
->>>>>>> ec549284
 
     @utils.cached_property
     def cell_node_map(self):
