--- conflicted
+++ resolved
@@ -1,11 +1,7 @@
 import ufl
 import ufl.argument
-<<<<<<< HEAD
-import ufl.core.ufl_type
 from ufl.duals import is_dual
 from ufl.assertions import ufl_assert
-=======
->>>>>>> 8eb19e96
 from ufl.split_functions import split
 from ufl.algorithms import extract_arguments, extract_coefficients
 
