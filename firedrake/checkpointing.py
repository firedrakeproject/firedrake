--- conflicted
+++ resolved
@@ -7,13 +7,8 @@
 from petsctools import OptionsManager
 from firedrake.cython import hdf5interface as h5i
 from firedrake.cython import dmcommon
-<<<<<<< HEAD
-from firedrake.petsc import PETSc, OptionsManager
-from firedrake.mesh import MeshTopology, ExtrudedMeshTopology, DEFAULT_MESH_NAME, make_coordinate_element, make_mesh_from_coordinates_begin, make_mesh_from_coordinates_end, DistributedMeshOverlapType
-=======
 from firedrake.petsc import PETSc
 from firedrake.mesh import MeshTopology, ExtrudedMeshTopology, DEFAULT_MESH_NAME, make_mesh_from_coordinates, DistributedMeshOverlapType
->>>>>>> 45612cc2
 from firedrake.functionspace import FunctionSpace
 from firedrake import functionspaceimpl as impl
 from firedrake.functionspacedata import get_global_numbering, create_element
@@ -1272,14 +1267,7 @@
         return V
 
     @PETSc.Log.EventDecorator("LoadFunctionSpaceTopology")
-<<<<<<< HEAD
-    def _load_function_space_topology(self, mesh, element):
-        tmesh = mesh.topology
-        tmesh.init()
-
-=======
     def _load_function_space_topology(self, tmesh, element):
->>>>>>> 45612cc2
         if element.family() == "Real":
             return FunctionSpace(mesh, element, "unused_name")
         tmesh_key = self._generate_mesh_key_from_names(tmesh.name,
