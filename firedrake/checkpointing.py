import functools
import pickle
from petsc4py.PETSc import ViewerHDF5
import finat.ufl
from pyop2 import op2
from pyop2.mpi import COMM_WORLD, internal_comm, decref, MPI
from firedrake.cython import hdf5interface as h5i
from firedrake.cython import dmcommon
from firedrake.petsc import PETSc, OptionsManager
from firedrake.mesh import MeshTopology, ExtrudedMeshTopology, DEFAULT_MESH_NAME, make_mesh_from_coordinates, DistributedMeshOverlapType
from firedrake.functionspace import FunctionSpace
from firedrake import functionspaceimpl as impl
from firedrake.functionspacedata import get_global_numbering, create_element
from firedrake.function import Function, CoordinatelessFunction
from firedrake import extrusion_utils as eutils
from firedrake.embedding import get_embedding_element_for_checkpointing, get_embedding_method_for_checkpointing
from firedrake.parameters import parameters
import firedrake.utils as utils
import firedrake
import numpy as np
import os
import h5py


__all__ = ["DumbCheckpoint", "HDF5File", "FILE_READ", "FILE_CREATE", "FILE_UPDATE", "CheckpointFile"]


FILE_READ = PETSc.Viewer.Mode.READ
r"""Open a checkpoint file for reading.  Raises an error if file does not exist."""

FILE_CREATE = PETSc.Viewer.Mode.WRITE
r"""Create a checkpoint file.  Truncates the file if it exists."""

FILE_UPDATE = PETSc.Viewer.Mode.APPEND
r"""Open a checkpoint file for updating.  Creates the file if it does not exist, providing both read and write access."""


PREFIX = "firedrake"
r"""The prefix attached to the name of the Firedrake objects when saving them with CheckpointFile."""

PREFIX_EXTRUDED = "_".join([PREFIX, "extruded"])
r"""The prefix attached to the attributes associated with extruded meshes."""

PREFIX_IMMERSED = "_".join([PREFIX, "immersed"])
r"""The prefix attached to the attributes associated with immersed meshes."""

PREFIX_EMBEDDED = "_".join([PREFIX, "embedded"])
r"""The prefix attached to the DG function resulting from projecting the original function to the embedding DG space."""

PREFIX_TIMESTEPPING = "_".join([PREFIX, "timestepping"])
r"""The prefix attached to the attributes associated with timestepping."""

# This is the distribution_parameters and reorder that one must use when
# distribution and permutation are loaded.
distribution_parameters_noop = {"partition": False,
                                "overlap_type": (DistributedMeshOverlapType.NONE, 0)}
reorder_noop = None


class DumbCheckpoint(object):

    r"""A very dumb checkpoint object.

    This checkpoint object is capable of writing :class:`~.Function`\s
    to disk in parallel (using HDF5) and reloading them on the same
    number of processes and a :func:`~.Mesh` constructed identically.

    :arg basename: the base name of the checkpoint file.
    :arg single_file: Should the checkpoint object use only a single
         on-disk file (irrespective of the number of stored
         timesteps)?  See :meth:`~.DumbCheckpoint.new_file` for more
         details.
    :arg mode: the access mode (one of :data:`~.FILE_READ`,
         :data:`~.FILE_CREATE`, or :data:`~.FILE_UPDATE`)
    :arg comm: (optional) communicator the writes should be collective
         over.

    This object can be used in a context manager (in which case it
    closes the file when the scope is exited).

    .. note::

       This object contains both a PETSc ``Viewer``, used for storing
       and loading :class:`~.Function` data, and an :class:`h5py.File`
       opened on the same file handle.  *DO NOT* call
       :meth:`h5py.File.close` on the latter, this will cause
       breakages.

    .. warning::

       DumbCheckpoint class will soon be deprecated.
       Use :class:`~.CheckpointFile` class instead.

    """
    def __init__(self, basename, single_file=True,
                 mode=FILE_UPDATE, comm=None):
        import warnings
        with warnings.catch_warnings():
            warnings.simplefilter('always', DeprecationWarning)
            warnings.warn("DumbCheckpoint class will soon be deprecated; use CheckpointFile class instead.",
                          DeprecationWarning)
        self.comm = comm or COMM_WORLD
        self._comm = internal_comm(self.comm)
        self.mode = mode

        self._single = single_file
        self._made_file = False
        self._basename = basename
        self._time = None
        self._tidx = -1
        self._fidx = 0
        self.new_file()

    @PETSc.Log.EventDecorator()
    def set_timestep(self, t, idx=None):
        r"""Set the timestep for output.

        :arg t: The timestep value.
        :arg idx: An optional timestep index to use, otherwise an
             internal index is used, incremented by 1 every time
             :meth:`set_timestep` is called.
        """
        if idx is not None:
            self._tidx = idx
        else:
            self._tidx += 1
        self._time = t
        if self.mode == FILE_READ:
            return
        indices = self.read_attribute("/", "stored_time_indices", [])
        new_indices = np.concatenate((indices, [self._tidx]))
        self.write_attribute("/", "stored_time_indices", new_indices)
        steps = self.read_attribute("/", "stored_time_steps", [])
        new_steps = np.concatenate((steps, [self._time]))
        self.write_attribute("/", "stored_time_steps", new_steps)

    @PETSc.Log.EventDecorator()
    def get_timesteps(self):
        r"""Return all the time steps (and time indices) in the current
        checkpoint file.

        This is useful when reloading from a checkpoint file that
        contains multiple timesteps and one wishes to determine the
        final available timestep in the file."""
        indices = self.read_attribute("/", "stored_time_indices", [])
        steps = self.read_attribute("/", "stored_time_steps", [])
        return steps, indices

    @PETSc.Log.EventDecorator()
    def new_file(self, name=None):
        r"""Open a new on-disk file for writing checkpoint data.

        :arg name: An optional name to use for the file, an extension
             of ``.h5`` is automatically appended.

        If ``name`` is not provided, a filename is generated from the
        ``basename`` used when creating the :class:`~.DumbCheckpoint`
        object.  If ``single_file`` is ``True``, then we write to
        ``BASENAME.h5`` otherwise, each time
        :meth:`~.DumbCheckpoint.new_file` is called, we create a new
        file with an increasing index.  In this case the files created
        are::

            BASENAME_0.h5
            BASENAME_1.h5
            ...
            BASENAME_n.h5

        with the index incremented on each invocation of
        :meth:`~.DumbCheckpoint.new_file` (whenever the custom name is
        not provided).
        """
        self.close()
        if name is None:
            if self._single:
                if self._made_file:
                    raise ValueError("Can't call new_file without name with 'single_file'")
                name = "%s.h5" % (self._basename)
                self._made_file = True
            else:
                name = "%s_%s.h5" % (self._basename, self._fidx)
            self._fidx += 1
        else:
            name = "%s.h5" % name

        import os
        exists = os.path.exists(name)
        if self.mode == FILE_READ and not exists:
            raise IOError("File '%s' does not exist, cannot be opened for reading" % name)
        mode = self.mode
        if mode == FILE_UPDATE and not exists:
            mode = FILE_CREATE
        self._vwr = PETSc.ViewerHDF5().create(name, mode=mode,
                                              comm=self._comm)
        if self.mode == FILE_READ:
            nprocs = self.read_attribute("/", "nprocs")
            if nprocs != self.comm.size:
                raise ValueError("Process mismatch: written on %d, have %d" %
                                 (nprocs, self.comm.size))
        else:
            self.write_attribute("/", "nprocs", self.comm.size)

    @property
    def vwr(self):
        r"""The PETSc Viewer used to store and load function data."""
        if hasattr(self, '_vwr'):
            return self._vwr
        self.new_file()
        return self._vwr

    @property
    def h5file(self):
        r"""An h5py File object pointing at the open file handle."""
        if hasattr(self, '_h5file'):
            return self._h5file
        self._h5file = h5i.get_h5py_file(self.vwr)
        return self._h5file

    @PETSc.Log.EventDecorator()
    def close(self):
        r"""Close the checkpoint file (flushing any pending writes)"""
        if hasattr(self, "_vwr"):
            self._vwr.destroy()
            del self._vwr
        if hasattr(self, "_h5file"):
            self._h5file.flush()
            del self._h5file

    def _get_data_group(self):
        r"""Return the group name for function data.

        If a timestep is set, this incorporates the current timestep
        index.  See :meth:`.set_timestep`."""
        if self._time is not None:
            return "/fields/%d" % self._tidx
        return "/fields"

    def _write_timestep_attr(self, group):
        r"""Write the current timestep value (if it exists) to the
        specified group."""
        if self._time is not None:
            self.h5file.require_group(group)
            self.write_attribute(group, "timestep", self._time)

    @PETSc.Log.EventDecorator()
    def store(self, function, name=None):
        r"""Store a function in the checkpoint file.

        :arg function: The function to store.
        :arg name: an (optional) name to store the function under.  If
             not provided, uses ``function.name()``.

        This function is timestep-aware and stores to the appropriate
        place if :meth:`set_timestep` has been called.
        """
        if self.mode is FILE_READ:
            raise IOError("Cannot store to checkpoint opened with mode 'FILE_READ'")
        if not isinstance(function, firedrake.Function):
            raise ValueError("Can only store functions")
        name = name or function.name()
        group = self._get_data_group()
        self._write_timestep_attr(group)
        with function.dat.vec_ro as v:
            self.vwr.pushGroup(group)
            oname = v.getName()
            v.setName(name)
            v.view(self.vwr)
            v.setName(oname)
            self.vwr.popGroup()

    @PETSc.Log.EventDecorator()
    def load(self, function, name=None):
        r"""Store a function from the checkpoint file.

        :arg function: The function to load values into.
        :arg name: an (optional) name used to find the function values.  If
             not provided, uses ``function.name()``.

        This function is timestep-aware and reads from the appropriate
        place if :meth:`set_timestep` has been called.
        """
        if not isinstance(function, firedrake.Function):
            raise ValueError("Can only load functions")
        name = name or function.name()
        group = self._get_data_group()
        with function.dat.vec_wo as v:
            self.vwr.pushGroup(group)
            # PETSc replaces the array in the Vec, which screws things
            # up for us, so read into temporary Vec.
            tmp = v.duplicate()
            tmp.setName(name)
            tmp.load(self.vwr)
            tmp.copy(v)
            tmp.destroy()
            self.vwr.popGroup()

    def write_attribute(self, obj, name, val):
        r"""Set an HDF5 attribute on a specified data object.

        :arg obj: The path to the data object.
        :arg name: The name of the attribute.
        :arg val: The attribute value.

        Raises :exc:`AttributeError` if writing the attribute fails.
        """
        try:
            self.h5file[obj].attrs[name] = val
        except KeyError:
            raise AttributeError("Object '%s' not found" % obj)

    def read_attribute(self, obj, name, default=None):
        r"""Read an HDF5 attribute on a specified data object.

        :arg obj: The path to the data object.
        :arg name: The name of the attribute.
        :arg default: Optional default value to return.  If not
             provided an :exc:`AttributeError` is raised if the
             attribute does not exist.
        """
        try:
            return self.h5file[obj].attrs[name]
        except KeyError:
            if default is not None:
                return default
            raise AttributeError("Attribute '%s' on '%s' not found" % (name, obj))

    def has_attribute(self, obj, name):
        r"""Check for existance of an HDF5 attribute on a specified data object.

        :arg obj: The path to the data object.
        :arg name: The name of the attribute.
        """
        try:
            return (name in self.h5file[obj].attrs)
        except KeyError:
            return False

    def __enter__(self):
        return self

    def __exit__(self, *args):
        self.close()

    def __del__(self):
        self.close()
        if hasattr(self, "_comm"):
            decref(self._comm)
            del self._comm


class HDF5File(object):

    r"""An object to facilitate checkpointing.

    This checkpoint object is capable of writing :class:`~.Function`\s
    to disk in parallel (using HDF5) and reloading them on the same
    number of processes and a :func:`~.Mesh` constructed identically.

    :arg filename: filename (including suffix .h5) of checkpoint file.
    :arg file_mode: the access mode, passed directly to h5py, see
        :class:`h5py.File` for details on the meaning.
    :arg comm: communicator the writes should be collective
         over.

    This object can be used in a context manager (in which case it
    closes the file when the scope is exited).

    .. warning::

       HDF5File class will soon be deprecated.
       Use :class:`~.CheckpointFile` class instead.

    """
    def __init__(self, filename, file_mode, comm=None):
        import warnings
        with warnings.catch_warnings():
            warnings.simplefilter('always', DeprecationWarning)
            warnings.warn("HDF5File class will soon be deprecated; use CheckpointFile class instead.",
                          DeprecationWarning)
        self.comm = comm or COMM_WORLD
        self._comm = internal_comm(self.comm)

        self._filename = filename
        self._mode = file_mode

        exists = os.path.exists(filename)
        if file_mode == 'r' and not exists:
            raise IOError("File '%s' does not exist, cannot be opened for reading" % filename)

        # Create the directory if necessary
        dirname = os.path.dirname(filename)
        try:
            os.makedirs(dirname)
        except OSError:
            pass

        # Try to use MPI
        try:
            self._h5file = h5py.File(filename, file_mode, driver="mpio", comm=self._comm)
        except NameError:  # the error you get if h5py isn't compiled against parallel HDF5
            raise RuntimeError("h5py *must* be installed with MPI support")

        if file_mode == 'r':
            nprocs = self.attributes('/')['nprocs']
            if nprocs != self.comm.size:
                raise ValueError("Process mismatch: written on %d, have %d" %
                                 (nprocs, self.comm.size))
        else:
            self.attributes('/')['nprocs'] = self.comm.size

    def _set_timestamp(self, t):
        r"""Set the timestamp for storing.

        :arg t: The timestamp value.
        """
        if self._mode == 'r':
            return
        attrs = self.attributes("/")
        timestamps = attrs.get("stored_timestamps", [])
        attrs["stored_timestamps"] = np.concatenate((timestamps, [t]))

    def get_timestamps(self):
        r"""Get the timestamps this HDF5File knows about."""

        attrs = self.attributes("/")
        timestamps = attrs.get("stored_timestamps", [])
        return timestamps

    def close(self):
        r"""Close the checkpoint file (flushing any pending writes)"""
        if hasattr(self, '_h5file'):
            self._h5file.flush()
            # Need to explicitly close the h5py File so that all
            # objects referencing it are cleaned up, otherwise we
            # close the file, but there are still open objects and we
            # get a refcounting error in HDF5.
            self._h5file.close()
            del self._h5file

    def flush(self):
        r"""Flush any pending writes."""
        self._h5file.flush()

    @PETSc.Log.EventDecorator()
    def write(self, function, path, timestamp=None):
        r"""Store a function in the checkpoint file.

        :arg function: The function to store.
        :arg path: the path to store the function under.
        :arg timestamp: timestamp associated with function, or None for
                        stationary data
        """
        if self._mode == 'r':
            raise IOError("Cannot store to checkpoint opened with mode 'FILE_READ'")
        if not isinstance(function, firedrake.Function):
            raise ValueError("Can only store functions")

        if timestamp is not None:
            suffix = "/%.15e" % timestamp
            path = path + suffix

        with function.dat.vec_ro as v:
            dset = self._h5file.create_dataset(path, shape=(v.getSize(),), dtype=function.dat.dtype)

            # Another MPI/non-MPI difference
            try:
                with dset.collective:
                    dset[slice(*v.getOwnershipRange())] = v.array_r
            except AttributeError:
                dset[slice(*v.getOwnershipRange())] = v.array_r

        if timestamp is not None:
            attr = self.attributes(path)
            attr["timestamp"] = timestamp
            self._set_timestamp(timestamp)

    @PETSc.Log.EventDecorator()
    def read(self, function, path, timestamp=None):
        r"""Store a function from the checkpoint file.

        :arg function: The function to load values into.
        :arg path: the path under which the function is stored.
        """
        if not isinstance(function, firedrake.Function):
            raise ValueError("Can only load functions")
        if timestamp is not None:
            suffix = "/%.15e" % timestamp
            path = path + suffix

        with function.dat.vec_wo as v:
            dset = self._h5file[path]
            v.array[:] = dset[slice(*v.getOwnershipRange())]

    def attributes(self, obj):
        r""":arg obj: The path to the group."""
        return self._h5file[obj].attrs

    def __enter__(self):
        return self

    def __exit__(self, *args):
        self.close()

    def __del__(self):
        self.close()
        if hasattr(self, "_comm"):
            decref(self._comm)


class CheckpointFile(object):

    r"""Checkpointing meshes and :class:`~.Function` s in an HDF5 file.

    :arg filename: the name of the HDF5 checkpoint file (.h5 or .hdf5).
    :arg mode: the file access mode (:obj:`~.FILE_READ`, :obj:`~.FILE_CREATE`, :obj:`~.FILE_UPDATE`) or ('r', 'w', 'a').
    :arg comm: the communicator.

    This object allows for a scalable and flexible checkpointing of states.
    One can save and load meshes and :class:`~.Function` s entirely in parallel
    without needing to gather them to or scatter them from a single process.
    One can also use different number of processes for saving and for loading.

    """
    def __init__(self, filename, mode, comm=COMM_WORLD):
        self.viewer = ViewerHDF5()
        self.filename = filename
        self.comm = comm
        self._comm = internal_comm(comm)
        r"""The neme of the checkpoint file."""
        self.viewer.create(filename, mode=mode, comm=self._comm)
        self.commkey = self._comm.py2f()
        assert self.commkey != MPI.COMM_NULL.py2f()
        self._function_spaces = {}
        self._function_load_utils = {}
        self.opts = OptionsManager({"dm_plex_view_hdf5_storage_version": "2.1.0"}, "")
        r"""DMPlex HDF5 version options."""

    def __del__(self):
        if hasattr(self, "_comm"):
            decref(self._comm)

    def __enter__(self):
        return self

    def __exit__(self, *args):
        self.close()

    @PETSc.Log.EventDecorator("SaveMesh")
    def save_mesh(self, mesh, distribution_name=None, permutation_name=None):
        r"""Save a mesh.

        :arg mesh: the mesh to save.
        :kwarg distribution_name: the name under which distribution is saved; if `None`, auto-generated name will be used.
        :kwarg permutation_name: the name under which permutation is saved; if `None`, auto-generated name will be used.
        """
        mesh.init()
        # Handle extruded mesh
        tmesh = mesh.topology
        if mesh.extruded:
            # -- Save mesh topology --
            base_tmesh = mesh._base_mesh.topology
            self._save_mesh_topology(base_tmesh)
            if tmesh.name not in self.require_group(self._path_to_topologies()):
                # The tmesh (an ExtrudedMeshTopology) is treated as if it was a first class topology object. It
                # shares the plex data with the base_tmesh, but those data are stored under base_tmesh's path,
                # so we here create a symbolic link:
                # topologies/{tmesh.name}/topology <- topologies/{base_tmesh.name}/topology
                # This is merely to make this group (topologies/{tmesh.name}) behave exactly like standard topology
                # groups (topologies/{some_non_extruded_topology_name}), and not necessary at the moment.
                path = self._path_to_topology(tmesh.name)
                self.require_group(path)
                self.h5pyfile[os.path.join(path, "topology")] = self.h5pyfile[os.path.join(self._path_to_topology(base_tmesh.name), "topology")]
                path = self._path_to_topology_extruded(tmesh.name)
                self.require_group(path)
                self.set_attr(path, PREFIX_EXTRUDED + "_base_mesh", base_tmesh.name)
                self.set_attr(path, PREFIX_EXTRUDED + "_periodic", tmesh.extruded_periodic)
                self.set_attr(path, PREFIX_EXTRUDED + "_variable_layers", tmesh.variable_layers)
                if tmesh.variable_layers:
                    # Save tmesh.layers, which contains (start layer, stop layer)-tuple for each cell
                    # Conceptually, we project these integer pairs onto DG0 vector space of dim=2.
                    cell = base_tmesh.ufl_cell()
                    element = finat.ufl.VectorElement("DP" if cell.is_simplex() else "DQ", cell, 0, dim=2)
                    layers_tV = impl.FunctionSpace(base_tmesh, element)
                    self._save_function_space_topology(layers_tV)
                    # Note that _cell_numbering coincides with DG0 section, so we can use tmesh.layers directly.
                    layers_iset = PETSc.IS().createGeneral(tmesh.layers[:tmesh.cell_set.size, :], comm=tmesh._comm)
                    layers_iset.setName("_".join([PREFIX_EXTRUDED, "layers_iset"]))
                    self.viewer.pushGroup(path)
                    layers_iset.view(self.viewer)
                    self.viewer.popGroup()
                else:
                    self.set_attr(path, PREFIX_EXTRUDED + "_layers", tmesh.layers)
            # -- Save mesh --
            path = self._path_to_meshes(tmesh.name)
            if mesh.name not in self.require_group(path):
                path = self._path_to_mesh(tmesh.name, mesh.name)
                self.require_group(path)
                self._save_ufl_element(path, PREFIX + "_coordinate_element", mesh._coordinates.function_space().ufl_element())
                self.set_attr(path, PREFIX + "_coordinates", mesh._coordinates.name())
                self._save_function_topology(mesh._coordinates)
                if hasattr(mesh, PREFIX + "_radial_coordinates"):
                    # Cannot do: self.save_function(mesh.radial_coordinates)
                    # This will cause infinite recursion.
                    self.set_attr(path, PREFIX + "_radial_coordinate_function", mesh.radial_coordinates.name())
                    radial_coordinates = mesh.radial_coordinates.topological
                    self._save_ufl_element(path, PREFIX + "_radial_coordinate_element", radial_coordinates.function_space().ufl_element())
                    self.set_attr(path, PREFIX + "_radial_coordinates", radial_coordinates.name())
                    self._save_function_topology(radial_coordinates)
                self._update_mesh_name_topology_name_map({mesh.name: tmesh.name})
                # The followings are conceptually redundant, but needed.
                path = os.path.join(self._path_to_mesh(tmesh.name, mesh.name), PREFIX_EXTRUDED)
                self.require_group(path)
                self.save_mesh(mesh._base_mesh)
                self.set_attr(path, PREFIX_EXTRUDED + "_base_mesh", mesh._base_mesh.name)
        else:
            # -- Save mesh topology --
            self._save_mesh_topology(tmesh)
            # -- Save mesh --
            path = self._path_to_meshes(tmesh.name)
            if mesh.name not in self.require_group(path):
                path = self._path_to_mesh(tmesh.name, mesh.name)
                self.require_group(path)
                # Save Firedrake coodinates.
                self._save_ufl_element(path, PREFIX + "_coordinate_element", mesh._coordinates.function_space().ufl_element())
                self.set_attr(path, PREFIX + "_coordinates", mesh._coordinates.name())
                self._save_function_topology(mesh._coordinates)
                # Save DMPlex coordinates for a complete representation of the plex.
                # Practically, plex coordinates will be needed when we checkpoint MeshHierarchy in the future.
                with self.opts.inserted_options():
                    tmesh.topology_dm.coordinatesView(viewer=self.viewer)
                self._update_mesh_name_topology_name_map({mesh.name: tmesh.name})
                # Save cell_orientations for immersed meshes.
                if hasattr(mesh, "_cell_orientations"):
                    path = self._path_to_mesh_immersed(tmesh.name, mesh.name)
                    self.require_group(path)
                    self.set_attr(path, PREFIX_IMMERSED + "_cell_orientations", mesh._cell_orientations.name())
                    cell_orientations_tV = mesh._cell_orientations.function_space()
                    self._save_function_space_topology(cell_orientations_tV)
                    # Compute "canonical" cell_orientations array.
                    # This is the mesh._cell_orientations array (for manifold orientation) that the mesh would
                    # have if all cell orientations of the reference-physical cell mappings were "0" (matching
                    # plex cone ordering).
                    # This can be done by flipping values (0 <-> 1) for cells for which "reflection" have been
                    # introduced relative to orientation 0.
                    canonical_cell_orientations = np.copy(mesh._cell_orientations.dat.data_ro[:tmesh.cell_set.size])
                    o_r_map = np.array(list(cell_orientations_tV.finat_element.cell.cell_orientation_reflection_map().values()), dtype=np.int32)
                    reflected = o_r_map[tmesh.entity_orientations[:tmesh.cell_set.size, -1]]
                    reflected_indices = (reflected == 1)
                    canonical_cell_orientations[reflected_indices] = 1 - canonical_cell_orientations[reflected_indices]
                    cell_orientations_iset = PETSc.IS().createGeneral(canonical_cell_orientations, comm=tmesh._comm)
                    cell_orientations_iset.setName("_".join([PREFIX_IMMERSED, "cell_orientations_iset"]))
                    self.viewer.pushGroup(path)
                    cell_orientations_iset.view(self.viewer)
                    self.viewer.popGroup()

    @PETSc.Log.EventDecorator("SaveMeshTopology")
    def _save_mesh_topology(self, tmesh):
        # -- Save DMPlex --
        tmesh.init()
        topology_dm = tmesh.topology_dm
        tmesh_name = topology_dm.getName()
        distribution_name = tmesh._distribution_name
        perm_is = tmesh._dm_renumbering
        permutation_name = tmesh._permutation_name
        if tmesh_name in self.require_group(self._path_to_topologies()):
            # Check if the global number of DMPlex points and
            # the global sum of DMPlex cone sizes are consistent.
            order_array_size, ornt_array_size = dmcommon.compute_point_cone_global_sizes(topology_dm)
            path = os.path.join(self._path_to_topology(tmesh_name), "topology")
            order_array_size1 = self.h5pyfile[path]["order"].size
            ornt_array_size1 = self.h5pyfile[path]["orientation"].size
            if order_array_size1 != order_array_size:
                raise ValueError(f"Mesh ({tmesh_name}) already exists in {self.filename}, but the global number of DMPlex points is inconsistent: {order_array_size1} ({self.filename}) != {order_array_size} ({tmesh_name})")
            if ornt_array_size1 != ornt_array_size:
                raise ValueError(f"Mesh ({tmesh_name}) already exists in {self.filename}, but the global sum of all DMPlex cone sizes is inconsistent: {ornt_array_size1} ({self.filename}) != {ornt_array_size} ({tmesh_name})")
            # We assume that each (conceptually the same) mesh topology (plex)
            # is uniquely named (this is users' responsibility).
            # With the current setup, "distributions" folder will always contain
            # one and only one distribution. This can be amended once we make
            # the global point numbers independent of the distributions.
            path = self._path_to_distributions(tmesh_name)
            if path not in self.h5pyfile:
                # backward campat.: old files do not have "distributions" folder.
                # Just save mesh + dist + perm.
                do_save = True
            else:
                # There should be one and only one distribution.
                _distribution_name, = self.h5pyfile[path].keys()
                if _distribution_name != distribution_name:
                    raise RuntimeError(f"Can only save one distribution: found {_distribution_name} in file, but trying to save {distribution_name}")
                else:
                    path = self._path_to_distribution(tmesh_name, distribution_name)
                    _comm_size = self.h5pyfile[path]["chart_sizes"].size
                    if _comm_size != topology_dm.comm.size:
                        raise RuntimeError(f"Trying to save distribution of the same name ({distribution_name}), but it was previously saved with {_comm_size} processes, and now you are using {topology_dm.comm.size} processes")
                path = self._path_to_permutations(tmesh_name, distribution_name)
                # There should be one and only one permutation.
                _permutation_name, = self.h5pyfile[path].keys()
                if _permutation_name != permutation_name:
                    raise RuntimeError(f"Can only save one permutation: found {_permutation_name} in file, but trying to save {permutation_name}")
                # Regard tmesh + distribution + permutation has already been saved.
                do_save = False
        else:
            do_save = True
        if do_save:
            self.viewer.pushFormat(format=ViewerHDF5.Format.HDF5_PETSC)
            with self.opts.inserted_options():
                topology_dm.distributionSetName(distribution_name)
                topology_dm.topologyView(viewer=self.viewer)
                topology_dm.distributionSetName(None)
                topology_dm.labelsView(viewer=self.viewer)
            self.viewer.popFormat()
            path = self._path_to_permutation(tmesh_name, distribution_name, permutation_name)
            self.require_group(path)
            self.viewer.pushGroup(path)
            perm_is.setName("permutation")
            perm_is.view(self.viewer)
            perm_is.setName(None)
            self.viewer.popGroup()

<<<<<<< HEAD
    @PETSc.Log.EventDecorator("SetTimstep")
    def _set_timestep(self, mesh, name, idx, timestamp):
        """ Saving timestepping attributes for function name

        Args:
            mesh: mesh under which the function is saved
            name (str): name of the function
            idx (int): optional index under which the function is saved
            timestamp (float): optional time at which the function is saved
            timestep (float): optional associated timestep
        """
=======
    @PETSc.Log.EventDecorator("SetTimestep")
    def _set_timestep(self, mesh, name, idx, time):
>>>>>>> fb287d6b
        # follow the general path rule for storing a function
        tmesh_name = self._get_mesh_name_topology_name_map()[mesh.name]
        V_name = self._get_function_name_function_space_name_map(tmesh_name, mesh.name)[name]
        path = self._path_to_function(tmesh_name, mesh.name, V_name, name)
        # check if the function's path has the attribute
        if self.has_attr("/"+path if path else "", "stored_time_steps"):
            # collect previous indices and timesteps and add the current timestep path to it
            old_indices, old_times = self.get_timesteps(mesh, name)
            times = np.concatenate((old_times, [timestamp]))
            indices = np.concatenate((old_indices, [len(old_indices) if idx is None else idx]))
        else:
            # initiate timestepping, assuming the saving the function has succeeded
            indices = [0 if idx is None else idx]
            times = [time]
        # store all timesteps and indices
        self.set_attr(path, PREFIX_TIMESTEPPING + "_indices", indices)
        self.set_attr(path, PREFIX_TIMESTEPPING + "_timesteps", times)

    @PETSc.Log.EventDecorator("GetTimesteps")
    def get_timesteps(self, mesh, name):
        # follow the general path rule for storing a function
        tmesh_name = self._get_mesh_name_topology_name_map()[mesh.name]
        V_name = self._get_function_name_function_space_name_map(tmesh_name, mesh.name)[name]
        path = self._path_to_function(tmesh_name, mesh.name, V_name, name)
        # check if timesteps exists for the given name and return them
        if self.has_attr("/"+path, "stored_time_steps"):
            return (
                self.get_attr("/"+path, "stored_time_indices"),
                self.get_attr("/"+path, "stored_time_steps"),
                )
        else:
            return [], []

    @PETSc.Log.EventDecorator("SaveFunctionSpace")
    def _save_function_space(self, V):
        mesh = V.mesh()
        if isinstance(V.topological, impl.MixedFunctionSpace):
            V_name = self._generate_function_space_name(V)
            base_path = self._path_to_mixed_function_space(mesh.name, V_name)
            self.require_group(base_path)
            self.set_attr(base_path, PREFIX + "_num_sub_spaces", V.num_sub_spaces())
            for i, Vsub in enumerate(V):
                path = os.path.join(base_path, str(i))
                self.require_group(path)
                Vsub_name = self._generate_function_space_name(Vsub)
                self.set_attr(path, PREFIX + "_function_space", Vsub_name)
                self._save_function_space(Vsub)
        else:
            # -- Save mesh --
            self.save_mesh(mesh)
            # -- Save function space topology --
            tV = V.topological
            self._save_function_space_topology(tV)
            # -- Save function space --
            tmesh = tV.mesh()
            element = tV.ufl_element()
            V_name = self._generate_function_space_name(V)
            path = self._path_to_function_spaces(tmesh.name, mesh.name)
            if V_name not in self.require_group(path):
                # Save UFL element
                path = self._path_to_function_space(tmesh.name, mesh.name, V_name)
                self.require_group(path)
                self._save_ufl_element(path, PREFIX + "_ufl_element", element)
                # Test if the loaded UFL element matches the original element
                loaded_element = self._load_ufl_element(path, PREFIX + "_ufl_element")
                if loaded_element != element:
                    raise RuntimeError(f"Loaded UFL element ({loaded_element}) does not match the original element ({element})")

    @PETSc.Log.EventDecorator("SaveFunctionSpaceTopology")
    def _save_function_space_topology(self, tV):
        # -- Save mesh topology --
        tmesh = tV.mesh()
        self._save_mesh_topology(tmesh)
        # -- Save function space topology --
        element = tV.ufl_element()
        dm_name = self._get_dm_name_for_checkpointing(tmesh, element)
        path = self._path_to_dms(tmesh.name)
        if dm_name not in self.require_group(path):
            if element.family() == "Real":
                assert not isinstance(element, (finat.ufl.VectorElement, finat.ufl.TensorElement))
            else:
                dm = self._get_dm_for_checkpointing(tV)
                topology_dm = tmesh.topology_dm
                # If tmesh is an ExtrudedMeshTopology, it inherits plex from the base_tmesh ( = tmesh._base_mesh).
                # In that case we need to save (section) dm under tmesh.name instead of under base_tmesh.name, so
                # we need to switch names of the topology_dm.
                # We could in theory save the topology_dm under tmesh.name as well as under base_tmesh.name or
                # create a symbolic link as /topologies/tmesh.name/topology <- /topologies/base_tmesh.name/topology
                # to have a full structure under tmesh.name, but at least for now we don't need to.
                base_tmesh_name = topology_dm.getName()
                with self.opts.inserted_options():
                    topology_dm.setName(tmesh.name)
                    topology_dm.sectionView(self.viewer, dm)
                    topology_dm.setName(base_tmesh_name)

    @PETSc.Log.EventDecorator("SaveFunction")
    def save_function(self, f, idx=None, name=None, timestamp=None):
        r"""Save a :class:`~.Function`.

        :arg f: the :class:`~.Function` to save.
        :kwarg idx: optional timestepping index. A function can
            either be saved in timestepping mode or in normal
            mode (non-timestepping); for each function of interest,
            this method must always be called with the idx parameter
            set or never be called with the idx parameter set.
        :kwarg name: optional alternative name to save the function under.
        :kwarg t: optional time to be stored with a function.
        """
        V = f.function_space()
        mesh = V.mesh()

        # store index or timestamp mode if in timestepping mode
        if [item for item in [idx, timestamp] if item is None]:
            self._set_timestep(
                mesh=mesh,
                name=name if name else f.name(),
                idx=idx,
                timestamp=timestamp,
                )

        if name:
            g = Function(V, val=f.dat, name=name)
            return self.save_function(g, idx=idx)
        # -- Save function space --
        self._save_function_space(V)
        # -- Save function --
        V_name = self._generate_function_space_name(V)
        if isinstance(V.topological, impl.MixedFunctionSpace):
            base_path = self._path_to_mixed_function(mesh.name, V_name, f.name())
            self.require_group(base_path)
            for i, fsub in enumerate(f.subfunctions):
                path = os.path.join(base_path, str(i))
                self.require_group(path)
                self.set_attr(path, PREFIX + "_function", fsub.name())
                self.save_function(fsub, idx=idx)
            self._update_mixed_function_name_mixed_function_space_name_map(mesh.name, {f.name(): V_name})
        else:
            tf = f.topological
            tV = tf.function_space()
            tmesh = tV.mesh()
            self._update_function_name_function_space_name_map(tmesh.name, mesh.name, {f.name(): V_name})
            # Embed if necessary
            element = V.ufl_element()
            _element = get_embedding_element_for_checkpointing(element)
            if _element != element:
                path = self._path_to_function_embedded(tmesh.name, mesh.name, V_name, f.name())
                self.require_group(path)
                method = get_embedding_method_for_checkpointing(element)
                _V = FunctionSpace(mesh, _element)
                _name = "_".join([PREFIX_EMBEDDED, f.name()])
                _f = Function(_V, name=_name)
                self._project_function_for_checkpointing(_f, f, method)
                self.save_function(_f, idx=idx)
                self.set_attr(path, PREFIX_EMBEDDED + "_function", _name)
            else:
                # -- Save function topology --
                path = self._path_to_function(tmesh.name, mesh.name, V_name, f.name())
                self.require_group(path)
                self.set_attr(path, PREFIX + "_vec", tf.name())
                self._save_function_topology(tf, idx=idx)

    @PETSc.Log.EventDecorator("SaveFunctionTopology")
    def _save_function_topology(self, tf, idx=None):
        # -- Save function space topology --
        tV = tf.function_space()
        self._save_function_space_topology(tV)
        # -- Save function topology --
        if idx is not None:
            self.viewer.pushTimestepping()
            self.viewer.setTimestep(idx)
        tmesh = tV.mesh()
        element = tV.ufl_element()
        if element.family() == "Real":
            assert not isinstance(element, (finat.ufl.VectorElement, finat.ufl.TensorElement))
            dm_name = self._get_dm_name_for_checkpointing(tmesh, element)
            path = self._path_to_vec(tmesh.name, dm_name, tf.name())
            self.require_group(path)
            self.set_attr(path, "_".join([PREFIX, "value" if idx is None else "value_" + str(idx)]), tf.dat.data.item())
        else:
            topology_dm = tmesh.topology_dm
            dm = self._get_dm_for_checkpointing(tV)
            path = self._path_to_vec(tmesh.name, dm.name, tf.name())
            if path in self.h5pyfile:
                try:
                    timestepping = self.get_attr(os.path.join(path, tf.name()), "timestepping")
                except KeyError:
                    timestepping = False
                if timestepping:
                    assert idx is not None, "In timestepping mode: idx parameter must be set"
                else:
                    assert idx is None, "In non-timestepping mode: idx parameter msut not be set"
            with tf.dat.vec_ro as vec:
                vec.setName(tf.name())
                base_tmesh_name = topology_dm.getName()
                with self.opts.inserted_options():
                    topology_dm.setName(tmesh.name)
                    topology_dm.globalVectorView(self.viewer, dm, vec)
                    topology_dm.setName(base_tmesh_name)
        if idx is not None:
            self.viewer.popTimestepping()

    @PETSc.Log.EventDecorator("LoadMesh")
    def load_mesh(self, name=DEFAULT_MESH_NAME, reorder=None, distribution_parameters=None):
        r"""Load a mesh.

        :arg name: the name of the mesh to load (default to :obj:`~.DEFAULT_MESH_NAME`).
        :kwarg reorder: whether to reorder the mesh (bool); see :func:`~.Mesh`.
        :kwarg distribution_parameters: the `distribution_parameters` used for
            distributing the mesh; see :func:`~.Mesh`.
        :returns: the loaded mesh.
        """
        tmesh_name = self._get_mesh_name_topology_name_map()[name]
        path = self._path_to_topology_extruded(tmesh_name)
        if path in self.h5pyfile:
            # -- Load mesh topology --
            base_tmesh_name = self.get_attr(path, PREFIX_EXTRUDED + "_base_mesh")
            base_tmesh = self._load_mesh_topology(base_tmesh_name, reorder, distribution_parameters)
            base_tmesh.init()
            periodic = self.get_attr(path, PREFIX_EXTRUDED + "_periodic") if self.has_attr(path, PREFIX_EXTRUDED + "_periodic") else False
            variable_layers = self.get_attr(path, PREFIX_EXTRUDED + "_variable_layers")
            if variable_layers:
                cell = base_tmesh.ufl_cell()
                element = finat.ufl.VectorElement("DP" if cell.is_simplex() else "DQ", cell, 0, dim=2)
                _ = self._load_function_space_topology(base_tmesh, element)
                base_tmesh_key = self._generate_mesh_key_from_names(base_tmesh.name,
                                                                    base_tmesh._distribution_name,
                                                                    base_tmesh._permutation_name)
                sd_key = self._get_shared_data_key_for_checkpointing(base_tmesh, element)
                _, _, lsf = self._function_load_utils[base_tmesh_key + sd_key]
                nroots, _, _ = lsf.getGraph()
                layers_a = np.empty(nroots, dtype=utils.IntType)
                layers_a_iset = PETSc.IS().createGeneral(layers_a, comm=self._comm)
                layers_a_iset.setName("_".join([PREFIX_EXTRUDED, "layers_iset"]))
                self.viewer.pushGroup(path)
                layers_a_iset.load(self.viewer)
                self.viewer.popGroup()
                layers_a = layers_a_iset.getIndices()
                layers = np.empty((base_tmesh.cell_set.total_size, 2), dtype=utils.IntType)
                unit = MPI._typedict[np.dtype(utils.IntType).char]
                lsf.bcastBegin(unit, layers_a, layers, MPI.REPLACE)
                lsf.bcastEnd(unit, layers_a, layers, MPI.REPLACE)
            else:
                layers = self.get_attr(path, PREFIX_EXTRUDED + "_layers")
            tmesh = ExtrudedMeshTopology(base_tmesh, layers, periodic=periodic, name=tmesh_name)
            # -- Load mesh --
            path = self._path_to_mesh(tmesh_name, name)
            coord_element = self._load_ufl_element(path, PREFIX + "_coordinate_element")
            coord_name = self.get_attr(path, PREFIX + "_coordinates")
            coordinates = self._load_function_topology(tmesh, coord_element, coord_name)
            mesh = make_mesh_from_coordinates(coordinates, name)
            if self.has_attr(path, PREFIX + "_radial_coordinates"):
                radial_coord_element = self._load_ufl_element(path, PREFIX + "_radial_coordinate_element")
                radial_coord_name = self.get_attr(path, PREFIX + "_radial_coordinates")
                radial_coordinates = self._load_function_topology(tmesh, radial_coord_element, radial_coord_name)
                tV_radial_coord = impl.FunctionSpace(tmesh, radial_coord_element)
                V_radial_coord = impl.WithGeometry.create(tV_radial_coord, mesh)
                radial_coord_function_name = self.get_attr(path, PREFIX + "_radial_coordinate_function")
                mesh.radial_coordinates = Function(V_radial_coord, val=radial_coordinates, name=radial_coord_function_name)
            # The followings are conceptually redundant, but needed.
            path = os.path.join(self._path_to_mesh(tmesh_name, name), PREFIX_EXTRUDED)
            base_mesh_name = self.get_attr(path, PREFIX_EXTRUDED + "_base_mesh")
            mesh._base_mesh = self.load_mesh(base_mesh_name)
        else:
            utils._init()
            # -- Load mesh topology --
            tmesh = self._load_mesh_topology(tmesh_name, reorder, distribution_parameters)
            # -- Load coordinates --
            # tmesh.topology_dm has already been redistributed.
            path = self._path_to_mesh(tmesh_name, name)
            # Load firedrake coordinates directly.
            # When implementing checkpointing for MeshHierarchy in the future,
            # we will need to postpone calling tmesh.init().
            tmesh.init()
            coord_element = self._load_ufl_element(path, PREFIX + "_coordinate_element")
            coord_name = self.get_attr(path, PREFIX + "_coordinates")
            coordinates = self._load_function_topology(tmesh, coord_element, coord_name)
            mesh = make_mesh_from_coordinates(coordinates, name)
            # Load plex coordinates for a complete representation of plex.
            tmesh.topology_dm.coordinatesLoad(self.viewer, tmesh.sfXC)
            # Load cell_orientations for immersed meshes.
            path = self._path_to_mesh_immersed(tmesh.name, name)
            if path in self.h5pyfile:
                cell = tmesh.ufl_cell()
                element = finat.ufl.FiniteElement("DP" if cell.is_simplex() else "DQ", cell, 0)
                cell_orientations_tV = self._load_function_space_topology(tmesh, element)
                tmesh_key = self._generate_mesh_key_from_names(tmesh.name,
                                                               tmesh._distribution_name,
                                                               tmesh._permutation_name)
                sd_key = self._get_shared_data_key_for_checkpointing(tmesh, element)
                _, _, lsf = self._function_load_utils[tmesh_key + sd_key]
                nroots, _, _ = lsf.getGraph()
                cell_orientations_a = np.empty(nroots, dtype=utils.IntType)
                cell_orientations_a_iset = PETSc.IS().createGeneral(cell_orientations_a, comm=self._comm)
                cell_orientations_a_iset.setName("_".join([PREFIX_IMMERSED, "cell_orientations_iset"]))
                self.viewer.pushGroup(path)
                cell_orientations_a_iset.load(self.viewer)
                self.viewer.popGroup()
                cell_orientations_a = cell_orientations_a_iset.getIndices()
                cell_orientations = np.empty((tmesh.cell_set.total_size, ), dtype=utils.IntType)
                unit = MPI._typedict[np.dtype(utils.IntType).char]
                lsf.bcastBegin(unit, cell_orientations_a, cell_orientations, MPI.REPLACE)
                lsf.bcastEnd(unit, cell_orientations_a, cell_orientations, MPI.REPLACE)
                # Convert the loaded ("canonical") cell_orientations array for use on the loaded mesh
                # by flipping the values (0 <-> 1) for cells that are mapped "reflected" relative to orientation 0.
                o_r_map = np.array(list(cell_orientations_tV.finat_element.cell.cell_orientation_reflection_map().values()), dtype=np.int32)
                reflected = o_r_map[tmesh.entity_orientations[:, -1]]
                reflected_indices = (reflected == 1)
                cell_orientations[reflected_indices] = 1 - cell_orientations[reflected_indices]
                cell_orientations_name = self.get_attr(path, PREFIX_IMMERSED + "_cell_orientations")
                mesh._cell_orientations = CoordinatelessFunction(cell_orientations_tV, val=cell_orientations, name=cell_orientations_name, dtype=np.int32)
        return mesh

    @PETSc.Log.EventDecorator("LoadMeshTopology")
    def _load_mesh_topology(self, tmesh_name, reorder, distribution_parameters):
        """Load the :class:`~.MeshTopology`.

        :arg tmesh_name: The name of the :class:`~.MeshTopology` to load.
        :arg reorder: whether to reorder the mesh (bool); see :func:`~.Mesh`.
        :arg distribution_parameters: the `distribution_parameters` used for
            distributing the mesh; see :func:`~.Mesh`.
        :returns: The loaded :class:`~.MeshTopology`.
        """
        # -- Load DMPlex --
        path = self._path_to_distributions(tmesh_name)
        load_distribution_permutation = False
        if path in self.h5pyfile:
            _distribution_name, = self.h5pyfile[path].keys()
            path = self._path_to_distribution(tmesh_name, _distribution_name)
            _comm_size = self.get_attr(path, "comm_size")
            if _comm_size == self._comm.size and \
               distribution_parameters is None and reorder is None:
                load_distribution_permutation = True
        if load_distribution_permutation:
            path = self._path_to_distributions(tmesh_name)
            distribution_name, = self.h5pyfile[path].keys()
            path = self._path_to_permutations(tmesh_name, distribution_name)
            permutation_name, = self.h5pyfile[path].keys()
            distribution_parameters = distribution_parameters_noop
            reorder = reorder_noop
        else:
            # Here mimic what Mesh function does.
            if reorder is None:
                reorder = parameters["reorder_meshes"]
            if distribution_parameters is None:
                distribution_parameters = {}
            distribution_name = None
            permutation_name = None
            perm_is = None
        plex = PETSc.DMPlex()
        plex.create(comm=self._comm)
        plex.setName(tmesh_name)
        # Check format
        path = os.path.join(self._path_to_topology(tmesh_name), "topology")
        if any(d not in self.h5pyfile for d in [os.path.join(path, "cells"),
                                                os.path.join(path, "cones"),
                                                os.path.join(path, "order"),
                                                os.path.join(path, "orientation")]):
            raise RuntimeError(f"Unsupported PETSc ViewerHDF5 format used in {self.filename}")
        format = ViewerHDF5.Format.HDF5_PETSC
        self.viewer.pushFormat(format=format)
        plex.distributionSetName(distribution_name)
        sfXB = plex.topologyLoad(self.viewer)
        plex.distributionSetName(None)
        self.viewer.popFormat()
        if load_distribution_permutation:
            chart_size = np.empty(1, dtype=utils.IntType)
            chart_sizes_iset = PETSc.IS().createGeneral(chart_size, comm=self._comm)
            chart_sizes_iset.setName("chart_sizes")
            path = self._path_to_distribution(tmesh_name, distribution_name)
            self.viewer.pushGroup(path)
            chart_sizes_iset.load(self.viewer)
            self.viewer.popGroup()
            chart_size = chart_sizes_iset.getIndices().item()
            perm = np.empty(chart_size, dtype=utils.IntType)
            perm_is = PETSc.IS().createGeneral(perm, comm=self._comm)
            path = self._path_to_permutation(tmesh_name, distribution_name, permutation_name)
            self.viewer.pushGroup(path)
            perm_is.setName("permutation")
            perm_is.load(self.viewer)
            perm_is.setName(None)
            self.viewer.popGroup()
        else:
            perm_is = None
        # -- Construct Mesh (Topology) --
        # Use public API so pass user comm (self.comm)
        tmesh = MeshTopology(plex, name=plex.getName(), reorder=reorder,
                             distribution_parameters=distribution_parameters, sfXB=sfXB, perm_is=perm_is,
                             distribution_name=distribution_name, permutation_name=permutation_name,
                             comm=self.comm)
        self.viewer.pushFormat(format=format)
        # tmesh.topology_dm has already been redistributed.
        sfXCtemp = tmesh.sfXB.compose(tmesh.sfBC) if tmesh.sfBC is not None else tmesh.sfXB
        plex.labelsLoad(self.viewer, sfXCtemp)
        self.viewer.popFormat()
        # These labels are distribution dependent.
        # We should be able to save/load labels selectively.
        plex.removeLabel("pyop2_core")
        plex.removeLabel("pyop2_owned")
        plex.removeLabel("pyop2_ghost")
        return tmesh

    @PETSc.Log.EventDecorator("LoadFunctionSpace")
    def _load_function_space(self, mesh, name):
        mesh.init()
        mesh_key = self._generate_mesh_key_from_names(mesh.name,
                                                      mesh.topology._distribution_name,
                                                      mesh.topology._permutation_name)
        V_key = mesh_key + (name, )
        if V_key in self._function_spaces:
            return self._function_spaces[V_key]
        tmesh = mesh.topology
        if self._is_mixed_function_space(mesh.name, name):
            base_path = self._path_to_mixed_function_space(mesh.name, name)
            n = self.get_attr(base_path, PREFIX + "_num_sub_spaces")
            Vsub_list = []
            for i in range(n):
                path = os.path.join(base_path, str(i))
                Vsub_name = self.get_attr(path, PREFIX + "_function_space")
                Vsub = self._load_function_space(mesh, Vsub_name)
                Vsub_list.append(Vsub)
            V = functools.reduce(lambda a, b: a * b, Vsub_list)
        elif self._is_function_space(tmesh.name, mesh.name, name):
            # Load function space data
            path = self._path_to_function_space(tmesh.name, mesh.name, name)
            element = self._load_ufl_element(path, PREFIX + "_ufl_element")
            tV = self._load_function_space_topology(tmesh, element)
            # Construct function space
            V = impl.WithGeometry.create(tV, mesh)
        else:
            raise RuntimeError(f"""
                FunctionSpace ({name}) not found in either of the following path in {self.filename}:

                {self._path_to_mixed_function_space(mesh.name, name)}
                {self._path_to_function_space(tmesh.name, mesh.name, name)}
            """)
        self._function_spaces[V_key] = V
        return V

    @PETSc.Log.EventDecorator("LoadFunctionSpaceTopology")
    def _load_function_space_topology(self, tmesh, element):
        tmesh.init()
        if element.family() == "Real":
            return impl.RealFunctionSpace(tmesh, element, "unused_name")
        tmesh_key = self._generate_mesh_key_from_names(tmesh.name,
                                                       tmesh._distribution_name,
                                                       tmesh._permutation_name)
        sd_key = self._get_shared_data_key_for_checkpointing(tmesh, element)
        if tmesh_key + sd_key not in self._function_load_utils:
            topology_dm = tmesh.topology_dm
            dm = PETSc.DMShell().create(comm=tmesh._comm)
            dm.setName(self._get_dm_name_for_checkpointing(tmesh, element))
            dm.setPointSF(topology_dm.getPointSF())
            section = PETSc.Section().create(comm=tmesh._comm)
            section.setPermutation(tmesh._dm_renumbering)
            dm.setSection(section)
            base_tmesh = tmesh._base_mesh if isinstance(tmesh, ExtrudedMeshTopology) else tmesh
            sfXC = base_tmesh.sfXC
            topology_dm.setName(tmesh.name)
            gsf, lsf = topology_dm.sectionLoad(self.viewer, dm, sfXC)
            topology_dm.setName(base_tmesh.name)
            nodes_per_entity, real_tensorproduct, block_size = sd_key
            # Don't cache if the section has been expanded by block_size
            if block_size == 1:
                cached_section = get_global_numbering(tmesh, (nodes_per_entity, real_tensorproduct), global_numbering=dm.getSection())
                if dm.getSection() is not cached_section:
                    # The same section has already been cached.
                    dm.setSection(cached_section)
            self._function_load_utils[tmesh_key + sd_key] = (dm, gsf, lsf)
        return impl.FunctionSpace(tmesh, element)

    @PETSc.Log.EventDecorator("LoadFunction")
    def load_function(self, mesh, name, idx=None):
        r"""Load a :class:`~.Function` defined on `mesh`.

        :arg mesh: the mesh on which the function is defined.
        :arg name: the name of the :class:`~.Function` to load.
        :kwarg idx: optional timestepping index. A function can
            be loaded with idx only when it was saved with idx.
        :returns: the loaded :class:`~.Function`.
        """
        tmesh = mesh.topology
        if name in self._get_mixed_function_name_mixed_function_space_name_map(mesh.name):
            V_name = self._get_mixed_function_name_mixed_function_space_name_map(mesh.name)[name]
            V = self._load_function_space(mesh, V_name)
            base_path = self._path_to_mixed_function(mesh.name, V_name, name)
            fsub_list = []
            for i, Vsub in enumerate(V):
                path = os.path.join(base_path, str(i))
                fsub_name = self.get_attr(path, PREFIX + "_function")
                fsub = self.load_function(mesh, fsub_name, idx=idx)
                fsub_list.append(fsub)
            dat = op2.MixedDat(fsub.dat for fsub in fsub_list)
            return Function(V, val=dat, name=name)
        elif name in self._get_function_name_function_space_name_map(self._get_mesh_name_topology_name_map()[mesh.name], mesh.name):
            # Load function space
            tmesh_name = self._get_mesh_name_topology_name_map()[mesh.name]
            V_name = self._get_function_name_function_space_name_map(tmesh_name, mesh.name)[name]
            V = self._load_function_space(mesh, V_name)
            # Load vec
            tV = V.topological
            # -- Embed if necessary
            path = self._path_to_function(tmesh_name, mesh.name, V_name, name)
            if PREFIX_EMBEDDED in self.h5pyfile[path]:
                path = self._path_to_function_embedded(tmesh_name, mesh.name, V_name, name)
                _name = self.get_attr(path, PREFIX_EMBEDDED + "_function")
                _f = self.load_function(mesh, _name, idx=idx)
                element = V.ufl_element()
                _element = get_embedding_element_for_checkpointing(element)
                method = get_embedding_method_for_checkpointing(element)
                assert _element == _f.function_space().ufl_element()
                f = Function(V, name=name)
                self._project_function_for_checkpointing(f, _f, method)
                return f
            else:
                tf_name = self.get_attr(path, PREFIX + "_vec")
                tf = self._load_function_topology(tV.mesh(), tV.ufl_element(), tf_name, idx=idx)
                return Function(V, val=tf, name=name)
        else:
            raise RuntimeError(f"""
                Function ({name}) not found under either of the following path in {self.filename}:

                {self._path_to_mixed_mesh(mesh.name)}
                {self._path_to_mesh(tmesh.name, mesh.name)}
            """)

    @PETSc.Log.EventDecorator("LoadFunctionTopology")
    def _load_function_topology(self, tmesh, element, tf_name, idx=None):
        tV = self._load_function_space_topology(tmesh, element)
        topology_dm = tmesh.topology_dm
        dm_name = self._get_dm_name_for_checkpointing(tmesh, element)
        tf = CoordinatelessFunction(tV, name=tf_name)
        path = self._path_to_vec(tmesh.name, dm_name, tf_name)
        if idx is not None:
            self.viewer.pushTimestepping()
            self.viewer.setTimestep(idx)
        if element.family() == "Real":
            assert not isinstance(element, (finat.ufl.VectorElement, finat.ufl.TensorElement))
            value = self.get_attr(path, "_".join([PREFIX, "value" if idx is None else "value_" + str(idx)]))
            tf.dat.data.itemset(value)
        else:
            if path in self.h5pyfile:
                timestepping = self.has_attr(os.path.join(path, tf.name()), "timestepping")
                if timestepping:
                    assert idx is not None, "In timestepping mode: idx parameter must be set"
                else:
                    assert idx is None, "In non-timestepping mode: idx parameter msut not be set"
            else:
                raise RuntimeError(f"Function {path} not found in {self.filename}")
            with tf.dat.vec_wo as vec:
                vec.setName(tf_name)
                sd_key = self._get_shared_data_key_for_checkpointing(tmesh, element)
                tmesh_key = self._generate_mesh_key_from_names(tmesh.name,
                                                               tmesh._distribution_name,
                                                               tmesh._permutation_name)
                dm, sf, _ = self._function_load_utils[tmesh_key + sd_key]
                base_tmesh_name = topology_dm.getName()
                topology_dm.setName(tmesh.name)
                topology_dm.globalVectorLoad(self.viewer, dm, sf, vec)
                topology_dm.setName(base_tmesh_name)
        if idx is not None:
            self.viewer.popTimestepping()
        return tf

    def _generate_mesh_key(self, mesh_name, distribution_name, permutation_name, reorder, distribution_parameters):
        dist_key = frozenset(distribution_parameters.items())
        return (self.filename, self.commkey, mesh_name, distribution_name, permutation_name, reorder, dist_key)

    def _generate_mesh_key_from_names(self, mesh_name, distribution_name, permutation_name):
        return (self.filename, self.commkey, mesh_name, distribution_name, permutation_name)

    def _generate_function_space_name(self, V):
        """Return a unique function space name."""
        V_names = [PREFIX + "_function_space"]
        for Vsub in V:
            elem = Vsub.ufl_element()
            if isinstance(elem, finat.ufl.RestrictedElement):
                # RestrictedElement.shortstr() contains '<>|{}'.
                elem_name = "RestrictedElement(%s,%s)" % (elem.sub_element().shortstr(), elem.restriction_domain())
            elif isinstance(elem, finat.ufl.EnrichedElement):
                # EnrichedElement.shortstr() contains '<>+'.
                elem_name = "EnrichedElement(%s)" % ",".join(e.shortstr() for e in elem._elements)
            else:
                elem_name = elem.shortstr()
                elem_name = elem_name.replace('?', 'None')
                # MixedElement, VectorElement, TensorElement
                # use '<' and '>' in shortstr(), but changing
                # these to '(' and ')' causes no confusion.
                elem_name = elem_name.replace('<', '(').replace('>', ')')
            V_names.append("_".join([Vsub.mesh().name, elem_name]))
        return "_".join(V_names)

    def _generate_dm_name(self, nodes_per_entity, real_tensorproduct, block_size):
        return "_".join([PREFIX, "dm"]
                        + [str(n) for n in nodes_per_entity]
                        + [str(real_tensorproduct)]
                        + [str(block_size)])

    def _get_shared_data_key_for_checkpointing(self, mesh, ufl_element):
        finat_element = create_element(ufl_element)
        real_tensorproduct = eutils.is_real_tensor_product_element(finat_element)
        entity_dofs = finat_element.entity_dofs()
        nodes_per_entity = tuple(mesh.make_dofs_per_plex_entity(entity_dofs))
        if isinstance(ufl_element, finat.ufl.TensorElement):
            shape = ufl_element.reference_value_shape
            block_size = np.prod(shape)
        elif isinstance(ufl_element, finat.ufl.VectorElement):
            shape = ufl_element.value_shape[:1]
            block_size = np.prod(shape)
        else:
            block_size = 1
        return (nodes_per_entity, real_tensorproduct, block_size)

    def _get_dm_for_checkpointing(self, tV):
        sd_key = self._get_shared_data_key_for_checkpointing(tV.mesh(), tV.ufl_element())
        if isinstance(tV.ufl_element(), (finat.ufl.VectorElement, finat.ufl.TensorElement)):
            nodes_per_entity, real_tensorproduct, block_size = sd_key
            global_numbering = tV.mesh().create_section(nodes_per_entity, real_tensorproduct, block_size=block_size)
            topology_dm = tV.mesh().topology_dm
            dm = PETSc.DMShell().create(tV.mesh()._comm)
            dm.setPointSF(topology_dm.getPointSF())
            dm.setSection(global_numbering)
        else:
            dm = tV.dm
        dm.setName(self._generate_dm_name(*sd_key))
        return dm

    def _get_dm_name_for_checkpointing(self, tmesh, ufl_element):
        if ufl_element.family() == "Real":
            block_size = 1
            return "_".join([PREFIX, "dm", "real", str(block_size)])
        sd_key = self._get_shared_data_key_for_checkpointing(tmesh, ufl_element)
        return self._generate_dm_name(*sd_key)

    def _path_to_topologies(self):
        return "topologies"

    def _path_to_topology(self, tmesh_name):
        return os.path.join(self._path_to_topologies(), tmesh_name)

    def _path_to_topology_extruded(self, tmesh_name):
        return os.path.join(self._path_to_topology(tmesh_name), PREFIX_EXTRUDED)

    def _path_to_dms(self, tmesh_name):
        return os.path.join(self._path_to_topology(tmesh_name), "dms")

    def _path_to_dm(self, tmesh_name, dm_name):
        return os.path.join(self._path_to_dms(tmesh_name), dm_name)

    def _path_to_vecs(self, tmesh_name, dm_name):
        return os.path.join(self._path_to_dm(tmesh_name, dm_name), "vecs")

    def _path_to_vec(self, tmesh_name, dm_name, tf_name):
        return os.path.join(self._path_to_vecs(tmesh_name, dm_name), tf_name)

    def _path_to_meshes(self, tmesh_name):
        return os.path.join(self._path_to_topology(tmesh_name), PREFIX + "_meshes")

    def _path_to_mesh(self, tmesh_name, mesh_name):
        return os.path.join(self._path_to_meshes(tmesh_name), mesh_name)

    def _path_to_mesh_immersed(self, tmesh_name, mesh_name):
        return os.path.join(self._path_to_mesh(tmesh_name, mesh_name), PREFIX_IMMERSED)

    def _path_to_function_spaces(self, tmesh_name, mesh_name):
        return os.path.join(self._path_to_mesh(tmesh_name, mesh_name), PREFIX + "_function_spaces")

    def _path_to_function_space(self, tmesh_name, mesh_name, V_name):
        return os.path.join(self._path_to_function_spaces(tmesh_name, mesh_name), V_name)

    def _path_to_functions(self, tmesh_name, mesh_name, V_name):
        return os.path.join(self._path_to_function_space(tmesh_name, mesh_name, V_name), PREFIX + "_functions")

    def _path_to_function(self, tmesh_name, mesh_name, V_name, function_name):
        return os.path.join(self._path_to_functions(tmesh_name, mesh_name, V_name), function_name)

    def _path_to_function_embedded(self, tmesh_name, mesh_name, V_name, function_name):
        return os.path.join(self._path_to_function(tmesh_name, mesh_name, V_name, function_name), PREFIX_EMBEDDED)

    def _path_to_mixed_meshes(self):
        return os.path.join(self._path_to_topologies(), PREFIX + "_mixed_meshes")

    def _path_to_mixed_mesh(self, mesh_name):
        return os.path.join(self._path_to_mixed_meshes(), mesh_name)

    def _path_to_mixed_function_spaces(self, mesh_name):
        return os.path.join(self._path_to_mixed_mesh(mesh_name), PREFIX + "_mixed_function_spaces")

    def _path_to_mixed_function_space(self, mesh_name, V_name):
        return os.path.join(self._path_to_mixed_function_spaces(mesh_name), V_name)

    def _path_to_mixed_functions(self, mesh_name, V_name):
        return os.path.join(self._path_to_mixed_function_space(mesh_name, V_name), PREFIX + "_functions")

    def _path_to_mixed_function(self, mesh_name, V_name, function_name):
        return os.path.join(self._path_to_mixed_functions(mesh_name, V_name), function_name)

    def _path_to_distributions(self, tmesh_name):
        return os.path.join(self._path_to_topology(tmesh_name), "distributions")

    def _path_to_distribution(self, tmesh_name, distribution_name):
        return os.path.join(self._path_to_distributions(tmesh_name), distribution_name)

    def _path_to_permutations(self, tmesh_name, distribution_name):
        return os.path.join(self._path_to_distribution(tmesh_name, distribution_name), "permutations")

    def _path_to_permutation(self, tmesh_name, distribution_name, permutation_name):
        return os.path.join(self._path_to_permutations(tmesh_name, distribution_name), permutation_name)

    def _pickle(self, obj):
        return np.void(pickle.dumps(obj))

    def _unpickle(self, obj):
        return pickle.loads(obj.tobytes())

    def _write_pickled_dict(self, path, name, the_dict):
        """Pickle a dict and write it as attribute.

        :arg path: the path at which the attribute is to be written.
        :arg name: the name of the attribute.
        :arg the_dict: the dict to pickle and write.
        """
        self.require_group(path)
        self.set_attr(path, name, self._pickle(the_dict))

    def _read_pickled_dict(self, path, name):
        """Read attribute and unpickle it to get a dict.

        :arg path: the path at which the attribute is found.
        :arg name: the name of the attribute.
        :returns: the unpickled dict
        """
        if path in self.h5pyfile and self.has_attr(path, name):
            return self._unpickle(self.get_attr(path, name))
        else:
            return {}

    def _update_pickled_dict(self, name, new_item, *args):
        the_dict = getattr(self, "_get_" + name)(*args)
        the_dict.update(new_item)
        getattr(self, "_set_" + name)(*args, the_dict)

    def _save_ufl_element(self, path, name, elem):
        self.set_attr(path, name + "_repr", repr(elem))

    def _load_ufl_element(self, path, name):
        if self.has_attr(path, name + "_repr"):
            globals = {}
            locals = {}
            exec("from ufl import *", globals, locals)
            exec("from finat.ufl import *", globals, locals)
            return eval(self.get_attr(path, name + "_repr"), globals, locals)
        else:
            return self._unpickle(self.get_attr(path, name))  # backward compat.

    def _set_mesh_name_topology_name_map(self, new_item):
        path = self._path_to_topologies()
        self._write_pickled_dict(path, PREFIX + "_mesh_name_topology_name_map", new_item)

    def _get_mesh_name_topology_name_map(self):
        path = self._path_to_topologies()
        return self._read_pickled_dict(path, PREFIX + "_mesh_name_topology_name_map")

    def _update_mesh_name_topology_name_map(self, new_item):
        self._update_pickled_dict("mesh_name_topology_name_map", new_item)

    def _set_function_name_function_space_name_map(self, tmesh_name, mesh_name, new_item):
        path = self._path_to_mesh(tmesh_name, mesh_name)
        self._write_pickled_dict(path, PREFIX + "_function_name_function_space_name_map", new_item)

    def _get_function_name_function_space_name_map(self, tmesh_name, mesh_name):
        path = self._path_to_mesh(tmesh_name, mesh_name)
        return self._read_pickled_dict(path, PREFIX + "_function_name_function_space_name_map")

    def _update_function_name_function_space_name_map(self, tmesh_name, mesh_name, new_item):
        self._update_pickled_dict("function_name_function_space_name_map", new_item, tmesh_name, mesh_name)

    def _set_mixed_function_name_mixed_function_space_name_map(self, mesh_name, new_item):
        path = self._path_to_mixed_mesh(mesh_name)
        self._write_pickled_dict(path, PREFIX + "_mixed_function_name_mixed_function_space_name_map", new_item)

    def _get_mixed_function_name_mixed_function_space_name_map(self, mesh_name):
        path = self._path_to_mixed_mesh(mesh_name)
        return self._read_pickled_dict(path, PREFIX + "_mixed_function_name_mixed_function_space_name_map")

    def _update_mixed_function_name_mixed_function_space_name_map(self, mesh_name, new_item):
        self._update_pickled_dict("mixed_function_name_mixed_function_space_name_map", new_item, mesh_name)

    def _is_function_space(self, tmesh_name, mesh_name, V_name):
        path = self._path_to_function_spaces(tmesh_name, mesh_name)
        if path in self.h5pyfile:
            if V_name in self.h5pyfile[path]:
                return True
        return False

    def _is_mixed_function_space(self, mesh_name, V_name):
        base_path = self._path_to_mixed_mesh(mesh_name)
        if base_path in self.h5pyfile:
            path = self._path_to_mixed_function_spaces(mesh_name)
            if V_name in self.h5pyfile[path]:
                return True
        return False

    def _project_function_for_checkpointing(self, f, _f, method):
        if method == "project":
            getattr(f, method)(_f, solver_parameters={"ksp_rtol": 1.e-16})
        elif method == "interpolate":
            getattr(f, method)(_f)
        else:
            raise ValueError(f"Unknown method for projecting: {method}")

    @property
    def h5pyfile(self):
        r"""An h5py File object pointing at the open file handle."""
        if hasattr(self, '_h5pyfile'):
            return self._h5pyfile
        self._h5pyfile = h5i.get_h5py_file(self.viewer)
        return self._h5pyfile

    def set_attr(self, path, key, val):
        r"""Set an HDF5 attribute at specified path.

        :arg path: The path at which the attribute is set.
        :arg key: The attribute key.
        :arg val: The attribute value.
        """
        self.h5pyfile[path].attrs[key] = val

    def get_attr(self, path, key):
        r"""Get an HDF5 attribute at specified path.

        :arg path: The path at which the attribute is found.
        :arg key: The attribute key.
        :returns: The attribute value.
        """
        return self.h5pyfile[path].attrs[key]

    def has_attr(self, path, key):
        r"""Check if an HDF5 attribute exists at specified path.

        :arg path: The path at which the attribute is sought.
        :arg key: The attribute key.
        :returns: `True` if the attribute is found.
        """
        return key in self.h5pyfile[path].attrs

    def close(self):
        r"""Close the checkpoint file."""
        if hasattr(self, "_h5pyfile"):
            self._h5pyfile.flush()
            del self._h5pyfile
        self.viewer.destroy()

    def create_group(self, name, track_order=None):
        r"""Mimic :meth:`h5py.Group.create_group`.

        :arg name: The name of the group.
        :kwarg track_order: Whether to track dataset/group/attribute creation order.

        In this method we customise the :class:`h5py.h5p.PropGCID`
        object from which we create the `h5py.h5g.GroupID` object
        to avoid the "object header message is too large" error
        and/or "record is not in B-tree" error when storing many
        (hundreds of) attributes; see
        `this PR <https://github.com/firedrakeproject/firedrake/pull/2432>`_.

        TODO: Lift this to upstream somehow.
        """
        _self = self.h5pyfile
        if track_order is None:
            track_order = h5py.h5.get_config().track_order
        with h5py._hl.base.phil:
            name, lcpl = _self._e(name, lcpl=True)
            if track_order:
                firedrake.warning("track_order = True is known to cause 'record is not in B-tree' error when trying to store many attributes.")
                gcpl = h5py.Group._gcpl_crt_order
            else:
                gcpl = h5py.h5p.create(h5py.h5p.GROUP_CREATE)
                # The following will remove the 64KiB limit for storing
                # attributes, but it makes checkpointing very slow and
                # actually seems not necessary to avoid the errors.
                # >>> gcpl.set_attr_phase_change(0, 0)
                gcpl.set_link_creation_order(h5py.h5p.CRT_ORDER_TRACKED)
                gcpl.set_attr_creation_order(h5py.h5p.CRT_ORDER_TRACKED)
                # The followings are supposed to improve performance, but
                # makes the program fail with "record is not in B-tree" error.
                # >>> gcpl.set_link_creation_order(h5py.h5p.CRT_ORDER_TRACKED | h5py.h5p.CRT_ORDER_INDEXED)
                # >>> gcpl.set_attr_creation_order(h5py.h5p.CRT_ORDER_TRACKED | h5py.h5p.CRT_ORDER_INDEXED)
            gid = h5py.h5g.create(_self.id, name, lcpl=lcpl, gcpl=gcpl)
            return h5py.Group(gid)

    def require_group(self, name):
        r"""Mimic :meth:`h5py.Group.require_group`.

        :arg name: name of the group.

        This method uses :meth:`~.CheckpointFile.create_group`
        instead of :meth:`h5py.Group.create_group` to create
        an :class:`h5py.Group` object from an :class:`h5py.h5g.GroupID`
        constructed with a custom :class:`h5py.h5p.PropGCID` object
        (often named `gcpl`); see :meth:`h5py.Group.create_group`.

        TODO: Lift this to upstream somehow.
        """
        _self = self.h5pyfile
        with h5py._hl.base.phil:
            if name not in _self:
                return self.create_group(name)
            grp = _self[name]
            if not isinstance(grp, h5py.Group):
                raise TypeError("Incompatible object (%s) already exists" % grp.__class__.__name__)
            return grp<|MERGE_RESOLUTION|>--- conflicted
+++ resolved
@@ -718,54 +718,102 @@
             perm_is.setName(None)
             self.viewer.popGroup()
 
-<<<<<<< HEAD
-    @PETSc.Log.EventDecorator("SetTimstep")
-    def _set_timestep(self, mesh, name, idx, timestamp):
+    @PETSc.Log.EventDecorator("SetTimestep")
+    def _set_timestep(self, mesh, name, idx, t, timestep):
         """ Saving timestepping attributes for function name
 
         Args:
             mesh: mesh under which the function is saved
             name (str): name of the function
             idx (int): optional index under which the function is saved
-            timestamp (float): optional time at which the function is saved
+            t (float): optional time at which the function is saved
             timestep (float): optional associated timestep
         """
-=======
-    @PETSc.Log.EventDecorator("SetTimestep")
-    def _set_timestep(self, mesh, name, idx, time):
->>>>>>> fb287d6b
-        # follow the general path rule for storing a function
-        tmesh_name = self._get_mesh_name_topology_name_map()[mesh.name]
-        V_name = self._get_function_name_function_space_name_map(tmesh_name, mesh.name)[name]
-        path = self._path_to_function(tmesh_name, mesh.name, V_name, name)
-        # check if the function's path has the attribute
-        if self.has_attr("/"+path if path else "", "stored_time_steps"):
-            # collect previous indices and timesteps and add the current timestep path to it
-            old_indices, old_times = self.get_timesteps(mesh, name)
-            times = np.concatenate((old_times, [timestamp]))
-            indices = np.concatenate((old_indices, [len(old_indices) if idx is None else idx]))
+        # what to use if t or timestep is not provided
+        unset_val = np.nan
+
+        # make sure t/timestep is float
+        for in_prm in [t, timestep]:
+            if in_prm is not None:
+                if not isinstance(in_prm, float):
+                    raise ValueError(
+                        f"""{type(in_prm)} is not valid for t/timestep"""
+                    )
+
+        # check if the function is mixed
+        if name in self._get_mixed_function_name_mixed_function_space_name_map(mesh.name):
+            V_name = self._get_mixed_function_name_mixed_function_space_name_map(mesh.name)[name]
+            path = self._path_to_mixed_function(mesh.name, V_name, name)
+        elif name in self._get_function_name_function_space_name_map(self._get_mesh_name_topology_name_map()[mesh.name], mesh.name):
+            tmesh_name = self._get_mesh_name_topology_name_map()[mesh.name]
+            V_name = self._get_function_name_function_space_name_map(tmesh_name, mesh.name)[name]
+            path = self._path_to_function(tmesh_name, mesh.name, V_name, name)
+
+        # check if the function's path has the attribute already, if not generate it
+        if self.has_attr(path, PREFIX_TIMESTEPPING + "_indices"):
+            # collect previous indices and timestamps and add the current index and timestamp
+            old_indices, old_ts, old_timesteps = self.get_timesteps(mesh, name)
+            indices = np.concatenate((old_indices, [idx]))
+            ts = np.concatenate((old_ts, [unset_val if t is None else t]))
+            timesteps = np.concatenate((old_timesteps, [unset_val if timestep is None else timestep]))
         else:
             # initiate timestepping, assuming the saving the function has succeeded
-            indices = [0 if idx is None else idx]
-            times = [time]
+            indices = [idx]
+            ts = [unset_val if t is None else t]
+            timesteps = [unset_val if timestep is None else timestep]
+
         # store all timesteps and indices
         self.set_attr(path, PREFIX_TIMESTEPPING + "_indices", indices)
-        self.set_attr(path, PREFIX_TIMESTEPPING + "_timesteps", times)
+        self.set_attr(path, PREFIX_TIMESTEPPING + "_ts", ts)
+        self.set_attr(path, PREFIX_TIMESTEPPING + "_timesteps", timesteps)
 
     @PETSc.Log.EventDecorator("GetTimesteps")
     def get_timesteps(self, mesh, name):
-        # follow the general path rule for storing a function
-        tmesh_name = self._get_mesh_name_topology_name_map()[mesh.name]
-        V_name = self._get_function_name_function_space_name_map(tmesh_name, mesh.name)[name]
-        path = self._path_to_function(tmesh_name, mesh.name, V_name, name)
+        """
+        Retrieve the stored indices along with associated times and timesteps for a given function.
+
+        This function is useful in checkpointing scenarios during timestepping. Each function within
+        the timestepping mode is associated with an index and, optionally, a t (time) or a timestep.
+        This method returns the stored indices, their corresponding times, and timesteps for a
+        specified function. If a function is not store in timestepping mode, empty lists are returned.
+
+        Parameters
+        ----------
+        mesh : firedrake.mesh.MeshGeometry
+            The mesh under which the function should be searched.
+        name : str
+            The name of the function for which indices, times, and timesteps are to be retrieved.
+
+        Returns
+        -------
+        indices : list
+            A list of stored indices for the function with the specified 'name'.
+        ts : list
+            A list of associated times for the indices. Each element is 'nan' if not provided for an index.
+        timesteps : list
+            A list of associated timesteps for the indices. Each element is 'nan' if not provided for an index.
+        """
+        # check if the function is mixed, or even exists in file
+        if name in self._get_mixed_function_name_mixed_function_space_name_map(mesh.name):
+            V_name = self._get_mixed_function_name_mixed_function_space_name_map(mesh.name)[name]
+            path = self._path_to_mixed_function(mesh.name, V_name, name)
+        elif name in self._get_function_name_function_space_name_map(self._get_mesh_name_topology_name_map()[mesh.name], mesh.name):
+            tmesh_name = self._get_mesh_name_topology_name_map()[mesh.name]
+            V_name = self._get_function_name_function_space_name_map(tmesh_name, mesh.name)[name]
+            path = self._path_to_function(tmesh_name, mesh.name, V_name, name)
+        else:
+            raise RuntimeError(
+                f"""Function ({name}) not found in {self.filename}""")
+
         # check if timesteps exists for the given name and return them
-        if self.has_attr("/"+path, "stored_time_steps"):
+        if self.has_attr(path, PREFIX_TIMESTEPPING + "_indices"):
             return (
-                self.get_attr("/"+path, "stored_time_indices"),
-                self.get_attr("/"+path, "stored_time_steps"),
+                self.get_attr(path, PREFIX_TIMESTEPPING + "_indices"),
+                self.get_attr(path, PREFIX_TIMESTEPPING + "_ts"),
+                self.get_attr(path, PREFIX_TIMESTEPPING + "_timesteps"),
                 )
         else:
-            return [], []
+            return [], [], []
 
     @PETSc.Log.EventDecorator("SaveFunctionSpace")
     def _save_function_space(self, V):
@@ -830,7 +878,7 @@
                     topology_dm.setName(base_tmesh_name)
 
     @PETSc.Log.EventDecorator("SaveFunction")
-    def save_function(self, f, idx=None, name=None, timestamp=None):
+    def save_function(self, f, idx=None, name=None, t=None, timestep=None):
         r"""Save a :class:`~.Function`.
 
         :arg f: the :class:`~.Function` to save.
@@ -840,23 +888,15 @@
             this method must always be called with the idx parameter
             set or never be called with the idx parameter set.
         :kwarg name: optional alternative name to save the function under.
-        :kwarg t: optional time to be stored with a function.
+        :kwarg t: optional (requires idx) time to be stored with function.
+        :kwarg timestep: optional (requires idx) timestep associated function.
         """
         V = f.function_space()
         mesh = V.mesh()
 
-        # store index or timestamp mode if in timestepping mode
-        if [item for item in [idx, timestamp] if item is None]:
-            self._set_timestep(
-                mesh=mesh,
-                name=name if name else f.name(),
-                idx=idx,
-                timestamp=timestamp,
-                )
-
         if name:
             g = Function(V, val=f.dat, name=name)
-            return self.save_function(g, idx=idx)
+            return self.save_function(g, idx=idx, t=t, timestep=timestep)
         # -- Save function space --
         self._save_function_space(V)
         # -- Save function --
@@ -868,8 +908,11 @@
                 path = os.path.join(base_path, str(i))
                 self.require_group(path)
                 self.set_attr(path, PREFIX + "_function", fsub.name())
-                self.save_function(fsub, idx=idx)
+                self.save_function(fsub, idx=idx, t=t, timestep=timestep)
             self._update_mixed_function_name_mixed_function_space_name_map(mesh.name, {f.name(): V_name})
+            if idx is not None:
+                self._set_timestep(mesh=mesh, name=f.name(),
+                                   idx=idx, t=t, timestep=timestep)
         else:
             tf = f.topological
             tV = tf.function_space()
@@ -886,14 +929,23 @@
                 _name = "_".join([PREFIX_EMBEDDED, f.name()])
                 _f = Function(_V, name=_name)
                 self._project_function_for_checkpointing(_f, f, method)
-                self.save_function(_f, idx=idx)
+                self.save_function(_f, idx=idx, t=t, timestep=timestep)
                 self.set_attr(path, PREFIX_EMBEDDED + "_function", _name)
             else:
                 # -- Save function topology --
                 path = self._path_to_function(tmesh.name, mesh.name, V_name, f.name())
                 self.require_group(path)
                 self.set_attr(path, PREFIX + "_vec", tf.name())
+                # store index or timestamp mode if in timestepping mode
                 self._save_function_topology(tf, idx=idx)
+                if idx is not None:
+                    self._set_timestep(
+                        mesh=mesh,
+                        name=f.name(),
+                        idx=idx,
+                        t=t,
+                        timestep=timestep
+                        )
 
     @PETSc.Log.EventDecorator("SaveFunctionTopology")
     def _save_function_topology(self, tf, idx=None):
