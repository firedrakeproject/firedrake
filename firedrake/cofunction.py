--- conflicted
+++ resolved
@@ -285,12 +285,7 @@
                 assembled_expr = firedrake.assemble(expr)
                 return self.assign(assembled_expr, subset=subset, expr_from_assemble=True)
         else:
-<<<<<<< HEAD
-            Assigner(self, expr, subset).assign()
-=======
-            from firedrake.assign import Assigner
             Assigner(self, expr, subset).assign(allow_missing_dofs=allow_missing_dofs)
->>>>>>> 3f0381ec
         return self
 
     def riesz_representation(self, riesz_map='L2', *, bcs=None,
