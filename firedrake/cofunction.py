import numpy as np
import ufl
from ufl.form import BaseForm
from pyop2 import op2
import firedrake.assemble
from firedrake.logging import warning
from firedrake import utils, vector
from firedrake.utils import ScalarType
from firedrake.adjoint import FunctionMixin
try:
    import cachetools
except ImportError:
    warning("cachetools not available, expression assembly will be slowed down")
    cachetools = None


class Cofunction(ufl.Cofunction, FunctionMixin):
    r"""A :class:`Cofunction` represents a function on a dual space.
    Like Functions, cofunctions are
    represented as sums of basis functions:

    .. math::

            f = \\sum_i f_i \phi_i(x)

    The :class:`Function` class provides storage for the coefficients
    :math:`f_i` and associates them with a :class:`.FunctionSpace` object
    which provides the basis functions :math:`\\phi_i(x)`.

    Note that the coefficients are always scalars: if the
    :class:`Function` is vector-valued then this is specified in
    the :class:`.FunctionSpace`.
    """

    @FunctionMixin._ad_annotate_init
    def __init__(self, function_space, val=None, name=None, dtype=ScalarType):
        r"""
        :param function_space: the :class:`.FunctionSpace`,
            or :class:`.MixedFunctionSpace` on which to build this :class:`Function`.
            Alternatively, another :class:`Function` may be passed here and its function space
            will be used to build this :class:`Function`.  In this
            case, the function values are copied.
        :param val: NumPy array-like (or :class:`pyop2.Dat`) providing initial values (optional).
            If val is an existing :class:`Function`, then the data will be shared.
        :param name: user-defined name for this :class:`Function` (optional).
        :param dtype: optional data type for this :class:`Function`
               (defaults to ``ScalarType``).
        """

        ufl.Cofunction.__init__(self,
<<<<<<< HEAD
                                function_space.ufl_function_space())
=======
                                function_space.ufl_function_space().dual())
>>>>>>> edbc52fe

        self.comm = function_space.comm
        self._function_space = function_space
        self.uid = utils._new_uid()
        self._name = name or 'cofunction_%d' % self.uid
        self._label = "a cofunction"

        if isinstance(val, vector.Vector):
            # Allow constructing using a vector.
            val = val.dat
        if isinstance(val, (op2.Dat, op2.DatView, op2.MixedDat, op2.Global)):
            assert val.comm == self.comm
            self.dat = val
        else:
            self.dat = function_space.make_dat(val, dtype, self.name())

    def copy(self, deepcopy=False):
        r"""Return a copy of this CoordinatelessFunction.

        :kwarg deepcopy: If ``True``, the new
            :class:`CoordinatelessFunction` will allocate new space
            and copy values.  If ``False``, the default, then the new
            :class:`CoordinatelessFunction` will share the dof values.
        """
        if deepcopy:
            val = type(self.dat)(self.dat)
        else:
            val = self.dat
        return type(self)(self.function_space(),
                          val=val, name=self.name(),
                          dtype=self.dat.dtype)

    @utils.cached_property
    def _split(self):
        return tuple(type(self)(fs, dat) for fs, dat in zip(self.function_space(), self.dat))

    @FunctionMixin._ad_annotate_split
    def split(self):
        r"""Extract any sub :class:`Function`\s defined on the component spaces
        of this this :class:`Function`'s :class:`.FunctionSpace`."""
        return self._split

    @utils.cached_property
    def _components(self):
        if self.function_space().value_size == 1:
            return (self, )
        else:
            return tuple(type(self)(self.function_space().sub(i), val=op2.DatView(self.dat, i))
                         for i in range(self.function_space().value_size))

    def sub(self, i):
        r"""Extract the ith sub :class:`Function` of this :class:`Function`.

        :arg i: the index to extract

        See also :meth:`split`.

        If the :class:`Function` is defined on a
        :class:`~.VectorFunctionSpace` or :class:`~.TensorFunctiionSpace`
        this returns a proxy object indexing the ith component of the space,
        suitable for use in boundary condition application."""
        if len(self.function_space()) == 1:
            return self._components[i]
        return self._split[i]

    def function_space(self):
        r"""Return the :class:`.FunctionSpace`, or :class:`.MixedFunctionSpace`
            on which this :class:`Function` is defined.
        """
        return self._function_space

    @FunctionMixin._ad_annotate_assign
    @utils.known_pyop2_safe
    def assign(self, expr, subset=None):
        r"""Set the :class:`Cofunction` value to the pointwise value of
        expr. expr may only contain :class:`Cofunction`\s on the same
        :class:`.FunctionSpace` as the :class:`Cofunction` being assigned to.

        Similar functionality is available for the augmented assignment
        operators `+=`, `-=`, `*=` and `/=`. For example, if `f` and `g` are
        both Functions on the same :class:`.FunctionSpace` then::

          f += 2 * g

        will add twice `g` to `f`.

        If present, subset must be an :class:`pyop2.Subset` of this
        :class:`Function`'s ``node_set``.  The expression will then
        only be assigned to the nodes on that subset.
        """
        expr = ufl.as_ufl(expr)
        if isinstance(expr, ufl.classes.Zero):
            self.dat.zero(subset=subset)
            return self
        elif isinstance(expr, ufl.classes.ConstantValue):
            from firedrake.function import Function
            # Workaround to avoid using `assemble_expressions` directly
            # since cofunctions are not `ufl.Expr`.
            f = Function(self.function_space().dual()).assign(expr)
            f.dat.copy(self.dat, subset=subset)
            return self
        elif (isinstance(expr, Cofunction)
              and expr.function_space() == self.function_space()):
            expr.dat.copy(self.dat, subset=subset)
            return self
        elif isinstance(expr, BaseForm):
            # Enable to write down c += B where c is a Cofunction
            # and B an appropriate BaseForm object
            assembled_expr = firedrake.assemble(expr)
            return self.assign(assembled_expr)

        raise ValueError('Cannot assign %s' % expr)

    @FunctionMixin._ad_annotate_iadd
    @utils.known_pyop2_safe
    def __iadd__(self, expr):

        if np.isscalar(expr):
            self.dat += expr
            return self
        if isinstance(expr, vector.Vector):
            expr = expr.function
        if isinstance(expr, Cofunction) and \
           expr.function_space() == self.function_space():
            self.dat += expr.dat
            return self
        # Let Python hit `BaseForm.__add__` which relies on ufl.FormSum.
        return NotImplemented

    @FunctionMixin._ad_annotate_isub
    @utils.known_pyop2_safe
    def __isub__(self, expr):

        if np.isscalar(expr):
            self.dat -= expr
            return self
        if isinstance(expr, vector.Vector):
            expr = expr.function
        if isinstance(expr, Cofunction) and \
           expr.function_space() == self.function_space():
            self.dat -= expr.dat
            return self

        # Let Python hit `BaseForm.__sub__` which relies on ufl.FormSum.
        return NotImplemented

    def interpolate(self, expression):
        r"""Interpolate an expression onto this :class:`Cofunction`.

        :param expression: a UFL expression to interpolate
        :returns: this :class:`Function` object"""
        from firedrake.ufl_expr import Argument
        from firedrake import interpolation
        interp = interpolation.Interp(Argument(self.function_space().dual(), 0), expression)
        return firedrake.assemble(interp)

    def vector(self):
        r"""Return a :class:`.Vector` wrapping the data in this
        :class:`Function`"""
        return vector.Vector(self)

    @property
    def node_set(self):
        r"""A :class:`pyop2.Set` containing the nodes of this
        :class:`Cofunction`. One or (for rank-1 and 2
        :class:`.FunctionSpace`\s) more degrees of freedom are stored
        at each node.
        """
        return self.function_space().node_set

    def ufl_id(self):
        return self.uid

    def name(self):
        r"""Return the name of this :class:`Function`"""
        return self._name

    def label(self):
        r"""Return the label (a description) of this :class:`Function`"""
        return self._label

    def rename(self, name=None, label=None):
        r"""Set the name and or label of this :class:`Function`

        :arg name: The new name of the `Function` (if not `None`)
        :arg label: The new label for the `Function` (if not `None`)
        """
        if name is not None:
            self._name = name
        if label is not None:
            self._label = label

    def __str__(self):
        if self._name is not None:
            return self._name
        else:
            return super(Cofunction, self).__str__()

    def cell_node_map(self):
        return self.function_space().cell_node_map()<|MERGE_RESOLUTION|>--- conflicted
+++ resolved
@@ -48,11 +48,7 @@
         """
 
         ufl.Cofunction.__init__(self,
-<<<<<<< HEAD
                                 function_space.ufl_function_space())
-=======
-                                function_space.ufl_function_space().dual())
->>>>>>> edbc52fe
 
         self.comm = function_space.comm
         self._function_space = function_space
