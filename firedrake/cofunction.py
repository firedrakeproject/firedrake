from functools import cached_property
import numpy as np
import ufl

from ufl.form import BaseForm
from pyop2 import op2, mpi
from pyadjoint.tape import stop_annotating, annotate_tape, get_working_tape
from finat.ufl import MixedElement
import firedrake.assemble
import firedrake.functionspaceimpl as functionspaceimpl
from firedrake import utils, ufl_expr
from firedrake.utils import ScalarType
from firedrake.adjoint_utils.function import CofunctionMixin
from firedrake.adjoint_utils.checkpointing import DelegatedFunctionCheckpoint
from firedrake.adjoint_utils.blocks.function import CofunctionAssignBlock
from firedrake.petsc import PETSc


class Cofunction(ufl.Cofunction, CofunctionMixin):
    r"""A :class:`Cofunction` represents a function on a dual space.

    Like Functions, cofunctions are represented as sums of basis functions:

    .. math::

            f = \\sum_i f_i \phi_i(x)

    The :class:`Cofunction` class provides storage for the coefficients
    :math:`f_i` and associates them with a :class:`.FunctionSpace` object
    which provides the basis functions :math:`\\phi_i(x)`.

    Note that the coefficients are always scalars: if the
    :class:`Cofunction` is vector-valued then this is specified in
    the :class:`.FunctionSpace`.
    """

    @PETSc.Log.EventDecorator()
    @CofunctionMixin._ad_annotate_init
    def __init__(self, function_space, val=None, name=None, dtype=ScalarType,
                 count=None):
        r"""
        :param function_space: the :class:`.FunctionSpace`,
            or :class:`.MixedFunctionSpace` on which to build this :class:`Cofunction`.
            Alternatively, another :class:`Cofunction` may be passed here and its function space
            will be used to build this :class:`Cofunction`.  In this
            case, the function values are copied.
        :param val: NumPy array-like (or :class:`pyop2.types.dat.Dat`) providing initial values (optional).
            If val is an existing :class:`Cofunction`, then the data will be shared.
        :param name: user-defined name for this :class:`Cofunction` (optional).
        :param dtype: optional data type for this :class:`Cofunction`
               (defaults to ``ScalarType``).
        """

        V = function_space
        if isinstance(V, Cofunction):
            V = V.function_space()
            # Deep copy prevents modifications to Vector copies.
            # Also, this discard the value of `val` if it was specified (consistent with Function)
            val = function_space.copy(deepcopy=True).dat
        elif not isinstance(V, functionspaceimpl.FiredrakeDualSpace):
            raise NotImplementedError("Can't make a Cofunction defined on a "
                                      + str(type(function_space)))

        ufl.Cofunction.__init__(self, V.ufl_function_space(), count=count)

        # User comm
        self.comm = V.comm
        # Internal comm
        self._comm = mpi.internal_comm(V.comm, self)
        self._function_space = V
        self.uid = utils._new_uid(self._comm)
        self._name = name or 'cofunction_%d' % self.uid
        self._label = "a cofunction"

        if isinstance(val, Cofunction):
            val = val.dat

        if isinstance(val, (op2.Dat, op2.DatView, op2.MixedDat, op2.Global)):
            assert val.comm == self._comm
            self.dat = val
        else:
            self.dat = function_space.make_dat(val, dtype, self.name())

        if isinstance(function_space, Cofunction):
            self.dat.copy(function_space.dat)

    @PETSc.Log.EventDecorator()
    def copy(self, deepcopy=True):
        r"""Return a copy of this :class:`firedrake.function.CoordinatelessFunction`.

        :kwarg deepcopy: If ``True``, the default, the new
            :class:`firedrake.function.CoordinatelessFunction` will allocate new space
            and copy values.  If ``False``, then the new
            :class:`firedrake.function.CoordinatelessFunction` will share the dof values.
        """
        if deepcopy:
            val = type(self.dat)(self.dat)
        else:
            val = self.dat
        return type(self)(self.function_space(),
                          val=val, name=self.name(),
                          dtype=self.dat.dtype)

    def _analyze_form_arguments(self):
        # Cofunctions have one argument in primal space as they map from V to R.
        self._arguments = (ufl_expr.Argument(self.function_space().dual(), 0),)
        self._coefficients = (self,)

    @utils.cached_property
    @CofunctionMixin._ad_annotate_subfunctions
    def subfunctions(self):
        r"""Extract any sub :class:`Cofunction`\s defined on the component spaces
        of this this :class:`Cofunction`'s :class:`.FunctionSpace`."""
        return tuple(type(self)(fs, dat) for fs, dat in zip(self.function_space(), self.dat))

    @utils.cached_property
    def _components(self):
        if self.function_space().rank == 0:
            return (self, )
        else:
            if self.dof_dset.cdim == 1:
                return (type(self)(self.function_space().sub(0), val=self.dat),)
            else:
                return tuple(type(self)(self.function_space().sub(i), val=op2.DatView(self.dat, j))
                             for i, j in enumerate(np.ndindex(self.dof_dset.dim)))

    @PETSc.Log.EventDecorator()
    def sub(self, i):
        r"""Extract the ith sub :class:`Cofunction` of this :class:`Cofunction`.

        :arg i: the index to extract

        See also :attr:`subfunctions`.

        If the :class:`Cofunction` is defined on a
        :func:`~.VectorFunctionSpace` or :func:`~.TensorFunctionSpace`
        this returns a proxy object indexing the ith component of the space,
        suitable for use in boundary condition application."""
        mixed = type(self.function_space().ufl_element()) is MixedElement
        data = self.subfunctions if mixed else self._components
        return data[i]

    def function_space(self):
        r"""Return the :class:`.FunctionSpace`, or :class:`.MixedFunctionSpace`
            on which this :class:`Cofunction` is defined.
        """
        return self._function_space

    def equals(self, other):
        """Check equality."""
        if type(other) is not Cofunction:
            return False
        if self is other:
            return True
        return self._count == other._count and self._function_space == other._function_space

    def zero(self, subset=None):
        """Set values to zero.

        Parameters
        ----------
        subset : pyop2.types.set.Subset
                 A subset of the domain indicating the nodes to zero.
                 If `None` then the whole function is zeroed.

        Returns
        -------
        firedrake.cofunction.Cofunction
            Returns `self`
        """
        return self.assign(0, subset=subset)

    @PETSc.Log.EventDecorator()
    @utils.known_pyop2_safe
    def assign(self, expr, subset=None, expr_from_assemble=False):
        r"""Set the :class:`Cofunction` value to the pointwise value of
        expr. expr may only contain :class:`Cofunction`\s on the same
        :class:`.FunctionSpace` as the :class:`Cofunction` being assigned to.

        Similar functionality is available for the augmented assignment
        operators `+=`, `-=`, `*=` and `/=`. For example, if `f` and `g` are
        both Cofunctions on the same :class:`.FunctionSpace` then::

          f += 2 * g

        will add twice `g` to `f`.

        If present, subset must be an :class:`pyop2.types.set.Subset` of this
        :class:`Cofunction`'s ``node_set``.  The expression will then
        only be assigned to the nodes on that subset.

        The `expr_from_assemble` optional argument indicates whether the
        expression results from an assemble operation performed within the
        current method. `expr_from_assemble` is required for the
        `CofunctionAssignBlock`.
        """
        expr = ufl.as_ufl(expr)
        if isinstance(expr, ufl.classes.Zero):
            with stop_annotating(modifies=(self,)):
                self.dat.zero(subset=subset)
            return self
        elif (isinstance(expr, Cofunction)
              and expr.function_space() == self.function_space()):
            # do not annotate in case of self assignment
            if annotate_tape() and self != expr:
                if subset is not None:
                    raise NotImplementedError("Cofunction subset assignment "
                                              "annotation is not supported.")
                self.block_variable = self.create_block_variable()
                self.block_variable._checkpoint = DelegatedFunctionCheckpoint(
                    expr.block_variable)
                get_working_tape().add_block(
                    CofunctionAssignBlock(
                        self, expr, rhs_from_assemble=expr_from_assemble)
                )

            expr.dat.copy(self.dat, subset=subset)
            return self
        elif isinstance(expr, BaseForm):
            # Enable c.assign(B) where c is a Cofunction and B an appropriate
            # BaseForm object. If annotation is enabled, the following
            # operation will result in an assemble block on the Pyadjoint tape.
            assembled_expr = firedrake.assemble(expr)
            return self.assign(
                assembled_expr, subset=subset,
                expr_from_assemble=True)
        else:
            from firedrake.assign import Assigner
            Assigner(self, expr, subset).assign()
        return self

    def riesz_representation(self, riesz_map='L2', *, bcs=None,
                             solver_options=None,
                             form_compiler_parameters=None):
        """Return the Riesz representation of this :class:`Cofunction`.

        Example: For a L2 Riesz map, the Riesz representation is obtained by
        solving the linear system ``Mx = self``, where M is the L2 mass matrix,
        i.e. M = <u, v> with u and v trial and test functions, respectively.

        Parameters
        ----------
        riesz_map : str or ufl.sobolevspace.SobolevSpace or
        collections.abc.Callable
            The Riesz map to use (`l2`, `L2`, or `H1`). This can also be a
            callable.
        bcs: DirichletBC or list of DirichletBC
            Boundary conditions to apply to the Riesz map.
        solver_options: dict
            A dictionary of PETSc options to be passed to the solver.
        form_compiler_parameters: dict
            A dictionary of form compiler parameters to be passed to the
            variational problem that solves for the Riesz map.

        Returns
        -------
        firedrake.function.Function
            Riesz representation of this :class:`Cofunction` with respect to
            the given Riesz map.
        """
        if not callable(riesz_map):
            riesz_map = RieszMap(
                self.function_space(), riesz_map, bcs=bcs,
                solver_parameters=solver_options,
                form_compiler_parameters=form_compiler_parameters
            )

        return riesz_map(self)

    @CofunctionMixin._ad_annotate_iadd
    @utils.known_pyop2_safe
    def __iadd__(self, expr):

        if np.isscalar(expr):
            self.dat += expr
            return self
        if isinstance(expr, Cofunction) and \
           expr.function_space() == self.function_space():
            self.dat += expr.dat
            return self
        # Let Python hit `BaseForm.__add__` which relies on ufl.FormSum.
        return NotImplemented

    @CofunctionMixin._ad_annotate_isub
    @utils.known_pyop2_safe
    def __isub__(self, expr):

        if np.isscalar(expr):
            self.dat -= expr
            return self
        if isinstance(expr, Cofunction) and \
           expr.function_space() == self.function_space():
            self.dat -= expr.dat
            return self

        # Let Python hit `BaseForm.__sub__` which relies on ufl.FormSum.
        return NotImplemented

    @CofunctionMixin._ad_annotate_imul
    def __imul__(self, expr):

        if np.isscalar(expr):
            self.dat *= expr
            return self
        if isinstance(expr, Cofunction) and \
           expr.function_space() == self.function_space():
            self.dat *= expr.dat
            return self
        return NotImplemented

    @PETSc.Log.EventDecorator()
    def interpolate(self,
                    expression: ufl.BaseForm,
                    ad_block_tag: str | None = None,
                    **kwargs):
        """Interpolate a dual expression onto this :class:`Cofunction`.

        Parameters
        ----------
        expression
            A dual UFL expression to interpolate.
        ad_block_tag
            An optional string for tagging the resulting assemble
            block on the Pyadjoint tape.
        **kwargs
            Any extra kwargs are passed on to the interpolate function.
            For details see `firedrake.interpolation.interpolate`.

        Returns
        -------
        firedrake.cofunction.Cofunction
            Returns `self`
        """
        from firedrake import interpolation, assemble
        v, = self.arguments()
        interp = interpolation.Interpolate(v, expression, **kwargs)
        return assemble(interp, tensor=self, ad_block_tag=ad_block_tag)

    @property
    def cell_set(self):
        r"""The :class:`pyop2.types.set.Set` of cells for the mesh on which this
        :class:`Cofunction` is defined."""
        return self.function_space()._mesh.cell_set

    @property
    def node_set(self):
        r"""A :class:`pyop2.types.set.Set` containing the nodes of this
        :class:`Cofunction`. One or (for rank-1 and 2
        :class:`.FunctionSpace`\s) more degrees of freedom are stored
        at each node.
        """
        return self.function_space().node_set

    @property
    def dof_dset(self):
        r"""A :class:`pyop2.types.dataset.DataSet` containing the degrees of freedom of
        this :class:`Cofunction`."""
        return self.function_space().dof_dset

    def ufl_id(self):
        return self.uid

    def name(self):
        r"""Return the name of this :class:`Cofunction`"""
        return self._name

    def label(self):
        r"""Return the label (a description) of this :class:`Cofunction`"""
        return self._label

    def rename(self, name=None, label=None):
        r"""Set the name and or label of this :class:`Cofunction`

        :arg name: The new name of the `Cofunction` (if not `None`)
        :arg label: The new label for the `Cofunction` (if not `None`)
        """
        if name is not None:
            self._name = name
        if label is not None:
            self._label = label

    def __str__(self):
        if self._name is not None:
            return self._name
        else:
            return super(Cofunction, self).__str__()

    def cell_node_map(self):
        return self.function_space().cell_node_map()


class RieszMap:
    """Return a map between dual and primal function spaces.

    A `RieszMap` can be called on a `Cofunction` in the appropriate space to
    yield the `Function` which is the Riesz representer under the given inner
    product. Conversely, it can be called on a `Function` to apply the given
    inner product and return a `Cofunction`.

    Parameters
    ----------
    function_space_or_inner_product: FunctionSpace or ufl.Form
        The space from which to map, or a bilinear form defining an inner
        product.
    sobolev_space: str or ufl.sobolevspace.SobolevSpace.
        Used to determine the inner product.
    bcs: DirichletBC or list of DirichletBC
        Boundary conditions to apply to the Riesz map.
    solver_parameters: dict
        A dictionary of PETSc options to be passed to the solver.
    form_compiler_parameters: dict
        A dictionary of form compiler parameters to be passed to the
        variational problem that solves for the Riesz map.
    restrict: bool
        If `True`, use restricted function spaces in the Riesz map solver.
    """

    def __init__(self, function_space_or_inner_product=None,
                 sobolev_space=ufl.L2, *, bcs=None, solver_parameters=None,
<<<<<<< HEAD
                 form_compiler_parameters=None, restrict=True):
=======
                 form_compiler_parameters=None, restrict=True,
                 constant_jacobian=False):
>>>>>>> 2b1dbf66
        if isinstance(function_space_or_inner_product, ufl.Form):
            args = ufl.algorithms.extract_arguments(
                function_space_or_inner_product
            )
            if len(args) != 2:
                raise ValueError(f"inner_product has arity {len(args)}, "
                                 "should be 2.")
            function_space = args[0].function_space()
            inner_product = function_space_or_inner_product
        else:
            function_space = function_space_or_inner_product
            if hasattr(function_space, "function_space"):
                function_space = function_space.function_space()
            if ufl.duals.is_dual(function_space):
                function_space = function_space.dual()

            if str(sobolev_space) == "l2":
                inner_product = "l2"
            else:
                from firedrake import TrialFunction, TestFunction
                u = TrialFunction(function_space)
                v = TestFunction(function_space)
                inner_product = RieszMap._inner_product_form(
                    sobolev_space, u, v
                )

        self._function_space = function_space
        self._inner_product = inner_product
        self._bcs = bcs
        self._solver_parameters = solver_parameters or {}
        self._form_compiler_parameters = form_compiler_parameters or {}
        self._restrict = restrict
<<<<<<< HEAD
=======
        self._constant_jacobian = constant_jacobian
>>>>>>> 2b1dbf66

    @staticmethod
    def _inner_product_form(sobolev_space, u, v):
        from firedrake import inner, dx, grad
        inner_products = {
            "L2": lambda u, v: inner(u, v)*dx,
            "H1": lambda u, v: inner(u, v)*dx + inner(grad(u), grad(v))*dx
        }
        try:
            return inner_products[str(sobolev_space)](u, v)
        except KeyError:
            raise ValueError("No inner product defined for Sobolev space "
                             f"{sobolev_space}.")

    @cached_property
    def _solver(self):
        from firedrake import (LinearVariationalSolver,
                               LinearVariationalProblem, Function, Cofunction)
        rhs = Cofunction(self._function_space.dual())
        soln = Function(self._function_space)
        lvp = LinearVariationalProblem(
            self._inner_product, rhs, soln, bcs=self._bcs,
            restrict=self._restrict,
<<<<<<< HEAD
=======
            constant_jacobian=self._constant_jacobian,
>>>>>>> 2b1dbf66
            form_compiler_parameters=self._form_compiler_parameters)
        solver = LinearVariationalSolver(
            lvp, solver_parameters=self._solver_parameters
        )
        return solver.solve, rhs, soln

    def __call__(self, value):
        """Return the Riesz representer of a Function or Cofunction."""
        from firedrake import Function, Cofunction

        if ufl.duals.is_dual(value):
            if value.function_space().dual() != self._function_space:
                raise ValueError("Function space mismatch in RieszMap.")
            output = Function(self._function_space)

            if self._inner_product == "l2":
                for o, c in zip(output.subfunctions, value.subfunctions):
<<<<<<< HEAD
                    o.dat.data[:] = c.dat.data[:]
=======
                    o.dat.data[:] = c.dat.data_ro[:]
>>>>>>> 2b1dbf66
            else:
                solve, rhs, soln = self._solver
                rhs.assign(value)
                solve()
                output = Function(self._function_space)
                output.assign(soln)
        elif ufl.duals.is_primal(value):
            if value.function_space() != self._function_space:
                raise ValueError("Function space mismatch in RieszMap.")

            if self._inner_product == "l2":
                output = Cofunction(self._function_space.dual())
                for o, c in zip(output.subfunctions, value.subfunctions):
<<<<<<< HEAD
                    o.dat.data[:] = c.dat.data[:]
=======
                    o.dat.data[:] = c.dat.data_ro[:]
>>>>>>> 2b1dbf66
            else:
                output = firedrake.assemble(
                    firedrake.action(self._inner_product, value)
                )
        else:
            raise ValueError(
                f"Unable to ascertain if {value} is primal or dual."
            )
        return output<|MERGE_RESOLUTION|>--- conflicted
+++ resolved
@@ -417,12 +417,8 @@
 
     def __init__(self, function_space_or_inner_product=None,
                  sobolev_space=ufl.L2, *, bcs=None, solver_parameters=None,
-<<<<<<< HEAD
-                 form_compiler_parameters=None, restrict=True):
-=======
                  form_compiler_parameters=None, restrict=True,
                  constant_jacobian=False):
->>>>>>> 2b1dbf66
         if isinstance(function_space_or_inner_product, ufl.Form):
             args = ufl.algorithms.extract_arguments(
                 function_space_or_inner_product
@@ -455,10 +451,7 @@
         self._solver_parameters = solver_parameters or {}
         self._form_compiler_parameters = form_compiler_parameters or {}
         self._restrict = restrict
-<<<<<<< HEAD
-=======
         self._constant_jacobian = constant_jacobian
->>>>>>> 2b1dbf66
 
     @staticmethod
     def _inner_product_form(sobolev_space, u, v):
@@ -482,10 +475,7 @@
         lvp = LinearVariationalProblem(
             self._inner_product, rhs, soln, bcs=self._bcs,
             restrict=self._restrict,
-<<<<<<< HEAD
-=======
             constant_jacobian=self._constant_jacobian,
->>>>>>> 2b1dbf66
             form_compiler_parameters=self._form_compiler_parameters)
         solver = LinearVariationalSolver(
             lvp, solver_parameters=self._solver_parameters
@@ -503,11 +493,7 @@
 
             if self._inner_product == "l2":
                 for o, c in zip(output.subfunctions, value.subfunctions):
-<<<<<<< HEAD
-                    o.dat.data[:] = c.dat.data[:]
-=======
                     o.dat.data[:] = c.dat.data_ro[:]
->>>>>>> 2b1dbf66
             else:
                 solve, rhs, soln = self._solver
                 rhs.assign(value)
@@ -521,11 +507,7 @@
             if self._inner_product == "l2":
                 output = Cofunction(self._function_space.dual())
                 for o, c in zip(output.subfunctions, value.subfunctions):
-<<<<<<< HEAD
-                    o.dat.data[:] = c.dat.data[:]
-=======
                     o.dat.data[:] = c.dat.data_ro[:]
->>>>>>> 2b1dbf66
             else:
                 output = firedrake.assemble(
                     firedrake.action(self._inner_product, value)
