from functools import cached_property
import numpy as np
import finat
import ufl

import pyop3 as op3
from pyadjoint.tape import stop_annotating, annotate_tape, get_working_tape
from pyop2 import mpi
from ufl.form import BaseForm
from finat.ufl import MixedElement

import firedrake.assemble
import firedrake.functionspaceimpl as functionspaceimpl
from firedrake import utils, ufl_expr
from firedrake.utils import ScalarType
from firedrake.adjoint_utils.function import CofunctionMixin
from firedrake.adjoint_utils.checkpointing import DelegatedFunctionCheckpoint
from firedrake.adjoint_utils.blocks.function import CofunctionAssignBlock
from firedrake.petsc import PETSc


class Cofunction(ufl.Cofunction, CofunctionMixin):
    r"""A :class:`Cofunction` represents a function on a dual space.

    Like Functions, cofunctions are represented as sums of basis functions:

    .. math::

            f = \\sum_i f_i \phi_i(x)

    The :class:`Cofunction` class provides storage for the coefficients
    :math:`f_i` and associates them with a :class:`.FunctionSpace` object
    which provides the basis functions :math:`\\phi_i(x)`.

    Note that the coefficients are always scalars: if the
    :class:`Cofunction` is vector-valued then this is specified in
    the :class:`.FunctionSpace`.
    """

    @PETSc.Log.EventDecorator()
    @CofunctionMixin._ad_annotate_init
    def __init__(self, function_space, val=None, name=None, dtype=ScalarType,
                 count=None):
        r"""
        :param function_space: the :class:`.FunctionSpace`,
            or :class:`.MixedFunctionSpace` on which to build this :class:`Cofunction`.
            Alternatively, another :class:`Cofunction` may be passed here and its function space
            will be used to build this :class:`Cofunction`.  In this
            case, the function values are copied.
        :param val: NumPy array-like (or :class:`pyop2.types.dat.Dat`) providing initial values (optional).
            If val is an existing :class:`Cofunction`, then the data will be shared.
        :param name: user-defined name for this :class:`Cofunction` (optional).
        :param dtype: optional data type for this :class:`Cofunction`
               (defaults to ``ScalarType``).
        """

        # debugging
        self._dat = None

        V = function_space
        if isinstance(V, Cofunction):
            V = V.function_space()
            # Deep copy prevents modifications to Vector copies.
            # Also, this discard the value of `val` if it was specified (consistent with Function)
            val = function_space.copy(deepcopy=True).dat
        elif not isinstance(V, functionspaceimpl.FiredrakeDualSpace):
            raise NotImplementedError("Can't make a Cofunction defined on a "
                                      + str(type(function_space)))

        ufl.Cofunction.__init__(self, V.ufl_function_space(), count=count)

        # User comm
        self.comm = V.comm
        # Internal comm
        self._comm = mpi.internal_comm(V.comm, self)
        self._function_space = V
        self.uid = utils._new_uid(self._comm)
        self._name = name or 'cofunction_%d' % self.uid
        self._label = "a cofunction"

        if isinstance(val, Cofunction):
            val = val.dat
        if isinstance(val, op3.Dat):
            # FIXME
            # assert val.comm == self._comm
            self.dat = val
        else:
            self.dat = function_space.make_dat(val, dtype, self.name())

        if isinstance(function_space, Cofunction):
            self.dat.copy(function_space.dat)

    # debug
    @property
    def dat(self):
        return self._dat

    @dat.setter
    def dat(self, new):
        assert isinstance(new, op3.Dat)
        self._dat = new

    @PETSc.Log.EventDecorator()
    def copy(self, deepcopy=True):
        r"""Return a copy of this :class:`firedrake.function.CoordinatelessFunction`.

        :kwarg deepcopy: If ``True``, the default, the new
            :class:`firedrake.function.CoordinatelessFunction` will allocate new space
            and copy values.  If ``False``, then the new
            :class:`firedrake.function.CoordinatelessFunction` will share the dof values.
        """
        dat = self.dat.copy() if deepcopy else self.dat
        return type(self)(self.function_space(),
                          val=dat, name=self.name(),
                          dtype=self.dat.dtype)

    def _analyze_form_arguments(self):
        # Cofunctions have one argument in primal space as they map from V to R.
        self._arguments = (ufl_expr.Argument(self.function_space().dual(), 0),)
        self._coefficients = (self,)

    @utils.cached_property
    @CofunctionMixin._ad_annotate_subfunctions
    def subfunctions(self):
        r"""Extract any sub :class:`Cofunction`\s defined on the component spaces
        of this this :class:`Cofunction`'s :class:`.FunctionSpace`."""
        if len(self.function_space()) > 1:
            subfuncs = []
            for i in range(len(self.function_space())):
                subspace = self.function_space().sub(i, weak=True)
                subdat = self.dat[subspace.index]
                subfunc = type(self)(
                    subspace, subdat, name=f"{self.name()}[{subspace.index}]"
                )
                subfuncs.append(subfunc)
            return tuple(subfuncs)
        else:
            return (self,)

    @utils.cached_property
    def _components(self):
        if self.function_space().value_size == 1:
            return (self,)
        else:
            if len(self.function_space().shape) > 1:
                # This all gets a lot easier if one could insert slices *above*
                # the relevant indices. Then we could just index with a ScalarIndex.
                # Instead we have to construct the whole IndexTree and for simplicity
                # this is disabled for tensor things.
                raise NotImplementedError

            root_axis = self.dat.axes.root
            root_index = op3.Slice(
                root_axis.label,
                [op3.AffineSliceComponent(c.label) for c in root_axis.components],
            )
            root_index_tree = op3.IndexTree(root_index)
            subtree = op3.IndexTree(op3.Slice("dof", [op3.AffineSliceComponent("XXX")]))
            for component in root_index.component_labels:
                root_index_tree = root_index_tree.add_subtree(subtree, root_index, component, uniquify_ids=True)

            subfuncs = []
            # This flattens any tensor shape, which pyop3 can now do "properly"
            for i, j in enumerate(np.ndindex(self.function_space().shape)):

                # just one-tuple supported for now
                j, = j

                indices = root_index_tree
                subtree = op3.IndexTree(op3.ScalarIndex("dim0", "XXX", j))
                for leaf in root_index_tree.leaves:
                    indices = indices.add_subtree(subtree, *leaf, uniquify_ids=True)

                subfunc = type(self)(
                    self.function_space().sub(i, weak=False),
                    # val=self.dat[indices],
                    val=self.dat.getitem(indices, strict=True),
                    name=f"view[{i}]({self.name()})"
                )
                subfuncs.append(subfunc)
            return tuple(subfuncs)

    @PETSc.Log.EventDecorator()
    def sub(self, i):
        r"""Extract the ith sub :class:`Cofunction` of this :class:`Cofunction`.

        :arg i: the index to extract

        See also :attr:`subfunctions`.

        If the :class:`Cofunction` is defined on a
        :func:`~.VectorFunctionSpace` or :func:`~.TensorFunctionSpace`
        this returns a proxy object indexing the ith component of the space,
        suitable for use in boundary condition application."""
        mixed = type(self.function_space().ufl_element()) is MixedElement
        data = self.subfunctions if mixed else self._components
        return data[i]

    def function_space(self):
        r"""Return the :class:`.FunctionSpace`, or :class:`.MixedFunctionSpace`
            on which this :class:`Cofunction` is defined.
        """
        return self._function_space

    def equals(self, other):
        """Check equality."""
        if type(other) is not Cofunction:
            return False
        if self is other:
            return True
        return self._count == other._count and self._function_space == other._function_space

    def zero(self, subset=None):
        """Set values to zero.

        Parameters
        ----------
        subset : pyop2.types.set.Subset
                 A subset of the domain indicating the nodes to zero.
                 If `None` then the whole function is zeroed.

        Returns
        -------
        firedrake.cofunction.Cofunction
            Returns `self`
        """
        return self.assign(0, subset=subset)

    @PETSc.Log.EventDecorator()
    @utils.known_pyop2_safe
    def assign(self, expr, subset=None, expr_from_assemble=False):
        r"""Set the :class:`Cofunction` value to the pointwise value of
        expr. expr may only contain :class:`Cofunction`\s on the same
        :class:`.FunctionSpace` as the :class:`Cofunction` being assigned to.

        Similar functionality is available for the augmented assignment
        operators `+=`, `-=`, `*=` and `/=`. For example, if `f` and `g` are
        both Cofunctions on the same :class:`.FunctionSpace` then::

          f += 2 * g

        will add twice `g` to `f`.

        If present, subset must be an :class:`pyop2.types.set.Subset` of this
        :class:`Cofunction`'s ``node_set``.  The expression will then
        only be assigned to the nodes on that subset.

        The `expr_from_assemble` optional argument indicates whether the
        expression results from an assemble operation performed within the
        current method. `expr_from_assemble` is required for the
        `CofunctionAssignBlock`.
        """
        from firedrake.assign import Assigner, parse_subset

        subset = parse_subset(subset)

        expr = ufl.as_ufl(expr)
        if isinstance(expr, ufl.classes.Zero):
            with stop_annotating(modifies=(self,)):
                self.dat[subset].zero(eager=True)
            return self
        elif (isinstance(expr, Cofunction)
              and expr.function_space() == self.function_space()):
            # do not annotate in case of self assignment
            if annotate_tape() and self != expr:
                if subset is not None:
                    raise NotImplementedError("Cofunction subset assignment "
                                              "annotation is not supported.")
                self.block_variable = self.create_block_variable()
                self.block_variable._checkpoint = DelegatedFunctionCheckpoint(
                    expr.block_variable)
                get_working_tape().add_block(
                    CofunctionAssignBlock(
                        self, expr, rhs_from_assemble=expr_from_assemble)
                )

            # TODO: Shouldn't need to cast the axes
            # self.dat[subset].assign(expr.dat[subset], eager=True)
            lhs = self.dat[subset]
            rhs = expr.dat[subset]
            lhs.assign(rhs, eager=True)
            return self
        elif isinstance(expr, BaseForm):
            # Enable c.assign(B) where c is a Cofunction and B an appropriate
            # BaseForm object. If annotation is enabled, the following
            # operation will result in an assemble block on the Pyadjoint tape.
            assembled_expr = firedrake.assemble(expr)
            return self.assign(
                assembled_expr, subset=subset,
                expr_from_assemble=True)
        else:
            Assigner(self, expr, subset).assign()
        return self

    def riesz_representation(self, riesz_map='L2', *, bcs=None,
                             solver_options=None,
                             form_compiler_parameters=None):
        """Return the Riesz representation of this :class:`Cofunction`.

        Example: For a L2 Riesz map, the Riesz representation is obtained by
        solving the linear system ``Mx = self``, where M is the L2 mass matrix,
        i.e. M = <u, v> with u and v trial and test functions, respectively.

        Parameters
        ----------
        riesz_map : str or ufl.sobolevspace.SobolevSpace or
        collections.abc.Callable
            The Riesz map to use (`l2`, `L2`, or `H1`). This can also be a
            callable.
        bcs: DirichletBC or list of DirichletBC
            Boundary conditions to apply to the Riesz map.
        solver_options: dict
            A dictionary of PETSc options to be passed to the solver.
        form_compiler_parameters: dict
            A dictionary of form compiler parameters to be passed to the
            variational problem that solves for the Riesz map.

        Returns
        -------
        firedrake.function.Function
            Riesz representation of this :class:`Cofunction` with respect to
            the given Riesz map.
        """
        if not callable(riesz_map):
            riesz_map = RieszMap(
                self.function_space(), riesz_map, bcs=bcs,
                solver_parameters=solver_options,
                form_compiler_parameters=form_compiler_parameters
            )

        return riesz_map(self)

    @CofunctionMixin._ad_annotate_iadd
    @utils.known_pyop2_safe
    def __iadd__(self, expr):

        if np.isscalar(expr):
            self.dat += expr
            return self
        if isinstance(expr, Cofunction) and \
            expr.function_space() == self.function_space():
            self.dat.data_wo[...] += expr.dat.data_ro
            return self
        # Let Python hit `BaseForm.__add__` which relies on ufl.FormSum.
        return NotImplemented

    @CofunctionMixin._ad_annotate_isub
    @utils.known_pyop2_safe
    def __isub__(self, expr):

        if np.isscalar(expr):
            self.dat -= expr
            return self
        if isinstance(expr, Cofunction) and \
           expr.function_space() == self.function_space():
            self.dat -= expr.dat
            return self

        # Let Python hit `BaseForm.__sub__` which relies on ufl.FormSum.
        return NotImplemented

    @CofunctionMixin._ad_annotate_imul
    def __imul__(self, expr):

        if np.isscalar(expr):
            self.dat *= expr
            return self
        if isinstance(expr, Cofunction) and \
           expr.function_space() == self.function_space():
            self.dat *= expr.dat
            return self
        return NotImplemented

    @PETSc.Log.EventDecorator()
    def interpolate(self,
                    expression: ufl.BaseForm,
                    ad_block_tag: str | None = None,
                    **kwargs):
        """Interpolate a dual expression onto this :class:`Cofunction`.

        Parameters
        ----------
        expression
            A dual UFL expression to interpolate.
        ad_block_tag
            An optional string for tagging the resulting assemble
            block on the Pyadjoint tape.
        **kwargs
            Any extra kwargs are passed on to the interpolate function.
            For details see `firedrake.interpolation.interpolate`.

        Returns
        -------
        firedrake.cofunction.Cofunction
            Returns `self`
        """
        from firedrake import interpolation, assemble
        v, = self.arguments()
        interp = interpolation.Interpolate(v, expression, **kwargs)
        return assemble(interp, tensor=self, ad_block_tag=ad_block_tag)

    @property
    def cell_set(self):
        r"""The :class:`pyop2.types.set.Set` of cells for the mesh on which this
        :class:`Cofunction` is defined."""
        return self.function_space()._mesh.cell_set

    @property
    def node_set(self):
        r"""A :class:`pyop2.types.set.Set` containing the nodes of this
        :class:`Cofunction`. One or (for rank-1 and 2
        :class:`.FunctionSpace`\s) more degrees of freedom are stored
        at each node.
        """
        return self.function_space().node_set

    @property
    def dof_dset(self):
        r"""A :class:`pyop2.types.dataset.DataSet` containing the degrees of freedom of
        this :class:`Cofunction`."""
        return self.function_space().dof_dset

    def ufl_id(self):
        return self.uid

    def name(self):
        r"""Return the name of this :class:`Cofunction`"""
        return self._name

    def label(self):
        r"""Return the label (a description) of this :class:`Cofunction`"""
        return self._label

    def rename(self, name=None, label=None):
        r"""Set the name and or label of this :class:`Cofunction`

        :arg name: The new name of the `Cofunction` (if not `None`)
        :arg label: The new label for the `Cofunction` (if not `None`)
        """
        if name is not None:
            self._name = name
        if label is not None:
            self._label = label

    def __str__(self):
        if self._name is not None:
            return self._name
        else:
            return super(Cofunction, self).__str__()

    def cell_node_map(self):
        return self.function_space().cell_node_map()

<<<<<<< HEAD
    @property
    def vec_ro(self):
        return self.dat.vec_ro(bsize=self.function_space().block_size)

    @property
    def vec_wo(self):
        return self.dat.vec_wo(bsize=self.function_space().block_size)

    @property
    def vec_rw(self):
        return self.dat.vec_rw(bsize=self.function_space().block_size)
=======

class RieszMap:
    """Return a map between dual and primal function spaces.

    A `RieszMap` can be called on a `Cofunction` in the appropriate space to
    yield the `Function` which is the Riesz representer under the given inner
    product. Conversely, it can be called on a `Function` to apply the given
    inner product and return a `Cofunction`.

    Parameters
    ----------
    function_space_or_inner_product: FunctionSpace or ufl.Form
        The space from which to map, or a bilinear form defining an inner
        product.
    sobolev_space: str or ufl.sobolevspace.SobolevSpace.
        Used to determine the inner product.
    bcs: DirichletBC or list of DirichletBC
        Boundary conditions to apply to the Riesz map.
    solver_parameters: dict
        A dictionary of PETSc options to be passed to the solver.
    form_compiler_parameters: dict
        A dictionary of form compiler parameters to be passed to the
        variational problem that solves for the Riesz map.
    restrict: bool
        If `True`, use restricted function spaces in the Riesz map solver.
    """

    def __init__(self, function_space_or_inner_product=None,
                 sobolev_space=ufl.L2, *, bcs=None, solver_parameters=None,
                 form_compiler_parameters=None, restrict=True,
                 constant_jacobian=False):
        if isinstance(function_space_or_inner_product, ufl.Form):
            args = ufl.algorithms.extract_arguments(
                function_space_or_inner_product
            )
            if len(args) != 2:
                raise ValueError(f"inner_product has arity {len(args)}, "
                                 "should be 2.")
            function_space = args[0].function_space()
            inner_product = function_space_or_inner_product
        else:
            function_space = function_space_or_inner_product
            if hasattr(function_space, "function_space"):
                function_space = function_space.function_space()
            if ufl.duals.is_dual(function_space):
                function_space = function_space.dual()

            if str(sobolev_space) == "l2":
                inner_product = "l2"
            else:
                from firedrake import TrialFunction, TestFunction
                u = TrialFunction(function_space)
                v = TestFunction(function_space)
                inner_product = RieszMap._inner_product_form(
                    sobolev_space, u, v
                )

        self._function_space = function_space
        self._inner_product = inner_product
        self._bcs = bcs
        self._solver_parameters = solver_parameters or {}
        self._form_compiler_parameters = form_compiler_parameters or {}
        self._restrict = restrict
        self._constant_jacobian = constant_jacobian

    @staticmethod
    def _inner_product_form(sobolev_space, u, v):
        from firedrake import inner, dx, grad
        inner_products = {
            "L2": lambda u, v: inner(u, v)*dx,
            "H1": lambda u, v: inner(u, v)*dx + inner(grad(u), grad(v))*dx
        }
        try:
            return inner_products[str(sobolev_space)](u, v)
        except KeyError:
            raise ValueError("No inner product defined for Sobolev space "
                             f"{sobolev_space}.")

    @cached_property
    def _solver(self):
        from firedrake import (LinearVariationalSolver,
                               LinearVariationalProblem, Function, Cofunction)
        rhs = Cofunction(self._function_space.dual())
        soln = Function(self._function_space)
        lvp = LinearVariationalProblem(
            self._inner_product, rhs, soln, bcs=self._bcs,
            restrict=self._restrict,
            constant_jacobian=self._constant_jacobian,
            form_compiler_parameters=self._form_compiler_parameters)
        solver = LinearVariationalSolver(
            lvp, solver_parameters=self._solver_parameters
        )
        return solver.solve, rhs, soln

    def __call__(self, value):
        """Return the Riesz representer of a Function or Cofunction."""
        from firedrake import Function, Cofunction

        if ufl.duals.is_dual(value):
            if value.function_space().dual() != self._function_space:
                raise ValueError("Function space mismatch in RieszMap.")
            output = Function(self._function_space)

            if self._inner_product == "l2":
                for o, c in zip(output.subfunctions, value.subfunctions):
                    o.dat.data[:] = c.dat.data_ro[:]
            else:
                solve, rhs, soln = self._solver
                rhs.assign(value)
                solve()
                output = Function(self._function_space)
                output.assign(soln)
        elif ufl.duals.is_primal(value):
            if value.function_space() != self._function_space:
                raise ValueError("Function space mismatch in RieszMap.")

            if self._inner_product == "l2":
                output = Cofunction(self._function_space.dual())
                for o, c in zip(output.subfunctions, value.subfunctions):
                    o.dat.data[:] = c.dat.data_ro[:]
            else:
                output = firedrake.assemble(
                    firedrake.action(self._inner_product, value)
                )
        else:
            raise ValueError(
                f"Unable to ascertain if {value} is primal or dual."
            )
        return output
>>>>>>> ec549284
<|MERGE_RESOLUTION|>--- conflicted
+++ resolved
@@ -451,7 +451,6 @@
     def cell_node_map(self):
         return self.function_space().cell_node_map()
 
-<<<<<<< HEAD
     @property
     def vec_ro(self):
         return self.dat.vec_ro(bsize=self.function_space().block_size)
@@ -463,7 +462,7 @@
     @property
     def vec_rw(self):
         return self.dat.vec_rw(bsize=self.function_space().block_size)
-=======
+
 
 class RieszMap:
     """Return a map between dual and primal function spaces.
@@ -592,5 +591,4 @@
             raise ValueError(
                 f"Unable to ascertain if {value} is primal or dual."
             )
-        return output
->>>>>>> ec549284
+        return output