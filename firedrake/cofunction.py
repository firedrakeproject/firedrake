import numpy as np
import finat
import ufl

import pyop3 as op3
from pyadjoint.tape import stop_annotating, annotate_tape, get_working_tape
from pyop2 import mpi
from ufl.form import BaseForm
from finat.ufl import MixedElement

import firedrake.assemble
import firedrake.functionspaceimpl as functionspaceimpl
from firedrake import utils, vector, ufl_expr
from firedrake.utils import ScalarType
from firedrake.adjoint_utils.function import FunctionMixin
from firedrake.adjoint_utils.checkpointing import DelegatedFunctionCheckpoint
from firedrake.adjoint_utils.blocks.function import CofunctionAssignBlock
from firedrake.petsc import PETSc


class Cofunction(ufl.Cofunction, FunctionMixin):
    r"""A :class:`Cofunction` represents a function on a dual space.
    Like Functions, cofunctions are
    represented as sums of basis functions:

    .. math::

            f = \\sum_i f_i \phi_i(x)

    The :class:`Cofunction` class provides storage for the coefficients
    :math:`f_i` and associates them with a :class:`.FunctionSpace` object
    which provides the basis functions :math:`\\phi_i(x)`.

    Note that the coefficients are always scalars: if the
    :class:`Cofunction` is vector-valued then this is specified in
    the :class:`.FunctionSpace`.
    """

    @PETSc.Log.EventDecorator()
    @FunctionMixin._ad_annotate_init
    def __init__(self, function_space, val=None, name=None, dtype=ScalarType,
                 count=None):
        r"""
        :param function_space: the :class:`.FunctionSpace`,
            or :class:`.MixedFunctionSpace` on which to build this :class:`Cofunction`.
            Alternatively, another :class:`Cofunction` may be passed here and its function space
            will be used to build this :class:`Cofunction`.  In this
            case, the function values are copied.
        :param val: NumPy array-like (or :class:`pyop2.types.dat.Dat`) providing initial values (optional).
            If val is an existing :class:`Cofunction`, then the data will be shared.
        :param name: user-defined name for this :class:`Cofunction` (optional).
        :param dtype: optional data type for this :class:`Cofunction`
               (defaults to ``ScalarType``).
        """

        V = function_space
        if isinstance(V, Cofunction):
            V = V.function_space()
            # Deep copy prevents modifications to Vector copies.
            # Also, this discard the value of `val` if it was specified (consistent with Function)
            val = function_space.copy(deepcopy=True).dat
        elif not isinstance(V, functionspaceimpl.FiredrakeDualSpace):
            raise NotImplementedError("Can't make a Cofunction defined on a "
                                      + str(type(function_space)))

        ufl.Cofunction.__init__(self, V.ufl_function_space(), count=count)

        # User comm
        self.comm = V.comm
        # Internal comm
        self._comm = mpi.internal_comm(V.comm, self)
        self._function_space = V
        self.uid = utils._new_uid(self._comm)
        self._name = name or 'cofunction_%d' % self.uid
        self._label = "a cofunction"

        if isinstance(val, Cofunction):
            val = val.dat
        if isinstance(val, op3.Dat):
            # FIXME
            # assert val.comm == self._comm
            self.dat = val
        else:
            self.dat = function_space.make_dat(val, dtype, self.name())

        if isinstance(function_space, Cofunction):
            self.dat.copy(function_space.dat)

    @PETSc.Log.EventDecorator()
    def copy(self, deepcopy=True):
        r"""Return a copy of this :class:`firedrake.function.CoordinatelessFunction`.

        :kwarg deepcopy: If ``True``, the default, the new
            :class:`firedrake.function.CoordinatelessFunction` will allocate new space
            and copy values.  If ``False``, then the new
            :class:`firedrake.function.CoordinatelessFunction` will share the dof values.
        """
        if deepcopy:
            val = type(self.dat)(self.dat)
        else:
            val = self.dat
        return type(self)(self.function_space(),
                          val=val, name=self.name(),
                          dtype=self.dat.dtype)

    def _analyze_form_arguments(self):
        # Cofunctions have one argument in primal space as they map from V to R.
        self._arguments = (ufl_expr.Argument(self.function_space().dual(), 0),)
        self._coefficients = (self,)

    @utils.cached_property
    @FunctionMixin._ad_annotate_subfunctions
    def subfunctions(self):
        r"""Extract any sub :class:`Cofunction`\s defined on the component spaces
        of this this :class:`Cofunction`'s :class:`.FunctionSpace`."""
        if len(self.function_space()) > 1:
            subfuncs = []
            for subspace in self.function_space():
                subdat = self.dat[subspace.index]
                # relabel the axes (remove suffix)
                # subaxes = subdat.axes.relabel({
                #     label: label.removesuffix(f"_{subspace.index}")
                #     for label in subdat.axes.node_labels
                #     if label.startswith("dof")
                # })
                # # .with_axes
                # subdat = op3.Dat(subaxes, data=subdat.buffer, name=subdat.name)
                subfunc = type(self)(
                    subspace, subdat, name=f"{self.name()}[{subspace.index}]"
                )
                subfuncs.append(subfunc)
            return tuple(subfuncs)
        else:
            return (self,)

<<<<<<< HEAD
    @FunctionMixin._ad_annotate_subfunctions
    def split(self):
        import warnings
        warnings.warn("The .split() method is deprecated, please use the .subfunctions property instead", category=FutureWarning)
        return self.subfunctions

    # exact copy from function.py
=======
>>>>>>> 0aa2955f
    @utils.cached_property
    def _components(self):
        if self.function_space()._cdim == 1:
            return (self,)
        else:
            if len(self.function_space().shape) > 1:
                # This all gets a lot easier if one could insert slices *above*
                # the relevant indices. Then we could just index with a ScalarIndex.
                # Instead we have to construct the whole IndexTree and for simplicity
                # this is disabled for tensor things.
                raise NotImplementedError

            root_axis = self.dat.axes.root
            root_index = op3.Slice(
                root_axis.label,
                [op3.AffineSliceComponent(c.label) for c in root_axis.components],
            )
            root_index_tree = op3.IndexTree(root_index)
            subtree = op3.IndexTree(op3.Slice("dof", [op3.AffineSliceComponent("XXX")]))
            for component in root_index.component_labels:
                root_index_tree = root_index_tree.add_subtree(subtree, root_index, component, uniquify_ids=True)

            subfuncs = []
            # This flattens any tensor shape, which pyop3 can now do "properly"
            for i, j in enumerate(np.ndindex(self.function_space().shape)):

                # just one-tuple supported for now
                j, = j

                indices = root_index_tree
                subtree = op3.IndexTree(op3.ScalarIndex("dim0", "XXX", j))
                for leaf in root_index_tree.leaves:
                    indices = indices.add_subtree(subtree, *leaf, uniquify_ids=True)

                subfunc = type(self)(
                    self.function_space().sub(i),
                    # val=self.dat[indices],
                    val=self.dat.getitem(indices, strict=True),
                    name=f"view[{i}]({self.name()})"
                )
                subfuncs.append(subfunc)
            return tuple(subfuncs)

    @PETSc.Log.EventDecorator()
    def sub(self, i):
        r"""Extract the ith sub :class:`Cofunction` of this :class:`Cofunction`.

        :arg i: the index to extract

        See also :attr:`subfunctions`.

        If the :class:`Cofunction` is defined on a
        :func:`~.VectorFunctionSpace` or :func:`~.TensorFunctionSpace`
        this returns a proxy object indexing the ith component of the space,
        suitable for use in boundary condition application."""
        mixed = type(self.function_space().ufl_element()) is MixedElement
        data = self.subfunctions if mixed else self._components
        return data[i]

    def function_space(self):
        r"""Return the :class:`.FunctionSpace`, or :class:`.MixedFunctionSpace`
            on which this :class:`Cofunction` is defined.
        """
        return self._function_space

    def equals(self, other):
        """Check equality."""
        if type(other) is not Cofunction:
            return False
        if self is other:
            return True
        return self._count == other._count and self._function_space == other._function_space

    def zero(self, subset=None):
        """Set values to zero.

        Parameters
        ----------
        subset : pyop2.types.set.Subset
                 A subset of the domain indicating the nodes to zero.
                 If `None` then the whole function is zeroed.

        Returns
        -------
        firedrake.cofunction.Cofunction
            Returns `self`
        """
        return self.assign(0, subset=subset)

    @PETSc.Log.EventDecorator()
    @utils.known_pyop2_safe
    def assign(self, expr, subset=Ellipsis, expr_from_assemble=False):
        r"""Set the :class:`Cofunction` value to the pointwise value of
        expr. expr may only contain :class:`Cofunction`\s on the same
        :class:`.FunctionSpace` as the :class:`Cofunction` being assigned to.

        Similar functionality is available for the augmented assignment
        operators `+=`, `-=`, `*=` and `/=`. For example, if `f` and `g` are
        both Cofunctions on the same :class:`.FunctionSpace` then::

          f += 2 * g

        will add twice `g` to `f`.

        If present, subset must be an :class:`pyop2.types.set.Subset` of this
        :class:`Cofunction`'s ``node_set``.  The expression will then
        only be assigned to the nodes on that subset.

        The `expr_from_assemble` optional argument indicates whether the
        expression results from an assemble operation performed within the
        current method. `expr_from_assemble` is required for the
        `CofunctionAssignBlock`.
        """
        expr = ufl.as_ufl(expr)
        if isinstance(expr, ufl.classes.Zero):
            with stop_annotating(modifies=(self,)):
                self.dat[subset].zero(eager=True)
            return self
        elif (isinstance(expr, Cofunction)
              and expr.function_space() == self.function_space()):
            # do not annotate in case of self assignment
            if annotate_tape() and self != expr:
                if subset is not None:
                    raise NotImplementedError("Cofunction subset assignment "
                                              "annotation is not supported.")
                self.block_variable = self.create_block_variable()
                self.block_variable._checkpoint = DelegatedFunctionCheckpoint(
                    expr.block_variable)
                get_working_tape().add_block(
                    CofunctionAssignBlock(
                        self, expr, rhs_from_assemble=expr_from_assemble)
                )

            self.dat[subset].assign(expr.dat[subset], eager=True)
            return self
        elif isinstance(expr, BaseForm):
            # Enable c.assign(B) where c is a Cofunction and B an appropriate
            # BaseForm object. If annotation is enabled, the following
            # operation will result in an assemble block on the Pyadjoint tape.
            assembled_expr = firedrake.assemble(expr)
            return self.assign(
                assembled_expr, subset=subset,
                expr_from_assemble=True)
        else:
            from firedrake.assign import Assigner
            Assigner(self, expr, subset).assign()
        return self

    def riesz_representation(self, riesz_map='L2', **solver_options):
        """Return the Riesz representation of this :class:`Cofunction` with respect to the given Riesz map.

        Example: For a L2 Riesz map, the Riesz representation is obtained by solving
        the linear system ``Mx = self``, where M is the L2 mass matrix, i.e. M = <u, v>
        with u and v trial and test functions, respectively.

        Parameters
        ----------
        riesz_map : str or collections.abc.Callable
                    The Riesz map to use (`l2`, `L2`, or `H1`). This can also be a callable.
        solver_options : dict
                         Solver options to pass to the linear solver:
                            - solver_parameters: optional solver parameters.
                            - nullspace: an optional :class:`.VectorSpaceBasis` (or :class:`.MixedVectorSpaceBasis`)
                                         spanning the null space of the operator.
                            - transpose_nullspace: as for the nullspace, but used to make the right hand side consistent.
                            - near_nullspace: as for the nullspace, but used to add the near nullspace.
                            - options_prefix: an optional prefix used to distinguish PETSc options.
                                              If not provided a unique prefix will be created.
                                              Use this option if you want to pass options to the solver from the command line
                                              in addition to through the ``solver_parameters`` dict.

        Returns
        -------
        firedrake.function.Function
            Riesz representation of this :class:`Cofunction` with respect to the given Riesz map.
        """
        return self._ad_convert_riesz(self, options={"function_space": self.function_space().dual(),
                                                     "riesz_representation": riesz_map,
                                                     "solver_options": solver_options})

    @FunctionMixin._ad_annotate_iadd
    @utils.known_pyop2_safe
    def __iadd__(self, expr):

        if np.isscalar(expr):
            self.dat += expr
            return self
        if isinstance(expr, vector.Vector):
            expr = expr.function
        if isinstance(expr, Cofunction) and \
            expr.function_space() == self.function_space():
            self.dat.data_wo[...] += expr.dat.data_ro
            return self
        # Let Python hit `BaseForm.__add__` which relies on ufl.FormSum.
        return NotImplemented

    @FunctionMixin._ad_annotate_isub
    @utils.known_pyop2_safe
    def __isub__(self, expr):

        if np.isscalar(expr):
            self.dat -= expr
            return self
        if isinstance(expr, vector.Vector):
            expr = expr.function
        if isinstance(expr, Cofunction) and \
           expr.function_space() == self.function_space():
            self.dat -= expr.dat
            return self

        # Let Python hit `BaseForm.__sub__` which relies on ufl.FormSum.
        return NotImplemented

    @FunctionMixin._ad_annotate_imul
    def __imul__(self, expr):

        if np.isscalar(expr):
            self.dat *= expr
            return self
        if isinstance(expr, vector.Vector):
            expr = expr.function
        if isinstance(expr, Cofunction) and \
           expr.function_space() == self.function_space():
            self.dat *= expr.dat
            return self
        return NotImplemented

    def interpolate(self, expression):
        r"""Interpolate an expression onto this :class:`Cofunction`.

        :param expression: a UFL expression to interpolate
        :returns: this :class:`firedrake.cofunction.Cofunction` object"""
        from firedrake import interpolation
        interp = interpolation.Interpolate(ufl_expr.Argument(self.function_space().dual(), 0), expression)
        return firedrake.assemble(interp, tensor=self)

    def vector(self):
        r"""Return a :class:`.Vector` wrapping the data in this
        :class:`Cofunction`"""
        return vector.Vector(self)

    @property
    def cell_set(self):
        r"""The :class:`pyop2.types.set.Set` of cells for the mesh on which this
        :class:`Cofunction` is defined."""
        return self.function_space()._mesh.cell_set

    @property
    def node_set(self):
        r"""A :class:`pyop2.types.set.Set` containing the nodes of this
        :class:`Cofunction`. One or (for rank-1 and 2
        :class:`.FunctionSpace`\s) more degrees of freedom are stored
        at each node.
        """
        return self.function_space().node_set

    @property
    def dof_dset(self):
        r"""A :class:`pyop2.types.dataset.DataSet` containing the degrees of freedom of
        this :class:`Cofunction`."""
        return self.function_space().dof_dset

    def ufl_id(self):
        return self.uid

    def name(self):
        r"""Return the name of this :class:`Cofunction`"""
        return self._name

    def label(self):
        r"""Return the label (a description) of this :class:`Cofunction`"""
        return self._label

    def rename(self, name=None, label=None):
        r"""Set the name and or label of this :class:`Cofunction`

        :arg name: The new name of the `Cofunction` (if not `None`)
        :arg label: The new label for the `Cofunction` (if not `None`)
        """
        if name is not None:
            self._name = name
        if label is not None:
            self._label = label

    def __str__(self):
        if self._name is not None:
            return self._name
        else:
            return super(Cofunction, self).__str__()

    def cell_node_map(self):
        return self.function_space().cell_node_map()<|MERGE_RESOLUTION|>--- conflicted
+++ resolved
@@ -133,16 +133,6 @@
         else:
             return (self,)
 
-<<<<<<< HEAD
-    @FunctionMixin._ad_annotate_subfunctions
-    def split(self):
-        import warnings
-        warnings.warn("The .split() method is deprecated, please use the .subfunctions property instead", category=FutureWarning)
-        return self.subfunctions
-
-    # exact copy from function.py
-=======
->>>>>>> 0aa2955f
     @utils.cached_property
     def _components(self):
         if self.function_space()._cdim == 1:
