from functools import cached_property
import numpy as np
import ufl

from ufl.form import BaseForm
from pyop2 import op2, mpi
from pyadjoint.tape import stop_annotating, annotate_tape, get_working_tape
from finat.ufl import MixedElement
import firedrake.assemble
import firedrake.functionspaceimpl as functionspaceimpl
from firedrake import utils, vector, ufl_expr
from firedrake.utils import ScalarType
from firedrake.adjoint_utils.function import CofunctionMixin
from firedrake.adjoint_utils.checkpointing import DelegatedFunctionCheckpoint
from firedrake.adjoint_utils.blocks.function import CofunctionAssignBlock
from firedrake.petsc import PETSc


class Cofunction(ufl.Cofunction, CofunctionMixin):
    r"""A :class:`Cofunction` represents a function on a dual space.

    Like Functions, cofunctions are represented as sums of basis functions:

    .. math::

            f = \\sum_i f_i \phi_i(x)

    The :class:`Cofunction` class provides storage for the coefficients
    :math:`f_i` and associates them with a :class:`.FunctionSpace` object
    which provides the basis functions :math:`\\phi_i(x)`.

    Note that the coefficients are always scalars: if the
    :class:`Cofunction` is vector-valued then this is specified in
    the :class:`.FunctionSpace`.
    """

    @PETSc.Log.EventDecorator()
    @CofunctionMixin._ad_annotate_init
    def __init__(self, function_space, val=None, name=None, dtype=ScalarType,
                 count=None):
        r"""
        :param function_space: the :class:`.FunctionSpace`,
            or :class:`.MixedFunctionSpace` on which to build this :class:`Cofunction`.
            Alternatively, another :class:`Cofunction` may be passed here and its function space
            will be used to build this :class:`Cofunction`.  In this
            case, the function values are copied.
        :param val: NumPy array-like (or :class:`pyop2.types.dat.Dat`) providing initial values (optional).
            If val is an existing :class:`Cofunction`, then the data will be shared.
        :param name: user-defined name for this :class:`Cofunction` (optional).
        :param dtype: optional data type for this :class:`Cofunction`
               (defaults to ``ScalarType``).
        """

        V = function_space
        if isinstance(V, Cofunction):
            V = V.function_space()
            # Deep copy prevents modifications to Vector copies.
            # Also, this discard the value of `val` if it was specified (consistent with Function)
            val = function_space.copy(deepcopy=True).dat
        elif not isinstance(V, functionspaceimpl.FiredrakeDualSpace):
            raise NotImplementedError("Can't make a Cofunction defined on a "
                                      + str(type(function_space)))

        ufl.Cofunction.__init__(self, V.ufl_function_space(), count=count)

        # User comm
        self.comm = V.comm
        # Internal comm
        self._comm = mpi.internal_comm(V.comm, self)
        self._function_space = V
        self.uid = utils._new_uid(self._comm)
        self._name = name or 'cofunction_%d' % self.uid
        self._label = "a cofunction"

        if isinstance(val, Cofunction):
            val = val.dat

        if isinstance(val, (op2.Dat, op2.DatView, op2.MixedDat, op2.Global)):
            assert val.comm == self._comm
            self.dat = val
        else:
            self.dat = function_space.make_dat(val, dtype, self.name())

        if isinstance(function_space, Cofunction):
            self.dat.copy(function_space.dat)

    @PETSc.Log.EventDecorator()
    def copy(self, deepcopy=True):
        r"""Return a copy of this :class:`firedrake.function.CoordinatelessFunction`.

        :kwarg deepcopy: If ``True``, the default, the new
            :class:`firedrake.function.CoordinatelessFunction` will allocate new space
            and copy values.  If ``False``, then the new
            :class:`firedrake.function.CoordinatelessFunction` will share the dof values.
        """
        if deepcopy:
            val = type(self.dat)(self.dat)
        else:
            val = self.dat
        return type(self)(self.function_space(),
                          val=val, name=self.name(),
                          dtype=self.dat.dtype)

    def _analyze_form_arguments(self):
        # Cofunctions have one argument in primal space as they map from V to R.
        self._arguments = (ufl_expr.Argument(self.function_space().dual(), 0),)
        self._coefficients = (self,)

    @utils.cached_property
    @CofunctionMixin._ad_annotate_subfunctions
    def subfunctions(self):
        r"""Extract any sub :class:`Cofunction`\s defined on the component spaces
        of this this :class:`Cofunction`'s :class:`.FunctionSpace`."""
        return tuple(type(self)(fs, dat) for fs, dat in zip(self.function_space(), self.dat))

<<<<<<< HEAD
    @CofunctionMixin._ad_annotate_subfunctions
    def split(self):
        import warnings
        warnings.warn("The .split() method is deprecated, please use the .subfunctions property instead", category=FutureWarning)
        return self.subfunctions

=======
>>>>>>> a041b2a0
    @utils.cached_property
    def _components(self):
        if self.function_space().rank == 0:
            return (self, )
        else:
            if self.dof_dset.cdim == 1:
                return (type(self)(self.function_space().sub(0), val=self.dat),)
            else:
                return tuple(type(self)(self.function_space().sub(i), val=op2.DatView(self.dat, j))
                             for i, j in enumerate(np.ndindex(self.dof_dset.dim)))

    @PETSc.Log.EventDecorator()
    def sub(self, i):
        r"""Extract the ith sub :class:`Cofunction` of this :class:`Cofunction`.

        :arg i: the index to extract

        See also :attr:`subfunctions`.

        If the :class:`Cofunction` is defined on a
        :func:`~.VectorFunctionSpace` or :func:`~.TensorFunctionSpace`
        this returns a proxy object indexing the ith component of the space,
        suitable for use in boundary condition application."""
        mixed = type(self.function_space().ufl_element()) is MixedElement
        data = self.subfunctions if mixed else self._components
        return data[i]

    def function_space(self):
        r"""Return the :class:`.FunctionSpace`, or :class:`.MixedFunctionSpace`
            on which this :class:`Cofunction` is defined.
        """
        return self._function_space

    def equals(self, other):
        """Check equality."""
        if type(other) is not Cofunction:
            return False
        if self is other:
            return True
        return self._count == other._count and self._function_space == other._function_space

    def zero(self, subset=None):
        """Set values to zero.

        Parameters
        ----------
        subset : pyop2.types.set.Subset
                 A subset of the domain indicating the nodes to zero.
                 If `None` then the whole function is zeroed.

        Returns
        -------
        firedrake.cofunction.Cofunction
            Returns `self`
        """
        return self.assign(0, subset=subset)

    @PETSc.Log.EventDecorator()
    @utils.known_pyop2_safe
    def assign(self, expr, subset=None, expr_from_assemble=False):
        r"""Set the :class:`Cofunction` value to the pointwise value of
        expr. expr may only contain :class:`Cofunction`\s on the same
        :class:`.FunctionSpace` as the :class:`Cofunction` being assigned to.

        Similar functionality is available for the augmented assignment
        operators `+=`, `-=`, `*=` and `/=`. For example, if `f` and `g` are
        both Cofunctions on the same :class:`.FunctionSpace` then::

          f += 2 * g

        will add twice `g` to `f`.

        If present, subset must be an :class:`pyop2.types.set.Subset` of this
        :class:`Cofunction`'s ``node_set``.  The expression will then
        only be assigned to the nodes on that subset.

        The `expr_from_assemble` optional argument indicates whether the
        expression results from an assemble operation performed within the
        current method. `expr_from_assemble` is required for the
        `CofunctionAssignBlock`.
        """
        expr = ufl.as_ufl(expr)
        if isinstance(expr, ufl.classes.Zero):
            with stop_annotating(modifies=(self,)):
                self.dat.zero(subset=subset)
            return self
        elif (isinstance(expr, Cofunction)
              and expr.function_space() == self.function_space()):
            # do not annotate in case of self assignment
            if annotate_tape() and self != expr:
                if subset is not None:
                    raise NotImplementedError("Cofunction subset assignment "
                                              "annotation is not supported.")
                self.block_variable = self.create_block_variable()
                self.block_variable._checkpoint = DelegatedFunctionCheckpoint(
                    expr.block_variable)
                get_working_tape().add_block(
                    CofunctionAssignBlock(
                        self, expr, rhs_from_assemble=expr_from_assemble)
                )

            expr.dat.copy(self.dat, subset=subset)
            return self
        elif isinstance(expr, BaseForm):
            # Enable c.assign(B) where c is a Cofunction and B an appropriate
            # BaseForm object. If annotation is enabled, the following
            # operation will result in an assemble block on the Pyadjoint tape.
            assembled_expr = firedrake.assemble(expr)
            return self.assign(
                assembled_expr, subset=subset,
                expr_from_assemble=True)
        else:
            from firedrake.assign import Assigner
            Assigner(self, expr, subset).assign()
        return self

    def riesz_representation(self, riesz_map='L2', *, bcs=None,
                             solver_options=None,
                             form_compiler_parameters=None):
        """Return the Riesz representation of this :class:`Cofunction`.

        Example: For a L2 Riesz map, the Riesz representation is obtained by
        solving the linear system ``Mx = self``, where M is the L2 mass matrix,
        i.e. M = <u, v> with u and v trial and test functions, respectively.

        Parameters
        ----------
        riesz_map : str or ufl.sobolevspace.SobolevSpace or
        collections.abc.Callable
            The Riesz map to use (`l2`, `L2`, or `H1`). This can also be a
            callable.
        bcs: DirichletBC or list of DirichletBC
            Boundary conditions to apply to the Riesz map.
        solver_options: dict
            A dictionary of PETSc options to be passed to the solver.
        form_compiler_parameters: dict
            A dictionary of form compiler parameters to be passed to the
            variational problem that solves for the Riesz map.

        Returns
        -------
        firedrake.function.Function
            Riesz representation of this :class:`Cofunction` with respect to
            the given Riesz map.
        """
        if not callable(riesz_map):
            riesz_map = RieszMap(
                self.function_space(), riesz_map, bcs=bcs,
                solver_parameters=solver_options,
                form_compiler_parameters=form_compiler_parameters
            )

        return riesz_map(self)

    @CofunctionMixin._ad_annotate_iadd
    @utils.known_pyop2_safe
    def __iadd__(self, expr):

        if np.isscalar(expr):
            self.dat += expr
            return self
        if isinstance(expr, vector.Vector):
            expr = expr.function
        if isinstance(expr, Cofunction) and \
           expr.function_space() == self.function_space():
            self.dat += expr.dat
            return self
        # Let Python hit `BaseForm.__add__` which relies on ufl.FormSum.
        return NotImplemented

    @CofunctionMixin._ad_annotate_isub
    @utils.known_pyop2_safe
    def __isub__(self, expr):

        if np.isscalar(expr):
            self.dat -= expr
            return self
        if isinstance(expr, vector.Vector):
            expr = expr.function
        if isinstance(expr, Cofunction) and \
           expr.function_space() == self.function_space():
            self.dat -= expr.dat
            return self

        # Let Python hit `BaseForm.__sub__` which relies on ufl.FormSum.
        return NotImplemented

    @CofunctionMixin._ad_annotate_imul
    def __imul__(self, expr):

        if np.isscalar(expr):
            self.dat *= expr
            return self
        if isinstance(expr, vector.Vector):
            expr = expr.function
        if isinstance(expr, Cofunction) and \
           expr.function_space() == self.function_space():
            self.dat *= expr.dat
            return self
        return NotImplemented

    def interpolate(self, expression):
        r"""Interpolate an expression onto this :class:`Cofunction`.

        :param expression: a UFL expression to interpolate
        :returns: this :class:`firedrake.cofunction.Cofunction` object"""
        from firedrake import interpolation
        interp = interpolation.Interpolate(ufl_expr.Argument(self.function_space().dual(), 0), expression)
        return firedrake.assemble(interp, tensor=self)

    def vector(self):
        r"""Return a :class:`.Vector` wrapping the data in this
        :class:`Cofunction`"""
        return vector.Vector(self)

    @property
    def cell_set(self):
        r"""The :class:`pyop2.types.set.Set` of cells for the mesh on which this
        :class:`Cofunction` is defined."""
        return self.function_space()._mesh.cell_set

    @property
    def node_set(self):
        r"""A :class:`pyop2.types.set.Set` containing the nodes of this
        :class:`Cofunction`. One or (for rank-1 and 2
        :class:`.FunctionSpace`\s) more degrees of freedom are stored
        at each node.
        """
        return self.function_space().node_set

    @property
    def dof_dset(self):
        r"""A :class:`pyop2.types.dataset.DataSet` containing the degrees of freedom of
        this :class:`Cofunction`."""
        return self.function_space().dof_dset

    def ufl_id(self):
        return self.uid

    def name(self):
        r"""Return the name of this :class:`Cofunction`"""
        return self._name

    def label(self):
        r"""Return the label (a description) of this :class:`Cofunction`"""
        return self._label

    def rename(self, name=None, label=None):
        r"""Set the name and or label of this :class:`Cofunction`

        :arg name: The new name of the `Cofunction` (if not `None`)
        :arg label: The new label for the `Cofunction` (if not `None`)
        """
        if name is not None:
            self._name = name
        if label is not None:
            self._label = label

    def __str__(self):
        if self._name is not None:
            return self._name
        else:
            return super(Cofunction, self).__str__()

    def cell_node_map(self):
        return self.function_space().cell_node_map()


class RieszMap:
    """Return a map between dual and primal function spaces.

    A `RieszMap` can be called on a `Cofunction` in the appropriate space to
    yield the `Function` which is the Riesz representer under the given inner
    product. Conversely, it can be called on a `Function` to apply the given
    inner product and return a `Cofunction`.

    Parameters
    ----------
    function_space_or_inner_product: FunctionSpace or ufl.Form
        The space from which to map, or a bilinear form defining an inner
        product.
    sobolev_space: str or ufl.sobolevspace.SobolevSpace.
        Used to determine the inner product.
    bcs: DirichletBC or list of DirichletBC
        Boundary conditions to apply to the Riesz map.
    solver_parameters: dict
        A dictionary of PETSc options to be passed to the solver.
    form_compiler_parameters: dict
        A dictionary of form compiler parameters to be passed to the
        variational problem that solves for the Riesz map.
    """

    def __init__(self, function_space_or_inner_product=None,
                 sobolev_space=ufl.L2, *, bcs=None, solver_parameters=None,
                 form_compiler_parameters=None):
        if isinstance(function_space_or_inner_product, ufl.Form):
            args = ufl.algorithms.extract_arguments(
                function_space_or_inner_product
            )
            if len(args) != 2:
                raise ValueError(f"inner_product has arity {len(args)}, "
                                 "should be 2.")
            function_space = args[0].function_space()
            inner_product = function_space_or_inner_product
        else:
            function_space = function_space_or_inner_product
            if hasattr(function_space, "function_space"):
                function_space = function_space.function_space()
            if ufl.duals.is_dual(function_space):
                function_space = function_space.dual()

            if str(sobolev_space) == "l2":
                inner_product = "l2"
            else:
                from firedrake import TrialFunction, TestFunction
                u = TrialFunction(function_space)
                v = TestFunction(function_space)
                inner_product = RieszMap._inner_product_form(
                    sobolev_space, u, v
                )

        self._function_space = function_space
        self._inner_product = inner_product
        self._bcs = bcs
        self._solver_parameters = solver_parameters or {}
        self._form_compiler_parameters = form_compiler_parameters or {}

    @staticmethod
    def _inner_product_form(sobolev_space, u, v):
        from firedrake import inner, dx, grad
        inner_products = {
            "L2": lambda u, v: inner(u, v)*dx,
            "H1": lambda u, v: inner(u, v)*dx + inner(grad(u), grad(v))*dx
        }
        try:
            return inner_products[str(sobolev_space)](u, v)
        except KeyError:
            raise ValueError("No inner product defined for Sobolev space "
                             f"{sobolev_space}.")

    @cached_property
    def _solver(self):
        from firedrake import (LinearVariationalSolver,
                               LinearVariationalProblem, Function, Cofunction)
        rhs = Cofunction(self._function_space.dual())
        soln = Function(self._function_space)
        lvp = LinearVariationalProblem(
            self._inner_product, rhs, soln, bcs=self._bcs, restrict=True,
            form_compiler_parameters=self._form_compiler_parameters)
        solver = LinearVariationalSolver(
            lvp, solver_parameters=self._solver_parameters
        )
        return solver.solve, rhs, soln

    def __call__(self, value):
        """Return the Riesz representer of a Function or Cofunction."""
        from firedrake import Function, Cofunction

        if ufl.duals.is_dual(value):
            if value.function_space().dual() != self._function_space:
                raise ValueError("Function space mismatch in RieszMap.")
            output = Function(self._function_space)

            if self._inner_product == "l2":
                for o, c in zip(output.subfunctions, value.subfunctions):
                    o.dat.data[:] = c.dat.data[:]
            else:
                solve, rhs, soln = self._solver
                rhs.assign(value)
                solve()
                output = Function(self._function_space)
                output.assign(soln)
        elif ufl.duals.is_primal(value):
            if value.function_space() != self._function_space:
                raise ValueError("Function space mismatch in RieszMap.")

            if self._inner_product == "l2":
                output = Cofunction(self._function_space.dual())
                for o, c in zip(output.subfunctions, value.subfunctions):
                    o.dat.data[:] = c.dat.data[:]
            else:
                output = firedrake.assemble(
                    firedrake.action(self._inner_product, value)
                )
        else:
            raise ValueError(
                f"Unable to ascertain if {value} is primal or dual."
            )
        return output<|MERGE_RESOLUTION|>--- conflicted
+++ resolved
@@ -113,15 +113,11 @@
         of this this :class:`Cofunction`'s :class:`.FunctionSpace`."""
         return tuple(type(self)(fs, dat) for fs, dat in zip(self.function_space(), self.dat))
 
-<<<<<<< HEAD
-    @CofunctionMixin._ad_annotate_subfunctions
     def split(self):
         import warnings
         warnings.warn("The .split() method is deprecated, please use the .subfunctions property instead", category=FutureWarning)
         return self.subfunctions
 
-=======
->>>>>>> a041b2a0
     @utils.cached_property
     def _components(self):
         if self.function_space().rank == 0:
