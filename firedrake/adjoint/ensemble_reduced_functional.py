from pyadjoint import ReducedFunctional
from pyadjoint.enlisting import Enlist
from pyop2.mpi import MPI
import numpy as np

import firedrake


class EnsembleReducedFunctional(ReducedFunctional):
    """Enable solving simultaneously reduced functionals in parallel.

    Consider a functional :math:`J` and its gradient :math:`\\dfrac{dJ}{dm}`,
    where :math:`m` is the control parameter. Let us assume that :math:`J` is the sum of
    :math:`N` functionals :math:`J_i(m)`, i.e.,

    .. math::

        J = \\sum_{i=1}^{N} J_i(m).

    The gradient over a summation is a linear operation. Therefore, we can write the gradient
    :math:`\\dfrac{dJ}{dm}` as

    .. math::

        \\frac{dJ}{dm} = \\sum_{i=1}^{N} \\frac{dJ_i}{dm},

    The :class:`EnsembleReducedFunctional` allows simultaneous evaluation of :math:`J_i` and
    :math:`\\dfrac{dJ_i}{dm}`. After that, the allreduce :class:`~.ensemble.Ensemble`
    operation is employed to sum the functionals and their gradients over an ensemble
    communicator.

    If gather_functional is present, then all the values of J are communicated to all ensemble ranks, and passed in a list to gather_functional, which is a reduced functional that expects a list of that size of the relevant types.

    Parameters
    ----------
    J : pyadjoint.OverloadedType
        An instance of an OverloadedType, usually :class:`pyadjoint.AdjFloat`,
        or, a list of those (which should all have the same type).
        This should be the functional that we want to reduce.
    control : pyadjoint.Control or list of pyadjoint.Control
        A single or a list of Control instances, which you want to map to the functional(s).
    ensemble : Ensemble
        An instance of the :class:`~.ensemble.Ensemble`. It is used to communicate the
        functionals and their derivatives between the ensemble members.
    scatter_control : bool
        Whether scattering a control (or a list of controls) over the ensemble communicator
        ``Ensemble.ensemble comm``.
    gather_functional : An instance of the :class:`pyadjoint.ReducedFunctional`.
        that takes in all of the Js.


    See Also
    --------
    :class:`~.ensemble.Ensemble`, :class:`pyadjoint.ReducedFunctional`.

    Notes
    -----
    The functionals :math:`J_i` and the control must be defined over a common
    `ensemble.comm` communicator. To understand more about how ensemble parallelism
    works, please refer to the `Firedrake manual
    <https://www.firedrakeproject.org/parallelism.html#id8>`_.
    """
    def __init__(self, J, control, ensemble, scatter_control=True,
                 gather_functional=None):
<<<<<<< HEAD
=======
        super(EnsembleReducedFunctional, self).__init__(J, control)
>>>>>>> cb77d32a
        self.ensemble = ensemble
        self.controls = Enlist(control)
        J = Enlist(J)
        self.functional = J
        self.Jhats = []
        for i, J in enumerate(self.functional):
            self.Jhats.append(ReducedFunctional(J, self.controls))
        self.scatter_control = scatter_control
        self.gather_functional = gather_functional

    def _allgather_J(self, J):
<<<<<<< HEAD
        vals = []
        J = Enlist(J)
        sizes = self.ensemble.ensemble_comm.allgather(len(J))
        rank = self.ensemble.ensemble_comm.rank
        # do a bit of type checking as things can hang and it is hard
        # to diagnose
        if not all(isinstance(J1, type(J[0])) for J1 in J):
            raise TypeError("All items in J should have the same type.")
        Jtype = type(J[0])
        Jtypes = self.ensemble.ensemble_comm.allgather(Jtype)
        if not all(issubclass(Jtype, Jtype1) for Jtype1 in Jtypes):
            raise TypeError("All items in J should have the same type globally.")
        # allgather a flattened list of all of the
        # functional values
        for i, size in enumerate(sizes):
            for j in range(size):
                if issubclass(Jtype, float):
                    if i == rank:
                        Jsend = J[j]
                    else:
                        Jsend = 0.
                    vals.append(self.ensemble.ensemble_comm.bcast(Jsend, root=i))
                elif issubclass(Jtype, firedrake.Function):
                    if i == rank:
                        Jsend = J[j].copy(deepcopy=True)
                    else:
                        Jsend = J[0].copy(deepcopy=True)
                    vals.append(self.ensemble.bcast(Jsend, root=i))
                else:
                    raise NotImplementedError("This type of functional is not supported: " + str(Jtype))
        return vals

    def __call__(self, values):
        local_functional = []
        for i, Jhat in enumerate(self.Jhats):
            local_functional.append(Jhat(values))
        ensemble_comm = self.ensemble.ensemble_comm
        if self.gather_functional:
            Controls_g = self._allgather_J(local_functional)
            total_functional = self.gather_functional(Controls_g)
        # if gather_functional is None then we do a sum
=======
        if isinstance(J, float):
            vals = self.ensemble.ensemble_comm.allgather(J)
        elif isinstance(J, firedrake.Function):
            #  allgather not implemented in ensemble.py
            vals = []
            for i in range(self.ensemble.ensemble_comm.size):
                J0 = J.copy(deepcopy=True)
                vals.append(self.ensemble.bcast(J0, root=i))
        else:
            raise NotImplementedError(f"Functionals of type {type(J).__name__} are not supported.")
        return vals

    def __call__(self, values):
        local_functional = super(EnsembleReducedFunctional, self).__call__(values)
        ensemble_comm = self.ensemble.ensemble_comm
        if self.gather_functional:
            controls_g = self._allgather_J(local_functional)
            total_functional = self.gather_functional(controls_g)
        # if gather_functional is None then we do a sum
        elif isinstance(local_functional, float):
            total_functional = ensemble_comm.allreduce(sendobj=local_functional, op=MPI.SUM)
        elif isinstance(local_functional, firedrake.Function):
            total_functional = type(local_functional)(local_functional.function_space())
            total_functional = self.ensemble.allreduce(local_functional, total_functional)
>>>>>>> cb77d32a
        else:
            if len(local_functional) > 1:
                raise TypeError("Only scalar functionals supported.")
            local_functional = local_functional[0]
            if isinstance(local_functional, float):
                total_functional = ensemble_comm.allreduce(sendobj=local_functional, op=MPI.SUM)
            elif isinstance(local_functional, firedrake.Function):
                total_functional = type(local_functional)(local_functional.function_space())
                total_functional = self.ensemble.allreduce(local_functional, total_functional)
            else:
                raise NotImplementedError("This type of functional is not supported.")
        return total_functional

    def derivative(self, adj_input=1.0, options=None):
        """Compute derivatives of a functional with respect to the control parameters.

        Parameters
        ----------
        adj_input : float
            The adjoint input.
        options : dict
            Additional options for the derivative computation.

        Returns
        -------
            dJdm_total : pyadjoint.OverloadedType
            The result of Allreduce operations of ``dJdm_local`` into ``dJdm_total`` over the`Ensemble.ensemble_comm`.

        See Also
        --------
        :meth:`~.ensemble.Ensemble.allreduce`, :meth:`pyadjoint.ReducedFunctional.derivative`.
        """

        if self.gather_functional:
<<<<<<< HEAD
            adj_input = self.gather_functional.derivative(adj_input=adj_input,
                                                          options=options)
        i = self.ensemble.ensemble_comm.rank
        sizes = self.ensemble.ensemble_comm.allgather(len(self.functional))
        k = int(np.sum(sizes[:i]))
        for j, Jhat in enumerate(self.Jhats):
            if self.gather_functional:
                der = Jhat.derivative(adj_input=adj_input[k], options=options)
            else:
                der = Jhat.derivative(adj_input=adj_input, options=options)
            # we have the same controls for all local elements of the list
            # so the controls must be added
            if j == 0:
                dJdm_local = der
            else:
                if isinstance(der, list):
                    for i in range(len(der)):
                        dJdm_local[i] += der[i]
                else:
                    dJdm_local += der
            k += 1

        if self.scatter_control:
            dJdm_total = []
            dJdm_local = Enlist(dJdm_local)
=======
            dJg_dmg = self.gather_functional.derivative(adj_input=adj_input,
                                                        options=options)
            i = self.ensemble.ensemble_comm.rank
            adj_input = dJg_dmg[i]

        dJdm_local = super(EnsembleReducedFunctional, self).derivative(adj_input=adj_input, options=options)

        if self.scatter_control:
            dJdm_local = Enlist(dJdm_local)
            dJdm_total = []

>>>>>>> cb77d32a
            for dJdm in dJdm_local:
                if not isinstance(dJdm, (firedrake.Function, float)):
                    raise NotImplementedError("This type of gradient is not supported.")

                dJdm_total.append(
                    self.ensemble.allreduce(dJdm, type(dJdm)(dJdm.function_space()))
                    if isinstance(dJdm, firedrake.Function)
                    else self.ensemble.ensemble_comm.allreduce(sendobj=dJdm, op=MPI.SUM)
                )
            return self.controls.delist(dJdm_total)
        return self.controls.delist(dJdm_local)

    def hessian(self, m_dot, options=None):
        """The Hessian is not yet implemented for ensemble reduced functional.

        Raises:
            NotImplementedError: This method is not yet implemented for ensemble reduced functional.
        """
        raise NotImplementedError("Hessian is not yet implemented for ensemble reduced functional.")<|MERGE_RESOLUTION|>--- conflicted
+++ resolved
@@ -62,10 +62,6 @@
     """
     def __init__(self, J, control, ensemble, scatter_control=True,
                  gather_functional=None):
-<<<<<<< HEAD
-=======
-        super(EnsembleReducedFunctional, self).__init__(J, control)
->>>>>>> cb77d32a
         self.ensemble = ensemble
         self.controls = Enlist(control)
         J = Enlist(J)
@@ -77,7 +73,6 @@
         self.gather_functional = gather_functional
 
     def _allgather_J(self, J):
-<<<<<<< HEAD
         vals = []
         J = Enlist(J)
         sizes = self.ensemble.ensemble_comm.allgather(len(J))
@@ -119,32 +114,6 @@
             Controls_g = self._allgather_J(local_functional)
             total_functional = self.gather_functional(Controls_g)
         # if gather_functional is None then we do a sum
-=======
-        if isinstance(J, float):
-            vals = self.ensemble.ensemble_comm.allgather(J)
-        elif isinstance(J, firedrake.Function):
-            #  allgather not implemented in ensemble.py
-            vals = []
-            for i in range(self.ensemble.ensemble_comm.size):
-                J0 = J.copy(deepcopy=True)
-                vals.append(self.ensemble.bcast(J0, root=i))
-        else:
-            raise NotImplementedError(f"Functionals of type {type(J).__name__} are not supported.")
-        return vals
-
-    def __call__(self, values):
-        local_functional = super(EnsembleReducedFunctional, self).__call__(values)
-        ensemble_comm = self.ensemble.ensemble_comm
-        if self.gather_functional:
-            controls_g = self._allgather_J(local_functional)
-            total_functional = self.gather_functional(controls_g)
-        # if gather_functional is None then we do a sum
-        elif isinstance(local_functional, float):
-            total_functional = ensemble_comm.allreduce(sendobj=local_functional, op=MPI.SUM)
-        elif isinstance(local_functional, firedrake.Function):
-            total_functional = type(local_functional)(local_functional.function_space())
-            total_functional = self.ensemble.allreduce(local_functional, total_functional)
->>>>>>> cb77d32a
         else:
             if len(local_functional) > 1:
                 raise TypeError("Only scalar functionals supported.")
@@ -179,7 +148,6 @@
         """
 
         if self.gather_functional:
-<<<<<<< HEAD
             adj_input = self.gather_functional.derivative(adj_input=adj_input,
                                                           options=options)
         i = self.ensemble.ensemble_comm.rank
@@ -193,31 +161,24 @@
             # we have the same controls for all local elements of the list
             # so the controls must be added
             if j == 0:
-                dJdm_local = der
+                if isinstance(der, list):
+                    dJdm_local = []
+                    for l, derl in enumerate(der):
+                        dJdm_local.append(derl.riesz_representation())
+                else:
+                    dJdm_local = der.riesz_representation()
             else:
                 if isinstance(der, list):
-                    for i in range(len(der)):
-                        dJdm_local[i] += der[i]
+                    for l, derl in enumerate(der):
+                        print(l, i, j, dJdm_local[l], type(derl))
+                        dJdm_local[l] += derl.riesz_representation()
                 else:
-                    dJdm_local += der
+                    dJdm_local += der.riesz_representation()
             k += 1
 
         if self.scatter_control:
             dJdm_total = []
             dJdm_local = Enlist(dJdm_local)
-=======
-            dJg_dmg = self.gather_functional.derivative(adj_input=adj_input,
-                                                        options=options)
-            i = self.ensemble.ensemble_comm.rank
-            adj_input = dJg_dmg[i]
-
-        dJdm_local = super(EnsembleReducedFunctional, self).derivative(adj_input=adj_input, options=options)
-
-        if self.scatter_control:
-            dJdm_local = Enlist(dJdm_local)
-            dJdm_total = []
-
->>>>>>> cb77d32a
             for dJdm in dJdm_local:
                 if not isinstance(dJdm, (firedrake.Function, float)):
                     raise NotImplementedError("This type of gradient is not supported.")
