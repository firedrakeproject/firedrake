--- conflicted
+++ resolved
@@ -21,12 +21,8 @@
         from firedrake.function import Function
         from firedrake.cofunction import Cofunction
         form = args[0]
-<<<<<<< HEAD
-        if isinstance(output, (numbers.Complex, Function)):
-            # Assembling a 0-form or a BaseFormOperator (e.g. Interp)
-=======
         if isinstance(output, (numbers.Complex, Function, Cofunction)):
->>>>>>> 621478cd
+            # Assembling a 0-form or 1-form (e.g. Form or BaseFormOperator)
             if not annotate:
                 return output
 
