<<<<<<< HEAD
from firedrake.adjoint.function import *               # noqa: F401
from firedrake.adjoint.assembly import *               # noqa: F401
from firedrake.adjoint.projection import *             # noqa: F401
from firedrake.adjoint.variational_solver import *     # noqa: F401
from firedrake.adjoint.solving import *                # noqa: F401
from firedrake.adjoint.mesh import *                   # noqa: F401
from firedrake.adjoint.external_operators import *    # noqa: F401
from firedrake.adjoint.interpolate import *            # noqa: F401
from firedrake.adjoint.checkpointing import *          # noqa: F401
from pyadjoint.tape import Tape, set_working_tape
=======

"""The public interface to Firedrake's adjoint.

To start taping, run::

    from firedrake.adjoint import *
    continue_annotation()

"""
import pyadjoint
__version__ = pyadjoint.__version__

import sys
if 'backend' not in sys.modules:
    import firedrake
    sys.modules['backend'] = firedrake
else:
    raise ImportError("'backend' module already exists?")

from pyadjoint.tape import Tape, set_working_tape, get_working_tape, \
                            pause_annotation, continue_annotation, \
                            stop_annotating, annotate_tape  # noqa F401
from pyadjoint.reduced_functional import ReducedFunctional  # noqa F401
from firedrake.adjoint_utils.checkpointing import \
    enable_disk_checkpointing, pause_disk_checkpointing, \
    continue_disk_checkpointing, stop_disk_checkpointing, \
    checkpointable_mesh   # noqa F401
from firedrake.adjoint_utils import get_solve_blocks  # noqa F401

from pyadjoint.verification import taylor_test, taylor_to_dict  # noqa F401
from pyadjoint.drivers import compute_gradient, compute_hessian  # noqa F401
from pyadjoint.adjfloat import AdjFloat  # noqa F401
from pyadjoint.control import Control  # noqa F401
from pyadjoint import IPOPTSolver, ROLSolver, MinimizationProblem, \
    InequalityConstraint, minimize  # noqa F401

from firedrake.adjoint.ufl_constraints import UFLInequalityConstraint, \
    UFLEqualityConstraint  # noqa F401
import numpy_adjoint  # noqa F401
import firedrake.ufl_expr
import types
import sys


# Work around the name clash of firedrake.adjoint vs ufl.adjoint.
# This will eventually become cleaner once we can rely on users having
# Python 3.12 (see PEP 713).
class _AdjointModule(types.ModuleType):
    def __call__(self, form):
        return firedrake.ufl_expr.adjoint(form)


sys.modules[__name__].__class__ = _AdjointModule
>>>>>>> fad1e7cc

set_working_tape(Tape())<|MERGE_RESOLUTION|>--- conflicted
+++ resolved
@@ -1,15 +1,3 @@
-<<<<<<< HEAD
-from firedrake.adjoint.function import *               # noqa: F401
-from firedrake.adjoint.assembly import *               # noqa: F401
-from firedrake.adjoint.projection import *             # noqa: F401
-from firedrake.adjoint.variational_solver import *     # noqa: F401
-from firedrake.adjoint.solving import *                # noqa: F401
-from firedrake.adjoint.mesh import *                   # noqa: F401
-from firedrake.adjoint.external_operators import *    # noqa: F401
-from firedrake.adjoint.interpolate import *            # noqa: F401
-from firedrake.adjoint.checkpointing import *          # noqa: F401
-from pyadjoint.tape import Tape, set_working_tape
-=======
 
 """The public interface to Firedrake's adjoint.
 
@@ -63,6 +51,5 @@
 
 
 sys.modules[__name__].__class__ = _AdjointModule
->>>>>>> fad1e7cc
 
 set_working_tape(Tape())