--- conflicted
+++ resolved
@@ -4,11 +4,7 @@
 from mpi4py import MPI
 import numpy
 
-<<<<<<< HEAD
-from pyop3.mpi import internal_comm, temp_internal_comm
-=======
-from pyop2.mpi import temp_internal_comm
->>>>>>> 2fe48b81
+from pyop3.mpi import temp_internal_comm
 from firedrake.ufl_expr import adjoint, action
 from firedrake.formmanipulation import ExtractSubBlock
 from firedrake.bcs import DirichletBC, EquationBCSplit
