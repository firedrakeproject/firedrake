from firedrake.petsc import PETSc
from pyop2.mpi import MPI, internal_comm, decref
from itertools import zip_longest

__all__ = ("Ensemble", )


class Ensemble(object):
    def __init__(self, comm, M):
        """
        Create a set of space and ensemble subcommunicators.

        :arg comm: The communicator to split.
        :arg M: the size of the communicators used for spatial parallelism.
        :raises ValueError: if ``M`` does not divide ``comm.size`` exactly.
        """
        size = comm.size

        if (size // M)*M != size:
            raise ValueError("Invalid size of subcommunicators %d does not divide %d" % (M, size))

        rank = comm.rank

        # User global comm
        self.global_comm = comm
        # Internal global comm
        self._global_comm = internal_comm(comm)

        # User split comm
        self.comm = self.global_comm.Split(color=(rank // M), key=rank)
        # Internal split comm
        self._comm = internal_comm(self.comm)
        """The communicator for spatial parallelism, contains a
        contiguous chunk of M processes from :attr:`global_comm`"""

        # User ensemble comm
        self.ensemble_comm = self.global_comm.Split(color=(rank % M), key=rank)
        # Internal ensemble comm
        self._ensemble_comm = internal_comm(self.ensemble_comm)
        """The communicator for ensemble parallelism, contains all
        processes in :attr:`global_comm` which have the same rank in
        :attr:`comm`."""

        assert self.comm.size == M
        assert self.ensemble_comm.size == (size // M)

    def __del__(self):
        if hasattr(self, "comm"):
            self.comm.Free()
            del self.comm
        if hasattr(self, "ensemble_comm"):
            self.ensemble_comm.Free()
            del self.ensemble_comm
        for comm_name in ["_global_comm", "_comm", "_ensemble_comm"]:
            if hasattr(self, comm_name):
                comm = getattr(self, comm_name)
                decref(comm)

    def _check_function(self, f, g=None):
        """
        Check if function f (and possibly a second function g) is a
            valid argument for ensemble mpi routines

        :arg f: The function to check
        :arg g: Second function to check
        :raises ValueError: if function communicators mismatch each other or the ensemble
            spatial communicator, or is the functions are in different spaces
        """
        if MPI.Comm.Compare(f._comm, self._comm) not in {MPI.CONGRUENT, MPI.IDENT}:
            raise ValueError("Function communicator does not match space communicator")

        if g is not None:
            if MPI.Comm.Compare(f._comm, g._comm) not in {MPI.CONGRUENT, MPI.IDENT}:
                raise ValueError("Mismatching communicators for functions")
            if f.function_space() != g.function_space():
                raise ValueError("Mismatching function spaces for functions")

    @PETSc.Log.EventDecorator()
    def allreduce(self, f, f_reduced, op=MPI.SUM):
        """
        Allreduce a function f into f_reduced over :attr:`ensemble_comm`.

        :arg f: The a :class:`.Function` to allreduce.
        :arg f_reduced: the result of the reduction.
        :arg op: MPI reduction operator.
        :raises ValueError: if function communicators mismatch each other or the ensemble
            spatial communicator, or if the functions are in different spaces
        """
        self._check_function(f, f_reduced)

        with f_reduced.dat.vec_wo as vout, f.dat.vec_ro as vin:
            self.ensemble_comm.Allreduce(vin.array_r, vout.array, op=op)
<<<<<<< HEAD
        return f_reduced

    @PETSc.Log.EventDecorator()
    def iallreduce(self, f, f_reduced, op=MPI.SUM):
        """
        Allreduce (non-blocking) a function f into f_reduced over :attr:`ensemble_comm`.

        :arg f: The a :class:`.Function` to allreduce.
        :arg f_reduced: the result of the reduction.
        :arg op: MPI reduction operator.
        :returns: list of MPI.Request objects (one for each of f.split()).
        :raises ValueError: if function communicators mismatch each other or the ensemble
            spatial communicator, or if the functions are in different spaces
        """
        self._check_function(f, f_reduced)

        return [self.ensemble_comm.Iallreduce(fdat.data, rdat.data, op=op)
                for fdat, rdat in zip(f.dat, f_reduced.dat)]

    @PETSc.Log.EventDecorator()
    def reduce(self, f, f_reduced, op=MPI.SUM, root=0):
        """
        Reduce a function f into f_reduced over :attr:`ensemble_comm` to rank root

        :arg f: The a :class:`.Function` to reduce.
        :arg f_reduced: the result of the reduction on rank root.
        :arg op: MPI reduction operator.
        :arg root: rank to reduce to
        :raises ValueError: if function communicators mismatch each other or the ensemble
            spatial communicator, or is the functions are in different spaces
        """
        self._check_function(f, f_reduced)

        if self.ensemble_comm.rank == root:
            with f_reduced.dat.vec_wo as vout, f.dat.vec_ro as vin:
                self.ensemble_comm.Reduce(vin.array_r, vout.array, op=op, root=root)
        else:
            with f.dat.vec_ro as vin:
                self.ensemble_comm.Reduce(vin.array_r, None, op=op, root=root)

        return f_reduced

    @PETSc.Log.EventDecorator()
=======
        return f_reduced

    @PETSc.Log.EventDecorator()
    def iallreduce(self, f, f_reduced, op=MPI.SUM):
        """
        Allreduce (non-blocking) a function f into f_reduced over :attr:`ensemble_comm`.

        :arg f: The a :class:`.Function` to allreduce.
        :arg f_reduced: the result of the reduction.
        :arg op: MPI reduction operator.
        :returns: list of MPI.Request objects (one for each of f.split()).
        :raises ValueError: if function communicators mismatch each other or the ensemble
            spatial communicator, or if the functions are in different spaces
        """
        self._check_function(f, f_reduced)

        return [self.ensemble_comm.Iallreduce(fdat.data, rdat.data, op=op)
                for fdat, rdat in zip(f.dat, f_reduced.dat)]

    @PETSc.Log.EventDecorator()
    def reduce(self, f, f_reduced, op=MPI.SUM, root=0):
        """
        Reduce a function f into f_reduced over :attr:`ensemble_comm` to rank root

        :arg f: The a :class:`.Function` to reduce.
        :arg f_reduced: the result of the reduction on rank root.
        :arg op: MPI reduction operator.
        :arg root: rank to reduce to
        :raises ValueError: if function communicators mismatch each other or the ensemble
            spatial communicator, or is the functions are in different spaces
        """
        self._check_function(f, f_reduced)

        if self.ensemble_comm.rank == root:
            with f_reduced.dat.vec_wo as vout, f.dat.vec_ro as vin:
                self.ensemble_comm.Reduce(vin.array_r, vout.array, op=op, root=root)
        else:
            with f.dat.vec_ro as vin:
                self.ensemble_comm.Reduce(vin.array_r, None, op=op, root=root)

        return f_reduced

    @PETSc.Log.EventDecorator()
>>>>>>> 6159dc66
    def ireduce(self, f, f_reduced, op=MPI.SUM, root=0):
        """
        Reduce (non-blocking) a function f into f_reduced over :attr:`ensemble_comm` to rank root

        :arg f: The a :class:`.Function` to reduce.
        :arg f_reduced: the result of the reduction on rank root.
        :arg op: MPI reduction operator.
        :arg root: rank to reduce to
        :returns: list of MPI.Request objects (one for each of f.split()).
        :raises ValueError: if function communicators mismatch each other or the ensemble
            spatial communicator, or is the functions are in different spaces
        """
        self._check_function(f, f_reduced)

        return [self.ensemble_comm.Ireduce(fdat.data_ro, rdat.data, op=op, root=root)
                for fdat, rdat in zip(f.dat, f_reduced.dat)]

    @PETSc.Log.EventDecorator()
    def bcast(self, f, root=0):
        """
        Broadcast a function f over :attr:`ensemble_comm` from rank root

        :arg f: The :class:`.Function` to broadcast.
        :arg root: rank to broadcast from
        :raises ValueError: if function communicator mismatches the ensemble spatial communicator.
        """
        self._check_function(f)

        with f.dat.vec as vec:
            self.ensemble_comm.Bcast(vec.array, root=root)
        return f

    @PETSc.Log.EventDecorator()
    def ibcast(self, f, root=0):
        """
        Broadcast (non-blocking) a function f over :attr:`ensemble_comm` from rank root
<<<<<<< HEAD
=======

>>>>>>> 6159dc66
        :arg f: The :class:`.Function` to broadcast.
        :arg root: rank to broadcast from
        :returns: list of MPI.Request objects (one for each of f.split()).
        :raises ValueError: if function communicator mismatches the ensemble spatial communicator.
        """
        self._check_function(f)

        return [self.ensemble_comm.Ibcast(dat.data, root=root)
                for dat in f.dat]

    @PETSc.Log.EventDecorator()
    def send(self, f, dest, tag=0):
        """
        Send (blocking) a function f over :attr:`ensemble_comm` to another
        ensemble rank.

        :arg f: The a :class:`.Function` to send
        :arg dest: the rank to send to
        :arg tag: the tag of the message
        :raises ValueError: if function communicator mismatches the ensemble spatial communicator.
        """
        self._check_function(f)
        for dat in f.dat:
            self._ensemble_comm.Send(dat.data_ro, dest=dest, tag=tag)

    @PETSc.Log.EventDecorator()
    def recv(self, f, source=MPI.ANY_SOURCE, tag=MPI.ANY_TAG, statuses=None):
        """
        Receive (blocking) a function f over :attr:`ensemble_comm` from
        another ensemble rank.

        :arg f: The a :class:`.Function` to receive into
        :arg source: the rank to receive from
        :arg tag: the tag of the message
        :arg statuses: MPI.Status objects (one for each of f.split() or None).
        :raises ValueError: if function communicator mismatches the ensemble spatial communicator.
        """
        self._check_function(f)
        if statuses is not None and len(statuses) != len(f.dat):
            raise ValueError("Need to provide enough status objects for all parts of the Function")
        for dat, status in zip_longest(f.dat, statuses or (), fillvalue=None):
            self._ensemble_comm.Recv(dat.data, source=source, tag=tag, status=status)

    @PETSc.Log.EventDecorator()
    def isend(self, f, dest, tag=0):
        """
        Send (non-blocking) a function f over :attr:`ensemble_comm` to another
        ensemble rank.

        :arg f: The a :class:`.Function` to send
        :arg dest: the rank to send to
        :arg tag: the tag of the message
        :returns: list of MPI.Request objects (one for each of f.split()).
        :raises ValueError: if function communicator mismatches the ensemble spatial communicator.
        """
        self._check_function(f)
        return [self.ensemble_comm.Isend(dat.data_ro, dest=dest, tag=tag)
                for dat in f.dat]

    @PETSc.Log.EventDecorator()
    def irecv(self, f, source=MPI.ANY_SOURCE, tag=MPI.ANY_TAG):
        """
        Receive (non-blocking) a function f over :attr:`ensemble_comm` from
        another ensemble rank.

        :arg f: The a :class:`.Function` to receive into
        :arg source: the rank to receive from
        :arg tag: the tag of the message
        :returns: list of MPI.Request objects (one for each of f.split()).
        :raises ValueError: if function communicator mismatches the ensemble spatial communicator.
        """
        self._check_function(f)
        return [self.ensemble_comm.Irecv(dat.data, source=source, tag=tag)
                for dat in f.dat]

    @PETSc.Log.EventDecorator()
    def sendrecv(self, fsend, dest, sendtag=0, frecv=None, source=MPI.ANY_SOURCE, recvtag=MPI.ANY_TAG, status=None):
        """
        Send (blocking) a function fsend and receive a function frecv over :attr:`ensemble_comm` to another
        ensemble rank.

        :arg fsend: The a :class:`.Function` to send
        :arg dest: the rank to send to
        :arg sendtag: the tag of the send message
        :arg frecv: The a :class:`.Function` to receive into
        :arg source: the rank to receive from
        :arg recvtag: the tag of the received message
        :arg status: MPI.Status object or None.
        :raises ValueError: if function communicator mismatches the ensemble spatial communicator.
        """
        # functions don't necessarily have to match
        self._check_function(fsend)
        self._check_function(frecv)
        with fsend.dat.vec_ro as sendvec, frecv.dat.vec_wo as recvvec:
            self.ensemble_comm.Sendrecv(sendvec, dest, sendtag=sendtag,
                                        recvbuf=recvvec, source=source, recvtag=recvtag,
                                        status=status)

    @PETSc.Log.EventDecorator()
    def isendrecv(self, fsend, dest, sendtag=0, frecv=None, source=MPI.ANY_SOURCE, recvtag=MPI.ANY_TAG):
        """
        Send a function fsend and receive a function frecv over :attr:`ensemble_comm` to another
        ensemble rank.

        :arg fsend: The a :class:`.Function` to send
        :arg dest: the rank to send to
        :arg sendtag: the tag of the send message
        :arg frecv: The a :class:`.Function` to receive into
        :arg source: the rank to receive from
        :arg recvtag: the tag of the received message
        :returns: list of MPI.Request objects (one for each of fsend.split() and frecv.split()).
        :raises ValueError: if function communicator mismatches the ensemble spatial communicator.
        """
        # functions don't necessarily have to match
        self._check_function(fsend)
        self._check_function(frecv)
        requests = []
        requests.extend([self.ensemble_comm.Isend(dat.data_ro, dest=dest, tag=sendtag) for dat in fsend.dat])
        requests.extend([self.ensemble_comm.Irecv(dat.data, source=source, tag=recvtag) for dat in frecv.dat])
        return requests<|MERGE_RESOLUTION|>--- conflicted
+++ resolved
@@ -90,7 +90,6 @@
 
         with f_reduced.dat.vec_wo as vout, f.dat.vec_ro as vin:
             self.ensemble_comm.Allreduce(vin.array_r, vout.array, op=op)
-<<<<<<< HEAD
         return f_reduced
 
     @PETSc.Log.EventDecorator()
@@ -134,51 +133,6 @@
         return f_reduced
 
     @PETSc.Log.EventDecorator()
-=======
-        return f_reduced
-
-    @PETSc.Log.EventDecorator()
-    def iallreduce(self, f, f_reduced, op=MPI.SUM):
-        """
-        Allreduce (non-blocking) a function f into f_reduced over :attr:`ensemble_comm`.
-
-        :arg f: The a :class:`.Function` to allreduce.
-        :arg f_reduced: the result of the reduction.
-        :arg op: MPI reduction operator.
-        :returns: list of MPI.Request objects (one for each of f.split()).
-        :raises ValueError: if function communicators mismatch each other or the ensemble
-            spatial communicator, or if the functions are in different spaces
-        """
-        self._check_function(f, f_reduced)
-
-        return [self.ensemble_comm.Iallreduce(fdat.data, rdat.data, op=op)
-                for fdat, rdat in zip(f.dat, f_reduced.dat)]
-
-    @PETSc.Log.EventDecorator()
-    def reduce(self, f, f_reduced, op=MPI.SUM, root=0):
-        """
-        Reduce a function f into f_reduced over :attr:`ensemble_comm` to rank root
-
-        :arg f: The a :class:`.Function` to reduce.
-        :arg f_reduced: the result of the reduction on rank root.
-        :arg op: MPI reduction operator.
-        :arg root: rank to reduce to
-        :raises ValueError: if function communicators mismatch each other or the ensemble
-            spatial communicator, or is the functions are in different spaces
-        """
-        self._check_function(f, f_reduced)
-
-        if self.ensemble_comm.rank == root:
-            with f_reduced.dat.vec_wo as vout, f.dat.vec_ro as vin:
-                self.ensemble_comm.Reduce(vin.array_r, vout.array, op=op, root=root)
-        else:
-            with f.dat.vec_ro as vin:
-                self.ensemble_comm.Reduce(vin.array_r, None, op=op, root=root)
-
-        return f_reduced
-
-    @PETSc.Log.EventDecorator()
->>>>>>> 6159dc66
     def ireduce(self, f, f_reduced, op=MPI.SUM, root=0):
         """
         Reduce (non-blocking) a function f into f_reduced over :attr:`ensemble_comm` to rank root
@@ -215,10 +169,7 @@
     def ibcast(self, f, root=0):
         """
         Broadcast (non-blocking) a function f over :attr:`ensemble_comm` from rank root
-<<<<<<< HEAD
-=======
-
->>>>>>> 6159dc66
+
         :arg f: The :class:`.Function` to broadcast.
         :arg root: rank to broadcast from
         :returns: list of MPI.Request objects (one for each of f.split()).
