import numpy as np
import sys
import ufl
from ufl.duals import is_dual
from ufl.formatting.ufl2unicode import ufl2unicode
from ufl.domain import extract_unique_domain
import cachetools
import ctypes
from collections import OrderedDict
from ctypes import POINTER, c_int, c_double, c_void_p

from pyop2 import op2, mpi
from pyop2.exceptions import DataTypeError, DataValueError

from firedrake.utils import ScalarType, IntType, as_ctypes

from firedrake import functionspaceimpl
from firedrake.cofunction import Cofunction
from firedrake import utils
from firedrake import vector
from firedrake.adjoint_utils import FunctionMixin
from firedrake.petsc import PETSc


__all__ = ['Function', 'PointNotInDomainError', 'CoordinatelessFunction']


class _CFunction(ctypes.Structure):
    r"""C struct collecting data from a :class:`Function`"""
    _fields_ = [("n_cols", c_int),
                ("extruded", c_int),
                ("n_layers", c_int),
                ("coords", c_void_p),
                ("coords_map", POINTER(as_ctypes(IntType))),
                ("f", c_void_p),
                ("f_map", POINTER(as_ctypes(IntType))),
                ("sidx", c_void_p)]


class CoordinatelessFunction(ufl.Coefficient):
    r"""A function on a mesh topology."""

    def __init__(self, function_space, val=None, name=None, dtype=ScalarType):
        r"""
        :param function_space: the :class:`.FunctionSpace`, or
            :class:`.MixedFunctionSpace` on which to build this
            :class:`Function`.

            Alternatively, another :class:`Function` may be passed here and its function space
            will be used to build this :class:`Function`.
        :param val: NumPy array-like (or :class:`pyop2.types.dat.Dat` or
            :class:`~.Vector`) providing initial values (optional).
            This :class:`Function` will share data with the provided
            value.
        :param name: user-defined name for this :class:`Function` (optional).
        :param dtype: optional data type for this :class:`Function`
               (defaults to ``ScalarType``).
        """
        assert isinstance(function_space, (functionspaceimpl.FunctionSpace,
                                           functionspaceimpl.MixedFunctionSpace)), \
            "Can't make a CoordinatelessFunction defined on a " + str(type(function_space))

        ufl.Coefficient.__init__(self, function_space.ufl_function_space())

        # User comm
        self.comm = function_space.comm
        # Internal comm
        self._comm = mpi.internal_comm(function_space.comm)
        self._function_space = function_space
        self.uid = utils._new_uid()
        self._name = name or 'function_%d' % self.uid
        self._label = "a function"

        if isinstance(val, vector.Vector):
            # Allow constructing using a vector.
            val = val.dat
        if isinstance(val, (op2.Dat, op2.DatView, op2.MixedDat, op2.Global)):
            assert val.comm == self._comm
            self.dat = val
        else:
            self.dat = function_space.make_dat(val, dtype, self.name())

    def __del__(self):
        if hasattr(self, "_comm"):
            mpi.decref(self._comm)

    @utils.cached_property
    def topological(self):
        r"""The underlying coordinateless function."""
        return self

    @PETSc.Log.EventDecorator()
    def copy(self, deepcopy=False):
        r"""Return a copy of this CoordinatelessFunction.

        :kwarg deepcopy: If ``True``, the new
            :class:`CoordinatelessFunction` will allocate new space
            and copy values.  If ``False``, the default, then the new
            :class:`CoordinatelessFunction` will share the dof values.
        """
        if deepcopy:
            val = type(self.dat)(self.dat)
        else:
            val = self.dat
        return type(self)(self.function_space(),
                          val=val, name=self.name(),
                          dtype=self.dat.dtype)

    def ufl_id(self):
        return self.uid

    @utils.cached_property
    def subfunctions(self):
        r"""Extract any sub :class:`Function`\s defined on the component spaces
        of this this :class:`Function`'s :class:`.FunctionSpace`."""
        return tuple(CoordinatelessFunction(fs, dat, name="%s[%d]" % (self.name(), i))
                     for i, (fs, dat) in
                     enumerate(zip(self.function_space(), self.dat)))

    @PETSc.Log.EventDecorator()
    def split(self):
        import warnings
        warnings.warn("The .split() method is deprecated, please use the .subfunctions property instead", category=FutureWarning)
        return self.subfunctions

    @utils.cached_property
    def _components(self):
        if self.dof_dset.cdim == 1:
            return (self, )
        else:
            return tuple(CoordinatelessFunction(self.function_space().sub(i), val=op2.DatView(self.dat, j),
                                                name="view[%d](%s)" % (i, self.name()))
                         for i, j in enumerate(np.ndindex(self.dof_dset.dim)))

    @PETSc.Log.EventDecorator()
    def sub(self, i):
        r"""Extract the ith sub :class:`Function` of this :class:`Function`.

        :arg i: the index to extract

        See also :attr:`subfunctions`.

        If the :class:`Function` is defined on a
        rank-n :class:`~.FunctionSpace`, this returns a proxy object
        indexing the ith component of the space, suitable for use in
        boundary condition application."""
        if len(self.function_space()) == 1:
            return self._components[i]
        return self.subfunctions[i]

    @property
    def cell_set(self):
        r"""The :class:`pyop2.types.set.Set` of cells for the mesh on which this
        :class:`Function` is defined."""
        return self.function_space()._mesh.cell_set

    @property
    def node_set(self):
        r"""A :class:`pyop2.types.set.Set` containing the nodes of this
        :class:`Function`. One or (for rank-1 and 2
        :class:`.FunctionSpace`\s) more degrees of freedom are stored
        at each node.
        """
        return self.function_space().node_set

    @property
    def dof_dset(self):
        r"""A :class:`pyop2.types.dataset.DataSet` containing the degrees of freedom of
        this :class:`Function`."""
        return self.function_space().dof_dset

    def cell_node_map(self):
        return self.function_space().cell_node_map()
    cell_node_map.__doc__ = functionspaceimpl.FunctionSpace.cell_node_map.__doc__

    def interior_facet_node_map(self):
        return self.function_space().interior_facet_node_map()
    interior_facet_node_map.__doc__ = functionspaceimpl.FunctionSpace.interior_facet_node_map.__doc__

    def exterior_facet_node_map(self):
        return self.function_space().exterior_facet_node_map()
    exterior_facet_node_map.__doc__ = functionspaceimpl.FunctionSpace.exterior_facet_node_map.__doc__

    def vector(self):
        r"""Return a :class:`.Vector` wrapping the data in this :class:`Function`"""
        return vector.Vector(self)

    def function_space(self):
        r"""Return the :class:`.FunctionSpace`, or
        :class:`.MixedFunctionSpace` on which this :class:`Function`
        is defined."""
        return self._function_space

    def name(self):
        r"""Return the name of this :class:`Function`"""
        return self._name

    def label(self):
        r"""Return the label (a description) of this :class:`Function`"""
        return self._label

    def rename(self, name=None, label=None):
        r"""Set the name and or label of this :class:`Function`

        :arg name: The new name of the `Function` (if not `None`)
        :arg label: The new label for the `Function` (if not `None`)
        """
        if name is not None:
            self._name = name
        if label is not None:
            self._label = label

    def __str__(self):
        if self._name is not None:
            return self._name
        else:
            return ufl2unicode(self)


class Function(ufl.Coefficient, FunctionMixin):
    r"""A :class:`Function` represents a discretised field over the
    domain defined by the underlying :func:`.Mesh`. Functions are
    represented as sums of basis functions:

    .. math::

      f = \sum_i f_i \phi_i(x)

    The :class:`Function` class provides storage for the coefficients
    :math:`f_i` and associates them with a :class:`.FunctionSpace` object
    which provides the basis functions :math:`\phi_i(x)`.

    Note that the coefficients are always scalars: if the
    :class:`Function` is vector-valued then this is specified in
    the :class:`.FunctionSpace`.
    """

    def __new__(cls, *args, **kwargs):
        if args[0] and is_dual(args[0]):
            return Cofunction(*args, **kwargs)
        return super().__new__(cls, *args, **kwargs)

    @PETSc.Log.EventDecorator()
    @FunctionMixin._ad_annotate_init
    def __init__(self, function_space, val=None, name=None, dtype=ScalarType,
                 count=None):
        r"""
        :param function_space: the :class:`.FunctionSpace`,
            or :class:`.MixedFunctionSpace` on which to build this :class:`Function`.
            Alternatively, another :class:`Function` may be passed here and its function space
            will be used to build this :class:`Function`.  In this
            case, the function values are copied.
        :param val: NumPy array-like (or :class:`pyop2.types.dat.Dat`) providing initial values (optional).
            If val is an existing :class:`Function`, then the data will be shared.
        :param name: user-defined name for this :class:`Function` (optional).
        :param dtype: optional data type for this :class:`Function`
               (defaults to ``ScalarType``).
        :param count: The :class:`ufl.Coefficient` count which creates the
            symbolic identity of this :class:`Function`.
        """

        V = function_space
        if isinstance(V, Function):
            V = V.function_space()
        elif not isinstance(V, functionspaceimpl.WithGeometry):
            raise NotImplementedError("Can't make a Function defined on a "
                                      + str(type(function_space)))

        if isinstance(val, (Function, CoordinatelessFunction)):
            val = val.topological
            if val.function_space() != V.topological:
                raise ValueError("Function values have wrong function space.")
            self._data = val
        else:
            self._data = CoordinatelessFunction(V.topological,
                                                val=val, name=name, dtype=dtype)

        self._function_space = V
        ufl.Coefficient.__init__(
            self, self.function_space().ufl_function_space(), count=count
        )

        # LRU cache for expressions assembled onto this function
        self._expression_cache = cachetools.LRUCache(maxsize=50)

        if isinstance(function_space, Function):
            self.assign(function_space)

    @property
    def topological(self):
        r"""The underlying coordinateless function."""
        return self._data

    @PETSc.Log.EventDecorator()
    @FunctionMixin._ad_annotate_copy
    def copy(self, deepcopy=False):
        r"""Return a copy of this Function.

        :kwarg deepcopy: If ``True``, the new :class:`Function` will
            allocate new space and copy values.  If ``False``, the
            default, then the new :class:`Function` will share the dof
            values.
        """
        val = self.topological.copy(deepcopy=deepcopy)
        return type(self)(self.function_space(), val=val)

    def __getattr__(self, name):
        val = getattr(self._data, name)
        return val

    def __dir__(self):
        current = super(Function, self).__dir__()
        return list(OrderedDict.fromkeys(dir(self._data) + current))

    @utils.cached_property
    @FunctionMixin._ad_annotate_subfunctions
    def subfunctions(self):
        r"""Extract any sub :class:`Function`\s defined on the component spaces
        of this this :class:`Function`'s :class:`.FunctionSpace`."""
        return tuple(type(self)(V, val)
                     for (V, val) in zip(self.function_space(), self.topological.subfunctions))

    @FunctionMixin._ad_annotate_subfunctions
    def split(self):
        import warnings
        warnings.warn("The .split() method is deprecated, please use the .subfunctions property instead", category=FutureWarning)
        return self.subfunctions

    @utils.cached_property
    def _components(self):
        if self.function_space().value_size == 1:
            return (self, )
        else:
            return tuple(type(self)(self.function_space().sub(i), self.topological.sub(i))
                         for i in range(self.function_space().value_size))

    @PETSc.Log.EventDecorator()
    def sub(self, i):
        r"""Extract the ith sub :class:`Function` of this :class:`Function`.

        :arg i: the index to extract

        See also :attr:`subfunctions`.

        If the :class:`Function` is defined on a
        :func:`~.VectorFunctionSpace` or :func:`~.TensorFunctionSpace` this returns a proxy object
        indexing the ith component of the space, suitable for use in
        boundary condition application."""
        if len(self.function_space()) == 1:
            return self._components[i]
        return self.subfunctions[i]

    @PETSc.Log.EventDecorator()
    @FunctionMixin._ad_annotate_project
    def project(self, b, *args, **kwargs):
        r"""Project ``b`` onto ``self``. ``b`` must be a :class:`Function` or a
        UFL expression.

        This is equivalent to ``project(b, self)``.
        Any of the additional arguments to :func:`~firedrake.projection.project`
        may also be passed, and they will have their usual effect.
        """
        from firedrake import projection
        return projection.project(b, self, *args, **kwargs)

    def function_space(self):
        r"""Return the :class:`.FunctionSpace`, or :class:`.MixedFunctionSpace`
            on which this :class:`Function` is defined.
        """
        return self._function_space

    def vector(self):
        r"""Return a :class:`.Vector` wrapping the data in this :class:`Function`"""
        return vector.Vector(self)

    @PETSc.Log.EventDecorator()
    def interpolate(
        self,
        expression,
        subset=None,
        allow_missing_dofs=False,
        default_missing_val=None,
        ad_block_tag=None,
    ):
        r"""Interpolate an expression onto this :class:`Function`.

        :param expression: a UFL expression to interpolate
        :kwarg subset: An optional :class:`pyop2.types.set.Subset` to apply the
            interpolation over. Cannot, at present, be used when interpolating
            across meshes unless the target mesh is a :func:`.VertexOnlyMesh`.
        :kwarg allow_missing_dofs: For interpolation across meshes: allow
            degrees of freedom (aka DoFs/nodes) in the target mesh that cannot be
            defined on the source mesh. For example, where nodes are point
            evaluations, points in the target mesh that are not in the source mesh.
            When ``False`` this raises a ``ValueError`` should this occur. When
            ``True`` the corresponding values are set to zero or to the value
            ``default_missing_val`` if given. Ignored if interpolating within the
            same mesh or onto a :func:`.VertexOnlyMesh` (the behaviour of a
            :func:`.VertexOnlyMesh` in this scenario is, at present, set when
            it is created).
        :kwarg default_missing_val: For interpolation across meshes: the optional
            value to assign to DoFs in the target mesh that are outside the source
            mesh. If this is not set then zero is used. Ignored if interpolating
            within the same mesh or onto a :func:`.VertexOnlyMesh`.
        :kwarg ad_block_tag: An optional string for tagging the resulting block on
            the Pyadjoint tape.
        :returns: this :class:`Function` object"""
        from firedrake import interpolation

        return interpolation.interpolate(
            expression,
            self,
            subset=subset,
            allow_missing_dofs=allow_missing_dofs,
            default_missing_val=default_missing_val
        )

    def zero(self, subset=None):
        """Set all values to zero.

        :arg subset: :class:`pyop2.types.set.Subset` indicating the nodes to
            zero. If ``None`` then the whole function is zeroed.
        """
        # Use assign here so we can reuse _ad_annotate_assign instead of needing
        # to write an _ad_annotate_zero function
        return self.assign(0, subset=subset)

    @PETSc.Log.EventDecorator()
    @FunctionMixin._ad_annotate_assign
    def assign(self, expr, subset=None):
        r"""Set the :class:`Function` value to the pointwise value of
        expr. expr may only contain :class:`Function`\s on the same
        :class:`.FunctionSpace` as the :class:`Function` being assigned to.

        Similar functionality is available for the augmented assignment
        operators `+=`, `-=`, `*=` and `/=`. For example, if `f` and `g` are
        both Functions on the same :class:`.FunctionSpace` then::

          f += 2 * g

        will add twice `g` to `f`.

        If present, subset must be an :class:`pyop2.types.set.Subset` of this
        :class:`Function`'s ``node_set``.  The expression will then
        only be assigned to the nodes on that subset.

        .. note::

            Assignment can only be performed for simple weighted sum expressions and constant
            values. Things like ``u.assign(2*v + Constant(3.0))``. For more complicated
            expressions (e.g. involving the product of functions) :meth:`.Function.interpolate`
            should be used.
        """
        if expr == 0:
            self.dat.zero(subset=subset)
        elif self.ufl_element().family() == "Real":
            try:
                self.dat.data_wo[...] = expr
                return self
            except (DataTypeError, DataValueError) as e:
                raise ValueError(e)
        else:
            from firedrake.assign import Assigner
            Assigner(self, expr, subset).assign()
        return self

    def riesz_representation(self, riesz_map='L2'):
        """Return the Riesz representation of this :class:`Function` with respect to the given Riesz map.

        Example: For a L2 Riesz map, the Riesz representation is obtained by taking the action
        of ``M`` on ``self``, where M is the L2 mass matrix, i.e. M = <u, v>
        with u and v trial and test functions, respectively.

        Parameters
        ----------
        riesz_map : str or collections.abc.Callable
                    The Riesz map to use (`l2`, `L2`, or `H1`). This can also be a callable.

        Returns
        -------
        firedrake.cofunction.Cofunction
            Riesz representation of this :class:`Function` with respect to the given Riesz map.
        """
        from firedrake.ufl_expr import action
        from firedrake.assemble import assemble

        V = self.function_space()
        if riesz_map == "l2":
<<<<<<< HEAD
            return Cofunction(V.dual(), val=self.vector())
=======
            return Cofunction(V.dual(), val=self.dat)
>>>>>>> 2a5ac44b

        elif riesz_map in ("L2", "H1"):
            a = self._define_riesz_map_form(riesz_map, V)
            return assemble(action(a, self))

        elif callable(riesz_map):
            return riesz_map(self)

        else:
            raise NotImplementedError(
                "Unknown Riesz representation %s" % riesz_map)

    @FunctionMixin._ad_annotate_iadd
    def __iadd__(self, expr):
        from firedrake.assign import IAddAssigner
        IAddAssigner(self, expr).assign()
        return self

    @FunctionMixin._ad_annotate_isub
    def __isub__(self, expr):
        from firedrake.assign import ISubAssigner
        ISubAssigner(self, expr).assign()
        return self

    @FunctionMixin._ad_annotate_imul
    def __imul__(self, expr):
        from firedrake.assign import IMulAssigner
        IMulAssigner(self, expr).assign()
        return self

    @FunctionMixin._ad_annotate_idiv
    def __itruediv__(self, expr):
        from firedrake.assign import IDivAssigner
        IDivAssigner(self, expr).assign()
        return self

    def __float__(self):

        if (
            self.ufl_element().family() == "Real"
            and self.function_space().shape == ()
        ):
            return float(self.dat.data_ro[0])
        else:
            raise ValueError("Can only cast scalar 'Real' Functions to float.")

    @utils.cached_property
    def _constant_ctypes(self):
        # Retrieve data from Python object
        function_space = self.function_space()
        mesh = function_space.mesh()
        coordinates = mesh.coordinates
        coordinates_space = coordinates.function_space()

        # Store data into ``C struct''
        c_function = _CFunction()
        c_function.n_cols = mesh.num_cells()
        if mesh.layers is not None:
            # TODO: assert constant layer. Can we do variable though?
            c_function.extruded = 1
            c_function.n_layers = mesh.layers - 1
        else:
            c_function.extruded = 0
            c_function.n_layers = 1
        c_function.coords = coordinates.dat.data_ro.ctypes.data_as(c_void_p)
        c_function.coords_map = coordinates_space.cell_node_list.ctypes.data_as(POINTER(as_ctypes(IntType)))
        c_function.f = self.dat.data_ro.ctypes.data_as(c_void_p)
        c_function.f_map = function_space.cell_node_list.ctypes.data_as(POINTER(as_ctypes(IntType)))
        return c_function

    @property
    def _ctypes(self):
        mesh = extract_unique_domain(self)
        c_function = self._constant_ctypes
        c_function.sidx = mesh.spatial_index and mesh.spatial_index.ctypes

        # Return pointer
        return ctypes.pointer(c_function)

    def _c_evaluate(self, tolerance=None):
        cache = self.__dict__.setdefault("_c_evaluate_cache", {})
        try:
            return cache[tolerance]
        except KeyError:
            result = make_c_evaluate(self, tolerance=tolerance)
            result.argtypes = [POINTER(_CFunction), POINTER(c_double), c_void_p]
            result.restype = c_int
            return cache.setdefault(tolerance, result)

    def evaluate(self, coord, mapping, component, index_values):
        # Called by UFL when evaluating expressions at coordinates
        if component or index_values:
            raise NotImplementedError("Unsupported arguments when attempting to evaluate Function.")
        return self.at(coord)

    @PETSc.Log.EventDecorator()
    def at(self, arg, *args, **kwargs):
        r"""Evaluate function at points.

        :arg arg: The point to locate.
        :arg args: Additional points.
        :kwarg dont_raise: Do not raise an error if a point is not found.
        :kwarg tolerance: Tolerence to use when checking if a point is
            in a cell. Default is the ``tolerance`` provided when
            creating the :func:`~.Mesh` the function is defined on.
            Changing this from default will cause the spatial index to
            be rebuilt which can take some time.
        """
        # Shortcut if function space is the R-space
        if self.ufl_element().family() == "Real":
            return self.dat.data_ro

        # Need to ensure data is up-to-date for reading
        self.dat.global_to_local_begin(op2.READ)
        self.dat.global_to_local_end(op2.READ)
        from mpi4py import MPI

        if args:
            arg = (arg,) + args
        arg = np.asarray(arg, dtype=utils.ScalarType)
        if utils.complex_mode:
            if not np.allclose(arg.imag, 0):
                raise ValueError("Provided points have non-zero imaginary part")
            arg = arg.real.copy()

        dont_raise = kwargs.get('dont_raise', False)

        tolerance = kwargs.get('tolerance', None)
        if tolerance is None:
            tolerance = self.ufl_domain().tolerance
        else:
            self.ufl_domain().tolerance = tolerance

        # Handle f.at(0.3)
        if not arg.shape:
            arg = arg.reshape(-1)

        mesh = self.function_space().mesh()
        if mesh.variable_layers:
            raise NotImplementedError("Point evaluation not implemented for variable layers")

        # Validate geometric dimension
        gdim = mesh.ufl_cell().geometric_dimension()
        if arg.shape[-1] == gdim:
            pass
        elif len(arg.shape) == 1 and gdim == 1:
            arg = arg.reshape(-1, 1)
        else:
            raise ValueError("Point dimension (%d) does not match geometric dimension (%d)." % (arg.shape[-1], gdim))

        # Check if we have got the same points on each process
        root_arg = self.comm.bcast(arg, root=0)
        same_arg = arg.shape == root_arg.shape and np.allclose(arg, root_arg)
        diff_arg = self.comm.allreduce(int(not same_arg), op=MPI.SUM)
        if diff_arg:
            raise ValueError("Points to evaluate are inconsistent among processes.")

        def single_eval(x, buf):
            r"""Helper function to evaluate at a single point."""
            err = self._c_evaluate(tolerance=tolerance)(self._ctypes,
                                                        x.ctypes.data_as(POINTER(c_double)),
                                                        buf.ctypes.data_as(c_void_p))
            if err == -1:
                raise PointNotInDomainError(self.function_space().mesh(), x.reshape(-1))

        if not len(arg.shape) <= 2:
            raise ValueError("Function.at expects point or array of points.")
        points = arg.reshape(-1, arg.shape[-1])
        value_shape = self.ufl_shape

        subfunctions = self.subfunctions
        mixed = len(subfunctions) != 1

        # Local evaluation
        l_result = []
        for i, p in enumerate(points):
            try:
                if mixed:
                    l_result.append((i, tuple(f.at(p) for f in subfunctions)))
                else:
                    p_result = np.zeros(value_shape, dtype=ScalarType)
                    single_eval(points[i:i+1], p_result)
                    l_result.append((i, p_result))
            except PointNotInDomainError:
                # Skip point
                pass

        # Collecting the results
        def same_result(a, b):
            if mixed:
                for a_, b_ in zip(a, b):
                    if not np.allclose(a_, b_):
                        return False
                return True
            else:
                return np.allclose(a, b)

        all_results = self.comm.allgather(l_result)
        g_result = [None] * len(points)
        for results in all_results:
            for i, result in results:
                if g_result[i] is None:
                    g_result[i] = result
                elif same_result(result, g_result[i]):
                    pass
                else:
                    raise RuntimeError("Point evaluation gave different results across processes.")

        if not dont_raise:
            for i in range(len(g_result)):
                if g_result[i] is None:
                    raise PointNotInDomainError(self.function_space().mesh(), points[i].reshape(-1))

        if len(arg.shape) == 1:
            g_result = g_result[0]
        return g_result

    def __str__(self):
        return ufl2unicode(self)


class PointNotInDomainError(Exception):
    r"""Raised when attempting to evaluate a function outside its domain,
    and no fill value was given.

    Attributes: domain, point
    """

    def __init__(self, domain, point):
        self.domain = domain
        self.point = point

    def __str__(self):
        return "domain %s does not contain point %s" % (self.domain, self.point)


@PETSc.Log.EventDecorator()
def make_c_evaluate(function, c_name="evaluate", ldargs=None, tolerance=None):
    r"""Generates, compiles and loads a C function to evaluate the
    given Firedrake :class:`Function`."""

    from os import path
    from firedrake.pointeval_utils import compile_element
    from pyop2 import compilation
    from pyop2.utils import get_petsc_dir
    from pyop2.parloop import generate_single_cell_wrapper
    import firedrake.pointquery_utils as pq_utils

    mesh = extract_unique_domain(function)
    src = [pq_utils.src_locate_cell(mesh, tolerance=tolerance)]
    src.append(compile_element(function, mesh.coordinates))

    args = []

    arg = mesh.coordinates.dat(op2.READ, mesh.coordinates.cell_node_map())
    args.append(arg)

    arg = function.dat(op2.READ, function.cell_node_map())
    args.append(arg)

    p_ScalarType_c = f"{utils.ScalarType_c}*"
    src.append(generate_single_cell_wrapper(mesh.cell_set, args,
                                            forward_args=[p_ScalarType_c,
                                                          p_ScalarType_c],
                                            kernel_name="evaluate_kernel",
                                            wrapper_name="wrap_evaluate"))

    src = "\n".join(src)

    if ldargs is None:
        ldargs = []
    ldargs += ["-L%s/lib" % sys.prefix, "-lspatialindex_c", "-Wl,-rpath,%s/lib" % sys.prefix]
    return compilation.load(src, "c", c_name,
                            cppargs=["-I%s" % path.dirname(__file__),
                                     "-I%s/include" % sys.prefix]
                            + ["-I%s/include" % d for d in get_petsc_dir()],
                            ldargs=ldargs,
                            comm=function.comm)<|MERGE_RESOLUTION|>--- conflicted
+++ resolved
@@ -486,11 +486,7 @@
 
         V = self.function_space()
         if riesz_map == "l2":
-<<<<<<< HEAD
-            return Cofunction(V.dual(), val=self.vector())
-=======
             return Cofunction(V.dual(), val=self.dat)
->>>>>>> 2a5ac44b
 
         elif riesz_map in ("L2", "H1"):
             a = self._define_riesz_map_form(riesz_map, V)
