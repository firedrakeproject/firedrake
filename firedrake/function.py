--- conflicted
+++ resolved
@@ -303,17 +303,7 @@
         return tuple(type(self)(V, val)
                      for (V, val) in zip(self.function_space(), self.topological.subfunctions))
 
-<<<<<<< HEAD
-    @FunctionMixin._ad_annotate_subfunctions
-    def split(self):
-        import warnings
-        warnings.warn("The .split() method is deprecated, please use the .subfunctions property instead", category=FutureWarning)
-        return self.subfunctions
-
-    @cached_property
-=======
     @utils.cached_property
->>>>>>> 0aa2955f
     def _components(self):
         if self.function_space().rank == 0:
             return (self, )
