import textwrap
import numpy as np
from functools import cached_property
import rtree
import sys
import ufl
import warnings
from ufl.duals import is_dual
from ufl.formatting.ufl2unicode import ufl2unicode
from ufl.domain import extract_unique_domain
from pyadjoint import annotate_tape
import cachetools
import ctypes
from ctypes import POINTER, c_int, c_double, c_void_p
from collections.abc import Collection
from numbers import Number
from pathlib import Path
<<<<<<< HEAD
from pyrsistent import freeze
from immutabledict import immutabledict as idict
=======
from functools import partial
from typing import Tuple
>>>>>>> ec549284

from pyop2 import mpi, MPI
from pyop2.exceptions import DataTypeError, DataValueError
import pyop3 as op3

from finat.ufl import MixedElement
from firedrake.utils import ScalarType, IntType, as_ctypes

from firedrake import functionspaceimpl
from firedrake.cofunction import Cofunction, RieszMap
from firedrake import utils
from firedrake.adjoint_utils import FunctionMixin
from firedrake.petsc import PETSc
<<<<<<< HEAD
from firedrake.functionspaceimpl import parse_component_indices
=======
from firedrake.mesh import MeshGeometry, VertexOnlyMesh
from firedrake.functionspace import FunctionSpace, VectorFunctionSpace, TensorFunctionSpace
>>>>>>> ec549284


__all__ = ['Function', 'PointNotInDomainError', 'CoordinatelessFunction', 'PointEvaluator']


class _CFunction(ctypes.Structure):
    r"""C struct collecting data from a :class:`Function`"""
    _fields_ = [("n_cells", c_int),
                ("coords", c_void_p),
                ("coords_map", POINTER(as_ctypes(IntType))),
                ("f", c_void_p),
                ("f_map", POINTER(as_ctypes(IntType))),
                ("f_offset", c_int),
                ("sidx", c_void_p)]


class CoordinatelessFunction(ufl.Coefficient):
    r"""A function on a mesh topology."""

    def __init__(self, function_space, val=None, name=None, dtype=ScalarType):
        r"""
        :param function_space: the :class:`.FunctionSpace`, or
            :class:`.MixedFunctionSpace` on which to build this
            :class:`Function`.

            Alternatively, another :class:`Function` may be passed here and its function space
            will be used to build this :class:`Function`.
        :param val: NumPy array-like (or :class:`pyop2.types.dat.Dat`)
            providing initial values (optional).
            This :class:`Function` will share data with the provided
            value.
        :param name: user-defined name for this :class:`Function` (optional).
        :param dtype: optional data type for this :class:`Function`
               (defaults to ``ScalarType``).
        """
        assert isinstance(function_space, (functionspaceimpl.FunctionSpace,
                                           functionspaceimpl.MixedFunctionSpace)), \
            "Can't make a CoordinatelessFunction defined on a " + str(type(function_space))

        ufl.Coefficient.__init__(self, function_space.ufl_function_space())

        # User comm
        self.comm = function_space.comm
        # Internal comm
        self._comm = mpi.internal_comm(function_space.comm, self)
        self._function_space = function_space
        self.uid = utils._new_uid(self._comm)
        self._name = name or 'function_%d' % self.uid
        self._label = "a function"

<<<<<<< HEAD
        if isinstance(val, vector.Vector):
            # Allow constructing using a vector.
            val = val.dat
        if isinstance(val, op3.Dat):
=======
        if isinstance(val, (op2.Dat, op2.DatView, op2.MixedDat, op2.Global)):
            assert val.comm == self._comm
>>>>>>> ec549284
            self.dat = val
        else:
            self.dat = function_space.make_dat(val, dtype, self.name())

    @property
    def topological(self):
        r"""The underlying coordinateless function."""
        return self

    @PETSc.Log.EventDecorator()
    def copy(self, *, deepcopy=False):
        r"""Return a copy of this CoordinatelessFunction.

        :kwarg deepcopy: If ``True``, the new
            :class:`CoordinatelessFunction` will allocate new space
            and copy values.  If ``False``, the default, then the new
            :class:`CoordinatelessFunction` will share the dof values.
        """
        dat = self.dat.copy() if deepcopy else self.dat
        return type(self)(self.function_space(),
                          val=dat, name=self.name(),
                          dtype=self.dat.dtype)

    def ufl_id(self):
        return self.uid

    @cached_property
    def subfunctions(self):
        r"""Extract any sub :class:`Function`\s defined on the component spaces
        of this this :class:`Function`'s :class:`.FunctionSpace`."""
        if len(self.function_space()) > 1:
            subfuncs = []
            for i in range(len(self.function_space())):
                # a guess, might not work
                # subspace = self.function_space().sub(i, weak=False)
                subspace = self.function_space().sub(i, weak=True)
                subdat = self.dat[subspace.index]
                subfunc = CoordinatelessFunction(
                    subspace, subdat, name=f"{self.name()}[{subspace.index}]"
                )
                subfuncs.append(subfunc)
            return tuple(subfuncs)
        else:
            return (self,)

    @utils.cached_property
    def _components(self) -> np.ndarray["CoordinatelessFunction"]:
        shape = self.function_space().shape
        components = np.empty(shape, dtype=object)
        for ix in np.ndindex(shape):
            indices = op3.IndexTree.from_iterable((
                op3.ScalarIndex(f"dim{i_}", "XXX", j_)
                for i_, j_ in enumerate(ix)
            ))
            component = type(self)(
                self.function_space().sub(ix),
                val=self.dat[indices],
                name=f"view[{','.join(map(str, ix))}]({self.name()})"
            )
            components[ix] = component
        return utils.readonly(components)

        if self.function_space().rank == 0:
            return (self,)
        else:
            if self.function_space().value_size == 1:
                return (CoordinatelessFunction(self.function_space().sub(0, weak=False), val=self.dat,
                                               name=f"view[0]({self.name()})"),)
            else:
                components = []
                for i, j in enumerate(np.ndindex(self.function_space().shape)):
                    indices = op3.IndexTree.from_iterable((
                        op3.ScalarIndex(f"dim{i_}", "XXX", j_)
                        for i_, j_ in enumerate(j)
                    ))
                    subdat = self.dat[indices]
                    component = CoordinatelessFunction(
                        self.function_space().sub(i, weak=False),
                        val=subdat,
                        name=f"view[{i}]({self.name()})"
                    )
                    components.append(component)
                return tuple(components)

    @PETSc.Log.EventDecorator()
    def sub(self, i):
        r"""Extract the ith sub :class:`Function` of this :class:`Function`.

        :arg i: the index to extract

        See also :attr:`subfunctions`.

        If the :class:`Function` is defined on a
        rank-n :class:`~.FunctionSpace`, this returns a proxy object
        indexing the ith component of the space, suitable for use in
        boundary condition application."""
        mixed = type(self.function_space().ufl_element()) is MixedElement
        data = self.subfunctions if mixed else self._components
        return data[i]

<<<<<<< HEAD
    def vector(self):
        r"""Return a :class:`.Vector` wrapping the data in this :class:`Function`"""
        return vector.Vector(self)
=======
    @property
    def cell_set(self):
        r"""The :class:`pyop2.types.set.Set` of cells for the mesh on which this
        :class:`Function` is defined."""
        return self.function_space()._mesh.cell_set

    @property
    def node_set(self):
        r"""A :class:`pyop2.types.set.Set` containing the nodes of this
        :class:`Function`. One or (for rank-1 and 2
        :class:`.FunctionSpace`\s) more degrees of freedom are stored
        at each node.
        """
        return self.function_space().node_set

    @property
    def dof_dset(self):
        r"""A :class:`pyop2.types.dataset.DataSet` containing the degrees of freedom of
        this :class:`Function`."""
        return self.function_space().dof_dset

    def cell_node_map(self):
        return self.function_space().cell_node_map()
    cell_node_map.__doc__ = functionspaceimpl.FunctionSpace.cell_node_map.__doc__

    def interior_facet_node_map(self):
        return self.function_space().interior_facet_node_map()
    interior_facet_node_map.__doc__ = functionspaceimpl.FunctionSpace.interior_facet_node_map.__doc__

    def exterior_facet_node_map(self):
        return self.function_space().exterior_facet_node_map()
    exterior_facet_node_map.__doc__ = functionspaceimpl.FunctionSpace.exterior_facet_node_map.__doc__
>>>>>>> ec549284

    def function_space(self):
        r"""Return the :class:`.FunctionSpace`, or
        :class:`.MixedFunctionSpace` on which this :class:`Function`
        is defined."""
        return self._function_space

    def name(self):
        r"""Return the name of this :class:`Function`"""
        return self._name

    def label(self):
        r"""Return the label (a description) of this :class:`Function`"""
        return self._label

    def rename(self, name=None, label=None):
        r"""Set the name and or label of this :class:`Function`

        :arg name: The new name of the `Function` (if not `None`)
        :arg label: The new label for the `Function` (if not `None`)
        """
        if name is not None:
            self._name = name
        if label is not None:
            self._label = label

    def __str__(self):
        if self._name is not None:
            return self._name
        else:
            return ufl2unicode(self)


class Function(ufl.Coefficient, FunctionMixin):
    r"""A :class:`Function` represents a discretised field over the
    domain defined by the underlying :func:`.Mesh`. Functions are
    represented as sums of basis functions:

    .. math::

      f = \sum_i f_i \phi_i(x)

    The :class:`Function` class provides storage for the coefficients
    :math:`f_i` and associates them with a :class:`.FunctionSpace` object
    which provides the basis functions :math:`\phi_i(x)`.

    Note that the coefficients are always scalars: if the
    :class:`Function` is vector-valued then this is specified in
    the :class:`.FunctionSpace`.
    """

    def __new__(cls, *args, **kwargs):
        if args[0] and is_dual(args[0]):
            return Cofunction(*args, **kwargs)
        return super().__new__(cls, *args, **kwargs)

    @PETSc.Log.EventDecorator()
    @FunctionMixin._ad_annotate_init
    def __init__(self, function_space, val=None, name=None, dtype=ScalarType,
                 count=None):
        r"""
        :param function_space: the :class:`.FunctionSpace`,
            or :class:`.MixedFunctionSpace` on which to build this :class:`Function`.
            Alternatively, another :class:`Function` may be passed here and its function space
            will be used to build this :class:`Function`.  In this
            case, the function values are copied.
        :param val: NumPy array-like (or :class:`pyop2.types.dat.Dat`) providing initial values (optional).
            If val is an existing :class:`Function`, then the data will be shared.
        :param name: user-defined name for this :class:`Function` (optional).
        :param dtype: optional data type for this :class:`Function`
               (defaults to ``ScalarType``).
        :param count: The :class:`ufl.Coefficient` count which creates the
            symbolic identity of this :class:`Function`.
        """

        V = function_space
        if isinstance(V, Function):
            V = V.function_space()
        elif not isinstance(V, functionspaceimpl.WithGeometry):
            raise NotImplementedError("Can't make a Function defined on a "
                                      + str(type(function_space)))

        if isinstance(val, (Function, CoordinatelessFunction)):
            val = val.topological
            if val.function_space() != V.topological:
                raise ValueError("Function values have wrong function space.")
            self._data = val
        else:
            self._data = CoordinatelessFunction(V.topological,
                                                val=val, name=name, dtype=dtype)

        self._function_space = V
        ufl.Coefficient.__init__(
            self, self.function_space().ufl_function_space(), count=count
        )

        # LRU cache for expressions assembled onto this function
        self._expression_cache = cachetools.LRUCache(maxsize=50)

        if isinstance(function_space, Function):
            self.assign(function_space)

    def __str__(self):
        return ufl2unicode(self)

    @property
    def topological(self):
        r"""The underlying coordinateless function."""
        return self._data

    @PETSc.Log.EventDecorator()
    @FunctionMixin._ad_annotate_copy
    def copy(self, deepcopy=False):
        r"""Return a copy of this Function.

        :kwarg deepcopy: If ``True``, the new :class:`Function` will
            allocate new space and copy values.  If ``False``, the
            default, then the new :class:`Function` will share the dof
            values.
        """
        val = self.topological.copy(deepcopy=deepcopy)
        return type(self)(self.function_space(), val=val)

    def __getattr__(self, name):
        val = getattr(self._data, name)
        return val

    def __dir__(self):
        current = super(Function, self).__dir__()
        return list(dict.fromkeys(dir(self._data) + current))

    @cached_property
    @FunctionMixin._ad_annotate_subfunctions
    def subfunctions(self):
        r"""Extract any sub :class:`Function`\s defined on the component spaces
        of this this :class:`Function`'s :class:`.FunctionSpace`."""
        if len(self.function_space()) > 1:
            return tuple(
                # type(self)(self.function_space().sub(i, weak=False), val)
                type(self)(self.function_space().sub(i, weak=True), val)  # a guess, might not work
                for (i, val) in zip(range(len(self.function_space())), self.topological.subfunctions))
        else:
            return (self,)

    @utils.cached_property
    def _components(self):
        shape = self.function_space().shape
        components = np.empty(shape, dtype=object)
        for ix in np.ndindex(shape):
            components[ix] = type(self)(self.function_space().sub(ix), self.topological.sub(ix))
        return utils.readonly(components)

    @PETSc.Log.EventDecorator()
    def sub(self, indices: tuple[int] | int) -> "Function":
        """Extract the `i`th sub function of this function.

        If the `Function` is defined on a `~.VectorFunctionSpace` or
        `~.TensorFunctionSpace` this returns a proxy object indexing the 'i'th
        component of the space, suitable for use in boundary condition application.

        Parameters
        ----------
        indices :
            Indices indicating the sub function to extract. If an `int` is
            used then this is converted into a `tuple`.

        Returns
        -------
        The sub function.

        See Also
        --------
        subfunctions

        """
        if type(self.function_space().ufl_element()) is MixedElement:
            return self.subfunctions[indices]
        else:
            indices = parse_component_indices(indices, self.function_space().shape)
            return self._components[indices]

    @PETSc.Log.EventDecorator()
    @FunctionMixin._ad_annotate_project
    def project(self, b, *args, **kwargs):
        r"""Project ``b`` onto ``self``. ``b`` must be a :class:`Function` or a
        UFL expression.

        This is equivalent to ``project(b, self)``.
        Any of the additional arguments to :func:`~firedrake.projection.project`
        may also be passed, and they will have their usual effect.
        """
        from firedrake import projection
        return projection.project(b, self, *args, **kwargs)

    def function_space(self):
        r"""Return the :class:`.FunctionSpace`, or :class:`.MixedFunctionSpace`
            on which this :class:`Function` is defined.
        """
        return self._function_space

    @PETSc.Log.EventDecorator()
<<<<<<< HEAD
    def interpolate(
        self,
        expression,
        subset=Ellipsis,
        allow_missing_dofs=False,
        default_missing_val=None,
        ad_block_tag=None
    ):
        r"""Interpolate an expression onto this :class:`Function`.

        :param expression: a UFL expression to interpolate
        :kwarg subset: An optional :class:`pyop2.types.set.Subset` to apply the
            interpolation over. Cannot, at present, be used when interpolating
            across meshes unless the target mesh is a :func:`.VertexOnlyMesh`.
        :kwarg allow_missing_dofs: For interpolation across meshes: allow
            degrees of freedom (aka DoFs/nodes) in the target mesh that cannot be
            defined on the source mesh. For example, where nodes are point
            evaluations, points in the target mesh that are not in the source mesh.
            When ``False`` this raises a ``ValueError`` should this occur. When
            ``True`` the corresponding values are set to zero or to the value
            ``default_missing_val`` if given. Ignored if interpolating within the
            same mesh or onto a :func:`.VertexOnlyMesh` (the behaviour of a
            :func:`.VertexOnlyMesh` in this scenario is, at present, set when
            it is created).
        :kwarg default_missing_val: For interpolation across meshes: the optional
            value to assign to DoFs in the target mesh that are outside the source
            mesh. If this is not set then zero is used. Ignored if interpolating
            within the same mesh or onto a :func:`.VertexOnlyMesh`.
        :kwarg ad_block_tag: An optional string for tagging the resulting assemble block on
            the Pyadjoint tape.
        :returns: this :class:`Function` object"""
=======
    def interpolate(self,
                    expression: ufl.classes.Expr,
                    ad_block_tag: str | None = None,
                    **kwargs):
        """Interpolate an expression onto this :class:`Function`.

        Parameters
        ----------
        expression
            A UFL expression to interpolate.
        ad_block_tag
            An optional string for tagging the resulting assemble
            block on the Pyadjoint tape.
        **kwargs
            Any extra kwargs are passed on to the interpolate function.
            For details see `firedrake.interpolation.interpolate`.

        Returns
        -------
        firedrake.function.Function
            Returns `self`
        """
>>>>>>> ec549284
        from firedrake import interpolation, assemble
        V = self.function_space()
        interp = interpolation.Interpolate(expression, V, **kwargs)
        return assemble(interp, tensor=self, ad_block_tag=ad_block_tag)

    def zero(self, subset=None):
        """Set all values to zero.

        Parameters
        ----------
        subset : pyop2.types.set.Subset
                 A subset of the domain indicating the nodes to zero.
                 If `None` then the whole function is zeroed.

        Returns
        -------
        firedrake.function.Function
            Returns `self`
        """
        # Use assign here so we can reuse _ad_annotate_assign instead of needing
        # to write an _ad_annotate_zero function
        return self.assign(0, subset=subset)

    @PETSc.Log.EventDecorator()
    @FunctionMixin._ad_annotate_assign
    def assign(self, expr, subset=None):
        r"""Set the :class:`Function` value to the pointwise value of
        expr. expr may only contain :class:`Function`\s on the same
        :class:`.FunctionSpace` as the :class:`Function` being assigned to.

        Similar functionality is available for the augmented assignment
        operators `+=`, `-=`, `*=` and `/=`. For example, if `f` and `g` are
        both Functions on the same :class:`.FunctionSpace` then::

          f += 2 * g

        will add twice `g` to `f`.

        If present, subset must be an :class:`pyop2.types.set.Subset` of this
        :class:`Function`'s ``node_set``.  The expression will then
        only be assigned to the nodes on that subset.

        .. note::

            Assignment can only be performed for simple weighted sum expressions and constant
            values. Things like ``u.assign(2*v + Constant(3.0))``. For more complicated
            expressions (e.g. involving the product of functions) :meth:`.Function.interpolate`
            should be used.
        """
        from firedrake.assign import Assigner, parse_subset

        subset = parse_subset(subset)

        if self.ufl_element().family() == "Real" and isinstance(expr, (Number, Collection)):
            try:
                self.dat.data_wo[...] = expr
            except (DataTypeError, DataValueError) as e:
                raise ValueError(e)
        elif expr == 0:
            self.dat[subset].zero(eager=True)
        else:
            from firedrake.assign import Assigner
            Assigner(self, expr, subset).assign()
        return self

    def riesz_representation(self, riesz_map='L2'):
        """Return the Riesz representation of this :class:`Function`.

        Example: For a L2 Riesz map, the Riesz representation is obtained by
        taking the action of ``M`` on ``self``, where M is the L2 mass matrix,
        i.e. M = <u, v> with u and v trial and test functions, respectively.

        Parameters
        ----------
        riesz_map : str or ufl.sobolevspace.SobolevSpace or
        collections.abc.Callable
            The Riesz map to use (`l2`, `L2`, or `H1`). This can also be a
            callable which applies the Riesz map.

        Returns
        -------
        firedrake.cofunction.Cofunction
            Riesz representation of this :class:`Function` with respect to the
            given Riesz map.
        """
        if not callable(riesz_map):
            riesz_map = RieszMap(self.function_space(), riesz_map)

        return riesz_map(self)

    @FunctionMixin._ad_annotate_iadd
    def __iadd__(self, expr):
        from firedrake.assign import IAddAssigner
        IAddAssigner(self, expr).assign()
        return self

    @FunctionMixin._ad_annotate_isub
    def __isub__(self, expr):
        from firedrake.assign import ISubAssigner
        ISubAssigner(self, expr).assign()
        return self

    @FunctionMixin._ad_annotate_imul
    def __imul__(self, expr):
        from firedrake.assign import IMulAssigner
        IMulAssigner(self, expr).assign()
        return self

    @FunctionMixin._ad_annotate_itruediv
    def __itruediv__(self, expr):
        from firedrake.assign import IDivAssigner
        IDivAssigner(self, expr).assign()
        return self

    def __float__(self):

        if (
            self.ufl_element().family() == "Real"
            and self.function_space().shape == ()
        ):
            return float(self.dat.data_ro[0])
        else:
            raise ValueError("Can only cast scalar 'Real' Functions to float.")

    @utils.cached_property
    def _constant_ctypes(self):
        # Retrieve data from Python object
        function_space = self.function_space()
        mesh = function_space.mesh()
        coordinates = mesh.coordinates
        coordinates_space = coordinates.function_space()

        # Store data into ``C struct''
        c_function = _CFunction()
        c_function.n_cells = mesh.num_cells
        c_function.coords = coordinates.dat.data_rw.ctypes.data_as(c_void_p)
        c_function.coords_map = coordinates_space.cell_node_list.ctypes.data_as(POINTER(as_ctypes(IntType)))
        # c_function.f = self.dat.data_rw.ctypes.data_as(c_void_p)
        c_function.f = self.dat.buffer.data_rw.ctypes.data_as(c_void_p)
        c_function.f_map = function_space.cell_node_list.ctypes.data_as(POINTER(as_ctypes(IntType)))
        c_function.f_offset = op3.evaluate(self.dat.axes.subst_layouts()[idict({mesh.topology.name: mesh.cell_label})], {mesh.topology.name: 0})
        return c_function

    @property
    def _ctypes(self):
        mesh = extract_unique_domain(self)
        c_function = self._constant_ctypes
        c_function.sidx = mesh.spatial_index and mesh.spatial_index.ctypes

        # Return pointer
        return ctypes.pointer(c_function)

    def _c_evaluate(self, tolerance=None):
        cache = self.__dict__.setdefault("_c_evaluate_cache", {})
        try:
            return cache[tolerance]
        except KeyError:
            result = make_c_evaluate(self, tolerance=tolerance)
            result.argtypes = [POINTER(_CFunction), POINTER(c_double), c_void_p]
            result.restype = c_int
            return cache.setdefault(tolerance, result)

    def evaluate(self, coord, mapping, component, index_values):
        # Called by UFL when evaluating expressions at coordinates
        if component or index_values:
            raise NotImplementedError("Unsupported arguments when attempting to evaluate Function.")
        evaluator = PointEvaluator(self.function_space().mesh(), coord)
        return evaluator.evaluate(self)

    def at(self, arg, *args, **kwargs):
        warnings.warn(
            "The ``Function.at`` method is deprecated and will be removed in a future release. "
            "Please use the ``PointEvaluator`` class instead.", FutureWarning
        )
        return self._at(arg, *args, **kwargs)

    @PETSc.Log.EventDecorator()
    def _at(self, arg, *args, **kwargs):
        r"""Evaluate function at points.

        :arg arg: The point to locate.
        :arg args: Additional points.
        :kwarg dont_raise: Do not raise an error if a point is not found.
        :kwarg tolerance: Tolerence to use when checking if a point is
            in a cell. Default is the ``tolerance`` provided when
            creating the :func:`~.Mesh` the function is defined on.
            Changing this from default will cause the spatial index to
            be rebuilt which can take some time.
        """
        # Shortcut if function space is the R-space
        if self.ufl_element().family() == "Real":
            return self.dat.data_ro

        # Need to ensure data is up-to-date for reading
        self.dat.buffer.assemble()

        if args:
            arg = (arg,) + args
        arg = np.asarray(arg, dtype=utils.ScalarType)
        if utils.complex_mode:
            if not np.allclose(arg.imag, 0):
                raise ValueError("Provided points have non-zero imaginary part")
            arg = arg.real.copy()

        dont_raise = kwargs.get('dont_raise', False)

        tolerance = kwargs.get('tolerance', None)
        mesh = self.function_space().mesh()
        if tolerance is None:
            tolerance = mesh.tolerance
        else:
            mesh.tolerance = tolerance

        # Handle f._at(0.3)
        if not arg.shape:
            arg = arg.reshape(-1)

        if mesh.variable_layers:
            raise NotImplementedError("Point evaluation not implemented for variable layers")

        # Validate geometric dimension
        gdim = mesh.geometric_dimension()
        if arg.shape[-1] == gdim:
            pass
        elif len(arg.shape) == 1 and gdim == 1:
            arg = arg.reshape(-1, 1)
        else:
            raise ValueError("Point dimension (%d) does not match geometric dimension (%d)." % (arg.shape[-1], gdim))

        # Check if we have got the same points on each process
        root_arg = self._comm.bcast(arg, root=0)
        same_arg = arg.shape == root_arg.shape and np.allclose(arg, root_arg)
        diff_arg = self._comm.allreduce(int(not same_arg), op=MPI.SUM)
        if diff_arg:
            raise ValueError("Points to evaluate are inconsistent among processes.")

        def single_eval(x, buf):
            r"""Helper function to evaluate at a single point."""
            err = self._c_evaluate(tolerance=tolerance)(self._ctypes,
                                                        x.ctypes.data_as(POINTER(c_double)),
                                                        buf.ctypes.data_as(c_void_p))
            if err == -1:
                raise PointNotInDomainError(self.function_space().mesh(), x.reshape(-1))

        if not len(arg.shape) <= 2:
            raise ValueError("Function.at expects point or array of points.")
        points = arg.reshape(-1, arg.shape[-1])
        value_shape = self.ufl_shape

        subfunctions = self.subfunctions
        mixed = type(self.function_space().ufl_element()) is MixedElement

        # Local evaluation
        l_result = []
        for i, p in enumerate(points):
            try:
                if mixed:
                    l_result.append((i, tuple(f._at(p) for f in subfunctions)))
                else:
                    p_result = np.zeros(value_shape, dtype=ScalarType)
                    single_eval(points[i:i+1], p_result)
                    l_result.append((i, p_result))
            except PointNotInDomainError:
                # Skip point
                pass

        # Collecting the results
        def same_result(a, b):
            if mixed:
                for a_, b_ in zip(a, b):
                    if not np.allclose(a_, b_):
                        return False
                return True
            else:
                return np.allclose(a, b)

        all_results = self.comm.allgather(l_result)
        g_result = [None] * len(points)
        for results in all_results:
            for i, result in results:
                if g_result[i] is None:
                    g_result[i] = result
                elif same_result(result, g_result[i]):
                    pass
                else:
                    raise RuntimeError("Point evaluation gave different results across processes.")

        if not dont_raise:
            for i in range(len(g_result)):
                if g_result[i] is None:
                    raise PointNotInDomainError(self.function_space().mesh(), points[i].reshape(-1))

        if len(arg.shape) == 1:
            g_result = g_result[0]
        return g_result

    @property
    def vec_ro(self):
        return self.dat.vec_ro(bsize=self.function_space().block_size)

    @property
    def vec_wo(self):
        return self.dat.vec_wo(bsize=self.function_space().block_size)

    @property
    def vec_rw(self):
        return self.dat.vec_rw(bsize=self.function_space().block_size)


class PointNotInDomainError(Exception):
    r"""Raised when attempting to evaluate a function outside its domain,
    and no fill value was given.

    Attributes: domain, point
    """

    def __init__(self, domain, point):
        self.domain = domain
        self.point = point

    def __str__(self):
        return "domain %s does not contain point %s" % (self.domain, self.point)


class PointEvaluator:
    r"""Convenience class for evaluating a :class:`Function` at a set of points."""

    def __init__(self, mesh: MeshGeometry, points: np.ndarray | list, tolerance: float | None = None,
                 missing_points_behaviour: str = "error", redundant: bool = True) -> None:
        r"""
        Parameters
        ----------
        mesh : MeshGeometry
            The mesh on which to embed the points.
        points : numpy.ndarray | list
            Array or list of points to evaluate at.
        tolerance : float | None
            Tolerance to use when checking if a point is in a cell.
            If ``None`` (the default), the ``tolerance`` of the ``mesh`` is used.
        missing_points_behaviour : str
            Behaviour when a point is not found in the mesh. Options are:
            "error": raise a :class:`~.VertexOnlyMeshMissingPointsError` if a point is not found in the mesh.
            "warn": warn if a point is not found in the mesh, but continue.
            "ignore": ignore points not found in the mesh.
        redundant : bool
            If True, only the points given to the constructor on rank 0 are evaluated, and the result is broadcast to all ranks.
            If False, each rank evaluates the points it has been given. False is useful if you are inputting
            external data that is already distributed across ranks. Default is True.
        """
        self.points = np.asarray(points, dtype=utils.ScalarType)
        if not self.points.shape:
            self.points = self.points.reshape(-1)
        gdim = mesh.geometric_dimension()
        if self.points.shape[-1] != gdim and (len(self.points.shape) != 1 or gdim != 1):
            raise ValueError(f"Point dimension ({self.points.shape[-1]}) does not match geometric dimension ({gdim}).")
        self.points = self.points.reshape(-1, gdim)

        self.mesh = mesh

        self.redundant = redundant
        self.missing_points_behaviour = missing_points_behaviour
        self.tolerance = tolerance
        self.vom = VertexOnlyMesh(
            mesh, self.points, missing_points_behaviour=missing_points_behaviour,
            redundant=redundant, tolerance=tolerance
        )

    def evaluate(self, function: Function) -> np.ndarray | Tuple[np.ndarray, ...]:
        r"""Evaluate the given :class:`Function`.
        Points that were not found in the mesh will be evaluated to np.nan.

        Parameters
        ----------
        function :
            The :class:`Function` to evaluate.

        Returns
        -------
        numpy.ndarray | Tuple[numpy.ndarray, ...]
            A Numpy array of values at the points. If the function is scalar-valued, the Numpy array
            has shape ``(len(points),)``. If the function is vector-valued with shape ``(n,)``, the Numpy array has shape
            ``(len(points), n)``. If the function is tensor-valued with shape ``(n, m)``, the Numpy array has shape
            ``(len(points), n, m)``. If the function is a mixed function, a tuple of Numpy arrays is returned,
            one for each subfunction.


        .. warning::

            This method returns a numpy array and hence isn't taped for use with firedrake-adjoint.
            If you want to use point evaluation with the adjoint, create a :func:`~.VertexOnlyMesh`
            as described in the manual.
        """
        from firedrake import assemble, interpolate
        if not isinstance(function, Function):
            raise TypeError(f"Expected a Function, got {type(function).__name__}")
        if annotate_tape():
            raise RuntimeError("PointEvaluator.evaluate cannot be used when annotating. "
                               "If you want to use point evaluation with the adjoint, "
                               "create a VertexOnlyMesh as described in the manual.")
        if function.function_space().ufl_element().family() == "Real":
            return function.dat.data_ro

        function_mesh = function.function_space().mesh()
        if function_mesh is not self.mesh:
            raise ValueError("Function mesh must be the same Mesh object as the PointEvaluator mesh.")
        if coord_changed := function_mesh.coordinates.dat.dat_version != self.mesh._saved_coordinate_dat_version:
            # TODO: This is here until https://github.com/firedrakeproject/firedrake/issues/4540 is solved
            self.mesh = function_mesh
        if tol_changed := self.mesh.tolerance != self.tolerance:
            self.tolerance = self.mesh.tolerance
        if coord_changed or tol_changed:
            self.vom = VertexOnlyMesh(
                self.mesh, self.points, missing_points_behaviour=self.missing_points_behaviour,
                redundant=self.redundant, tolerance=self.tolerance
            )

        subfunctions = function.subfunctions
        if len(subfunctions) > 1:
            return tuple(self.evaluate(subfunction) for subfunction in subfunctions)

        shape = function.ufl_function_space().value_shape
        if len(shape) == 0:
            fs = FunctionSpace
        elif len(shape) == 1:
            fs = partial(VectorFunctionSpace, dim=shape[0])
        else:
            fs = partial(TensorFunctionSpace, shape=shape)

        P0DG = fs(self.vom, "DG", 0)
        P0DG_io = fs(self.vom.input_ordering, "DG", 0)
        f_at_points = assemble(interpolate(function, P0DG))
        f_at_points_io = Function(P0DG_io).assign(np.nan)
        f_at_points_io.interpolate(f_at_points)
        result = f_at_points_io.dat.data_ro

        # If redundant, all points are now on rank 0, so we broadcast the result
        if self.redundant and self.mesh.comm.size > 1:
            if self.mesh.comm.rank != 0:
                result = np.empty((len(self.points),) + shape, dtype=utils.ScalarType)
            self.mesh.comm.Bcast(result)
        return result


@PETSc.Log.EventDecorator()
def make_c_evaluate(function, c_name="evaluate", ldargs=None, tolerance=None):
    r"""Generates, compiles and loads a C function to evaluate the
    given Firedrake :class:`Function`."""
    from os import path
    from firedrake.pointeval_utils import compile_element
    from pyop2 import compilation
    from pyop2.utils import get_petsc_dir
    from pyop2.parloop import generate_single_cell_wrapper
    import firedrake.pointquery_utils as pq_utils

    mesh = extract_unique_domain(function)
    gdim = mesh.geometric_dimension()
    src = [pq_utils.src_locate_cell(mesh, tolerance=tolerance)]
    src.append(compile_element(function, mesh.coordinates))

    coords_shape = np.prod(mesh.coordinates.function_space().finat_element.index_shape, dtype=int)
    func_shape = np.prod(function.function_space().finat_element.index_shape, dtype=int)
    func_bsize = function.function_space().block_size

    p_ScalarType_c = f"{utils.ScalarType_c}*"
    wrapper_src = textwrap.dedent(f"""
        void wrap_evaluate({p_ScalarType_c} const farg0, {p_ScalarType_c} const farg1, int32_t const start, int32_t const end, {utils.ScalarType_c} const *__restrict__ dat0, {utils.ScalarType_c} const *__restrict__ dat1, {utils.IntType_c} const *__restrict__ map0, {utils.IntType_c} const *__restrict__ map1, int const dat1_offset)
        {{
          {utils.ScalarType_c} t0[{coords_shape}*{gdim}];
          {utils.ScalarType_c} t1[{func_shape}*{func_bsize}];

          for (int32_t i = 0; i < {coords_shape}; ++i)
            for (int32_t j = 0; j < {gdim}; ++j)
              t0[{gdim} * i + j] = dat0[{gdim} * map0[i + {coords_shape} * start] + j];
          for (int32_t i = 0; i < {func_shape}; ++i)
            for (int32_t j = 0; j < {func_bsize}; ++j) {{
              t1[{func_bsize} * i + j] = dat1[{func_bsize} * map1[i + {func_shape} * start] + j + dat1_offset];
            }}
          evaluate_kernel(farg0, farg1, &(t0[0]), &(t1[0]));
        }}"""
    )
    src.append(wrapper_src)

    src = "\n".join(src)

    if ldargs is None:
        ldargs = []
    libspatialindex_so = Path(rtree.core.rt._name).absolute()
    lsi_runpath = f"-Wl,-rpath,{libspatialindex_so.parent}"
    ldargs += [str(libspatialindex_so), lsi_runpath]
    dll = compilation.load(
        src, "c",
        cppargs=[
            f"-I{path.dirname(__file__)}",
            f"-I{sys.prefix}/include",
            f"-I{rtree.finder.get_include()}"
        ] + [f"-I{d}/include" for d in get_petsc_dir()],
        ldargs=ldargs,
        comm=function.comm
    )
    return getattr(dll, c_name)<|MERGE_RESOLUTION|>--- conflicted
+++ resolved
@@ -15,13 +15,9 @@
 from collections.abc import Collection
 from numbers import Number
 from pathlib import Path
-<<<<<<< HEAD
-from pyrsistent import freeze
 from immutabledict import immutabledict as idict
-=======
 from functools import partial
 from typing import Tuple
->>>>>>> ec549284
 
 from pyop2 import mpi, MPI
 from pyop2.exceptions import DataTypeError, DataValueError
@@ -35,12 +31,9 @@
 from firedrake import utils
 from firedrake.adjoint_utils import FunctionMixin
 from firedrake.petsc import PETSc
-<<<<<<< HEAD
 from firedrake.functionspaceimpl import parse_component_indices
-=======
 from firedrake.mesh import MeshGeometry, VertexOnlyMesh
 from firedrake.functionspace import FunctionSpace, VectorFunctionSpace, TensorFunctionSpace
->>>>>>> ec549284
 
 
 __all__ = ['Function', 'PointNotInDomainError', 'CoordinatelessFunction', 'PointEvaluator']
@@ -91,15 +84,8 @@
         self._name = name or 'function_%d' % self.uid
         self._label = "a function"
 
-<<<<<<< HEAD
-        if isinstance(val, vector.Vector):
-            # Allow constructing using a vector.
-            val = val.dat
         if isinstance(val, op3.Dat):
-=======
-        if isinstance(val, (op2.Dat, op2.DatView, op2.MixedDat, op2.Global)):
             assert val.comm == self._comm
->>>>>>> ec549284
             self.dat = val
         else:
             self.dat = function_space.make_dat(val, dtype, self.name())
@@ -200,45 +186,6 @@
         data = self.subfunctions if mixed else self._components
         return data[i]
 
-<<<<<<< HEAD
-    def vector(self):
-        r"""Return a :class:`.Vector` wrapping the data in this :class:`Function`"""
-        return vector.Vector(self)
-=======
-    @property
-    def cell_set(self):
-        r"""The :class:`pyop2.types.set.Set` of cells for the mesh on which this
-        :class:`Function` is defined."""
-        return self.function_space()._mesh.cell_set
-
-    @property
-    def node_set(self):
-        r"""A :class:`pyop2.types.set.Set` containing the nodes of this
-        :class:`Function`. One or (for rank-1 and 2
-        :class:`.FunctionSpace`\s) more degrees of freedom are stored
-        at each node.
-        """
-        return self.function_space().node_set
-
-    @property
-    def dof_dset(self):
-        r"""A :class:`pyop2.types.dataset.DataSet` containing the degrees of freedom of
-        this :class:`Function`."""
-        return self.function_space().dof_dset
-
-    def cell_node_map(self):
-        return self.function_space().cell_node_map()
-    cell_node_map.__doc__ = functionspaceimpl.FunctionSpace.cell_node_map.__doc__
-
-    def interior_facet_node_map(self):
-        return self.function_space().interior_facet_node_map()
-    interior_facet_node_map.__doc__ = functionspaceimpl.FunctionSpace.interior_facet_node_map.__doc__
-
-    def exterior_facet_node_map(self):
-        return self.function_space().exterior_facet_node_map()
-    exterior_facet_node_map.__doc__ = functionspaceimpl.FunctionSpace.exterior_facet_node_map.__doc__
->>>>>>> ec549284
-
     def function_space(self):
         r"""Return the :class:`.FunctionSpace`, or
         :class:`.MixedFunctionSpace` on which this :class:`Function`
@@ -439,39 +386,6 @@
         return self._function_space
 
     @PETSc.Log.EventDecorator()
-<<<<<<< HEAD
-    def interpolate(
-        self,
-        expression,
-        subset=Ellipsis,
-        allow_missing_dofs=False,
-        default_missing_val=None,
-        ad_block_tag=None
-    ):
-        r"""Interpolate an expression onto this :class:`Function`.
-
-        :param expression: a UFL expression to interpolate
-        :kwarg subset: An optional :class:`pyop2.types.set.Subset` to apply the
-            interpolation over. Cannot, at present, be used when interpolating
-            across meshes unless the target mesh is a :func:`.VertexOnlyMesh`.
-        :kwarg allow_missing_dofs: For interpolation across meshes: allow
-            degrees of freedom (aka DoFs/nodes) in the target mesh that cannot be
-            defined on the source mesh. For example, where nodes are point
-            evaluations, points in the target mesh that are not in the source mesh.
-            When ``False`` this raises a ``ValueError`` should this occur. When
-            ``True`` the corresponding values are set to zero or to the value
-            ``default_missing_val`` if given. Ignored if interpolating within the
-            same mesh or onto a :func:`.VertexOnlyMesh` (the behaviour of a
-            :func:`.VertexOnlyMesh` in this scenario is, at present, set when
-            it is created).
-        :kwarg default_missing_val: For interpolation across meshes: the optional
-            value to assign to DoFs in the target mesh that are outside the source
-            mesh. If this is not set then zero is used. Ignored if interpolating
-            within the same mesh or onto a :func:`.VertexOnlyMesh`.
-        :kwarg ad_block_tag: An optional string for tagging the resulting assemble block on
-            the Pyadjoint tape.
-        :returns: this :class:`Function` object"""
-=======
     def interpolate(self,
                     expression: ufl.classes.Expr,
                     ad_block_tag: str | None = None,
@@ -494,7 +408,6 @@
         firedrake.function.Function
             Returns `self`
         """
->>>>>>> ec549284
         from firedrake import interpolation, assemble
         V = self.function_space()
         interp = interpolation.Interpolate(expression, V, **kwargs)
