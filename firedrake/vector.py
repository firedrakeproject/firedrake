--- conflicted
+++ resolved
@@ -53,18 +53,7 @@
                 The former shares data, the latter copies data.
         """
         if isinstance(x, Vector):
-<<<<<<< HEAD
-            x_func = x.function
-            function_space = x_func.function_space()
-            # Need to allocate new space and copy values:
-            # -> Otherwise modifying the value of a Vector will also modify its copies.
-            x_copy = x_func.copy(deepcopy=True).vector()
-            # Can't do type(x.function)(x.function) because Cofunction
-            # doesn't accept this notation. Is there a valid reason for that ?
-            self.function = type(x_func)(function_space, val=x_copy)
-=======
             self.function = type(x.function)(x.function)
->>>>>>> fad1e7cc
         elif isinstance(x, (firedrake.Function, firedrake.Cofunction)):
             self.function = x
         else:
