r"""This module implements parallel loops reading and writing
:class:`.Function`\s. This provides a mechanism for implementing
non-finite element operations such as slope limiters."""
from __future__ import annotations

import collections
import functools
import warnings
from cachetools import LRUCache
from immutabledict import immutabledict as idict
from typing import Any

import FIAT
import finat
import loopy
import numpy as np
import pyop3 as op3
import ufl
from pyop3.cache import serial_cache
from pyop3 import READ, WRITE, RW, INC
from pyop3.expr.visitors import evaluate as eval_expr
from pyop3.utils import readonly
from ufl.indexed import Indexed
from ufl.domain import join_domains

from firedrake import constant, utils
from firedrake.cofunction import Cofunction
from firedrake.function import CoordinatelessFunction, Function
from firedrake.functionspaceimpl import WithGeometry, MixedFunctionSpace
from firedrake.matrix import Matrix
from firedrake.mesh import IterationSpec, get_iteration_spec
from firedrake.petsc import PETSc
from firedrake.parameters import target
from firedrake.ufl_expr import extract_domains
from firedrake.utils import IntType, assert_empty, tuplify


# Set a default loopy language version (should be in __init__.py)
from loopy.version import LOOPY_USE_LANGUAGE_VERSION_2018_2  # noqa: F401


kernel_cache = LRUCache(maxsize=128)


__all__ = ['par_loop', 'direct']


class _DirectLoop(object):
    r"""A singleton object which can be used in a :func:`par_loop` in place
    of the measure in order to indicate that the loop is a direct loop
    over degrees of freedom."""

    def integral_type(self):
        return "direct"

    def __repr__(self):

        return "direct"


direct = _DirectLoop()
r"""A singleton object which can be used in a :func:`par_loop` in place
of the measure in order to indicate that the loop is a direct loop
over degrees of freedom."""


def _form_loopy_kernel(kernel_domains, instructions, measure, args, **kwargs) -> op3.Function:
    intents = []
    kargs = []
    for var, (func, intent) in args.items():
        is_input = intent in [INC, READ, RW]
        is_output = intent in [INC, RW, WRITE]
        if isinstance(func, constant.Constant):
            if intent is not READ:
                raise RuntimeError("Only READ access is allowed to Constant")
            # Constants modelled as Globals, so no need for double
            # indirection
            ndof = func.function_space().value_size
            kargs.append(loopy.GlobalArg(var, dtype=func.dat.dtype, shape=(ndof,), is_input=is_input, is_output=is_output))
        else:
            # Do we have a component of a mixed function?
            if isinstance(func, Indexed):
                c, i = func.ufl_operands
                idx = i._indices[0]._value
                ndof = c.function_space()[idx].finat_element.space_dimension()
                cdim = c.function_space()[idx].value_size
                dtype = c.dat[idx].dtype
            else:
                if func.function_space().ufl_element().family() == "Real":
                    ndof = func.function_space().dim()  # == 1
                    kargs.append(loopy.GlobalArg(var, dtype=func.dat.dtype, shape=(ndof,), is_input=is_input, is_output=is_output))
                    continue
                else:
                    if len(func.function_space()) > 1:
                        raise NotImplementedError("Must index mixed function in par_loop.")
                    ndof = func.function_space().finat_element.space_dimension()
                    cdim = func.function_space().value_size
                    dtype = func.dat.dtype
            if measure.integral_type() == 'interior_facet':
                ndof *= 2
            # FIXME: shape for facets [2][ndof]?
            kargs.append(loopy.GlobalArg(var, dtype=dtype, shape=(ndof, cdim), is_input=is_input, is_output=is_output))
        kernel_domains = kernel_domains.replace(var+".dofs", str(ndof))

        intents.append(intent)

    if kernel_domains == "":
        kernel_domains = "[] -> {[]}"
    try:
        key = (kernel_domains, tuple(instructions), tuple(map(tuple, kwargs.items())))
        # Add shape, dtype and intent to the cache key
        for func, intent in args.values():
            if isinstance(func, Indexed):
                for dat in func.ufl_operands[0].dat.split:
                    key += (dat.axes, dat.dtype, intent)
            else:
                key += (func.dat.axes, func.dat.dtype, intent)
        return kernel_cache[key]
    except KeyError:
        kargs.append(...)
        knl = loopy.make_kernel(kernel_domains, instructions, kargs, name="par_loop_kernel", target=target,
                                  seq_dependencies=True, silenced_warnings=["summing_if_branches_ops"])
        knl = op3.Function(knl, intents)
        return kernel_cache.setdefault(key, knl)


@PETSc.Log.EventDecorator()
def par_loop(kernel, measure, args, kernel_kwargs=None, **kwargs):
    r"""A :func:`par_loop` is a user-defined operation which reads and
    writes :class:`.Function`\s by looping over the mesh cells or facets
    and accessing the degrees of freedom on adjacent entities.

    :arg kernel: A 2-tuple of (domains, instructions) to create
        a loopy kernel . The domains and instructions should be specified
        in loopy kernel syntax. See the `loopy tutorial
        <https://documen.tician.de/loopy/tutorial.html>`_ for details.

    :arg measure: is a UFL :class:`~ufl.measure.Measure` which determines the
        manner in which the iteration over the mesh is to occur.
        Alternatively, you can pass :data:`direct` to designate a direct loop.
    :arg args: is a dictionary mapping variable names in the kernel to
        :class:`.Function`\s or components of mixed :class:`.Function`\s and
        indicates how these :class:`.Function`\s are to be accessed.
    :arg kernel_kwargs: keyword arguments to be passed to the
        ``pyop2.Kernel`` constructor
    :arg kwargs: additional keyword arguments are passed to the underlying
        ``pyop2.par_loop``

    :kwarg iterate: Optionally specify which region of an
                    :class:`pyop2.types.set.ExtrudedSet` to iterate over.
                    Valid values are the following objects from pyop2:

                    - ``ON_BOTTOM``: iterate over the bottom layer of cells.
                    - ``ON_TOP`` iterate over the top layer of cells.
                    - ``ALL`` iterate over all cells (the default if unspecified)
                    - ``ON_INTERIOR_FACETS`` iterate over all the layers
                      except the top layer, accessing data two adjacent (in
                      the extruded direction) cells at a time.

    **Example**

    Assume that `A` is a :class:`.Function` in CG1 and `B` is a
    :class:`.Function` in DG0. Then the following code sets each DoF in
    `A` to the maximum value that `B` attains in the cells adjacent to
    that DoF::

      A.assign(numpy.finfo(0.).min)
      domain = '{[i]: 0 <= i < A.dofs}'
      instructions = '''
      for i
          A[i] = fmax(A[i], B[0])
      end
      '''
      par_loop((domain, instructions), dx, {'A' : (A, RW), 'B': (B, READ)})


    **Argument definitions**

    Each item in the `args` dictionary maps a string to a tuple
    containing a :class:`.Function` or :class:`.Constant` and an
    argument intent. The string is the c language variable name by
    which this function will be accessed in the kernel. The argument
    intent indicates how the kernel will access this variable:

    `READ`
       The variable will be read but not written to.
    `WRITE`
       The variable will be written to but not read. If multiple kernel
       invocations write to the same DoF, then the order of these writes
       is undefined.
    `RW`
       The variable will be both read and written to. If multiple kernel
       invocations access the same DoF, then the order of these accesses
       is undefined, but it is guaranteed that no race will occur.
    `INC`
       The variable will be added into using +=. As before, the order in
       which the kernel invocations increment the variable is undefined,
       but there is a guarantee that no races will occur.

    .. note::

       Only `READ` intents are valid for :class:`.Constant`
       coefficients, and an error will be raised in other cases.

    **The measure**

    The measure determines the mesh entities over which the iteration
    will occur, and the size of the kernel stencil. The iteration will
    occur over the same mesh entities as if the measure had been used
    to define an integral, and the stencil will likewise be the same
    as the integral case. That is to say, if the measure is a volume
    measure, the kernel will be called once per cell and the DoFs
    accessible to the kernel will be those associated with the cell,
    its facets, edges and vertices. If the measure is a facet measure
    then the iteration will occur over the corresponding class of
    facets and the accessible DoFs will be those on the cell(s)
    adjacent to the facet, and on the facets, edges and vertices
    adjacent to those facets.

    For volume measures the DoFs are guaranteed to be in the FInAT
    local DoFs order. For facet measures, the DoFs will be in sorted
    first by the cell to which they are adjacent. Within each cell,
    they will be in FInAT order. Note that if a continuous
    :class:`.Function` is accessed via an internal facet measure, the
    DoFs on the interface between the two facets will be accessible
    twice: once via each cell. The orientation of the cell(s) relative
    to the current facet is currently arbitrary.

    A direct loop over nodes without any indirections can be specified
    by passing :data:`direct` as the measure. In this case, all of the
    arguments must be :class:`.Function`\s in the same
    :class:`.FunctionSpace`.

    **The kernel code**

    Indirect free variables referencing :class:`.Function`\s are all
    of type `double*`. For spaces with rank greater than zero (Vector
    or TensorElement), the data are laid out XYZ... XYZ... XYZ....
    With the vector/tensor component moving fastest.

    In loopy syntax, these may be addressed using 2D indexing::

       A[i, j]

    Where ``i`` runs over nodes, and ``j`` runs over components.

    In a direct :func:`par_loop`, the variables will all be of type
    `double*` with the single index being the vector component.

    :class:`.Constant`\s are always of type `double*`, both for
    indirect and direct :func:`par_loop` calls.

    """
    warnings.warn("par_loop is no longer necessary - prefer to use pyop3 directly", FutureWarning)

    # catch deprecated C-string parloops
    if isinstance(kernel, str):
        raise TypeError("C-string kernels are no longer supported by Firedrake parloops")
    if "is_loopy_kernel" in kwargs:
        if kwargs.pop("is_loopy_kernel"):
            warnings.warn(
                "is_loopy_kernel does not need to be specified", FutureWarning)
        else:
            raise ValueError(
                "Support for C-string kernels has been dropped, firedrake.parloop "
                "will only work with loopy parloops.")

    if kernel_kwargs is None:
        kernel_kwargs = {}

    # Ensure that the dict args passed in are consistently ordered
    # (sorted by the string key).
    sorted_args = collections.OrderedDict()
    for k in sorted(args.keys()):
        sorted_args[k] = args[k]
    args = sorted_args

    if measure is direct:
        mesh = None
        for (func, intent) in args.values():
            if isinstance(func, Indexed):
                c, i = func.ufl_operands
                idx = i._indices[0]._value
                if mesh and c.node_set[idx] is not mesh:
                    raise ValueError("Cannot mix sets in direct loop.")
                mesh = c.node_set[idx]
            else:
                try:
                    if mesh and func.node_set is not mesh:
                        raise ValueError("Cannot mix sets in direct loop.")
                    mesh = func.node_set
                except AttributeError:
                    # Argument was a Global.
                    pass
        if not mesh:
            raise TypeError("No Functions passed to direct par_loop")
    else:
        domains = []
        for func, _ in args.values():
            domains.extend(extract_domains(func))
        domains = join_domains(domains)
        # Assume only one domain
        domain, = domains
        mesh = domain

    kernel_domains, instructions = kernel
    function = _form_loopy_kernel(kernel_domains, instructions, measure, args, **kernel_kwargs)

    if measure is direct:
        raise NotImplementedError("Need to loop over nodes...")
    else:
        iter_spec = get_iteration_spec(mesh, measure.integral_type(), measure.subdomain_id())

    packed_args = []
    for arg, _ in args.values():
        if isinstance(arg, Indexed):
            raise NotImplementedError("TODO")

        if measure is direct:
            packed_arg = arg[iter_spec.loop_index]
        else:
            packed_arg = pack_tensor(arg, iter_spec)
        packed_args.append(packed_arg)

    op3.loop(iter_spec.loop_index, function(*packed_args), eager=True)


@functools.singledispatch
def pack_tensor(tensor: Any, iter_spec: IterationSpec, **kwargs):
    raise TypeError(f"No handler defined for {type(tensor).__name__}")


@pack_tensor.register(Function)
@pack_tensor.register(Cofunction)
@pack_tensor.register(CoordinatelessFunction)
def _(func, iter_spec: IterationSpec, *, nodes=False):
    return pack_pyop3_tensor(func.dat, func.function_space(), iter_spec)


@pack_tensor.register
def _(matrix: Matrix, iter_spec):
    return pack_pyop3_tensor(
        matrix.M, *matrix.ufl_function_spaces(), iter_spec
    )


# TODO: rename to pack_tensor, and return tuple of instructions
# TODO: Actually don't do that, pass indices in...
@functools.singledispatch
def pack_pyop3_tensor(tensor: Any, *args, **kwargs):
    raise TypeError(f"No handler defined for {type(tensor).__name__}")


@pack_pyop3_tensor.register(op3.Dat)
def _(
    dat: op3.Dat,
    space: WithGeometry,
    iter_spec: IterationSpec,
    *,
    nodes: bool = False,
):
    """
    Consider:

    t0 = dat[closure(cell)]
    t1 = f(t0)
    kernel(t1)
    t2 = f^{-1}(t1)
    dat[closure(cell)] += t2

    To coordinate this we have to provide 'dat[closure(cell)]' and we need the instructions back along with t1 and t2 (not t0)
    We use the terminology of 'local' and 'global' representations of the packed data.

    """
    # vom case
    if space.mesh().submesh_youngest_common_ancester(iter_spec.mesh) is None:
        breakpoint()
        loop_index = iter_spec.mesh.cell_parent_cell_map(iter_spec.loop_index)

    mesh = space.mesh()

    if len(space) > 1:
        # do a loop
        raise NotImplementedError
        # This is tricky. Consider the case where you have a mixed space with hexes and
        # each space needs a different (non-permutation) transform. That means that we
        # have to generate code like:
        #
        # t0 = dat[:, closure(cell)]
        # t1 = transform0(t0[0])  # (field 0)
        # t2 = transform1(t0[1])  # (field 1)
        # t3[0] = t1
        # t3[1] = t2
        #
        # I think that the easiest approach here is to index the full thing before passing it
        # down. We can then combine everything at the top-level

    if not nodes:
        map_ = space.entity_node_map(iter_spec)
        cell_index = map_.index
        packed_dat = dat[map_]
        # bit of a hack, find the depth of the axis labelled 'closure', this relies
        # on the fact that the tree is always linear at the top
        if isinstance(packed_dat.axes, op3.AxisForest):  # bit of a hack
            axes = packed_dat.axes.trees[0]
        else:
            axes = packed_dat.axes
        depth = [axis.label for axis in axes.axes].index("closure")
    else:
        raise NotImplementedError

    return transform_packed_cell_closure_dat(packed_dat, space, cell_index, depth=depth, nodes=nodes)


@pack_pyop3_tensor.register(op3.Mat)
def _(
    mat: op3.Mat,
    row_space: WithGeometry,
    column_space: WithGeometry,
    iter_spec: IterationSpec,
    *,
    nodes: bool = False,
):
    if mat.buffer.mat_type == "python":
        mat_context = mat.buffer.mat.getPythonContext()
        if isinstance(mat_context, op3.RowDatPythonMatContext):
            space = row_space
        else:
            assert isinstance(mat_context, op3.ColumnDatPythonMatContext)
            space = column_space
        dat = mat_context.dat
        return pack_pyop3_tensor(dat, space, iter_spec, nodes=nodes)

    # vom case
    # if row_space.mesh().topology != iter_spec.mesh.topology:
    if row_space.mesh().submesh_youngest_common_ancester(iter_spec.mesh) is None:
        breakpoint()
        # rindex = Vrow.mesh().cell_parent_cell_map(index)
    # else:
    #     rindex = index
    # if column_space.mesh().topology != iter_spec.mesh.topology:
    if column_space.mesh().submesh_youngest_common_ancester(iter_spec.mesh) is None:
        breakpoint()
        # cindex = Vcol.mesh().cell_parent_cell_map(index)
    # else:
    #     cindex = index

    # if not nodes:
    #     if integral_type == "cell":
    #         rcell = rindex
    #         ccell = cindex
    #         depth = 0
    #     else:
    #         assert "facet" in integral_type
    #         rfacet = rindex
    #         cfacet = cindex
    #         rcell = Vrow.mesh().support(rfacet)
    #         ccell = Vcol.mesh().support(cfacet)
    #         depth = 1
    #     packed_mat = mat[Vrow.mesh().closure(rcell), Vcol.mesh().closure(ccell)]
    # else:
    #     if integral_type == "cell":
    #         rcell = rindex
    #         ccell = cindex
    #         depth = 0
    #         packed_mat = mat[Vrow.cell_node_map(rcell), Vcol.cell_node_map(ccell)]
    #     else:
    #         raise NotImplementedError
    row_map = row_space.entity_node_map(iter_spec)
    column_map = column_space.entity_node_map(iter_spec)

    packed_mat = mat[row_map, column_map]

    row_depth = [axis.label for axis in packed_mat.row_axes.axes].index("closure")
    column_depth = [axis.label for axis in packed_mat.column_axes.axes].index("closure")

    return transform_packed_cell_closure_mat(packed_mat, row_space, column_space, row_map.index, column_map.index, row_depth=row_depth, column_depth=column_depth, nodes=nodes)


def transform_packed_cell_closure_dat(packed_dat: op3.Dat, space, cell_index: op3.LoopIndex, *, depth: int = 0, nodes: bool = False):
    if nodes:
        # NOTE: This is only valid for cases where runtime transformations are not required.
        return packed_dat

<<<<<<< HEAD
    if Vrow.mesh() is not Vcol.mesh():
        raise NotImplementedError("Think we need to have different loop indices for row+col")

    if any(fs.mesh().ufl_cell() == ufl.hexahedron for fs in {Vrow, Vcol}):
        raise NotImplementedError

    if integral_type == "cell":
        cell = index
        depth = 0
    elif integral_type in {"interior_facet", "exterior_facet"}:
        facet = index
        cell = Vrow.mesh().support(facet)
        depth = 1
    else:
        raise NotImplementedError

    packed_mat = mat[Vrow.mesh().closure(cell), Vcol.mesh().closure(cell)]
    return transform_packed_cell_closure_mat(packed_mat, Vrow, Vcol, cell, row_depth=depth, column_depth=depth)


def transform_packed_cell_closure_dat(packed_dat: op3.Dat, space, loop_index: op3.LoopIndex, *, depth: int = 0):
    # Do this before the DoF transformations because this occurs at the level of entities, not nodes
    # TODO: Can be more fussy I think, only higher degree?
    # NOTE: This is now a special case of the fuse stuff below
    # if space.ufl_element().cell == ufl.hexahedron:
    #     perms = _entity_permutations(space)
    #     orientation_perm = _orientations(space, perms, loop_index)
    #     dat_sequence[-1] = dat_sequence[-1][*(slice(None),)*depth, orientation_perm]

    transform_in_kernel, transform_out_kernel = fuse_orientations([space])

    if packed_dat.dtype == IntType:
        warnings.warn("Int Type dats cannot be transformed using fuse transforms")
    elif transform_in_kernel and transform_out_kernel:
        orientations = space.mesh().entity_orientations_dat

        mat_work_array = op3.Dat.null(op3.AxisTree.from_iterable([packed_dat.size, packed_dat.size]), dtype=utils.ScalarType, prefix="trans")

        def transform_in(untransformed, transformed):
            return (
                transform_in_kernel(orientations[loop_index], mat_work_array, untransformed, transformed),
            )

        def transform_out(transformed, untransformed):
            return (
                transform_out_kernel(orientations[loop_index], mat_work_array, transformed, untransformed),
            )

        transform = op3.OutOfPlaceTensorTransform(packed_dat, transform_in, transform_out)
        temp = packed_dat.materialize()
        packed_dat = temp.__record_init__(_parent=transform)

        """Some old exposition:

        Consider the general case:

        t0 <- dat[f(p)]
        t1 <- g(t0)
        func(t1)
        t2 <- ginv(t1)
        dat[f(p)] <- t2

        but with READ:

            t0 <- dat[f(p)]
            t1 <- g(t0)
            func(t1)

        and INC:

            t1 <- 0
            func(t1)
            t2 <- ginv(t1)
            dat[f(p)] += t2
        """

    # /THIS IS NEW
=======
    dat_sequence = [packed_dat]

    # Do this before the DoF transformations because this occurs at the level of entities, not nodes
    # if not space.extruded:
    if space.mesh().ufl_cell() == ufl.hexahedron:
        dat_sequence[-1] = _orient_dofs(dat_sequence[-1], space, cell_index, depth=depth)
>>>>>>> 565e34dd

    if _needs_static_permutation(space.finat_element):
        nodal_axis_tree, dof_perm_slice = _static_node_permutation_slice(packed_dat.axes, space, depth)
        packed_dat = packed_dat.reshape(nodal_axis_tree)[dof_perm_slice]

    return packed_dat


def transform_packed_cell_closure_mat(packed_mat: op3.Mat, row_space, column_space, row_cell_index: op3.Index, column_cell_index: op3.Index, *, row_depth=0, column_depth=0, nodes: bool = False):
    if nodes:
        return packed_mat
    mat_sequence = [packed_mat]

    row_element = row_space.finat_element
    column_element = column_space.finat_element
    
    transform_in_kernel, transform_out_kernel = fuse_orientations([row_space, column_space])
    if packed_mat.dtype == IntType:
        warnings.warn("Int Type mats cannot be transformed using fuse transforms")
    elif transform_in_kernel and transform_out_kernel:
        orientations = row_space.mesh().entity_orientations_dat
        orientations_c = column_space.mesh().entity_orientations_dat

        mat_work_array_row = op3.Dat.null(op3.AxisTree.from_iterable([packed_mat.nrows, packed_mat.nrows]), dtype=utils.ScalarType, prefix="trans")
        mat_work_array_col = op3.Dat.null(op3.AxisTree.from_iterable([packed_mat.ncols, packed_mat.ncols]), dtype=utils.ScalarType, prefix="trans")

        def transform_in(untransformed, transformed):
            return (
                transform_in_kernel(orientations[loop_index], mat_work_array_row, mat_work_array_col, untransformed, transformed),
            )

        def transform_out(transformed, untransformed):
            return (
                transform_out_kernel(orientations[loop_index], mat_work_array_row, mat_work_array_col, transformed, untransformed),
            )

        transform = op3.OutOfPlaceTensorTransform(packed_mat, transform_in, transform_out)
        temp = packed_mat.materialize()
        packed_dat = temp.__record_init__(_parent=transform)


    # Do this before the DoF transformations because this occurs at the level of entities, not nodes
    if utils.strictly_all(
        space.mesh().ufl_cell() == ufl.hexahedron for space in [row_space, column_space]
    ):
        mat_sequence[-1] = _orient_dofs(
            mat_sequence[-1],
            row_space,
            column_space,
            row_cell_index,
            column_cell_index,
            row_depth=row_depth,
            column_depth=column_depth,
        )

    if _needs_static_permutation(row_space.finat_element) or _needs_static_permutation(column_space.finat_element):
        row_nodal_axis_tree, row_dof_perm_slice = _static_node_permutation_slice(packed_mat.row_axes, row_space, row_depth)
        column_nodal_axis_tree, column_dof_perm_slice = _static_node_permutation_slice(packed_mat.column_axes, column_space, column_depth)
        mat_sequence[-1] = mat_sequence[-1].reshape(row_nodal_axis_tree, column_nodal_axis_tree)[row_dof_perm_slice, column_dof_perm_slice]

    assert len(mat_sequence) % 2 == 1, "Must have an odd number"
    # I want to return a 'PackUnpackKernelArg' type that has information
    # about how to transform something before and after passing to a function. We can then defer
    # emitting these instructions until the intent information dicates that it is needed.
    if len(mat_sequence) > 1:
        # need to have sequential assignments I think
        raise NotImplementedError
    return mat_sequence[len(mat_sequence) // 2]


@functools.singledispatch
def _orient_dofs(packed_tensor: op3.Tensor, *args, **kwargs) -> op3.Tensor:
    raise TypeError(f"No handler defined for {type(packed_tensor.__name__)}")


@_orient_dofs.register(op3.Dat)
def _(packed_dat: op3.Dat, space: WithGeometry, cell_index: op3.Index, *, depth: int) -> op3.Dat:
    """

    As an example, consider the edge DoFs of a Q3 function space in 2D. The
    DoFs have two possible permutations depending on the cell orientation.

<<<<<<< HEAD
def _orientations(space, perms, cell):
    mesh = space.mesh()
    pkey = pmap({mesh.name: mesh.cell_label})
    # closure_dats = mesh._fiat_closure.connectivity[pkey]
    orientations = mesh.entity_orientations_dat

    subsets = []
    subtrees = []
    for dim in range(mesh.dimension+1):
        perms_ = perms[dim]

        # mymap = closure_dats[dim]
        subset = op3.AffineSliceComponent(dim, label=dim)
        subsets.append(subset)

        # Attempt to not relabel the interior axis, is this the right approach?
        all_bits = op3.Slice("closure", [op3.AffineSliceComponent(dim, label=dim)], label="closure")

        # the orientations for these entities
        inner_subset = orientations[cell, all_bits]

        root = perms_.axes.root
        inner_subset_really = op3.ScalarIndex(root.label, root.component.label, op3.as_linear_buffer_expression(inner_subset)),
        perm = perms_[inner_subset_really]

        perm = op3.as_linear_buffer_expression(perm)
        # assert isinstance(perm, op3.LinearDatBufferExpression)

        subtree = op3.Slice(f"dof{dim}", [op3.Subset("XXX", perm, label="XXX")], label=f"dof")  # I think the label must match 'perm'
        subtrees.append(subtree)

    myroot = op3.Slice("closure", subsets, label="closure")
    return op3.IndexTree.from_nest({myroot: subtrees})


def _entity_dofs_hashkey(entity_dofs: dict) -> tuple:
    """Provide a canonical key for FInAT ``entity_dofs``."""
    hashkey = []
    for k in sorted(entity_dofs.keys()):
        sub_key = [k]
        for sk in sorted(entity_dofs[k]):
            sub_key.append(tuple(entity_dofs[k][sk]))
        hashkey.append(tuple(sub_key))
    return tuple(hashkey)


# NOTE: This needs inverting!
@serial_cache(_entity_dofs_hashkey)
def _flatten_entity_dofs(entity_dofs):
=======
    We realise this by taking the initial indexing:

        t0[i_edge, i_dof] = dat[map[i_cell, i_edge], i_dof]

    where 'i_cell' is the current cell (outer loop), 'i_edge' (<4) is the edge index,
    and 'i_dof' (<2) is the DoF index.

    To permute the DoFs we have to transform this expression to:

        t0[i_edge, i_dof] = dat[map[i_cell, i_edge], perm[ort[i_cell, i_edge], i_dof]]

    This can be achieved using indexing, but it is much easier to apply the
    transformation

        i_dof -> perm[ort[i_cell, i_edge], i_dof]

    """
    permuted_axis_tree = _orient_axis_tree(packed_dat.axes, space, cell_index, depth=depth)
    return packed_dat.with_axes(permuted_axis_tree)


@_orient_dofs.register(op3.Mat)
def _(packed_mat: op3.Mat, row_space: WithGeometry, column_space: WithGeometry, row_cell_index: op3.Index, column_cell_index: op3.Index, *, row_depth: int, column_depth: int) -> op3.Mat:
    permuted_row_axes = _orient_axis_tree(packed_mat.row_axes, row_space, row_cell_index, depth=row_depth)
    permuted_column_axes = _orient_axis_tree(packed_mat.column_axes, column_space, column_cell_index, depth=column_depth)
    return packed_mat.with_axes(permuted_row_axes, permuted_column_axes)


def _orient_axis_tree(axes, space: WithGeometry, cell_index: op3.Index, *, depth: int) -> op3.IndexedAxisTree:
    # discard nodal information
    if isinstance(axes, op3.AxisForest):
        axes = axes.trees[0]

    outer_axes = []
    outer_path = idict()
    for _ in range(depth):
        outer_axis = axes.node_map[outer_path]
        assert len(outer_axis.components) == 1
        outer_axes.append(outer_axis)
        outer_path = outer_path | {outer_axis.label: outer_axis.component.label}

    new_targets = {
        k: (path, dict(exprs))
        for k, (path, exprs) in axes.targets[0].items()
    }
    point_axis = axes.node_map[outer_path]
    for dim_axis_component in point_axis.components:
        dim_label = dim_axis_component.label

        dof_axis_label = f"dof{dim_label}"
        dof_axis = utils.single_valued(axis for axis in space.plex_axes.axes if axis.label == dof_axis_label)
        if dof_axis.size == 0:
            continue

        # First create an buffer expression for the permutations that looks like:
        #
        #     'perm[i_which, i_dof]'
        # TODO: For some cases can avoid this permutation as it's just identity
        perm_expr = _entity_permutation_buffer_expr(space, dim_axis_component.label)

        # Now replace 'i_which' with 'ort[i0, i1]'
        orientation_expr = op3.as_linear_buffer_expression(space.mesh().entity_orientations_dat[cell_index][(slice(None),)*depth+(dim_label,)])
        selector_axis_var = utils.just_one(axis_var for axis_var in op3.collect_axis_vars(perm_expr) if axis_var.axis_label == "which")
        perm_expr = op3.replace(perm_expr, {selector_axis_var: orientation_expr})

        # This gives us the expression 'perm[ort[i0, i1], i2]' that we can
        # now plug into 'packed_dat'

        path = outer_path | idict({point_axis.label: dim_axis_component.label}) | {dof_axis_label: "XXX"}
        before = new_targets[path][1]["dof"]
        new_targets[path][1]["dof"] = op3.replace(new_targets[path][1]["dof"], {op3.AxisVar(dof_axis): perm_expr})
        assert new_targets[path][1]["dof"] != before

    # TODO: respect the fact that targets can contain multiple entries
    return axes.__record_init__(targets=(new_targets,))


@serial_cache(hashkey=lambda space, dim: (space.finat_element, dim))
def _entity_permutation_buffer_expr(space: WithGeometry, dim_label) -> tuple[op3.LinearDatBufferExpression, ...]:
    perms = utils.single_valued(space.finat_element.entity_permutations[dim_label].values())
    # TODO: can optimise the dtype here to be as small as possible
    perms_array = np.concatenate(list(perms.values()))
    perms_buffer = op3.ArrayBuffer(perms_array, constant=True)

    # Create an buffer expression for the permutations that looks like: 'perm[i_which, i_dof]'
    perm_selector_axis = op3.Axis(len(perms), "which")
    dof_axis = utils.single_valued(axis for axis in space.plex_axes.axes if axis.label == f"dof{dim_label}")
    perm_dat_axis_tree = op3.AxisTree.from_iterable([perm_selector_axis, dof_axis])
    perm_dat = op3.Dat(perm_dat_axis_tree, buffer=perms_buffer, prefix="perm")
    return op3.as_linear_buffer_expression(perm_dat)


@serial_cache()
def _flatten_entity_dofs(element) -> np.ndarray:
>>>>>>> 565e34dd
    """Flatten FInAT element ``entity_dofs`` into an array."""
    entity_dofs = element.entity_dofs()
    flat_entity_dofs = []
    for dim in sorted(entity_dofs.keys()):
        num_entities = len(entity_dofs[dim])
        for entity_num in range(num_entities):
            dofs = entity_dofs[dim][entity_num]
            flat_entity_dofs.extend(dofs)
    flat_entity_dofs = np.asarray(flat_entity_dofs, dtype=IntType)
    return readonly(flat_entity_dofs)


def _static_node_permutation_slice(packed_axis_tree: op3.AxisTree, space: WithGeometry, depth: int) -> tuple[op3.AxisTree, tuple]:
    permutation = _node_permutation_from_element(space.finat_element)

    # TODO: Could be 'AxisTree.linear_to_depth()' or similar
    outer_axes = []
    outer_path = idict()
    for _ in range(depth):
        outer_axis = packed_axis_tree.node_map[outer_path]
        assert len(outer_axis.components) == 1
        outer_axes.append(outer_axis)
        outer_path = outer_path | {outer_axis.label: outer_axis.component.label}

    nodal_axis = op3.Axis(permutation.size)
    nodal_axis_tree = op3.AxisTree.from_iterable([*outer_axes, nodal_axis, *space.shape])

    dof_perm_dat = op3.Dat(nodal_axis, data=permutation, prefix="perm", buffer_kwargs={"constant": True})
    dof_perm_slice = op3.Slice(
        nodal_axis.label,
        [op3.Subset(None, dof_perm_dat)],
    )

    return nodal_axis_tree, (*[slice(None)]*depth, dof_perm_slice)


@serial_cache()
def _node_permutation_from_element(element) -> np.ndarray:
    return readonly(utils.invert(_flatten_entity_dofs(element)))


@serial_cache()
def _needs_static_permutation(element) -> bool:
    perm = _node_permutation_from_element(element)
    return any(perm != np.arange(perm.size, dtype=perm.dtype))


<<<<<<< HEAD
def construct_switch_statement(self, mats, n, idx, args, var_list):
    string = []
    string += f"a{idx} = iden; \n "
    string += "\nswitch (dim) { \n"

    var_list += ["iden"]
    args += [loopy.TemporaryVariable("iden", initializer=np.identity(n), dtype=utils.ScalarType, read_only=True, address_space=loopy.AddressSpace(1))]

    closure_sizes = self._mesh._closure_sizes[self._mesh.dimension]
    closure_size_acc = 0
    indent = 0
    for dim in range(len(closure_sizes)):
        string += f"case {dim}:\n "
        indent += 1
        string += indent*"\t" + "o_val = o[i + closure_size_acc]; \n "
        #string += indent*"\t" + "o_val = 0; \n "
        string += [indent*"\t" + "switch (i) { \n"]
        indent += 1
        for i in range(closure_sizes[dim]):
            string += indent*"\t" + f"case {i}:\n "
            indent += 1
            string += indent*"\t" + "switch (o_val) { \n"
            indent += 1
            for val in sorted(mats[dim][i].keys()):
                string += indent*"\t" + f"case {val}:\n "
                indent += 1
                matname = f"mat{dim}_{i}_{val}"
                string += indent*"\t" + f"a{idx} = {matname};\n"
                string += indent*"\t" + "break;\n"
                var_list += [matname]
                mat = np.array(mats[dim][i][val], dtype=utils.ScalarType)
                args += [loopy.TemporaryVariable(matname, initializer=mat, dtype=utils.ScalarType, read_only=True, address_space=loopy.AddressSpace(1))]
                indent -= 1
            indent -= 1
            string += indent*"\t" + "default: break;}break;\n"
            indent -= 1
        string += indent*"\t" + "default: break; }\n"
        closure_size_acc += dim
        # string += indent*"\t" + "printf(\"res (before) %f, %f, %f\\n\", res[0], res[1], res[2]); \n"
        # string += indent*"\t" + "printf(\"b (before) %f, %f, %f\\n\", b[0], b[1], b[2]); \n"
        #string += indent*"\t" + "printf(\"d: %d, dim: %d, i: %d, o_val: %d \\n\", d, dim, i, o_val); \n"
        #for i in range(n):
        #    string += indent*"\t" + f"printf(\"a row {i}: {" ".join('%f' for i in range(n))}\\n\", {", ".join(f"a[{i*n + j}]" for j in range(n))}); \n"
        #string += indent*"\t" + f"printf(\"a row 1: {" ".join('%f' for i in range(n))}\\n\", {", ".join(f"a[{n + i}]" for i in range(n))}); \n"
        #string += indent*"\t" + f"printf(\"a row 2: {" ".join('%f' for i in range(n))}\\n\", {", ".join(f"a[{2*n + i}]" for i in range(n))}); \n"
        #string += indent*"\t" + "printf(\"a rows ...\\n\"); \n"
        # string += indent*"\t" + "printf(\"\\n\");\n"
        string += indent*"\t" + "\n"
        string += indent*"\t" + "break;\n"
        indent -= 1

    string += "default: break; }\n"
    return string, args, var_list

def get_utility_kernels(ns: tuple[int]) -> tuple:
    if len(ns) == 1:
        row_idx = "j"
        col_idx = ""
        iter_idx = "i"
        all_elems = ":"
        all_idxs = f"{{[{row_idx}]:0 <= j < {ns[0]}}}",
    elif len(ns) == 2:
        row_idx = "i"
        col_idx = "j"
        iter_idx = "k"
        all_elems = ":,:"
        all_idxs = f"{{[i,j]:0 <= i < {ns[0]} and 0 <= j < {ns[1]}}}",
    else:
        raise NotImplementedError("Fuse orientations cannot handle tensors")
    a_idx = ",".join([i for i in [row_idx, iter_idx] if i != ""])
    res_idx = ",".join([i for i in [row_idx, col_idx] if i != ""])
    b_idx = ",".join([i for i in [iter_idx, col_idx] if i != ""])
    all_idx = ",".join([i for i in [row_idx, iter_idx, col_idx] if i != ""])
    matmuls = []
    if len(ns) == 1:
        # computes res = Ab
        matmuls += [loopy.make_function(
          f"{{[{all_idx}]:0 <= {all_idx} < {ns[0]}}}",
          f"""
              res[{res_idx}] =  res[{res_idx}] + a[{a_idx}]*b[{b_idx}]
          """, name=f"matmul0", target=loopy.CWithGNULibcTarget())]
    else:
        # computes res = A^T B
        matmuls += [loopy.make_function(
          f"{{[i,j,k]:0 <= i,k < {ns[0]} and 0 <= j < {ns[1]}}}",
          f"""
              res[i,j] =  res[i,j] + a[k,i]*b[k,j]
          """, name=f"matmul0", target=loopy.CWithGNULibcTarget())]
        # computes res = BA
        matmuls += [loopy.make_function(
          f"{{[i,j,k]:0 <= i < {ns[0]} and 0 <= j,k < {ns[1]}}}",
          f"""
              res[i,j] =  res[i,j] + b[i,k]*a[k,j]
          """, name=f"matmul1", target=loopy.CWithGNULibcTarget())]
        #for n1, n2, idx1, idx2 in zip(ns, reversed(ns), [a_idx, b_idx], [col_idx, row_idx]):
       #  
       #     matmuls += [loopy.make_function(
       #     f"{{[{idx1+","+idx2}]:0 <= {idx1} < {n1} and 0 <= {idx2} < {n2}}}",
       #     f"""
       #        res[{res_idx}] =  res[{res_idx}] + a[{idx2 + "," + iter_idx}]*b[{iter_idx +}]
       #     """, name="matmul", target=loopy.CWithGNULibcTarget())]

    set_args = [loopy.GlobalArg("b", dtype=utils.ScalarType, shape=ns, is_input=True, is_output=True),
                loopy.GlobalArg("res", dtype=utils.ScalarType, shape=ns, is_input=True)]
    set_knl = loopy.make_function(
        all_idxs,
        [f"b[{res_idx}] = res[{res_idx}]"],
        kernel_data=set_args,
        name="set", target=loopy.CWithGNULibcTarget()
    )
    zero_knl = loopy.make_function(
        all_idxs,
        [f"res[{res_idx}] = 0"],
        [loopy.GlobalArg("res", shape=ns, dtype=int, is_input=True, is_output=True)],
        target=loopy.CWithGNULibcTarget(),
        name="zero",
    )
        #     child_knls[0] = loopy.make_function(
        #         f"{{[i, j, k]:0<=i, k < {shapes[0]} and 0<= j < {shapes[1]}}}",
        #         """
        #             res[k, j] =  res[k, j] + a[k, i]*b[i, j]
        #         """, name=f"matmul{0}", target=loopy.CWithGNULibcTarget())
        #     child_knls[1] = loopy.make_function(
        #         f"{{[i, j, k]:0<=k < {shapes[0]} and 0<=  j, i < {shapes[1]}}}",
        #         """
        #             res[k, j] =  res[k, j] + a[k, i]*b[i, j]
        #         """, name=f"matmul{1}", target=loopy.CWithGNULibcTarget())
    return matmuls + [set_knl, zero_knl], all_elems


def fuse_orientations(spaces: list[WithGeometry]):
    fuse_defined_spaces = [hasattr(space.ufl_element(), "triple") for space in spaces]
    fuse_matrix_spaces = [hasattr(spaces[i].ufl_element().triple, "matrices") if fuse_defined_spaces[i] else False for i in range(len(spaces))]
    
    if not all(fuse_defined_spaces):
        return None, None

    # TODO case where only one has matrices? or do all fuse elements have them, check
    if all(fuse_defined_spaces) and all(fuse_matrix_spaces):
        print("NEW FUSE")
        mesh = spaces[0]._mesh
        mats = []
        reversed_mats = []
        ns = tuple()
        for space in spaces:
            fs = space
            mats += [space.ufl_element().triple.matrices]
            reversed_mats += [space.ufl_element().triple.reversed_matrices]
            t_dim = space.ufl_element().cell._tdim
            os = mats[-1][t_dim][0]
            ns += (os[next(iter(os.keys()))].shape[0],)
        closures_dict = mesh._closure_sizes[fs._mesh.dimension]
        closures = [closures_dict[c] for c in sorted(closures_dict.keys())]

        utilities, all_elems = get_utility_kernels(ns) 
        args = [loopy.ValueArg("d", dtype=utils.IntType),
                loopy.ValueArg("closure_size_acc", dtype=utils.IntType),
                loopy.ValueArg("o_val", dtype=utils.IntType),
                loopy.GlobalArg("o", dtype=utils.IntType, shape=(sum(closures)), is_input=True)] + [loopy.GlobalArg(f"a{i}", dtype=utils.ScalarType, shape=(ns[i], ns[i]), is_input=True, is_output=False) for i in range(len(ns))] + [loopy.GlobalArg("b", dtype=utils.ScalarType, shape=ns, is_input=True, is_output=True),
                loopy.GlobalArg("res", dtype=utils.ScalarType, shape=ns, is_input=True, is_output=True)]

        a_list = ",".join([f"a{i}[:,:]" for i in range(len(ns))])
        var_list = ["o", "d", "i", "o_val", "dim"]

        def switch(space, mats, n, i, args, var_list, all_elems, name, reverse=False):
            dim_arg = [loopy.ValueArg("dim", dtype=utils.IntType)]
            switch_string, args, var_list = construct_switch_statement(fs, mats, n, i, args, var_list)
            transform_insn = loopy.CInstruction(tuple(), "".join(switch_string), assignees=(f"a{i}", "o_val"), read_variables=frozenset(var_list), id="assign", depends_on="zero")
            #arg_order = f"a{i}, b" if not reverse else f"b, a"
            matmul_insn = f"res[{all_elems}] = matmul{i}(a{i}, b, res) {{id=matmul, dep=*, dep=assign}}"
            print_insn = loopy.CInstruction(tuple(),
                         "printf(\"res: %f, %f, %f\\n\", res[0], res[1], res[2]);",
                          assignees=(), read_variables=frozenset([]), within_inames=frozenset(["i"]), id="print", depends_on="matmul")
            return loopy.make_function(
                "{[i]:0<= i < d}",
                [f"res[{all_elems}] = zero(res) {{id=zero, inames=i}}",
                 transform_insn, matmul_insn,
                 f"b[{all_elems}] = set(b[{all_elems}], res[{all_elems}]) {{id=set, dep=matmul, inames=i}}"
                 ],
                name=name + "_switch_on_o",
                kernel_data=dim_arg + args,
                target=loopy.CWithGNULibcTarget())
        in_switches = [switch(spaces[i], mats[i], ns[i],i, args, var_list, all_elems, name="in"+str(i)) for i in range(len(spaces))]
        out_switches = [switch(spaces[i], reversed_mats[i], ns[i], i, args, var_list, all_elems, name="out"+str(i)) for i in range(len(spaces))]

        closure_arg = [loopy.TemporaryVariable("closure_sizes", initializer=np.array(closures, dtype=np.int32), dtype=utils.IntType, read_only=True, address_space=loopy.AddressSpace(1))]
        printres_insn = loopy.CInstruction(tuple(), "printf(\"replaces res: %f\\n\", res[0]);", assignees=(), read_variables=frozenset(["res"]), depends_on="replace")

        def loop_dims(direction, all_elems):
            num_switch = len(all_elems.split(","))
            switches = [f"""
                         b[{all_elems}], res[{all_elems}] = {direction + str(i)}_switch_on_o(dim, d, closure_size_acc, o_val, o[:], {a_list}, b[{all_elems}], res[{all_elems}]) {{id=switch{chr(i+65)}, dep=*}}"""
                        for i in range(num_switch)]
            return loopy.make_function(
                f"{{[dim]:{0} <= dim <= {mesh.dimension - 1}}}",
                ["d = closure_sizes[dim] {id=closure}"] + switches +
                [f"closure_size_acc = closure_size_acc + d {{id=replace, dep=switch{chr(65 + num_switch-1)}}}"],
                name=f"{direction}_loop_over_dims",
                kernel_data=closure_arg + args,
                target=loopy.CWithGNULibcTarget())

        print_insn = loopy.CInstruction(tuple(),
                     f"""printf(\"initial b: {" ".join('%f' for i in range(ns[0]))}\\n\", {', '.join(f"b[{j}]" for j in range(ns[0]))});
                         printf(\"o: %d, %d, %d, %d, %d, %d, %d\\n\", o[0], o[1], o[2], o[3], o[4],o[5], o[6]);""", assignees=(), read_variables=frozenset([]), id="print")
        print_insn1 = loopy.CInstruction(tuple(),
                      f"""printf(\"final res: {" ".join('%f' for i in range(ns[0]))}\\n\", {', '.join(f"res[{j}]" for j in range(ns[0]))});"""
                      , assignees=(), read_variables=frozenset(["res"]), depends_on="replace")

        def overall(direction, all_elems):
            return loopy.make_kernel(
            "{:}",
            [print_insn, f"b[{all_elems}], res[{all_elems}] = {direction}_loop_over_dims(0,0,0,o[:], {a_list}, b[{all_elems}], res[{all_elems}]) {{dep=print, id=loop}}",
             f"res[{all_elems}] = set(res[{all_elems}], b[{all_elems}]) {{id=replace, dep=loop}}",
             f"b[{all_elems}] = zero(b[{all_elems}]) {{dep=replace, id=zerob}}",
             print_insn1],
            name=f"{direction}_transform",
            kernel_data=args[3:],
            target=loopy.CWithGNULibcTarget())

        in_knl = loopy.merge([overall("in", all_elems), loop_dims("in", all_elems)] + in_switches + utilities)
        out_knl = loopy.merge([overall("out", all_elems), loop_dims("out", all_elems)] + out_switches + utilities)
        #print(in_knl) 
        #breakpoint()

        # b is modified in the transform functions but the result is written to res and therefore is not needed further.
        transform_in = op3.Function(in_knl, [op3.READ, op3.WRITE] + [op3.READ for n in ns] + [op3.WRITE])
        transform_out = op3.Function(out_knl, [op3.READ, op3.WRITE] + [op3.READ for n in ns] + [op3.WRITE])
        return transform_in, transform_out
    elif fuse_defined_spaces and sum(fuse_matrix_spaces) == 0:
        return None, None
    elif fuse_defined_spaces and sum(fuse_defined_spaces) != sum(fuse_matrix_spaces):
        raise ValueError("If a fuse space is used, all spaces must be fuse spaces")
    else:
        return None, None
=======
def _requires_orientation(space: WithGeometry) -> bool:
    return space.finat_element.fiat_equivalent.dual.entity_permutations is not None
>>>>>>> 565e34dd
<|MERGE_RESOLUTION|>--- conflicted
+++ resolved
@@ -478,32 +478,8 @@
 
 
 def transform_packed_cell_closure_dat(packed_dat: op3.Dat, space, cell_index: op3.LoopIndex, *, depth: int = 0, nodes: bool = False):
-    if nodes:
-        # NOTE: This is only valid for cases where runtime transformations are not required.
-        return packed_dat
-
-<<<<<<< HEAD
-    if Vrow.mesh() is not Vcol.mesh():
-        raise NotImplementedError("Think we need to have different loop indices for row+col")
-
-    if any(fs.mesh().ufl_cell() == ufl.hexahedron for fs in {Vrow, Vcol}):
-        raise NotImplementedError
-
-    if integral_type == "cell":
-        cell = index
-        depth = 0
-    elif integral_type in {"interior_facet", "exterior_facet"}:
-        facet = index
-        cell = Vrow.mesh().support(facet)
-        depth = 1
-    else:
-        raise NotImplementedError
-
-    packed_mat = mat[Vrow.mesh().closure(cell), Vcol.mesh().closure(cell)]
-    return transform_packed_cell_closure_mat(packed_mat, Vrow, Vcol, cell, row_depth=depth, column_depth=depth)
-
-
-def transform_packed_cell_closure_dat(packed_dat: op3.Dat, space, loop_index: op3.LoopIndex, *, depth: int = 0):
+
+
     # Do this before the DoF transformations because this occurs at the level of entities, not nodes
     # TODO: Can be more fussy I think, only higher degree?
     # NOTE: This is now a special case of the fuse stuff below
@@ -514,6 +490,11 @@
 
     transform_in_kernel, transform_out_kernel = fuse_orientations([space])
 
+
+    if nodes and transform_in_kernel and transform_out_kernel:
+        # NOTE: This is only valid for cases where runtime transformations are not required.
+        return packed_dat
+
     if packed_dat.dtype == IntType:
         warnings.warn("Int Type dats cannot be transformed using fuse transforms")
     elif transform_in_kernel and transform_out_kernel:
@@ -560,14 +541,12 @@
         """
 
     # /THIS IS NEW
-=======
     dat_sequence = [packed_dat]
 
     # Do this before the DoF transformations because this occurs at the level of entities, not nodes
     # if not space.extruded:
     if space.mesh().ufl_cell() == ufl.hexahedron:
         dat_sequence[-1] = _orient_dofs(dat_sequence[-1], space, cell_index, depth=depth)
->>>>>>> 565e34dd
 
     if _needs_static_permutation(space.finat_element):
         nodal_axis_tree, dof_perm_slice = _static_node_permutation_slice(packed_dat.axes, space, depth)
@@ -650,57 +629,6 @@
     As an example, consider the edge DoFs of a Q3 function space in 2D. The
     DoFs have two possible permutations depending on the cell orientation.
 
-<<<<<<< HEAD
-def _orientations(space, perms, cell):
-    mesh = space.mesh()
-    pkey = pmap({mesh.name: mesh.cell_label})
-    # closure_dats = mesh._fiat_closure.connectivity[pkey]
-    orientations = mesh.entity_orientations_dat
-
-    subsets = []
-    subtrees = []
-    for dim in range(mesh.dimension+1):
-        perms_ = perms[dim]
-
-        # mymap = closure_dats[dim]
-        subset = op3.AffineSliceComponent(dim, label=dim)
-        subsets.append(subset)
-
-        # Attempt to not relabel the interior axis, is this the right approach?
-        all_bits = op3.Slice("closure", [op3.AffineSliceComponent(dim, label=dim)], label="closure")
-
-        # the orientations for these entities
-        inner_subset = orientations[cell, all_bits]
-
-        root = perms_.axes.root
-        inner_subset_really = op3.ScalarIndex(root.label, root.component.label, op3.as_linear_buffer_expression(inner_subset)),
-        perm = perms_[inner_subset_really]
-
-        perm = op3.as_linear_buffer_expression(perm)
-        # assert isinstance(perm, op3.LinearDatBufferExpression)
-
-        subtree = op3.Slice(f"dof{dim}", [op3.Subset("XXX", perm, label="XXX")], label=f"dof")  # I think the label must match 'perm'
-        subtrees.append(subtree)
-
-    myroot = op3.Slice("closure", subsets, label="closure")
-    return op3.IndexTree.from_nest({myroot: subtrees})
-
-
-def _entity_dofs_hashkey(entity_dofs: dict) -> tuple:
-    """Provide a canonical key for FInAT ``entity_dofs``."""
-    hashkey = []
-    for k in sorted(entity_dofs.keys()):
-        sub_key = [k]
-        for sk in sorted(entity_dofs[k]):
-            sub_key.append(tuple(entity_dofs[k][sk]))
-        hashkey.append(tuple(sub_key))
-    return tuple(hashkey)
-
-
-# NOTE: This needs inverting!
-@serial_cache(_entity_dofs_hashkey)
-def _flatten_entity_dofs(entity_dofs):
-=======
     We realise this by taking the initial indexing:
 
         t0[i_edge, i_dof] = dat[map[i_cell, i_edge], i_dof]
@@ -795,7 +723,6 @@
 
 @serial_cache()
 def _flatten_entity_dofs(element) -> np.ndarray:
->>>>>>> 565e34dd
     """Flatten FInAT element ``entity_dofs`` into an array."""
     entity_dofs = element.entity_dofs()
     flat_entity_dofs = []
@@ -842,9 +769,10 @@
     perm = _node_permutation_from_element(element)
     return any(perm != np.arange(perm.size, dtype=perm.dtype))
 
-
-<<<<<<< HEAD
-def construct_switch_statement(self, mats, n, idx, args, var_list):
+def _requires_orientation(space: WithGeometry) -> bool:
+    return space.finat_element.fiat_equivalent.dual.entity_permutations is not None
+
+def construct_switch_statement(self, mats: dict, n: int, idx: int, args: list, var_list: list[str]) -> str:
     string = []
     string += f"a{idx} = iden; \n "
     string += "\nswitch (dim) { \n"
@@ -1078,7 +1006,3 @@
         raise ValueError("If a fuse space is used, all spaces must be fuse spaces")
     else:
         return None, None
-=======
-def _requires_orientation(space: WithGeometry) -> bool:
-    return space.finat_element.fiat_equivalent.dual.entity_permutations is not None
->>>>>>> 565e34dd
