# The range of PETSc versions supported by Firedrake. Note that unlike in
# firedrake-configure and pyproject.toml where we want to be strict about
# the specific version, here we are more permissive. This is to catch the
# case where users don't update their PETSc for a really long time or
# accidentally install a too-new release that isn't yet supported.
<<<<<<< HEAD
PETSC_SUPPORTED_VERSIONS = ">=3.24.2"

# TODO RELEASE
# PETSC_SUPPORTED_VERSIONS = ">=3.25"
=======
# TODO RELEASE set to ">=3.25"
PETSC_SUPPORTED_VERSIONS = ">=3.23.0"
>>>>>>> 5ef339b0


def init_petsc():
    import os
    import sys
    import petsctools

    # We conditionally pass '-options_left no' as in some circumstances (e.g.
    # when running pytest) PETSc complains that command line options are not
    # PETSc options.
    if os.getenv("FIREDRAKE_DISABLE_OPTIONS_LEFT") == "1":
        petsctools.init(sys.argv + ["-options_left", "no"], version_spec=PETSC_SUPPORTED_VERSIONS)
    else:
        petsctools.init(sys.argv, version_spec=PETSC_SUPPORTED_VERSIONS)


# Ensure petsc is initialised right away
init_petsc()

# Set up the cache directories before importing PyOP2.
from firedrake.configuration import setup_cache_dirs

setup_cache_dirs()


# Initialise PETSc events for both import and entire duration of program
import petsctools
from firedrake import petsc
_is_logging = "log_view" in petsctools.get_commandline_options()
if _is_logging:
    _main_event = petsc.PETSc.Log.Event("firedrake")
    _main_event.begin()

    _init_event = petsc.PETSc.Log.Event("firedrake.__init__")
    _init_event.begin()

    import atexit
    atexit.register(lambda: _main_event.end())
    del atexit
del petsc

from ufl import *
from finat.ufl import *

from pyop2 import op2                        # noqa: F401
from pyop2.mpi import COMM_WORLD, COMM_SELF  # noqa: F401

# Register possible citations
import firedrake.citations  # noqa: F401
petsctools.cite("FiredrakeUserManual")
del petsctools

from firedrake.assemble import *
from firedrake.bcs import *
from firedrake.checkpointing import *
from firedrake.cofunction import *
from firedrake.constant import *
from firedrake.deflation import *
from firedrake.exceptions import *
from firedrake.function import *
from firedrake.functionspace import *
from firedrake.interpolation import *
from firedrake.linear_solver import *
from firedrake.preconditioners import *
from firedrake.mesh import *
from firedrake.mg.mesh import *
from firedrake.mg.interface import *
from firedrake.mg.embedded import *
from firedrake.mg.opencascade_mh import *
from firedrake.norms import *
from firedrake.nullspace import *
from firedrake.output import *
from firedrake.parameters import *
from firedrake.parloops import *
from firedrake.projection import *
from firedrake.slate import *
from firedrake.slope_limiter import *
from firedrake.solving import *
from firedrake.ufl_expr import *
from firedrake.utility_meshes import *
from firedrake.variational_solver import *
from firedrake.eigensolver import *
from firedrake.ensemble import *
from firedrake.randomfunctiongen import *
from firedrake.external_operators import *
from firedrake.progress_bar import ProgressBar  # noqa: F401

from firedrake.logging import *
# Set default log level
set_log_level(WARNING)
set_log_handlers(comm=COMM_WORLD)

# Moved functionality
from firedrake._deprecation import plot  # noqa: F401
import sys
sys.modules["firedrake.plot"] = plot
from firedrake.plot import *

del sys


def set_blas_num_threads():
    """Try to detect threading and either disable or warn user.

    Threading may come from
    - OMP_NUM_THREADS: openmp,
    - OPENBLAS_NUM_THREADS: openblas,
    - MKL_NUM_THREADS: mkl,
    - VECLIB_MAXIMUM_THREADS: accelerate,
    - NUMEXPR_NUM_THREADS: numexpr
    We only handle the first three cases

    """
    from ctypes import cdll
    from petsctools import get_blas_library

    try:
        blas_lib_path = get_blas_library()
    except:  # noqa: E722
        info("Cannot detect BLAS library, not setting the thread count")
        return

    try:
        blas_lib = cdll.LoadLibrary(blas_lib_path)
        method = None
        if "openblas" in blas_lib_path:
            method = "openblas_set_num_threads"
        elif "libmkl" in blas_lib_path:
            method = "MKL_Set_Num_Threads"

        if method:
            try:
                getattr(blas_lib, method)(1)
            except AttributeError:
                info("Cannot set number of threads in BLAS library")
    except OSError:
        info("Cannot set number of threads in BLAS library because the library could not be loaded")
    except TypeError:
        info("Cannot set number of threads in BLAS library because the library could not be found")


set_blas_num_threads()
del set_blas_num_threads


def warn_omp_num_threads():
    import os

    if os.getenv("OMP_NUM_THREADS") != "1":
        warning("OMP_NUM_THREADS is not set or is set to a value greater than 1, "
                "we suggest setting OMP_NUM_THREADS=1 to improve performance")


warn_omp_num_threads()
del warn_omp_num_threads

# Stop profiling Firedrake import
if _is_logging:
    _init_event.end()
    del _init_event
del _is_logging<|MERGE_RESOLUTION|>--- conflicted
+++ resolved
@@ -3,15 +3,8 @@
 # the specific version, here we are more permissive. This is to catch the
 # case where users don't update their PETSc for a really long time or
 # accidentally install a too-new release that isn't yet supported.
-<<<<<<< HEAD
-PETSC_SUPPORTED_VERSIONS = ">=3.24.2"
-
-# TODO RELEASE
-# PETSC_SUPPORTED_VERSIONS = ">=3.25"
-=======
 # TODO RELEASE set to ">=3.25"
 PETSC_SUPPORTED_VERSIONS = ">=3.23.0"
->>>>>>> 5ef339b0
 
 
 def init_petsc():
