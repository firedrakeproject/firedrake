--- conflicted
+++ resolved
@@ -5,20 +5,10 @@
 setup_cache_dirs()
 
 # Ensure petsc is initialised by us before anything else gets in there.
-<<<<<<< HEAD
-#
-# When running with pytest-xdist (i.e. pytest -n <#procs>) PETSc finalize will
-# crash (see https://github.com/firedrakeproject/firedrake/issues/3247). This
-# is because PETSc wants to complain about unused options to stderr, but by this
-# point the worker's stderr stream has already been destroyed by xdist, causing
-# a crash. To prevent this we disable unused options checking in PETSc when
-# running with xdist.
-import os
-=======
 # We conditionally pass '-options_left no' as in some circumstances (e.g.
 # when running pytest) PETSc complains that command line options are not
 # PETSc options.
->>>>>>> 04e543e4
+import os
 import petsc4py
 if os.getenv("FIREDRAKE_DISABLE_OPTIONS_LEFT") == "1":
     petsc4py.init(sys.argv + ["-options_left", "no"])
