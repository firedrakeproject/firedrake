--- conflicted
+++ resolved
@@ -68,56 +68,6 @@
         return finat.ufl.FiniteElement(family, cell=cell, degree=degree)
 
 
-<<<<<<< HEAD
-=======
-def check_element(element, top=True):
-    """Run some checks on the provided element.
-
-    The :class:`finat.ufl.mixedelement.VectorElement` and
-    :class:`finat.ufl..mixedelement.TensorElement` modifiers must be "outermost"
-    for function space construction to work, excepting that they
-    should not wrap a :class:`finat.ufl.mixedelement.MixedElement`.  Similarly,
-    a base :class:`finat.ufl.mixedelement.MixedElement` must be outermost (it
-    can contain :class:`finat.ufl.mixedelement.MixedElement` instances, provided
-    they satisfy the other rules). This function checks that.
-
-    Parameters
-    ----------
-    element :
-        The :class:`UFL element
-        <finat.ufl.finiteelementbase.FiniteElementBase>` to check.
-    top : bool
-        Are we at the top element (in which case the modifier is legal).
-
-    Returns
-    -------
-
-    ``None`` if the element is legal.
-
-    Raises
-    ------
-    ValueError
-        If the element is illegal.
-    """
-    if type(element) in (finat.ufl.BrokenElement, finat.ufl.RestrictedElement,
-                         finat.ufl.HDivElement, finat.ufl.HCurlElement):
-        inner = (element._element, )
-    elif type(element) is finat.ufl.EnrichedElement:
-        inner = element._elements
-    elif type(element) is finat.ufl.TensorProductElement:
-        inner = element.sub_elements
-    elif isinstance(element, finat.ufl.MixedElement):
-        if not top:
-            raise ValueError("%s modifier must be outermost" % type(element))
-        else:
-            inner = element.sub_elements
-    else:
-        return
-    for e in inner:
-        check_element(e, top=False)
-
-
->>>>>>> 2e81b2d5
 @PETSc.Log.EventDecorator("CreateFunctionSpace")
 def FunctionSpace(mesh, family, degree=None, name=None, vfamily=None,
                   vdegree=None):
