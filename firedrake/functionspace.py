--- conflicted
+++ resolved
@@ -262,12 +262,6 @@
                     sub_elements.append(ele)
         rec(spaces.sub_elements)
         spaces = [FunctionSpace(mesh, element) for element in sub_elements]
-
-    # Check that function spaces are all primal or all dual
-    try:
-        cls, = set(type(s) for s in spaces)
-    except ValueError:
-        raise ValueError("All function spaces must be either primal or dual!")
 
     # Check that function spaces are on the same mesh
     meshes = [space.mesh() for space in spaces]
@@ -299,9 +293,5 @@
 
     new = impl.MixedFunctionSpace(spaces, name=name)
     if mesh is not mesh.topology:
-<<<<<<< HEAD
-        return cls.create(new, mesh)
-=======
         new = cls.create(new, mesh)
->>>>>>> 43efa833
     return new