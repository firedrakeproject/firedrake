"""
This module implements the user-visible API for constructing
:class:`.FunctionSpace` and :class:`.MixedFunctionSpace` objects.  The
API is functional, rather than object-based, to allow for simple
backwards-compatibility, argument checking, and dispatch.
"""
import itertools
import ufl
import finat.ufl

from pyop2.utils import flatten

from firedrake import functionspaceimpl as impl
from firedrake.petsc import PETSc

import numbers


__all__ = ("MixedFunctionSpace", "FunctionSpace",
           "VectorFunctionSpace", "TensorFunctionSpace", "RestrictedFunctionSpace")


@PETSc.Log.EventDecorator()
def make_scalar_element(mesh, family, degree, vfamily, vdegree, variant):
    """Build a scalar :class:`finat.ufl.finiteelement.FiniteElement`.

    Parameters
    ----------
    mesh :
        The mesh to determine the cell from.
    family :
        The finite element family.
    degree :
        The degree of the finite element.
    variant :
        The variant of the finite element.
    vfamily :
        The finite element in the vertical dimension (extruded meshes
        only).
    vdegree :
        The degree of the element in the vertical dimension (extruded
        meshes only).

    Notes
    -----
    The ``family`` argument may be an existing
    :class:`finat.ufl.finiteelementbase.FiniteElementBase`, in which case all
    other arguments are ignored and the element is returned immediately.

    As a side effect, this function finalises the initialisation of
    the provided mesh, by calling :meth:`.AbstractMeshTopology.init` (or
    :meth:`.MeshGeometry.init`) as appropriate.
    """
    topology = mesh.topology
    cell = topology.ufl_cell()
    if isinstance(family, finat.ufl.FiniteElementBase):
        return family.reconstruct(cell=cell)

    if family in {"Real", "R"} and degree is None:
        degree = 0

    if isinstance(cell, ufl.TensorProductCell) \
       and vfamily is not None and vdegree is not None:
        la = finat.ufl.FiniteElement(family,
                                     cell=cell.sub_cells[0],
                                     degree=degree, variant=variant)
        # If second element was passed in, use it
        lb = finat.ufl.FiniteElement(vfamily,
                                     cell=ufl.interval,
                                     degree=vdegree, variant=variant)
        # Now make the TensorProductElement
        return finat.ufl.TensorProductElement(la, lb)
    else:
        return finat.ufl.FiniteElement(family, cell=cell, degree=degree, variant=variant)


@PETSc.Log.EventDecorator("CreateFunctionSpace")
def FunctionSpace(mesh, family, degree=None, name=None,
                  vfamily=None, vdegree=None, variant=None, **kwargs):
    """Create a :class:`.FunctionSpace`.

    Parameters
    ----------
    mesh :
        The mesh to determine the cell from.
    family :
        The finite element family.
    degree :
        The degree of the finite element.
    name:
        An optional name for the function space.
    vfamily :
        The finite element in the vertical dimension (extruded meshes
        only).
    vdegree :
        The degree of the element in the vertical dimension (extruded
        meshes only).
    variant :
        The variant of the finite element.

    Notes
    -----
    The ``family`` argument may be an existing
    :class:`finat.ufl.finiteelementbase.FiniteElementBase`, in which case all other arguments
    are ignored and the appropriate :class:`.FunctionSpace` is returned.

    """
    element = make_scalar_element(mesh, family, degree, vfamily, vdegree, variant)
    return impl.WithGeometry.make_function_space(mesh, element, name=name, **kwargs)


@PETSc.Log.EventDecorator()
def DualSpace(mesh, family, degree=None, name=None,
              vfamily=None, vdegree=None, variant=None):
    """Create a :class:`.FunctionSpace`.

    Parameters
    ----------
    mesh :
        The mesh to determine the cell from.
    family :
        The finite element family.
    degree :
        The degree of the finite element.
    name :
        An optional name for the function space.
    vfamily:
        The finite element in the vertical dimension (extruded meshes
        only).
    vdegree :
        The degree of the element in the vertical dimension (extruded
        meshes only).
    variant :
        The variant of the finite element.

    Notes
    -----
    The ``family`` argument may be an existing
    :class:`finat.ufl.finiteelementbase.FiniteElementBase`, in which case all
    other arguments are ignored and the appropriate :class:`.FunctionSpace` is
    returned.
    """
    element = make_scalar_element(mesh, family, degree, vfamily, vdegree, variant)
    return impl.FiredrakeDualSpace.make_function_space(mesh, element, name=name)


@PETSc.Log.EventDecorator()
def VectorFunctionSpace(mesh, family, degree=None, dim=None,
                        name=None, vfamily=None, vdegree=None, variant=None, **kwargs):
    """Create a rank-1 :class:`.FunctionSpace`.

    Parameters
    ----------
    mesh :
        The mesh to determine the cell from.
    family :
        The finite element family.
    degree :
        The degree of the finite element.
    dim :
        An optional number of degrees of freedom per function space
        node (defaults to the geometric dimension of the mesh).
    name :
        An optional name for the function space.
    vfamily :
        The finite element in the vertical dimension (extruded meshes
        only).
    vdegree :
        The degree of the element in the vertical dimension (extruded
        meshes only).
    variant :
        The variant of the finite element.

    Notes
    -----
    The ``family`` argument may be an existing
    :class:`finat.ufl.finiteelementbase.FiniteElementBase`, in which case all other arguments
    are ignored and the appropriate :class:`.FunctionSpace` is returned.
    The element that you provide need be a scalar element, however, it should not be an existing
    :class:`finat.ufl.mixedelement.VectorElement`.  If you already have an
    existing :class:`finat.ufl.mixedelement.VectorElement`, you should
    pass it to :class:`.FunctionSpace` directly instead.

    """
    sub_element = make_scalar_element(mesh, family, degree, vfamily, vdegree, variant)
    if dim is None:
        dim = mesh.geometric_dimension
    if not isinstance(dim, numbers.Integral) and dim > 0:
        raise ValueError(f"Can't make VectorFunctionSpace with dim={dim}")
    element = finat.ufl.VectorElement(sub_element, dim=dim)
    return FunctionSpace(mesh, element, name=name, **kwargs)


@PETSc.Log.EventDecorator()
def TensorFunctionSpace(mesh, family, degree=None, shape=None,
                        symmetry=None, name=None, vfamily=None,
                        vdegree=None, variant=None):
    """Create a rank-2 FunctionSpace.

    Parameters
    ----------
    mesh :
        The mesh to determine the cell from.
    family :
        The finite element family.
    degree :
        The degree of the finite element.
    shape :
        An optional shape for the tensor-valued degrees of freedom at
        each function space node (defaults to a square tensor using the
        geometric dimension of the mesh).
    symmetry :
        Optional symmetries in the tensor value.
    name :
        An optional name for the function space.
    vfamily :
        The finite element in the vertical dimension (extruded meshes
        only).
    vdegree :
        The degree of the element in the vertical dimension (extruded
        meshes only).
    variant :
        The variant of the finite element.

    Notes
    -----
    The ``family`` argument may be an existing
    :class:`finat.ufl.finiteelementbase.FiniteElementBase`, in which case all other arguments
    are ignored and the appropriate `FunctionSpace` is
    returned.

    The element that you provide must be a scalar element.  If you already have an existing
    :class:`finat.ufl.mixedelement.TensorElement`, you should pass it to
    `FunctionSpace` directly instead.

    """
    sub_element = make_scalar_element(mesh, family, degree, vfamily, vdegree, variant)
    if shape is None:
        shape = (mesh.geometric_dimension,) * 2
    element = finat.ufl.TensorElement(sub_element, shape=shape, symmetry=symmetry)
    return FunctionSpace(mesh, element, name=name)


@PETSc.Log.EventDecorator()
def MixedFunctionSpace(spaces, name=None, mesh=None, **kwargs):
    """Create a MixedFunctionSpace.

    Parameters
    ----------
    spaces :
        An iterable of constituent spaces, or a
        :class:`finat.ufl.mixedelement.MixedElement`.
    name :
        An optional name for the mixed function space.
    mesh :
        An optional mesh.  Must be provided if spaces is a
        :class:`finat.ufl.mixedelement.MixedElement`, ignored otherwise.

    """
    from firedrake.mesh import MeshSequenceGeometry

    if isinstance(spaces, finat.ufl.FiniteElementBase):
        # Build the spaces if we got a mixed element
        assert type(spaces) is finat.ufl.MixedElement and mesh is not None
        sub_elements = []

        def rec(eles):
            for ele in eles:
                # Only want to recurse into MixedElements
                if type(ele) is finat.ufl.MixedElement:
                    rec(ele.sub_elements)
                else:
                    sub_elements.append(ele)
        rec(spaces.sub_elements)
        spaces = [FunctionSpace(mesh, element) for element in sub_elements]
    # Flatten MeshSequences.
    meshes = list(itertools.chain(*[space.mesh() for space in spaces]))
    try:
        cls, = set(type(s) for s in spaces)
    except ValueError:
        # Neither primal nor dual
        # We had not implemented something in between, so let's make it primal
        cls = impl.WithGeometry

    # Get topological spaces
    spaces = tuple(s.topological for s in flatten(spaces))
    # Error checking
    for space in spaces:
        if type(space) in (impl.FunctionSpace, impl.RealFunctionSpace, impl.RestrictedFunctionSpace):
            continue
        elif type(space) in (impl.ProxyFunctionSpace, impl.ProxyRestrictedFunctionSpace):
            if space.component is not None:
                raise ValueError("Can't make mixed space with %s" % space)
            continue
        else:
            raise ValueError("Can't make mixed space with %s" % type(space))

<<<<<<< HEAD
    new = impl.MixedFunctionSpace(spaces, name=name, **kwargs)
    if mesh is not mesh.topology:
        new = cls.create(new, mesh)
    return new
=======
    mixed_mesh_geometry = MeshSequenceGeometry(meshes)
    new = impl.MixedFunctionSpace(spaces, mixed_mesh_geometry.topology, name=name)
    return cls.create(new, mixed_mesh_geometry)
>>>>>>> bb8447aa


@PETSc.Log.EventDecorator("CreateFunctionSpace")
def RestrictedFunctionSpace(function_space, boundary_set=frozenset(), name=None):
    """Create a :class:`.RestrictedFunctionSpace`.

    Parameters
    ----------
    function_space :
        FunctionSpace object to restrict
    boundary_set :
        A set of subdomains of the mesh in which Dirichlet boundary conditions
        will be applied.
    name :
        An optional name for the function space.

    """
    return impl.WithGeometry.create(impl.RestrictedFunctionSpace(function_space,
                                                                 boundary_set=boundary_set,
                                                                 name=name),
                                    function_space.mesh())<|MERGE_RESOLUTION|>--- conflicted
+++ resolved
@@ -295,16 +295,9 @@
         else:
             raise ValueError("Can't make mixed space with %s" % type(space))
 
-<<<<<<< HEAD
-    new = impl.MixedFunctionSpace(spaces, name=name, **kwargs)
-    if mesh is not mesh.topology:
-        new = cls.create(new, mesh)
-    return new
-=======
     mixed_mesh_geometry = MeshSequenceGeometry(meshes)
     new = impl.MixedFunctionSpace(spaces, mixed_mesh_geometry.topology, name=name)
     return cls.create(new, mixed_mesh_geometry)
->>>>>>> bb8447aa
 
 
 @PETSc.Log.EventDecorator("CreateFunctionSpace")
