--- conflicted
+++ resolved
@@ -154,16 +154,10 @@
     """
 
     def __init__(self, a, bcs, mat_type, *args, **kwargs):
-<<<<<<< HEAD
         # sets self.a, self.bcs, self.mat_type, and self.fc_params
         fc_params = kwargs.pop("fc_params", None)
         MatrixBase.__init__(self, a, bcs, mat_type, fc_params=fc_params)
-        options_prefix = kwargs.pop("options_prefix")
-=======
-        # sets self._a, self._bcs, and self._mat_type
-        MatrixBase.__init__(self, a, bcs, mat_type)
         options_prefix = kwargs.pop("options_prefix", None)
->>>>>>> 36be20d9
         self.M = op2.Mat(*args, mat_type=mat_type, **kwargs)
         self.petscmat = self.M.handle
         if options_prefix is not None:
