import ufl
from itertools import chain
from contextlib import ExitStack
from types import MappingProxyType

from firedrake import dmhooks, slate, solving, solving_utils, ufl_expr, utils
from firedrake.petsc import (
    PETSc, OptionsManager, flatten_parameters, DEFAULT_KSP_PARAMETERS,
    DEFAULT_SNES_PARAMETERS
)
from firedrake.function import Function
from firedrake.matrix import MatrixBase
from firedrake.ufl_expr import TrialFunction, TestFunction, action
from firedrake.bcs import DirichletBC, EquationBC, extract_subdomain_ids, restricted_function_space
from firedrake.adjoint_utils import NonlinearVariationalProblemMixin, NonlinearVariationalSolverMixin
from firedrake.__future__ import interpolate
from ufl import replace, Form

__all__ = ["LinearVariationalProblem",
           "LinearVariationalSolver",
           "NonlinearVariationalProblem",
           "NonlinearVariationalSolver"]


def check_pde_args(F, J, Jp):
    if not isinstance(F, (ufl.BaseForm, slate.slate.TensorBase)):
        raise TypeError("Provided residual is a '%s', not a BaseForm or Slate Tensor" % type(F).__name__)
    if len(F.arguments()) != 1:
        raise ValueError("Provided residual is not a linear form")
    if not isinstance(J, (ufl.BaseForm, slate.slate.TensorBase)):
        raise TypeError("Provided Jacobian is a '%s', not a BaseForm or Slate Tensor" % type(J).__name__)
    if len(J.arguments()) != 2:
        raise ValueError("Provided Jacobian is not a bilinear form")
    if Jp is not None and not isinstance(Jp, (ufl.BaseForm, slate.slate.TensorBase)):
        raise TypeError("Provided preconditioner is a '%s', not a BaseForm or Slate Tensor" % type(Jp).__name__)
    if Jp is not None and len(Jp.arguments()) != 2:
        raise ValueError("Provided preconditioner is not a bilinear form")


def is_form_consistent(is_linear, bcs):
    # Check form style consistency
    if not (is_linear == all(bc.is_linear for bc in bcs if not isinstance(bc, DirichletBC))
            or not is_linear == all(not bc.is_linear for bc in bcs if not isinstance(bc, DirichletBC))):
        raise TypeError("Form style mismatch: some forms are given in 'F == 0' style, but others are given in 'A == b' style.")


class NonlinearVariationalProblem(NonlinearVariationalProblemMixin):
    r"""Nonlinear variational problem F(u; v) = 0."""

    @PETSc.Log.EventDecorator()
    @NonlinearVariationalProblemMixin._ad_annotate_init
    def __init__(self, F, u, bcs=None, J=None,
                 Jp=None,
                 form_compiler_parameters=None,
                 is_linear=False, restrict=False):
        r"""
        :param F: the nonlinear form
        :param u: the :class:`.Function` to solve for
        :param bcs: the boundary conditions (optional)
        :param J: the Jacobian J = dF/du (optional)
        :param Jp: a form used for preconditioning the linear system,
                 optional, if not supplied then the Jacobian itself
                 will be used.
        :param dict form_compiler_parameters: parameters to pass to the form
            compiler (optional)
        :is_linear: internally used to check if all domain/bc forms
            are given either in 'A == b' style or in 'F == 0' style.
        :param restrict: (optional) If `True`, use restricted function spaces,
            that exclude Dirichlet boundary condition nodes,  internally for
            the test and trial spaces.
        """
        V = u.function_space()
        self.output_space = V
        self.u = u

        if not isinstance(self.u, Function):
            raise TypeError("Provided solution is a '%s', not a Function" % type(self.u).__name__)

        # Use the user-provided Jacobian. If none is provided, derive
        # the Jacobian from the residual.
        self.J = J or ufl_expr.derivative(F, u)
        self.F = F
        self.Jp = Jp
        if isinstance(J, MatrixBase):
            if bcs:
                raise RuntimeError("It is not possible to apply or change boundary conditions to an already assembled Jacobian; pass any necessary boundary conditions to `assemble` when assembling the Jacobian.")
            if J.has_bcs:
                # Use the bcs from the assembled Jacobian
                bcs = J.bcs
        if bcs and any(isinstance(bc, EquationBC) for bc in bcs):
            restrict = False
        self.restrict = restrict

        if restrict and bcs:
            V_res = restricted_function_space(V, extract_subdomain_ids(bcs))
            bcs = [bc.reconstruct(V=V_res, indices=bc._indices) for bc in bcs]
            self.u_restrict = Function(V_res).interpolate(u)
            v_res, u_res = TestFunction(V_res), TrialFunction(V_res)
            if isinstance(F, Form):
                F_arg, = F.arguments()
                self.F = replace(F, {F_arg: v_res, self.u: self.u_restrict})
            else:
                self.F = action(replace(F, {self.u: self.u_restrict}), interpolate(v_res, V))
            v_arg, u_arg = self.J.arguments()
            self.J = replace(self.J, {v_arg: v_res, u_arg: u_res, self.u: self.u_restrict})
            if self.Jp:
                v_arg, u_arg = self.Jp.arguments()
                self.Jp = replace(self.Jp, {v_arg: v_res, u_arg: u_res, self.u: self.u_restrict})
            self.restricted_space = V_res
        else:
            self.u_restrict = u

        self.bcs = solving._extract_bcs(bcs)
        # Check form style consistency
        self.is_linear = is_linear
        is_form_consistent(self.is_linear, self.bcs)
        self.Jp_eq_J = Jp is None

        # Argument checking
        check_pde_args(self.F, self.J, self.Jp)

        # Store form compiler parameters
        self.form_compiler_parameters = form_compiler_parameters
        self._constant_jacobian = False

    def dirichlet_bcs(self):
        for bc in self.bcs:
            yield from bc.dirichlet_bcs()

    @utils.cached_property
    def dm(self):
        return self.u_restrict.function_space().dm

    @staticmethod
    def compute_bc_lifting(J, u):
        """Return the action of the bilinear form J (without bcs) on a Function u."""
        if isinstance(J, MatrixBase) and J.has_bcs:
            # Extract the full form without bcs
            if not isinstance(J.a, (ufl.BaseForm, slate.slate.TensorBase)):
                raise TypeError(f"Could not remove bcs from {type(J).__name__}.")
            J = J.a
        return ufl_expr.action(J, u)


class NonlinearVariationalSolver(OptionsManager, NonlinearVariationalSolverMixin):
    r"""Solves a :class:`NonlinearVariationalProblem`."""

    DEFAULT_SNES_PARAMETERS = DEFAULT_SNES_PARAMETERS

    # Looser default tolerance for KSP inside SNES.
    # TODO: When we drop Python 3.8 replace this mess with
    # DEFAULT_KSP_PARAMETERS = MappingProxyType(DEFAULT_KSP_PARAMETERS | {'ksp_rtol': 1e-5})
    DEFAULT_KSP_PARAMETERS = MappingProxyType({
        k: v
        if k != 'ksp_rtol' else 1e-5
        for k, v in DEFAULT_KSP_PARAMETERS.items()
    })

    @PETSc.Log.EventDecorator()
    @NonlinearVariationalSolverMixin._ad_annotate_init
    def __init__(self, problem, *, solver_parameters=None,
                 options_prefix=None,
                 nullspace=None,
                 transpose_nullspace=None,
                 near_nullspace=None,
                 appctx=None,
                 pre_jacobian_callback=None,
                 post_jacobian_callback=None,
                 pre_function_callback=None,
                 post_function_callback=None,
                 pre_apply_bcs=True):
        r"""
        :arg problem: A :class:`NonlinearVariationalProblem` to solve.
        :kwarg nullspace: an optional :class:`.VectorSpaceBasis` (or
               :class:`.MixedVectorSpaceBasis`) spanning the null
               space of the operator.
        :kwarg transpose_nullspace: as for the nullspace, but used to
               make the right hand side consistent.
        :kwarg near_nullspace: as for the nullspace, but used to
               specify the near nullspace (for multigrid solvers).
        :kwarg solver_parameters: Solver parameters to pass to PETSc.
               This should be a dict mapping PETSc options to values.
        :kwarg appctx: A dictionary containing application context that
               is passed to the preconditioner if matrix-free.
        :kwarg options_prefix: an optional prefix used to distinguish
               PETSc options.  If not provided a unique prefix will be
               created.  Use this option if you want to pass options
               to the solver from the command line in addition to
               through the ``solver_parameters`` dict.
        :kwarg pre_jacobian_callback: A user-defined function that will
               be called immediately before Jacobian assembly. This can
               be used, for example, to update a coefficient function
               that has a complicated dependence on the unknown solution.
        :kwarg post_jacobian_callback: As above, but called after the
               Jacobian has been assembled.
        :kwarg pre_function_callback: As above, but called immediately
               before residual assembly.
        :kwarg post_function_callback: As above, but called immediately
               after residual assembly.
        :kwarg pre_apply_bcs: If `True`, the bcs are applied before the solve.
               Otherwise, the problem is linearised around the initial guess
               before imposing bcs, and the bcs are appended to the nonlinear system.

        Example usage of the ``solver_parameters`` option: to set the
        nonlinear solver type to just use a linear solver, use

        .. code-block:: python3

            {'snes_type': 'ksponly'}

        PETSc flag options (where the presence of the option means something) should
        be specified with ``None``.
        For example:

        .. code-block:: python3

            {'snes_monitor': None}

        To use the ``pre_jacobian_callback`` or ``pre_function_callback``
        functionality, the user-defined function must accept the current
        solution as a petsc4py Vec. Example usage is given below:

        .. code-block:: python3

            def update_diffusivity(current_solution):
                with cursol.dat.vec_wo as v:
                    current_solution.copy(v)
                solve(trial*test*dx == dot(grad(cursol), grad(test))*dx, diffusivity)

            solver = NonlinearVariationalSolver(problem,
                                                pre_jacobian_callback=update_diffusivity)

        """
        assert isinstance(problem, NonlinearVariationalProblem)

        solver_parameters = flatten_parameters(solver_parameters or {})

        if isinstance(problem.J, MatrixBase):
            solver_parameters.setdefault("mat_type", problem.J.mat_type)
            if solver_parameters["mat_type"] != problem.J.mat_type:
                raise ValueError("Cannot change the mat_type of an already assembled matrix.")

        if isinstance(problem.Jp, MatrixBase):
            solver_parameters.setdefault("pmat_type", problem.Jp.mat_type)
            if solver_parameters["pmat_type"] != problem.Jp.mat_type:
                raise ValueError("Cannot change the mat_type of an already assembled matrix.")

        solver_parameters = solving_utils.set_defaults(solver_parameters,
                                                       problem.J.arguments(),
                                                       ksp_defaults=self.DEFAULT_KSP_PARAMETERS,
                                                       snes_defaults=self.DEFAULT_SNES_PARAMETERS)
        super().__init__(solver_parameters, options_prefix)
        # Now the correct parameters live in self.parameters (via the
        # OptionsManager mixin)
        mat_type = self.parameters.get("mat_type")
        pmat_type = self.parameters.get("pmat_type")
        sub_mat_type = self.parameters.get("sub_mat_type")
        ctx = solving_utils._SNESContext(problem,
                                         mat_type=mat_type,
                                         pmat_type=pmat_type,
                                         appctx=appctx,
                                         pre_jacobian_callback=pre_jacobian_callback,
                                         pre_function_callback=pre_function_callback,
                                         post_jacobian_callback=post_jacobian_callback,
                                         post_function_callback=post_function_callback,
                                         options_prefix=self.options_prefix,
<<<<<<< HEAD
                                         sub_mat_type=sub_mat_type)
=======
                                         pre_apply_bcs=pre_apply_bcs)
>>>>>>> fecd3050

        self.snes = PETSc.SNES().create(comm=problem.dm.comm)

        self._problem = problem

        self._ctx = ctx
        self._work = problem.u_restrict.dof_dset.layout_vec.duplicate()
        self.snes.setDM(problem.dm)

        ctx.set_function(self.snes)
        ctx.set_jacobian(self.snes)
        ctx.set_nullspace(nullspace, problem.J.arguments()[0].function_space()._ises,
                          transpose=False, near=False)
        ctx.set_nullspace(transpose_nullspace, problem.J.arguments()[1].function_space()._ises,
                          transpose=True, near=False)
        ctx.set_nullspace(near_nullspace, problem.J.arguments()[0].function_space()._ises,
                          transpose=False, near=True)
        ctx._nullspace = nullspace
        ctx._nullspace_T = transpose_nullspace
        ctx._near_nullspace = near_nullspace

        # Set from options now, so that people who want to noodle with
        # the snes object directly (mostly Patrick), can.  We need the
        # DM with an app context in place so that if the DM is active
        # on a subKSP the context is available.
        dm = self.snes.getDM()
        with dmhooks.add_hooks(dm, self, appctx=self._ctx, save=False):
            self.set_from_options(self.snes)

        # Used for custom grid transfer.
        self._transfer_operators = ()
        self._setup = False

    def set_transfer_manager(self, manager):
        r"""Set the object that manages transfer between grid levels.
        Typically a :class:`~.TransferManager` object.

        :arg manager: Transfer manager, should conform to the
            TransferManager interface.
        :raises ValueError: if called after the transfer manager is setup.
        """
        self._ctx.transfer_manager = manager

    @PETSc.Log.EventDecorator()
    @NonlinearVariationalSolverMixin._ad_annotate_solve
    def solve(self, bounds=None):
        r"""Solve the variational problem.

        :arg bounds: Optional bounds on the solution (lower, upper).
            ``lower`` and ``upper`` must both be
            :class:`~.Function`\s. or :class:`~.Vector`\s.

        .. note::

           If bounds are provided the ``snes_type`` must be set to
           ``vinewtonssls`` or ``vinewtonrsls``.
        """
        # Make sure the DM has this solver's callback functions
        self._ctx.set_function(self.snes)
        self._ctx.set_jacobian(self.snes)

        # Make sure appcontext is attached to every coefficient DM before we solve.
        problem = self._problem
        forms = (problem.F, problem.J, problem.Jp)
        coefficients = utils.unique(chain.from_iterable(form.coefficients() for form in forms if form is not None))
        # Make sure the solution dm is visited last
        solution_dm = self.snes.getDM()
        problem_dms = [V.dm for V in utils.unique(chain.from_iterable(c.function_space() for c in coefficients)) if V.dm != solution_dm]
        problem_dms.append(solution_dm)

        if self._ctx.pre_apply_bcs:
            for bc in problem.dirichlet_bcs():
                bc.apply(problem.u_restrict)

        if bounds is not None:
            lower, upper = bounds
            with lower.dat.vec_ro as lb, upper.dat.vec_ro as ub:
                self.snes.setVariableBounds(lb, ub)

        work = self._work
        with problem.u_restrict.dat.vec as u:
            u.copy(work)
            with ExitStack() as stack:
                # Ensure options database has full set of options (so monitors
                # work right)
                for ctx in chain([self.inserted_options()],
                                 [dmhooks.add_hooks(dm, self, appctx=self._ctx) for dm in problem_dms],
                                 self._transfer_operators):
                    stack.enter_context(ctx)
                self.snes.solve(None, work)
            work.copy(u)
        self._setup = True
        if problem.restrict:
            problem.u.interpolate(problem.u_restrict)
        solving_utils.check_snes_convergence(self.snes)

        # Grab the comm associated with the `_problem` and call PETSc's garbage cleanup routine
        comm = self._problem.u_restrict.function_space().mesh()._comm
        PETSc.garbage_cleanup(comm=comm)


class LinearVariationalProblem(NonlinearVariationalProblem):
    r"""Linear variational problem a(u, v) = L(v)."""

    @PETSc.Log.EventDecorator()
    def __init__(self, a, L, u, bcs=None, aP=None,
                 form_compiler_parameters=None,
                 constant_jacobian=False, restrict=False):
        r"""
        :param a: the bilinear form
        :param L: the linear form
        :param u: the :class:`.Function` to which the solution will be assigned
        :param bcs: the boundary conditions (optional)
        :param aP: an optional operator to assemble to precondition
                 the system (if not provided a preconditioner may be
                 computed from ``a``)
        :param dict form_compiler_parameters: parameters to pass to the form
            compiler (optional)
        :param constant_jacobian: (optional) flag indicating that the
                 Jacobian is constant (i.e. does not depend on
                 varying fields).  If your Jacobian does not change, set
                 this flag to ``True``.
        :param restrict: (optional) If `True`, use restricted function spaces,
            that exclude Dirichlet boundary condition nodes,  internally for
            the test and trial spaces.
        """
        # In the linear case, the Jacobian is the equation LHS (J=a).
        # Jacobian is checked in superclass, but let's check L here.
        if not isinstance(L, (ufl.BaseForm, slate.slate.TensorBase)) and L == 0:
            F = self.compute_bc_lifting(a, u)
        else:
            if not isinstance(L, (ufl.BaseForm, slate.slate.TensorBase)):
                raise TypeError("Provided RHS is a '%s', not a Form or Slate Tensor" % type(L).__name__)
            if len(L.arguments()) != 1 and not L.empty():
                raise ValueError("Provided RHS is not a linear form")
            F = self.compute_bc_lifting(a, u) - L

        super(LinearVariationalProblem, self).__init__(F, u, bcs=bcs, J=a, Jp=aP,
                                                       form_compiler_parameters=form_compiler_parameters,
                                                       is_linear=True, restrict=restrict)
        self._constant_jacobian = constant_jacobian


class LinearVariationalSolver(NonlinearVariationalSolver):
    r"""Solves a :class:`LinearVariationalProblem`.

    :arg problem: A :class:`LinearVariationalProblem` to solve.
    :kwarg solver_parameters: Solver parameters to pass to PETSc.
        This should be a dict mapping PETSc options to values.
    :kwarg nullspace: an optional :class:`.VectorSpaceBasis` (or
        :class:`.MixedVectorSpaceBasis`) spanning the null
        space of the operator.
    :kwarg transpose_nullspace: as for the nullspace, but used to
        make the right hand side consistent.
    :kwarg options_prefix: an optional prefix used to distinguish
        PETSc options.  If not provided a unique prefix will be
        created.  Use this option if you want to pass options
        to the solver from the command line in addition to
        through the ``solver_parameters`` dict.
    :kwarg appctx: A dictionary containing application context that
        is passed to the preconditioner if matrix-free.
    :kwarg pre_jacobian_callback: A user-defined function that will
           be called immediately before Jacobian assembly. This can
           be used, for example, to update a coefficient function
           that has a complicated dependence on the unknown solution.
    :kwarg post_jacobian_callback: As above, but called after the
           Jacobian has been assembled.
    :kwarg pre_function_callback: As above, but called immediately
           before residual assembly.
    :kwarg post_function_callback: As above, but called immediately
           after residual assembly.
    :kwarg pre_apply_bcs: If `True`, the bcs are applied before the solve.
           Otherwise, the bcs are included as part of the linear system.

    See also :class:`NonlinearVariationalSolver` for nonlinear problems.
    """

    DEFAULT_SNES_PARAMETERS = {"snes_type": "ksponly"}

    # Tighter default tolerance for KSP only.
    DEFAULT_KSP_PARAMETERS = DEFAULT_KSP_PARAMETERS

    def invalidate_jacobian(self):
        r"""
        Forces the matrix to be reassembled next time it is required.
        """
        self._ctx._jacobian_assembled = False<|MERGE_RESOLUTION|>--- conflicted
+++ resolved
@@ -264,11 +264,8 @@
                                          post_jacobian_callback=post_jacobian_callback,
                                          post_function_callback=post_function_callback,
                                          options_prefix=self.options_prefix,
-<<<<<<< HEAD
+                                         pre_apply_bcs=pre_apply_bcs,
                                          sub_mat_type=sub_mat_type)
-=======
-                                         pre_apply_bcs=pre_apply_bcs)
->>>>>>> fecd3050
 
         self.snes = PETSc.SNES().create(comm=problem.dm.comm)
 
