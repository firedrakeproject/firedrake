import numpy as np

import ufl

from pyop2.mpi import COMM_WORLD
from firedrake.utils import IntType, RealType, ScalarType

from firedrake import (
    VectorFunctionSpace,
    Function,
    Constant,
    par_loop,
    dx,
    WRITE,
    READ,
    interpolate,
    FiniteElement,
    interval,
    tetrahedron,
)
from firedrake.cython import dmcommon
from firedrake import mesh
from firedrake import function
from firedrake import functionspace
from firedrake.petsc import PETSc

from pyadjoint.tape import no_annotations


__all__ = [
    "IntervalMesh",
    "UnitIntervalMesh",
    "PeriodicIntervalMesh",
    "PeriodicUnitIntervalMesh",
    "UnitTriangleMesh",
    "RectangleMesh",
    "TensorRectangleMesh",
    "SquareMesh",
    "UnitSquareMesh",
    "PeriodicRectangleMesh",
    "PeriodicSquareMesh",
    "PeriodicUnitSquareMesh",
    "CircleManifoldMesh",
    "UnitDiskMesh",
    "UnitBallMesh",
    "UnitTetrahedronMesh",
    "BoxMesh",
    "CubeMesh",
    "UnitCubeMesh",
    "PeriodicBoxMesh",
    "PeriodicUnitCubeMesh",
    "IcosahedralSphereMesh",
    "UnitIcosahedralSphereMesh",
    "OctahedralSphereMesh",
    "UnitOctahedralSphereMesh",
    "CubedSphereMesh",
    "UnitCubedSphereMesh",
    "TorusMesh",
    "CylinderMesh",
]


@PETSc.Log.EventDecorator()
def IntervalMesh(
    ncells,
    length_or_left,
    right=None,
    distribution_parameters=None,
    comm=COMM_WORLD,
    name=mesh.DEFAULT_MESH_NAME,
    distribution_name=None,
    permutation_name=None,
):
    """
    Generate a uniform mesh of an interval.

    :arg ncells: The number of the cells over the interval.
    :arg length_or_left: The length of the interval (if ``right``
         is not provided) or else the left hand boundary point.
    :arg right: (optional) position of the right
         boundary point (in which case ``length_or_left`` should
         be the left boundary point).
    :kwarg comm: Optional communicator to build the mesh on (defaults to
        COMM_WORLD).
    :kwarg name: Optional name of the mesh.
    :kwarg distribution_name: the name of parallel distribution used
           when checkpointing; if `None`, the name is automatically
           generated.
    :kwarg permutation_name: the name of entity permutation (reordering) used
           when checkpointing; if `None`, the name is automatically
           generated.

    The left hand boundary point has boundary marker 1,
    while the right hand point has marker 2.
    """
    if right is None:
        left = 0
        right = length_or_left
    else:
        left = length_or_left

    if ncells <= 0 or ncells % 1:
        raise ValueError("Number of cells must be a postive integer")
    length = right - left
    if length < 0:
        raise ValueError("Requested mesh has negative length")
    dx = length / ncells
    # This ensures the rightmost point is actually present.
    coords = np.arange(left, right + 0.01 * dx, dx, dtype=np.double).reshape(-1, 1)
    cells = np.dstack(
        (
            np.arange(0, len(coords) - 1, dtype=np.int32),
            np.arange(1, len(coords), dtype=np.int32),
        )
    ).reshape(-1, 2)
    plex = mesh.plex_from_cell_list(
        1, cells, coords, comm, mesh._generate_default_mesh_topology_name(name)
    )
    # Apply boundary IDs
    plex.createLabel(dmcommon.FACE_SETS_LABEL)
    coordinates = plex.getCoordinates()
    coord_sec = plex.getCoordinateSection()
    vStart, vEnd = plex.getDepthStratum(0)  # vertices
    for v in range(vStart, vEnd):
        vcoord = plex.vecGetClosure(coord_sec, coordinates, v)
        if vcoord[0] == coords[0]:
            plex.setLabelValue(dmcommon.FACE_SETS_LABEL, v, 1)
        if vcoord[0] == coords[-1]:
            plex.setLabelValue(dmcommon.FACE_SETS_LABEL, v, 2)

    m = mesh.Mesh(
        plex,
        reorder=False,
        distribution_parameters=distribution_parameters,
        name=name,
        distribution_name=distribution_name,
        permutation_name=permutation_name,
        comm=comm,
    )
    return m


@PETSc.Log.EventDecorator()
def UnitIntervalMesh(
    ncells,
    distribution_parameters=None,
    comm=COMM_WORLD,
    name=mesh.DEFAULT_MESH_NAME,
    distribution_name=None,
    permutation_name=None,
):
    """
    Generate a uniform mesh of the interval [0,1].

    :arg ncells: The number of the cells over the interval.
    :kwarg comm: Optional communicator to build the mesh on (defaults to
        COMM_WORLD).
    :kwarg name: Optional name of the mesh.
    :kwarg distribution_name: the name of parallel distribution used
           when checkpointing; if `None`, the name is automatically
           generated.
    :kwarg permutation_name: the name of entity permutation (reordering) used
           when checkpointing; if `None`, the name is automatically
           generated.

    The left hand (:math:`x=0`) boundary point has boundary marker 1,
    while the right hand (:math:`x=1`) point has marker 2.
    """

    return IntervalMesh(
        ncells,
        length_or_left=1.0,
        distribution_parameters=distribution_parameters,
        comm=comm,
        name=name,
        distribution_name=distribution_name,
        permutation_name=permutation_name,
    )


@PETSc.Log.EventDecorator()
def PeriodicIntervalMesh(
    ncells,
    length,
    distribution_parameters=None,
    comm=COMM_WORLD,
    name=mesh.DEFAULT_MESH_NAME,
    distribution_name=None,
    permutation_name=None,
):
    """Generate a periodic mesh of an interval.

    :arg ncells: The number of cells over the interval.
    :arg length: The length the interval.
    :kwarg comm: Optional communicator to build the mesh on (defaults to
        COMM_WORLD).
    :kwarg name: Optional name of the mesh.
    :kwarg distribution_name: the name of parallel distribution used
           when checkpointing; if `None`, the name is automatically
           generated.
    :kwarg permutation_name: the name of entity permutation (reordering) used
           when checkpointing; if `None`, the name is automatically
           generated.
    """

    if ncells < 3:
        raise ValueError(
            "1D periodic meshes with fewer than 3 \
cells are not currently supported"
        )

    m = CircleManifoldMesh(
        ncells,
        distribution_parameters=distribution_parameters,
        comm=comm,
        name=name,
        distribution_name=distribution_name,
        permutation_name=permutation_name,
    )
    coord_fs = VectorFunctionSpace(
        m, FiniteElement("DG", interval, 1, variant="equispaced"), dim=1
    )
    old_coordinates = m.coordinates
    new_coordinates = Function(
        coord_fs, name=mesh._generate_default_mesh_coordinates_name(name)
    )

    domain = "{ [i, j] : 0 <= i, j < 2 }"
    instructions = f"""
    <{RealType}> eps = 1e-12
    <{RealType}> pi = 3.141592653589793
    <{RealType}> oc[i, j] = real(old_coords[i, j])
    <{RealType}> a = atan2(oc[0, 1], oc[0, 0]) / (2*pi)
    <{RealType}> b = atan2(oc[1, 1], oc[1, 0]) / (2*pi)
    <{IntType}> swap = 1 if a >= b else 0
    <{RealType}> aa = fmin(a, b)
    <{RealType}> bb = fmax(a, b)
    <{RealType}> bb_abs = abs(bb)
    bb = (1.0 if aa < -eps else bb) if bb_abs < eps else bb
    aa = aa + 1 if aa < -eps else aa
    bb = bb + 1 if bb < -eps else bb
    a = bb if swap == 1 else aa
    b = aa if swap == 1 else bb
    new_coords[0] = a * L[0]
    new_coords[1] = b * L[0]
    """

    cL = Constant(length)

    par_loop(
        (domain, instructions),
        dx,
        {
            "new_coords": (new_coordinates, WRITE),
            "old_coords": (old_coordinates, READ),
            "L": (cL, READ),
        },
        is_loopy_kernel=True,
    )

    return mesh.Mesh(
        new_coordinates,
        name=name,
        distribution_name=distribution_name,
        permutation_name=permutation_name,
        comm=comm,
    )


@PETSc.Log.EventDecorator()
def PeriodicUnitIntervalMesh(
    ncells,
    distribution_parameters=None,
    comm=COMM_WORLD,
    name=mesh.DEFAULT_MESH_NAME,
    distribution_name=None,
    permutation_name=None,
):
    """Generate a periodic mesh of the unit interval

    :arg ncells: The number of cells in the interval.
    :kwarg comm: Optional communicator to build the mesh on (defaults to
        COMM_WORLD).
    :kwarg name: Optional name of the mesh.
    :kwarg distribution_name: the name of parallel distribution used
           when checkpointing; if `None`, the name is automatically
           generated.
    :kwarg permutation_name: the name of entity permutation (reordering) used
           when checkpointing; if `None`, the name is automatically
           generated.
    """
    return PeriodicIntervalMesh(
        ncells,
        length=1.0,
        distribution_parameters=distribution_parameters,
        comm=comm,
        name=name,
        distribution_name=distribution_name,
        permutation_name=permutation_name,
    )


@PETSc.Log.EventDecorator()
def OneElementThickMesh(
    ncells,
    Lx,
    Ly,
    distribution_parameters=None,
    comm=COMM_WORLD,
    name=mesh.DEFAULT_MESH_NAME,
    distribution_name=None,
    permutation_name=None,
):
    """
    Generate a rectangular mesh in the domain with corners [0,0]
    and [Lx, Ly] with ncells, that is periodic in the x-direction.

    :arg ncells: The number of cells in the mesh.
    :arg Lx: The width of the domain in the x-direction.
    :arg Ly: The width of the domain in the y-direction.
    :kwarg comm: Optional communicator to build the mesh on (defaults to
        COMM_WORLD).
    :kwarg name: Optional name of the mesh.
    :kwarg distribution_name: the name of parallel distribution used
           when checkpointing; if `None`, the name is automatically
           generated.
    :kwarg permutation_name: the name of entity permutation (reordering) used
           when checkpointing; if `None`, the name is automatically
           generated.
    """

    left = np.arange(ncells, dtype=np.int32)
    right = np.roll(left, -1)
    cells = np.array([left, left, right, right]).T
    dx = Lx / ncells
    X = np.arange(1.0 * ncells, dtype=np.double) * dx
    Y = 0.0 * X
    coords = np.array([X, Y]).T

    # a line of coordinates, with a looped topology
    plex = mesh.plex_from_cell_list(
        2, cells, coords, comm, mesh._generate_default_mesh_topology_name(name)
    )
    mesh1 = mesh.Mesh(plex, distribution_parameters=distribution_parameters, comm=comm)
    mesh1.topology.init()
    cell_numbering = mesh1._cell_numbering
    cell_range = plex.getHeightStratum(0)
    cell_closure = np.zeros((cell_range[1], 9), dtype=IntType)

    # Get the coordinates for this process
    coords = plex.getCoordinatesLocal().array_r
    # get the PETSc section
    coords_sec = plex.getCoordinateSection()

    for e in range(*cell_range):

        closure, _ = plex.getTransitiveClosure(e)

        # get the row for this cell
        row = cell_numbering.getOffset(e)

        # run some checks
        assert closure[0] == e
        assert len(closure) == 6, closure
        edge_range = plex.getHeightStratum(1)
        assert all(closure[1:4] >= edge_range[0])
        assert all(closure[1:4] < edge_range[1])
        vertex_range = plex.getHeightStratum(2)
        assert all(closure[4:] >= vertex_range[0])
        assert all(closure[4:] < vertex_range[1])

        # enter the cell number
        cell_closure[row][8] = e

        # Get a list of unique edges
        edge_set = list(closure[1:4])

        # there are two vertices in the cell
        cell_vertices = closure[4:]
        cell_X = np.array([0.0, 0.0], dtype=ScalarType)
        for i, v in enumerate(cell_vertices):
            cell_X[i] = coords[coords_sec.getOffset(v)]

        # Add in the edges
        for i in range(3):
            edge_vertex, edge_vertex_ = plex.getCone(edge_set[i])
            if edge_vertex_ != edge_vertex:
                # we have a y-periodic edge
                cell_closure[row][6] = edge_set[i]
                cell_closure[row][7] = edge_set[i]
            else:
                # in this code we check if it is a right edge, or a left edge
                # by inspecting the x coordinates of the edge vertex (1)
                # and comparing with the x coordinates of the cell vertices (2)

                # there is only one vertex on the edge in this case

                # get X coordinate for this edge
                edge_X = coords[coords_sec.getOffset(edge_vertex)]
                # get X coordinates for this cell
                if cell_X.min() < dx / 2:
                    if cell_X.max() < 3 * dx / 2:
                        # We are in the first cell
                        if edge_X.min() < dx / 2:
                            # we are on left hand edge
                            cell_closure[row][4] = edge_set[i]
                        else:
                            # we are on right hand edge
                            cell_closure[row][5] = edge_set[i]
                    else:
                        # We are in the last cell
                        if edge_X.min() < dx / 2:
                            # we are on right hand edge
                            cell_closure[row][5] = edge_set[i]
                        else:
                            # we are on left hand edge
                            cell_closure[row][4] = edge_set[i]
                else:
                    if abs(cell_X.min() - edge_X.min()) < dx / 2:
                        # we are on left hand edge
                        cell_closure[row][4] = edge_set[i]
                    else:
                        # we are on right hand edge
                        cell_closure[row][5] = edge_set[i]

        # Add in the vertices
        vertices = closure[4:]
        v1 = vertices[0]
        v2 = vertices[1]
        x1 = coords[coords_sec.getOffset(v1)]
        x2 = coords[coords_sec.getOffset(v2)]
        # Fix orientations
        if x1 > x2:
            if x1 - x2 < dx * 1.5:
                # we are not on the rightmost cell and need to swap
                v1, v2 = v2, v1
        elif x2 - x1 > dx * 1.5:
            # we are on the rightmost cell and need to swap
            v1, v2 = v2, v1

        cell_closure[row][0:4] = [v1, v1, v2, v2]

    mesh1.topology.cell_closure = np.array(cell_closure, dtype=IntType)

    mesh1.init()

    fe_dg = FiniteElement("DQ", mesh1.ufl_cell(), 1, variant="equispaced")
    Vc = VectorFunctionSpace(mesh1, fe_dg)
    fc = Function(
        Vc, name=mesh._generate_default_mesh_coordinates_name(name)
    ).interpolate(mesh1.coordinates)

    mash = mesh.Mesh(
        fc,
        name=name,
        distribution_name=distribution_name,
        permutation_name=permutation_name,
        comm=comm,
    )
    topverts = Vc.cell_node_list[:, 1::2].flatten()
    mash.coordinates.dat.data_with_halos[topverts, 1] = Ly

    # search for the last cell
    mcoords_ro = mash.coordinates.dat.data_ro_with_halos
    mcoords = mash.coordinates.dat.data_with_halos
    for e in range(*cell_range):
        cell = cell_numbering.getOffset(e)
        cell_nodes = Vc.cell_node_list[cell, :]
        Xvals = mcoords_ro[cell_nodes, 0]
        if Xvals.max() - Xvals.min() > Lx / 2:
            mcoords[cell_nodes[2:], 0] = Lx
        else:
            mcoords

    local_facet_dat = mash.topology.interior_facets.local_facet_dat

    lfd = local_facet_dat.data
    for i in range(lfd.shape[0]):
        if all(lfd[i, :] == np.array([3, 3])):
            lfd[i, :] = [2, 3]

    return mash


@PETSc.Log.EventDecorator()
def UnitTriangleMesh(
    comm=COMM_WORLD,
    name=mesh.DEFAULT_MESH_NAME,
    distribution_name=None,
    permutation_name=None,
):
    """Generate a mesh of the reference triangle

    :kwarg comm: Optional communicator to build the mesh on (defaults to
        COMM_WORLD).
    :kwarg name: Optional name of the mesh.
    :kwarg distribution_name: the name of parallel distribution used
           when checkpointing; if `None`, the name is automatically
           generated.
    :kwarg permutation_name: the name of entity permutation (reordering) used
           when checkpointing; if `None`, the name is automatically
           generated.
    """
    coords = [[0.0, 0.0], [1.0, 0.0], [0.0, 1.0]]
    cells = [[0, 1, 2]]
    plex = mesh.plex_from_cell_list(
        2, cells, coords, comm, mesh._generate_default_mesh_topology_name(name)
    )
    return mesh.Mesh(
        plex,
        reorder=False,
        name=name,
        distribution_name=distribution_name,
        permutation_name=permutation_name,
        comm=comm,
    )


@PETSc.Log.EventDecorator()
def RectangleMesh(
    nx,
    ny,
    Lx,
    Ly,
    quadrilateral=False,
    reorder=None,
    diagonal="left",
    distribution_parameters=None,
    comm=COMM_WORLD,
    name=mesh.DEFAULT_MESH_NAME,
    distribution_name=None,
    permutation_name=None,
):
    """Generate a rectangular mesh

    :arg nx: The number of cells in the x direction
    :arg ny: The number of cells in the y direction
    :arg Lx: The extent in the x direction
    :arg Ly: The extent in the y direction
    :kwarg quadrilateral: (optional), creates quadrilateral mesh, defaults to False
    :kwarg reorder: (optional), should the mesh be reordered
    :kwarg comm: Optional communicator to build the mesh on (defaults to
        COMM_WORLD).
    :kwarg diagonal: For triangular meshes, should the diagonal got
        from bottom left to top right (``"right"``), or top left to
        bottom right (``"left"``), or put in both diagonals (``"crossed"``).
    :kwarg name: Optional name of the mesh.
    :kwarg distribution_name: the name of parallel distribution used
           when checkpointing; if `None`, the name is automatically
           generated.
    :kwarg permutation_name: the name of entity permutation (reordering) used
           when checkpointing; if `None`, the name is automatically
           generated.

    The boundary edges in this mesh are numbered as follows:

    * 1: plane x == 0
    * 2: plane x == Lx
    * 3: plane y == 0
    * 4: plane y == Ly
    """

    for n in (nx, ny):
        if n <= 0 or n % 1:
            raise ValueError("Number of cells must be a postive integer")

    xcoords = np.linspace(0.0, Lx, nx + 1, dtype=np.double)
    ycoords = np.linspace(0.0, Ly, ny + 1, dtype=np.double)
    return TensorRectangleMesh(
        xcoords,
        ycoords,
        quadrilateral=quadrilateral,
        reorder=reorder,
        diagonal=diagonal,
        distribution_parameters=distribution_parameters,
        comm=comm,
        name=name,
        distribution_name=distribution_name,
        permutation_name=permutation_name,
    )


def TensorRectangleMesh(
    xcoords,
    ycoords,
    quadrilateral=False,
    reorder=None,
    diagonal="left",
    distribution_parameters=None,
    comm=COMM_WORLD,
    name=mesh.DEFAULT_MESH_NAME,
    distribution_name=None,
    permutation_name=None,
):
    """Generate a rectangular mesh

    :arg xcoords: mesh points for the x direction
    :arg ycoords: mesh points for the y direction
    :kwarg quadrilateral: (optional), creates quadrilateral mesh, defaults to False
    :kwarg reorder: (optional), should the mesh be reordered
    :kwarg comm: Optional communicator to build the mesh on (defaults to
        COMM_WORLD).
    :kwarg diagonal: For triangular meshes, should the diagonal got
        from bottom left to top right (``"right"``), or top left to
        bottom right (``"left"``), or put in both diagonals (``"crossed"``).

    The boundary edges in this mesh are numbered as follows:

    * 1: plane x == xcoords[0]
    * 2: plane x == xcoords[-1]
    * 3: plane y == ycoords[0]
    * 4: plane y == ycoords[-1]
    """
    xcoords = np.unique(xcoords)
    ycoords = np.unique(ycoords)
    nx = np.size(xcoords) - 1
    ny = np.size(ycoords) - 1

    for n in (nx, ny):
        if n <= 0:
            raise ValueError("Number of cells must be a postive integer")

    coords = np.asarray(np.meshgrid(xcoords, ycoords)).swapaxes(0, 2).reshape(-1, 2)
    # cell vertices
    i, j = np.meshgrid(np.arange(nx, dtype=np.int32), np.arange(ny, dtype=np.int32))
    if not quadrilateral and diagonal == "crossed":
        xs = 0.5 * (xcoords[1:] + xcoords[:-1])
        ys = 0.5 * (ycoords[1:] + ycoords[:-1])
        extra = np.asarray(np.meshgrid(xs, ys)).swapaxes(0, 2).reshape(-1, 2)
        coords = np.vstack([coords, extra])
        #
        # 2-----3
        # | \ / |
        # |  4  |
        # | / \ |
        # 0-----1
        cells = [
            i * (ny + 1) + j,
            i * (ny + 1) + j + 1,
            (i + 1) * (ny + 1) + j,
            (i + 1) * (ny + 1) + j + 1,
            (nx + 1) * (ny + 1) + i * ny + j,
        ]
        cells = np.asarray(cells).swapaxes(0, 2).reshape(-1, 5)
        idx = [0, 1, 4, 0, 2, 4, 2, 3, 4, 3, 1, 4]
        cells = cells[:, idx].reshape(-1, 3)
    else:
        cells = [
            i * (ny + 1) + j,
            i * (ny + 1) + j + 1,
            (i + 1) * (ny + 1) + j + 1,
            (i + 1) * (ny + 1) + j,
        ]
        cells = np.asarray(cells).swapaxes(0, 2).reshape(-1, 4)
        if not quadrilateral:
            if diagonal == "left":
                idx = [0, 1, 3, 1, 2, 3]
            elif diagonal == "right":
                idx = [0, 1, 2, 0, 2, 3]
            else:
                raise ValueError("Unrecognised value for diagonal '%r'", diagonal)
            # two cells per cell above...
            cells = cells[:, idx].reshape(-1, 3)

    plex = mesh.plex_from_cell_list(
        2, cells, coords, comm, mesh._generate_default_mesh_topology_name(name)
    )

    # mark boundary facets
    plex.createLabel(dmcommon.FACE_SETS_LABEL)
    plex.markBoundaryFaces("boundary_faces")
    coords = plex.getCoordinates()
    coord_sec = plex.getCoordinateSection()
    if plex.getStratumSize("boundary_faces", 1) > 0:
        boundary_faces = plex.getStratumIS("boundary_faces", 1).getIndices()
        xtol = 0.5 * min(xcoords[1] - xcoords[0], xcoords[-1] - xcoords[-2])
        ytol = 0.5 * min(ycoords[1] - ycoords[0], ycoords[-1] - ycoords[-2])
        x0 = xcoords[0]
        x1 = xcoords[-1]
        y0 = ycoords[0]
        y1 = ycoords[-1]
        for face in boundary_faces:
            face_coords = plex.vecGetClosure(coord_sec, coords, face)
            if abs(face_coords[0] - x0) < xtol and abs(face_coords[2] - x0) < xtol:
                plex.setLabelValue(dmcommon.FACE_SETS_LABEL, face, 1)
            if abs(face_coords[0] - x1) < xtol and abs(face_coords[2] - x1) < xtol:
                plex.setLabelValue(dmcommon.FACE_SETS_LABEL, face, 2)
            if abs(face_coords[1] - y0) < ytol and abs(face_coords[3] - y0) < ytol:
                plex.setLabelValue(dmcommon.FACE_SETS_LABEL, face, 3)
            if abs(face_coords[1] - y1) < ytol and abs(face_coords[3] - y1) < ytol:
                plex.setLabelValue(dmcommon.FACE_SETS_LABEL, face, 4)
    plex.removeLabel("boundary_faces")
    m = mesh.Mesh(
        plex,
        reorder=reorder,
        distribution_parameters=distribution_parameters,
        name=name,
        distribution_name=distribution_name,
        permutation_name=permutation_name,
        comm=comm,
    )
    return m


@PETSc.Log.EventDecorator()
def SquareMesh(
    nx,
    ny,
    L,
    reorder=None,
    quadrilateral=False,
    diagonal="left",
    distribution_parameters=None,
    comm=COMM_WORLD,
    name=mesh.DEFAULT_MESH_NAME,
    distribution_name=None,
    permutation_name=None,
):
    """Generate a square mesh

    :arg nx: The number of cells in the x direction
    :arg ny: The number of cells in the y direction
    :arg L: The extent in the x and y directions
    :kwarg quadrilateral: (optional), creates quadrilateral mesh, defaults to False
    :kwarg reorder: (optional), should the mesh be reordered
    :kwarg comm: Optional communicator to build the mesh on (defaults to
        COMM_WORLD).
    :kwarg name: Optional name of the mesh.
    :kwarg distribution_name: the name of parallel distribution used
           when checkpointing; if `None`, the name is automatically
           generated.
    :kwarg permutation_name: the name of entity permutation (reordering) used
           when checkpointing; if `None`, the name is automatically
           generated.

    The boundary edges in this mesh are numbered as follows:

    * 1: plane x == 0
    * 2: plane x == L
    * 3: plane y == 0
    * 4: plane y == L
    """
    return RectangleMesh(
        nx,
        ny,
        L,
        L,
        reorder=reorder,
        quadrilateral=quadrilateral,
        diagonal=diagonal,
        distribution_parameters=distribution_parameters,
        comm=comm,
        name=name,
        distribution_name=distribution_name,
        permutation_name=permutation_name,
    )


@PETSc.Log.EventDecorator()
def UnitSquareMesh(
    nx,
    ny,
    reorder=None,
    diagonal="left",
    quadrilateral=False,
    distribution_parameters=None,
    comm=COMM_WORLD,
    name=mesh.DEFAULT_MESH_NAME,
    distribution_name=None,
    permutation_name=None,
):
    """Generate a unit square mesh

    :arg nx: The number of cells in the x direction
    :arg ny: The number of cells in the y direction
    :kwarg quadrilateral: (optional), creates quadrilateral mesh, defaults to False
    :kwarg reorder: (optional), should the mesh be reordered
    :kwarg comm: Optional communicator to build the mesh on (defaults to
        COMM_WORLD).
    :kwarg name: Optional name of the mesh.
    :kwarg distribution_name: the name of parallel distribution used
           when checkpointing; if `None`, the name is automatically
           generated.
    :kwarg permutation_name: the name of entity permutation (reordering) used
           when checkpointing; if `None`, the name is automatically
           generated.

    The boundary edges in this mesh are numbered as follows:

    * 1: plane x == 0
    * 2: plane x == 1
    * 3: plane y == 0
    * 4: plane y == 1
    """
    return SquareMesh(
        nx,
        ny,
        1,
        reorder=reorder,
        quadrilateral=quadrilateral,
        diagonal=diagonal,
        distribution_parameters=distribution_parameters,
        comm=comm,
        name=name,
        distribution_name=distribution_name,
        permutation_name=permutation_name,
    )


@PETSc.Log.EventDecorator()
def PeriodicRectangleMesh(
    nx,
    ny,
    Lx,
    Ly,
    direction="both",
    quadrilateral=False,
    reorder=None,
    distribution_parameters=None,
    diagonal=None,
    comm=COMM_WORLD,
    name=mesh.DEFAULT_MESH_NAME,
    distribution_name=None,
    permutation_name=None,
):
    """Generate a periodic rectangular mesh

    :arg nx: The number of cells in the x direction
    :arg ny: The number of cells in the y direction
    :arg Lx: The extent in the x direction
    :arg Ly: The extent in the y direction
    :arg direction: The direction of the periodicity, one of
        ``"both"``, ``"x"`` or ``"y"``.
    :kwarg quadrilateral: (optional), creates quadrilateral mesh, defaults to False
    :kwarg reorder: (optional), should the mesh be reordered
    :kwarg diagonal: (optional), one of ``"crossed"``, ``"left"``, ``"right"``. ``"left"`` is the default.
        Not valid for quad meshes. Only used for direction ``"x"`` or direction ``"y"``.
    :kwarg comm: Optional communicator to build the mesh on (defaults to
        COMM_WORLD).
    :kwarg name: Optional name of the mesh.
    :kwarg distribution_name: the name of parallel distribution used
           when checkpointing; if `None`, the name is automatically
           generated.
    :kwarg permutation_name: the name of entity permutation (reordering) used
           when checkpointing; if `None`, the name is automatically
           generated.

    If direction == "x" the boundary edges in this mesh are numbered as follows:

    * 1: plane y == 0
    * 2: plane y == Ly

    If direction == "y" the boundary edges are:

    * 1: plane x == 0
    * 2: plane x == Lx
    """

    if direction == "both" and ny == 1 and quadrilateral:
        return OneElementThickMesh(
            nx,
            Lx,
            Ly,
            distribution_parameters=distribution_parameters,
            name=name,
            distribution_name=distribution_name,
            permutation_name=permutation_name,
            comm=comm,
        )

    if direction not in ("both", "x", "y"):
        raise ValueError(
            "Cannot have a periodic mesh with periodicity '%s'" % direction
        )
    if direction != "both":
        return PartiallyPeriodicRectangleMesh(
            nx,
            ny,
            Lx,
            Ly,
            direction=direction,
            quadrilateral=quadrilateral,
            reorder=reorder,
            distribution_parameters=distribution_parameters,
            diagonal=diagonal,
            comm=comm,
            name=name,
            distribution_name=distribution_name,
            permutation_name=permutation_name,
        )
    if nx < 3 or ny < 3:
        raise ValueError(
            "2D periodic meshes with fewer than 3 cells in each direction are not currently supported"
        )

    m = TorusMesh(
        nx,
        ny,
        1.0,
        0.5,
        quadrilateral=quadrilateral,
        reorder=reorder,
        distribution_parameters=distribution_parameters,
        comm=comm,
        name=name,
        distribution_name=distribution_name,
        permutation_name=permutation_name,
    )
    coord_family = "DQ" if quadrilateral else "DG"
    cell = "quadrilateral" if quadrilateral else "triangle"
    coord_fs = VectorFunctionSpace(
        m, FiniteElement(coord_family, cell, 1, variant="equispaced"), dim=2
    )
    old_coordinates = m.coordinates
    new_coordinates = Function(
        coord_fs, name=mesh._generate_default_mesh_coordinates_name(name)
    )

    domain = "{[i, j, k, l]: 0 <= i, k < old_coords.dofs and 0 <= j < new_coords.dofs and 0 <= l < 3}"
    instructions = f"""
    <{RealType}> pi = 3.141592653589793
    <{RealType}> eps = 1e-12
    <{RealType}> bigeps = 1e-1
    <{RealType}> oc[k, l] = real(old_coords[k, l])
    <{RealType}> Y = 0
    <{RealType}> Z = 0
    for i
        Y = Y + oc[i, 1]
        Z = Z + oc[i, 2]
    end
    for j
        <{RealType}> phi = atan2(oc[j, 1], oc[j, 0])
        <{RealType}> theta1 = atan2(oc[j, 2], oc[j, 1] / sin(phi) - 1)
        <{RealType}> theta2 = atan2(oc[j, 2], oc[j, 0] / cos(phi) - 1)
        <{RealType}> abssin = abs(sin(phi))
        <{RealType}> theta = theta1 if abssin > bigeps else theta2
        <{RealType}> nc0 = phi / (2 * pi)
        <{RealType}> absnc = 0
        nc0 = nc0 + 1 if nc0 < -eps else nc0
        absnc = abs(nc0)
        nc0 = 1 if absnc < eps and Y < 0 else nc0
        <{RealType}> nc1 = theta / (2 * pi)
        nc1 = nc1 + 1 if nc1 < -eps else nc1
        absnc = abs(nc1)
        nc1 = 1 if absnc < eps and Z < 0 else nc1
        new_coords[j, 0] = nc0 * Lx[0]
        new_coords[j, 1] = nc1 * Ly[0]
    end
    """

    cLx = Constant(Lx)
    cLy = Constant(Ly)

    par_loop(
        (domain, instructions),
        dx,
        {
            "new_coords": (new_coordinates, WRITE),
            "old_coords": (old_coordinates, READ),
            "Lx": (cLx, READ),
            "Ly": (cLy, READ),
        },
        is_loopy_kernel=True,
    )

    return mesh.Mesh(
        new_coordinates,
        name=name,
        distribution_name=distribution_name,
        permutation_name=permutation_name,
        comm=comm,
    )


@PETSc.Log.EventDecorator()
def PeriodicSquareMesh(
    nx,
    ny,
    L,
    direction="both",
    quadrilateral=False,
    reorder=None,
    distribution_parameters=None,
    diagonal=None,
    comm=COMM_WORLD,
    name=mesh.DEFAULT_MESH_NAME,
    distribution_name=None,
    permutation_name=None,
):
    """Generate a periodic square mesh

    :arg nx: The number of cells in the x direction
    :arg ny: The number of cells in the y direction
    :arg L: The extent in the x and y directions
    :arg direction: The direction of the periodicity, one of
        ``"both"``, ``"x"`` or ``"y"``.
    :kwarg quadrilateral: (optional), creates quadrilateral mesh, defaults to False
    :kwarg reorder: (optional), should the mesh be reordered
    :kwarg diagonal: (optional), one of ``"crossed"``, ``"left"``, ``"right"``. ``"left"`` is the default.
        Not valid for quad meshes.
    :kwarg comm: Optional communicator to build the mesh on (defaults to
        COMM_WORLD).
    :kwarg name: Optional name of the mesh.
    :kwarg distribution_name: the name of parallel distribution used
           when checkpointing; if `None`, the name is automatically
           generated.
    :kwarg permutation_name: the name of entity permutation (reordering) used
           when checkpointing; if `None`, the name is automatically
           generated.

    If direction == "x" the boundary edges in this mesh are numbered as follows:

    * 1: plane y == 0
    * 2: plane y == L

    If direction == "y" the boundary edges are:

    * 1: plane x == 0
    * 2: plane x == L
    """
    return PeriodicRectangleMesh(
        nx,
        ny,
        L,
        L,
        direction=direction,
        quadrilateral=quadrilateral,
        reorder=reorder,
        distribution_parameters=distribution_parameters,
        diagonal=diagonal,
        comm=comm,
        name=name,
        distribution_name=distribution_name,
        permutation_name=permutation_name,
    )


@PETSc.Log.EventDecorator()
def PeriodicUnitSquareMesh(
    nx,
    ny,
    direction="both",
    reorder=None,
    quadrilateral=False,
    distribution_parameters=None,
    diagonal=None,
    comm=COMM_WORLD,
    name=mesh.DEFAULT_MESH_NAME,
    distribution_name=None,
    permutation_name=None,
):
    """Generate a periodic unit square mesh

    :arg nx: The number of cells in the x direction
    :arg ny: The number of cells in the y direction
    :arg direction: The direction of the periodicity, one of
        ``"both"``, ``"x"`` or ``"y"``.
    :kwarg quadrilateral: (optional), creates quadrilateral mesh, defaults to False
    :kwarg reorder: (optional), should the mesh be reordered
    :kwarg diagonal: (optional), one of ``"crossed"``, ``"left"``, ``"right"``. ``"left"`` is the default.
        Not valid for quad meshes.
    :kwarg comm: Optional communicator to build the mesh on (defaults to
        COMM_WORLD).
    :kwarg name: Optional name of the mesh.
    :kwarg distribution_name: the name of parallel distribution used
           when checkpointing; if `None`, the name is automatically
           generated.
    :kwarg permutation_name: the name of entity permutation (reordering) used
           when checkpointing; if `None`, the name is automatically
           generated.

    If direction == "x" the boundary edges in this mesh are numbered as follows:

    * 1: plane y == 0
    * 2: plane y == 1

    If direction == "y" the boundary edges are:

    * 1: plane x == 0
    * 2: plane x == 1
    """
    return PeriodicSquareMesh(
        nx,
        ny,
        1.0,
        direction=direction,
        reorder=reorder,
        quadrilateral=quadrilateral,
        distribution_parameters=distribution_parameters,
        diagonal=diagonal,
        comm=comm,
        name=name,
        distribution_name=distribution_name,
        permutation_name=permutation_name,
    )


@PETSc.Log.EventDecorator()
def CircleManifoldMesh(
    ncells,
    radius=1,
    degree=1,
    distribution_parameters=None,
    comm=COMM_WORLD,
    name=mesh.DEFAULT_MESH_NAME,
    distribution_name=None,
    permutation_name=None,
):
    """Generated a 1D mesh of the circle, immersed in 2D.

    :arg ncells: number of cells the circle should be
         divided into (min 3)
    :kwarg radius: (optional) radius of the circle to approximate
           (defaults to 1).
    :kwarg degree: polynomial degree of coordinate space (defaults
        to 1: cells are straight line segments)
    :kwarg comm: Optional communicator to build the mesh on (defaults to
        COMM_WORLD).
    :kwarg name: Optional name of the mesh.
    :kwarg distribution_name: the name of parallel distribution used
           when checkpointing; if `None`, the name is automatically
           generated.
    :kwarg permutation_name: the name of entity permutation (reordering) used
           when checkpointing; if `None`, the name is automatically
           generated.
    """
    if ncells < 3:
        raise ValueError("CircleManifoldMesh must have at least three cells")

    vertices = radius * np.column_stack(
        (
            np.cos(np.arange(ncells, dtype=np.double) * (2 * np.pi / ncells)),
            np.sin(np.arange(ncells, dtype=np.double) * (2 * np.pi / ncells)),
        )
    )

    cells = np.column_stack(
        (
            np.arange(0, ncells, dtype=np.int32),
            np.roll(np.arange(0, ncells, dtype=np.int32), -1),
        )
    )

    plex = mesh.plex_from_cell_list(
        1, cells, vertices, comm, mesh._generate_default_mesh_topology_name(name)
    )
    m = mesh.Mesh(
        plex,
        dim=2,
        reorder=False,
        distribution_parameters=distribution_parameters,
        name=name,
        distribution_name=distribution_name,
        permutation_name=permutation_name,
        comm=comm,
    )
    if degree > 1:
        new_coords = function.Function(
            functionspace.VectorFunctionSpace(m, "CG", degree)
        )
        new_coords.interpolate(ufl.SpatialCoordinate(m))
        # "push out" to circle
        new_coords.dat.data[:] *= (
            radius / np.linalg.norm(new_coords.dat.data, axis=1)
        ).reshape(-1, 1)
        m = mesh.Mesh(
            new_coords,
            name=name,
            distribution_name=distribution_name,
            permutation_name=permutation_name,
            comm=comm,
        )
    m._radius = radius
    return m


@PETSc.Log.EventDecorator()
def UnitDiskMesh(
    refinement_level=0,
    reorder=None,
    distribution_parameters=None,
    comm=COMM_WORLD,
    name=mesh.DEFAULT_MESH_NAME,
    distribution_name=None,
    permutation_name=None,
):
    """Generate a mesh of the unit disk in 2D

    :kwarg refinement_level: optional number of refinements (0 is a diamond)
    :kwarg reorder: (optional), should the mesh be reordered?
    :kwarg comm: Optional communicator to build the mesh on (defaults to
        COMM_WORLD).
    :kwarg name: Optional name of the mesh.
    :kwarg distribution_name: the name of parallel distribution used
           when checkpointing; if `None`, the name is automatically
           generated.
    :kwarg permutation_name: the name of entity permutation (reordering) used
           when checkpointing; if `None`, the name is automatically
           generated.
    """
    vertices = np.array(
        [[0, 0], [1, 0], [1, 1], [0, 1], [-1, 1], [-1, 0], [-1, -1], [0, -1], [1, -1]],
        dtype=np.double,
    )

    cells = np.array(
        [
            [0, 1, 2],
            [0, 2, 3],
            [0, 3, 4],
            [0, 4, 5],
            [0, 5, 6],
            [0, 6, 7],
            [0, 7, 8],
            [0, 8, 1],
        ],
        np.int32,
    )

    plex = mesh.plex_from_cell_list(
        2, cells, vertices, comm, mesh._generate_default_mesh_topology_name(name)
    )

    # mark boundary facets
    plex.createLabel(dmcommon.FACE_SETS_LABEL)
    plex.markBoundaryFaces("boundary_faces")
    if plex.getStratumSize("boundary_faces", 1) > 0:
        boundary_faces = plex.getStratumIS("boundary_faces", 1).getIndices()
        for face in boundary_faces:
            plex.setLabelValue(dmcommon.FACE_SETS_LABEL, face, 1)
    plex.removeLabel("boundary_faces")
    plex.setRefinementUniform(True)
    for i in range(refinement_level):
        plex = plex.refine()

    coords = plex.getCoordinatesLocal().array.reshape(-1, 2)
    for x in coords:
        norm = np.sqrt(np.dot(x, x))
        if norm > 1.0 / (1 << (refinement_level + 1)):
            t = np.max(np.abs(x)) / norm
            x[:] *= t

    m = mesh.Mesh(
        plex,
        dim=2,
        reorder=reorder,
        distribution_parameters=distribution_parameters,
        name=name,
        distribution_name=distribution_name,
        permutation_name=permutation_name,
        comm=comm,
    )
    return m


@PETSc.Log.EventDecorator()
def UnitBallMesh(
    refinement_level=0,
    reorder=None,
    distribution_parameters=None,
    comm=COMM_WORLD,
    name=mesh.DEFAULT_MESH_NAME,
    distribution_name=None,
    permutation_name=None,
):
    """Generate a mesh of the unit ball in 3D

    :kwarg refinement_level: optional number of refinements (0 is an octahedron)
    :kwarg reorder: (optional), should the mesh be reordered?
    :kwarg comm: Optional MPI communicator to build the mesh on (defaults to
        COMM_WORLD).
    :kwarg name: Optional name of the mesh.
    :kwarg distribution_name: the name of parallel distribution used
           when checkpointing; if `None`, the name is automatically
           generated.
    :kwarg permutation_name: the name of entity permutation (reordering) used
           when checkpointing; if `None`, the name is automatically
           generated.
    """
    vertices = np.array(
        [
            [0, 0, 0],
            [1, 0, 0],
            [0, 1, 0],
            [0, 0, 1],
            [-1, 0, 0],
            [0, -1, 0],
            [0, 0, -1],
        ],
        dtype=np.double,
    )

    cells = np.array(
        [
            [0, 1, 2, 3],
            [0, 2, 4, 3],
            [0, 4, 5, 3],
            [0, 5, 1, 3],
            [0, 2, 1, 6],
            [0, 4, 2, 6],
            [0, 5, 4, 6],
            [0, 1, 5, 6],
        ],
        np.int32,
    )

    plex = mesh.plex_from_cell_list(
        3, cells, vertices, comm, mesh._generate_default_mesh_topology_name(name)
    )

    plex.createLabel(dmcommon.FACE_SETS_LABEL)
    plex.markBoundaryFaces("boundary_faces")
    if plex.getStratumSize("boundary_faces", 1) > 0:
        boundary_faces = plex.getStratumIS("boundary_faces", 1).getIndices()
        for face in boundary_faces:
            plex.setLabelValue(dmcommon.FACE_SETS_LABEL, face, 1)
    plex.removeLabel("boundary_faces")
    plex.setRefinementUniform(True)
    for i in range(refinement_level):
        plex = plex.refine()

    coords = plex.getCoordinatesLocal().array.reshape(-1, 3)
    for x in coords:
        norm = np.sqrt(np.dot(x, x))
        if norm > 1.0 / (1 << (refinement_level + 1)):
            t = np.sum(np.abs(x)) / norm
            x[:] *= t

    m = mesh.Mesh(
        plex,
        dim=3,
        reorder=reorder,
        distribution_parameters=distribution_parameters,
        name=name,
        distribution_name=distribution_name,
        permutation_name=permutation_name,
        comm=comm,
    )
    return m


@PETSc.Log.EventDecorator()
def UnitTetrahedronMesh(
    comm=COMM_WORLD,
    name=mesh.DEFAULT_MESH_NAME,
    distribution_name=None,
    permutation_name=None,
):
    """Generate a mesh of the reference tetrahedron.

    :kwarg comm: Optional communicator to build the mesh on (defaults to
        COMM_WORLD).
    :kwarg name: Optional name of the mesh.
    :kwarg distribution_name: the name of parallel distribution used
           when checkpointing; if `None`, the name is automatically
           generated.
    :kwarg permutation_name: the name of entity permutation (reordering) used
           when checkpointing; if `None`, the name is automatically
           generated.
    """
    coords = [[0.0, 0.0, 0.0], [1.0, 0.0, 0.0], [0.0, 1.0, 0.0], [0.0, 0.0, 1.0]]
    cells = [[0, 1, 2, 3]]
    plex = mesh.plex_from_cell_list(
        3, cells, coords, comm, mesh._generate_default_mesh_topology_name(name)
    )
    m = mesh.Mesh(
        plex,
        reorder=False,
        name=name,
        distribution_name=distribution_name,
        permutation_name=permutation_name,
        comm=comm,
    )
    return m


@PETSc.Log.EventDecorator()
def BoxMesh(
    nx,
    ny,
    nz,
    Lx,
    Ly,
    Lz,
    hexahedral=False,
    reorder=None,
    distribution_parameters=None,
    diagonal="default",
    comm=COMM_WORLD,
    name=mesh.DEFAULT_MESH_NAME,
    distribution_name=None,
    permutation_name=None,
):
    """Generate a mesh of a 3D box.

    :arg nx: The number of cells in the x direction
    :arg ny: The number of cells in the y direction
    :arg nz: The number of cells in the z direction
    :arg Lx: The extent in the x direction
    :arg Ly: The extent in the y direction
    :arg Lz: The extent in the z direction
    :kwarg hexahedral: (optional), creates hexahedral mesh, defaults to False
    :kwarg diagonal: Two ways of cutting hexadra, should be cut into 6
        tetrahedra (``"default"``), or 5 tetrahedra thus less biased
        (``"crossed"``)
    :kwarg reorder: (optional), should the mesh be reordered?
    :kwarg comm: Optional communicator to build the mesh on (defaults to
        COMM_WORLD).

    The boundary surfaces are numbered as follows:

    * 1: plane x == 0
    * 2: plane x == Lx
    * 3: plane y == 0
    * 4: plane y == Ly
    * 5: plane z == 0
    * 6: plane z == Lz
    """
    for n in (nx, ny, nz):
        if n <= 0 or n % 1:
            raise ValueError("Number of cells must be a postive integer")
    if hexahedral:
        plex = PETSc.DMPlex().createBoxMesh((nx, ny, nz), lower=(0., 0., 0.), upper=(Lx, Ly, Lz), simplex=False, periodic=False, interpolate=True, comm=comm)
        plex.removeLabel(dmcommon.FACE_SETS_LABEL)
        nvert = 4  # num. vertices on faect
    else:
        xcoords = np.linspace(0, Lx, nx + 1, dtype=np.double)
        ycoords = np.linspace(0, Ly, ny + 1, dtype=np.double)
        zcoords = np.linspace(0, Lz, nz + 1, dtype=np.double)
        # X moves fastest, then Y, then Z
        coords = (
            np.asarray(np.meshgrid(xcoords, ycoords, zcoords)).swapaxes(0, 3).reshape(-1, 3)
        )
        i, j, k = np.meshgrid(
            np.arange(nx, dtype=np.int32),
            np.arange(ny, dtype=np.int32),
            np.arange(nz, dtype=np.int32),
        )
        if diagonal == "default":
            v0 = k * (nx + 1) * (ny + 1) + j * (nx + 1) + i
            v1 = v0 + 1
            v2 = v0 + (nx + 1)
            v3 = v1 + (nx + 1)
            v4 = v0 + (nx + 1) * (ny + 1)
            v5 = v1 + (nx + 1) * (ny + 1)
            v6 = v2 + (nx + 1) * (ny + 1)
            v7 = v3 + (nx + 1) * (ny + 1)

            cells = [
                [v0, v1, v3, v7],
                [v0, v1, v7, v5],
                [v0, v5, v7, v4],
                [v0, v3, v2, v7],
                [v0, v6, v4, v7],
                [v0, v2, v6, v7],
            ]
            cells = np.asarray(cells).reshape(-1, ny, nx, nz).swapaxes(0, 3).reshape(-1, 4)
        elif diagonal == "crossed":
            v0 = k * (nx + 1) * (ny + 1) + j * (nx + 1) + i
            v1 = v0 + 1
            v2 = v0 + (nx + 1)
            v3 = v1 + (nx + 1)
            v4 = v0 + (nx + 1) * (ny + 1)
            v5 = v1 + (nx + 1) * (ny + 1)
            v6 = v2 + (nx + 1) * (ny + 1)
            v7 = v3 + (nx + 1) * (ny + 1)

            # There are only five tetrahedra in this cutting of hexahedra
            cells = [
                [v0, v1, v2, v4],
                [v1, v7, v5, v4],
                [v1, v2, v3, v7],
                [v2, v4, v6, v7],
                [v1, v2, v7, v4],
            ]
            cells = np.asarray(cells).reshape(-1, ny, nx, nz).swapaxes(0, 3).reshape(-1, 4)
            raise NotImplementedError(
                "The crossed cutting of hexahedra has a broken connectivity issue for Pk (k>1) elements"
            )
        else:
            raise ValueError("Unrecognised value for diagonal '%r'", diagonal)
        plex = mesh.plex_from_cell_list(
            3, cells, coords, comm, mesh._generate_default_mesh_topology_name(name)
        )
        nvert = 3  # num. vertices on faect
    # Apply boundary IDs
    plex.createLabel(dmcommon.FACE_SETS_LABEL)
    plex.markBoundaryFaces("boundary_faces")
    coords = plex.getCoordinates()
    coord_sec = plex.getCoordinateSection()
    cdim = plex.getCoordinateDim()
    assert cdim == 3
    if plex.getStratumSize("boundary_faces", 1) > 0:
        boundary_faces = plex.getStratumIS("boundary_faces", 1).getIndices()
        xtol = Lx / (2 * nx)
        ytol = Ly / (2 * ny)
        ztol = Lz / (2 * nz)
        for face in boundary_faces:
            face_coords = plex.vecGetClosure(coord_sec, coords, face)
            if all([abs(face_coords[0 + cdim * i]) < xtol for i in range(nvert)]):
                plex.setLabelValue(dmcommon.FACE_SETS_LABEL, face, 1)
            if all([abs(face_coords[0 + cdim * i] - Lx) < xtol for i in range(nvert)]):
                plex.setLabelValue(dmcommon.FACE_SETS_LABEL, face, 2)
            if all([abs(face_coords[1 + cdim * i]) < ytol for i in range(nvert)]):
                plex.setLabelValue(dmcommon.FACE_SETS_LABEL, face, 3)
            if all([abs(face_coords[1 + cdim * i] - Ly) < ytol for i in range(nvert)]):
                plex.setLabelValue(dmcommon.FACE_SETS_LABEL, face, 4)
            if all([abs(face_coords[2 + cdim * i]) < ztol for i in range(nvert)]):
                plex.setLabelValue(dmcommon.FACE_SETS_LABEL, face, 5)
            if all([abs(face_coords[2 + cdim * i] - Lz) < ztol for i in range(nvert)]):
                plex.setLabelValue(dmcommon.FACE_SETS_LABEL, face, 6)
    plex.removeLabel("boundary_faces")
    m = mesh.Mesh(
        plex,
        reorder=reorder,
        distribution_parameters=distribution_parameters,
        name=name,
        distribution_name=distribution_name,
        permutation_name=permutation_name,
        comm=comm,
    )
    return m


@PETSc.Log.EventDecorator()
def CubeMesh(
    nx,
    ny,
    nz,
    L,
    hexahedral=False,
    reorder=None,
    distribution_parameters=None,
    comm=COMM_WORLD,
    name=mesh.DEFAULT_MESH_NAME,
    distribution_name=None,
    permutation_name=None,
):
    """Generate a mesh of a cube

    :arg nx: The number of cells in the x direction
    :arg ny: The number of cells in the y direction
    :arg nz: The number of cells in the z direction
    :arg L: The extent in the x, y and z directions
    :kwarg hexahedral: (optional), creates hexahedral mesh, defaults to False
    :kwarg reorder: (optional), should the mesh be reordered?
    :kwarg comm: Optional communicator to build the mesh on (defaults to
        COMM_WORLD).
    :kwarg name: Optional name of the mesh.
    :kwarg distribution_name: the name of parallel distribution used
           when checkpointing; if `None`, the name is automatically
           generated.
    :kwarg permutation_name: the name of entity permutation (reordering) used
           when checkpointing; if `None`, the name is automatically
           generated.

    The boundary surfaces are numbered as follows:

    * 1: plane x == 0
    * 2: plane x == L
    * 3: plane y == 0
    * 4: plane y == L
    * 5: plane z == 0
    * 6: plane z == L
    """
    return BoxMesh(
        nx,
        ny,
        nz,
        L,
        L,
        L,
        hexahedral=hexahedral,
        reorder=reorder,
        distribution_parameters=distribution_parameters,
        comm=comm,
        name=name,
        distribution_name=distribution_name,
        permutation_name=permutation_name,
    )


@PETSc.Log.EventDecorator()
def UnitCubeMesh(
    nx,
    ny,
    nz,
    hexahedral=False,
    reorder=None,
    distribution_parameters=None,
    comm=COMM_WORLD,
    name=mesh.DEFAULT_MESH_NAME,
    distribution_name=None,
    permutation_name=None,
):
    """Generate a mesh of a unit cube

    :arg nx: The number of cells in the x direction
    :arg ny: The number of cells in the y direction
    :arg nz: The number of cells in the z direction
    :kwarg hexahedral: (optional), creates hexahedral mesh, defaults to False
    :kwarg reorder: (optional), should the mesh be reordered?
    :kwarg comm: Optional communicator to build the mesh on (defaults to
        COMM_WORLD).
    :kwarg name: Optional name of the mesh.
    :kwarg distribution_name: the name of parallel distribution used
           when checkpointing; if `None`, the name is automatically
           generated.
    :kwarg permutation_name: the name of entity permutation (reordering) used
           when checkpointing; if `None`, the name is automatically
           generated.

    The boundary surfaces are numbered as follows:

    * 1: plane x == 0
    * 2: plane x == 1
    * 3: plane y == 0
    * 4: plane y == 1
    * 5: plane z == 0
    * 6: plane z == 1
    """
    return CubeMesh(
        nx,
        ny,
        nz,
        1,
        hexahedral=hexahedral,
        reorder=reorder,
        distribution_parameters=distribution_parameters,
        comm=comm,
        name=name,
        distribution_name=distribution_name,
        permutation_name=permutation_name,
    )


@PETSc.Log.EventDecorator()
def PeriodicBoxMesh(
    nx,
    ny,
    nz,
    Lx,
    Ly,
    Lz,
    reorder=None,
    distribution_parameters=None,
    comm=COMM_WORLD,
    name=mesh.DEFAULT_MESH_NAME,
    distribution_name=None,
    permutation_name=None,
):
    """Generate a periodic mesh of a 3D box.

    :arg nx: The number of cells in the x direction
    :arg ny: The number of cells in the y direction
    :arg nz: The number of cells in the z direction
    :arg Lx: The extent in the x direction
    :arg Ly: The extent in the y direction
    :arg Lz: The extent in the z direction
    :kwarg reorder: (optional), should the mesh be reordered?
    :kwarg comm: Optional communicator to build the mesh on (defaults to
        COMM_WORLD).
    :kwarg name: Optional name of the mesh.
    :kwarg distribution_name: the name of parallel distribution used
           when checkpointing; if `None`, the name is automatically
           generated.
    :kwarg permutation_name: the name of entity permutation (reordering) used
           when checkpointing; if `None`, the name is automatically
           generated.
    """
    for n in (nx, ny, nz):
        if n < 3:
            raise ValueError(
                "3D periodic meshes with fewer than 3 cells are not currently supported"
            )

    xcoords = np.arange(0.0, Lx, Lx / nx, dtype=np.double)
    ycoords = np.arange(0.0, Ly, Ly / ny, dtype=np.double)
    zcoords = np.arange(0.0, Lz, Lz / nz, dtype=np.double)
    coords = (
        np.asarray(np.meshgrid(xcoords, ycoords, zcoords)).swapaxes(0, 3).reshape(-1, 3)
    )
    i, j, k = np.meshgrid(
        np.arange(nx, dtype=np.int32),
        np.arange(ny, dtype=np.int32),
        np.arange(nz, dtype=np.int32),
    )
    v0 = k * nx * ny + j * nx + i
    v1 = k * nx * ny + j * nx + (i + 1) % nx
    v2 = k * nx * ny + ((j + 1) % ny) * nx + i
    v3 = k * nx * ny + ((j + 1) % ny) * nx + (i + 1) % nx
    v4 = ((k + 1) % nz) * nx * ny + j * nx + i
    v5 = ((k + 1) % nz) * nx * ny + j * nx + (i + 1) % nx
    v6 = ((k + 1) % nz) * nx * ny + ((j + 1) % ny) * nx + i
    v7 = ((k + 1) % nz) * nx * ny + ((j + 1) % ny) * nx + (i + 1) % nx

    cells = [
        [v0, v1, v3, v7],
        [v0, v1, v7, v5],
        [v0, v5, v7, v4],
        [v0, v3, v2, v7],
        [v0, v6, v4, v7],
        [v0, v2, v6, v7],
    ]
    cells = np.asarray(cells).reshape(-1, ny, nx, nz).swapaxes(0, 3).reshape(-1, 4)
    plex = mesh.plex_from_cell_list(
        3, cells, coords, comm, mesh._generate_default_mesh_topology_name(name)
    )
    m = mesh.Mesh(
        plex,
        reorder=reorder,
        distribution_parameters=distribution_parameters,
        name=name,
        distribution_name=distribution_name,
        permutation_name=permutation_name,
        comm=comm,
    )

    old_coordinates = m.coordinates
    new_coordinates = Function(
        VectorFunctionSpace(
            m, FiniteElement("DG", tetrahedron, 1, variant="equispaced")
        ),
        name=mesh._generate_default_mesh_coordinates_name(name),
    )

    domain = ""
    instructions = f"""
    <{RealType}> x0 = real(old_coords[0, 0])
    <{RealType}> x1 = real(old_coords[1, 0])
    <{RealType}> x2 = real(old_coords[2, 0])
    <{RealType}> x3 = real(old_coords[3, 0])
    <{RealType}> x_max = fmax(fmax(fmax(x0, x1), x2), x3)
    <{RealType}> y0 = real(old_coords[0, 1])
    <{RealType}> y1 = real(old_coords[1, 1])
    <{RealType}> y2 = real(old_coords[2, 1])
    <{RealType}> y3 = real(old_coords[3, 1])
    <{RealType}> y_max = fmax(fmax(fmax(y0, y1), y2), y3)
    <{RealType}> z0 = real(old_coords[0, 2])
    <{RealType}> z1 = real(old_coords[1, 2])
    <{RealType}> z2 = real(old_coords[2, 2])
    <{RealType}> z3 = real(old_coords[3, 2])
    <{RealType}> z_max = fmax(fmax(fmax(z0, z1), z2), z3)

    new_coords[0, 0] = x_max+hx[0]  if (x_max > real(1.5*hx[0]) and old_coords[0, 0] == 0.) else old_coords[0, 0]
    new_coords[0, 1] = y_max+hy[0]  if (y_max > real(1.5*hy[0]) and old_coords[0, 1] == 0.) else old_coords[0, 1]
    new_coords[0, 2] = z_max+hz[0]  if (z_max > real(1.5*hz[0]) and old_coords[0, 2] == 0.) else old_coords[0, 2]

    new_coords[1, 0] = x_max+hx[0]  if (x_max > real(1.5*hx[0]) and old_coords[1, 0] == 0.) else old_coords[1, 0]
    new_coords[1, 1] = y_max+hy[0]  if (y_max > real(1.5*hy[0]) and old_coords[1, 1] == 0.) else old_coords[1, 1]
    new_coords[1, 2] = z_max+hz[0]  if (z_max > real(1.5*hz[0]) and old_coords[1, 2] == 0.) else old_coords[1, 2]

    new_coords[2, 0] = x_max+hx[0]  if (x_max > real(1.5*hx[0]) and old_coords[2, 0] == 0.) else old_coords[2, 0]
    new_coords[2, 1] = y_max+hy[0]  if (y_max > real(1.5*hy[0]) and old_coords[2, 1] == 0.) else old_coords[2, 1]
    new_coords[2, 2] = z_max+hz[0]  if (z_max > real(1.5*hz[0]) and old_coords[2, 2] == 0.) else old_coords[2, 2]

    new_coords[3, 0] = x_max+hx[0]  if (x_max > real(1.5*hx[0]) and old_coords[3, 0] == 0.) else old_coords[3, 0]
    new_coords[3, 1] = y_max+hy[0]  if (y_max > real(1.5*hy[0]) and old_coords[3, 1] == 0.) else old_coords[3, 1]
    new_coords[3, 2] = z_max+hz[0]  if (z_max > real(1.5*hz[0]) and old_coords[3, 2] == 0.) else old_coords[3, 2]
    """
    hx = Constant(Lx / nx)
    hy = Constant(Ly / ny)
    hz = Constant(Lz / nz)

    par_loop(
        (domain, instructions),
        dx,
        {
            "new_coords": (new_coordinates, WRITE),
            "old_coords": (old_coordinates, READ),
            "hx": (hx, READ),
            "hy": (hy, READ),
            "hz": (hz, READ),
        },
        is_loopy_kernel=True,
    )
    m1 = mesh.Mesh(
        new_coordinates,
        name=name,
        distribution_name=distribution_name,
        permutation_name=permutation_name,
        comm=comm,
    )
    return m1


@PETSc.Log.EventDecorator()
def PeriodicUnitCubeMesh(
    nx,
    ny,
    nz,
    reorder=None,
    distribution_parameters=None,
    comm=COMM_WORLD,
    name=mesh.DEFAULT_MESH_NAME,
    distribution_name=None,
    permutation_name=None,
):
    """Generate a periodic mesh of a unit cube

    :arg nx: The number of cells in the x direction
    :arg ny: The number of cells in the y direction
    :arg nz: The number of cells in the z direction
    :kwarg reorder: (optional), should the mesh be reordered?
    :kwarg comm: Optional communicator to build the mesh on (defaults to
        COMM_WORLD).
    :kwarg name: Optional name of the mesh.
    :kwarg distribution_name: the name of parallel distribution used
           when checkpointing; if `None`, the name is automatically
           generated.
    :kwarg permutation_name: the name of entity permutation (reordering) used
           when checkpointing; if `None`, the name is automatically
           generated.
    """
    return PeriodicBoxMesh(
        nx,
        ny,
        nz,
        1.0,
        1.0,
        1.0,
        reorder=reorder,
        distribution_parameters=distribution_parameters,
        comm=comm,
        name=name,
        distribution_name=distribution_name,
        permutation_name=permutation_name,
    )


@PETSc.Log.EventDecorator()
def IcosahedralSphereMesh(
    radius,
    refinement_level=0,
    degree=1,
    reorder=None,
    distribution_parameters=None,
    comm=COMM_WORLD,
    name=mesh.DEFAULT_MESH_NAME,
    distribution_name=None,
    permutation_name=None,
):
    """Generate an icosahedral approximation to the surface of the
    sphere.

    :arg radius: The radius of the sphere to approximate.
         For a radius R the edge length of the underlying
         icosahedron will be.

         .. math::

             a = \\frac{R}{\\sin(2 \\pi / 5)}

    :kwarg refinement_level: optional number of refinements (0 is an
        icosahedron).
    :kwarg degree: polynomial degree of coordinate space (defaults
        to 1: flat triangles)
    :kwarg reorder: (optional), should the mesh be reordered?
    :kwarg comm: Optional communicator to build the mesh on (defaults to
        COMM_WORLD).
    :kwarg name: Optional name of the mesh.
    :kwarg distribution_name: the name of parallel distribution used
           when checkpointing; if `None`, the name is automatically
           generated.
    :kwarg permutation_name: the name of entity permutation (reordering) used
           when checkpointing; if `None`, the name is automatically
           generated.
    """
    if refinement_level < 0 or refinement_level % 1:
        raise RuntimeError("Number of refinements must be a non-negative integer")

    if degree < 1:
        raise ValueError("Mesh coordinate degree must be at least 1")
    from math import sqrt

    phi = (1 + sqrt(5)) / 2
    # vertices of an icosahedron with an edge length of 2
    vertices = np.array(
        [
            [-1, phi, 0],
            [1, phi, 0],
            [-1, -phi, 0],
            [1, -phi, 0],
            [0, -1, phi],
            [0, 1, phi],
            [0, -1, -phi],
            [0, 1, -phi],
            [phi, 0, -1],
            [phi, 0, 1],
            [-phi, 0, -1],
            [-phi, 0, 1],
        ],
        dtype=np.double,
    )
    # faces of the base icosahedron
    faces = np.array(
        [
            [0, 11, 5],
            [0, 5, 1],
            [0, 1, 7],
            [0, 7, 10],
            [0, 10, 11],
            [1, 5, 9],
            [5, 11, 4],
            [11, 10, 2],
            [10, 7, 6],
            [7, 1, 8],
            [3, 9, 4],
            [3, 4, 2],
            [3, 2, 6],
            [3, 6, 8],
            [3, 8, 9],
            [4, 9, 5],
            [2, 4, 11],
            [6, 2, 10],
            [8, 6, 7],
            [9, 8, 1],
        ],
        dtype=np.int32,
    )

    plex = mesh.plex_from_cell_list(2, faces, vertices, comm)
    plex.setRefinementUniform(True)
    for i in range(refinement_level):
        plex = plex.refine()
    plex.setName(mesh._generate_default_mesh_topology_name(name))

    coords = plex.getCoordinatesLocal().array.reshape(-1, 3)
    scale = (radius / np.linalg.norm(coords, axis=1)).reshape(-1, 1)
    coords *= scale
    m = mesh.Mesh(
        plex,
        dim=3,
        reorder=reorder,
        distribution_parameters=distribution_parameters,
        name=name,
        distribution_name=distribution_name,
        permutation_name=permutation_name,
        comm=comm,
    )
    if degree > 1:
        new_coords = function.Function(
            functionspace.VectorFunctionSpace(m, "CG", degree)
        )
        new_coords.interpolate(ufl.SpatialCoordinate(m))
        # "push out" to sphere
        new_coords.dat.data[:] *= (
            radius / np.linalg.norm(new_coords.dat.data, axis=1)
        ).reshape(-1, 1)
        m = mesh.Mesh(
            new_coords,
            name=name,
            distribution_name=distribution_name,
            permutation_name=permutation_name,
            comm=comm,
        )
    m._radius = radius
    return m


@PETSc.Log.EventDecorator()
def UnitIcosahedralSphereMesh(
    refinement_level=0,
    degree=1,
    reorder=None,
    distribution_parameters=None,
    comm=COMM_WORLD,
    name=mesh.DEFAULT_MESH_NAME,
    distribution_name=None,
    permutation_name=None,
):
    """Generate an icosahedral approximation to the unit sphere.

    :kwarg refinement_level: optional number of refinements (0 is an
        icosahedron).
    :kwarg degree: polynomial degree of coordinate space (defaults
        to 1: flat triangles)
    :kwarg reorder: (optional), should the mesh be reordered?
    :kwarg comm: Optional communicator to build the mesh on (defaults to
        COMM_WORLD).
    :kwarg name: Optional name of the mesh.
    :kwarg distribution_name: the name of parallel distribution used
           when checkpointing; if `None`, the name is automatically
           generated.
    :kwarg permutation_name: the name of entity permutation (reordering) used
           when checkpointing; if `None`, the name is automatically
           generated.
    """
    return IcosahedralSphereMesh(
        1.0,
        refinement_level=refinement_level,
        degree=degree,
        reorder=reorder,
        comm=comm,
        name=name,
        distribution_name=distribution_name,
        permutation_name=permutation_name,
    )


# mesh is mainly used as a utility, so it's unnecessary to annotate the construction
# in this case.
@PETSc.Log.EventDecorator()
@no_annotations
def OctahedralSphereMesh(
    radius,
    refinement_level=0,
    degree=1,
    hemisphere="both",
    z0=0.8,
    reorder=None,
    distribution_parameters=None,
    comm=COMM_WORLD,
    name=mesh.DEFAULT_MESH_NAME,
    distribution_name=None,
    permutation_name=None,
):
    """Generate an octahedral approximation to the surface of the
    sphere.

    :arg radius: The radius of the sphere to approximate.
    :kwarg refinement_level: optional number of refinements (0 is an
        octahedron).
    :kwarg degree: polynomial degree of coordinate space (defaults
        to 1: flat triangles)
    :kwarg hemisphere: One of "both" (default), "north", or "south"
    :kwarg z0: for abs(z/R)>z0, blend from a mesh where the higher-order
        non-vertex nodes are on lines of latitude to a mesh where these nodes
        are just pushed out radially from the equivalent P1 mesh. (defaults to
        z0=0.8).
    :kwarg reorder: (optional), should the mesh be reordered?
    :kwarg comm: Optional communicator to build the mesh on (defaults to
        COMM_WORLD).
    :kwarg name: Optional name of the mesh.
    :kwarg distribution_name: the name of parallel distribution used
           when checkpointing; if `None`, the name is automatically
           generated.
    :kwarg permutation_name: the name of entity permutation (reordering) used
           when checkpointing; if `None`, the name is automatically
           generated.
    """
    if refinement_level < 0 or refinement_level % 1:
        raise ValueError("Number of refinements must be a non-negative integer")

    if degree < 1:
        raise ValueError("Mesh coordinate degree must be at least 1")
    if hemisphere not in {"both", "north", "south"}:
        raise ValueError("Unhandled hemisphere '%s'" % hemisphere)
    # vertices of an octahedron of radius 1
    vertices = np.array(
        [
            [1.0, 0.0, 0.0],
            [0.0, 1.0, 0.0],
            [0.0, 0.0, 1.0],
            [-1.0, 0.0, 0.0],
            [0.0, -1.0, 0.0],
            [0.0, 0.0, -1.0],
        ]
    )
    faces = np.array(
        [
            [0, 1, 2],
            [0, 1, 5],
            [0, 2, 4],
            [0, 4, 5],
            [1, 2, 3],
            [1, 3, 5],
            [2, 3, 4],
            [3, 4, 5],
        ],
        dtype=IntType,
    )
    if hemisphere == "north":
        vertices = vertices[[0, 1, 2, 3, 4], ...]
        faces = faces[0::2, ...]
    elif hemisphere == "south":
        indices = [0, 1, 3, 4, 5]
        vertices = vertices[indices, ...]
        faces = faces[1::2, ...]
        for new, idx in enumerate(indices):
            faces[faces == idx] = new

    plex = mesh.plex_from_cell_list(2, faces, vertices, comm)
    plex.setRefinementUniform(True)
    for i in range(refinement_level):
        plex = plex.refine()
    plex.setName(mesh._generate_default_mesh_topology_name(name))

    # build the initial mesh
    m = mesh.Mesh(
        plex,
        dim=3,
        reorder=reorder,
        distribution_parameters=distribution_parameters,
        name=name,
        distribution_name=distribution_name,
        permutation_name=permutation_name,
        comm=comm,
    )
    if degree > 1:
        # use it to build a higher-order mesh
        m = mesh.Mesh(
            interpolate(ufl.SpatialCoordinate(m), VectorFunctionSpace(m, "CG", degree)),
            name=name,
            distribution_name=distribution_name,
            permutation_name=permutation_name,
            comm=comm,
        )

    # remap to a cone
    x, y, z = ufl.SpatialCoordinate(m)
    # This will DTWT on meshes with more than 26 refinement levels.
    # (log_2 1e8 ~= 26.5)
    tol = ufl.real(Constant(1.0e-8))
    rnew = ufl.Max(1 - abs(z), 0)
    # Avoid division by zero (when rnew is zero, x & y are also zero)
    x0 = ufl.conditional(ufl.lt(ufl.real(rnew), tol), 0, x / rnew)
    y0 = ufl.conditional(ufl.lt(rnew, tol), 0, y / rnew)
    theta = ufl.conditional(
        ufl.ge(ufl.real(y0), 0), ufl.pi / 2 * (1 - x0), ufl.pi / 2.0 * (x0 - 1)
    )
    m.coordinates.interpolate(
        ufl.as_vector([ufl.cos(theta) * rnew, ufl.sin(theta) * rnew, z])
    )

    # push out to a sphere
    phi = ufl.pi * z / 2
    # Avoid division by zero (when rnew is zero, phi is pi/2, so cos(phi) is zero).
    scale = ufl.conditional(
        ufl.lt(ufl.real(rnew), ufl.real(tol)), 0, ufl.cos(phi) / rnew
    )
    znew = ufl.sin(phi)
    # Make a copy of the coordinates so that we can blend two different
    # mappings near the pole
    Vc = m.coordinates.function_space()
    Xlatitudinal = interpolate(
        Constant(radius) * ufl.as_vector([x * scale, y * scale, znew]), Vc
    )
    Vlow = VectorFunctionSpace(m, "CG", 1)
    Xlow = interpolate(Xlatitudinal, Vlow)
    r = ufl.sqrt(Xlow[0] ** 2 + Xlow[1] ** 2 + Xlow[2] ** 2)
    Xradial = Constant(radius) * Xlow / r

    s = ufl.real(abs(z) - z0) / (1 - z0)
    exp = ufl.exp
    taper = ufl.conditional(
        ufl.gt(s, 1.0 - tol),
        1.0,
        ufl.conditional(
            ufl.gt(s, tol), exp(-1.0 / s) / (exp(-1.0 / s) + exp(-1.0 / (1.0 - s))), 0.0
        ),
    )
    m.coordinates.interpolate(taper * Xradial + (1 - taper) * Xlatitudinal)
    m._radius = radius
    return m


@PETSc.Log.EventDecorator()
def UnitOctahedralSphereMesh(
    refinement_level=0,
    degree=1,
    hemisphere="both",
    z0=0.8,
    reorder=None,
    distribution_parameters=None,
    comm=COMM_WORLD,
    name=mesh.DEFAULT_MESH_NAME,
    distribution_name=None,
    permutation_name=None,
):
    """Generate an octahedral approximation to the unit sphere.

    :kwarg refinement_level: optional number of refinements (0 is an
        octahedron).
    :kwarg degree: polynomial degree of coordinate space (defaults
        to 1: flat triangles)
    :kwarg hemisphere: One of "both" (default), "north", or "south"
    :kwarg z0: for abs(z)>z0, blend from a mesh where the higher-order
        non-vertex nodes are on lines of latitude to a mesh where these nodes
        are just pushed out radially from the equivalent P1 mesh. (defaults to
        z0=0.8).
    :kwarg reorder: (optional), should the mesh be reordered?
    :kwarg comm: Optional communicator to build the mesh on (defaults to
        COMM_WORLD).
    :kwarg name: Optional name of the mesh.
    :kwarg distribution_name: the name of parallel distribution used
           when checkpointing; if `None`, the name is automatically
           generated.
    :kwarg permutation_name: the name of entity permutation (reordering) used
           when checkpointing; if `None`, the name is automatically
           generated.
    """
    return OctahedralSphereMesh(
        1.0,
        refinement_level=refinement_level,
        degree=degree,
        hemisphere=hemisphere,
        z0=z0,
        reorder=reorder,
        distribution_parameters=distribution_parameters,
        comm=comm,
        name=name,
        distribution_name=distribution_name,
        permutation_name=permutation_name,
    )


def _cubedsphere_cells_and_coords(radius, refinement_level):
    """Generate vertex and face lists for cubed sphere"""
    # We build the mesh out of 6 panels of the cube
    # this allows to build the gnonomic cube transformation
    # which is defined separately for each panel

    # Start by making a grid of local coordinates which we use
    # to map to each panel of the cubed sphere under the gnonomic
    # transformation
    dtheta = 2 ** (-refinement_level + 1) * np.arctan(1.0)
    a = 3.0 ** (-0.5) * radius
    theta = np.arange(np.arctan(-1.0), np.arctan(1.0) + dtheta, dtheta, dtype=np.double)
    x = a * np.tan(theta)
    Nx = x.size

    # Compute panel numberings for each panel
    # We use the following "flatpack" arrangement of panels
    #   3
    #  102
    #   4
    #   5

    # 0 is the bottom of the cube, 5 is the top.
    # All panels are numbered from left to right, top to bottom
    # according to this diagram.

    panel_numbering = np.zeros((6, Nx, Nx), dtype=np.int32)

    # Numbering for panel 0
    panel_numbering[0, :, :] = np.arange(Nx**2, dtype=np.int32).reshape(Nx, Nx)
    count = panel_numbering.max() + 1

    # Numbering for panel 5
    panel_numbering[5, :, :] = count + np.arange(Nx**2, dtype=np.int32).reshape(
        Nx, Nx
    )
    count = panel_numbering.max() + 1

    # Numbering for panel 4 - shares top edge with 0 and bottom edge
    #                         with 5
    # interior numbering
    panel_numbering[4, 1:-1, :] = count + np.arange(
        Nx * (Nx - 2), dtype=np.int32
    ).reshape(Nx - 2, Nx)

    # bottom edge
    panel_numbering[4, 0, :] = panel_numbering[5, -1, :]
    # top edge
    panel_numbering[4, -1, :] = panel_numbering[0, 0, :]
    count = panel_numbering.max() + 1

    # Numbering for panel 3 - shares top edge with 5 and bottom edge
    #                         with 0
    # interior numbering
    panel_numbering[3, 1:-1, :] = count + np.arange(
        Nx * (Nx - 2), dtype=np.int32
    ).reshape(Nx - 2, Nx)
    # bottom edge
    panel_numbering[3, 0, :] = panel_numbering[0, -1, :]
    # top edge
    panel_numbering[3, -1, :] = panel_numbering[5, 0, :]
    count = panel_numbering.max() + 1

    # Numbering for panel 1
    # interior numbering
    panel_numbering[1, 1:-1, 1:-1] = count + np.arange(
        (Nx - 2) ** 2, dtype=np.int32
    ).reshape(Nx - 2, Nx - 2)
    # left edge of 1 is left edge of 5 (inverted)
    panel_numbering[1, :, 0] = panel_numbering[5, ::-1, 0]
    # right edge of 1 is left edge of 0
    panel_numbering[1, :, -1] = panel_numbering[0, :, 0]
    # top edge (excluding vertices) of 1 is left edge of 3 (downwards)
    panel_numbering[1, -1, 1:-1] = panel_numbering[3, -2:0:-1, 0]
    # bottom edge (excluding vertices) of 1 is left edge of 4
    panel_numbering[1, 0, 1:-1] = panel_numbering[4, 1:-1, 0]
    count = panel_numbering.max() + 1

    # Numbering for panel 2
    # interior numbering
    panel_numbering[2, 1:-1, 1:-1] = count + np.arange(
        (Nx - 2) ** 2, dtype=np.int32
    ).reshape(Nx - 2, Nx - 2)
    # left edge of 2 is right edge of 0
    panel_numbering[2, :, 0] = panel_numbering[0, :, -1]
    # right edge of 2 is right edge of 5 (inverted)
    panel_numbering[2, :, -1] = panel_numbering[5, ::-1, -1]
    # bottom edge (excluding vertices) of 2 is right edge of 4 (downwards)
    panel_numbering[2, 0, 1:-1] = panel_numbering[4, -2:0:-1, -1]
    # top edge (excluding vertices) of 2 is right edge of 3
    panel_numbering[2, -1, 1:-1] = panel_numbering[3, 1:-1, -1]
    count = panel_numbering.max() + 1

    # That's the numbering done.

    # Set up an array for all of the mesh coordinates
    Npoints = panel_numbering.max() + 1
    coords = np.zeros((Npoints, 3), dtype=np.double)
    lX, lY = np.meshgrid(x, x)
    lX.shape = (Nx**2,)
    lY.shape = (Nx**2,)
    r = (a**2 + lX**2 + lY**2) ** 0.5

    # Now we need to compute the gnonomic transformation
    # for each of the panels
    panel_numbering.shape = (6, Nx**2)

    def coordinates_on_panel(panel_num, X, Y, Z):
        I = panel_numbering[panel_num, :]
        coords[I, 0] = radius / r * X
        coords[I, 1] = radius / r * Y
        coords[I, 2] = radius / r * Z

    coordinates_on_panel(0, lX, lY, -a)
    coordinates_on_panel(1, -a, lY, -lX)
    coordinates_on_panel(2, a, lY, lX)
    coordinates_on_panel(3, lX, a, lY)
    coordinates_on_panel(4, lX, -a, -lY)
    coordinates_on_panel(5, lX, -lY, a)

    # Now we need to build the face numbering
    # in local coordinates
    vertex_numbers = np.arange(Nx**2, dtype=np.int32).reshape(Nx, Nx)
    local_faces = np.zeros(((Nx - 1) ** 2, 4), dtype=np.int32)
    local_faces[:, 0] = vertex_numbers[:-1, :-1].reshape(-1)
    local_faces[:, 1] = vertex_numbers[1:, :-1].reshape(-1)
    local_faces[:, 2] = vertex_numbers[1:, 1:].reshape(-1)
    local_faces[:, 3] = vertex_numbers[:-1, 1:].reshape(-1)

    cells = panel_numbering[:, local_faces].reshape(-1, 4)
    return cells, coords


@PETSc.Log.EventDecorator()
def CubedSphereMesh(
    radius,
    refinement_level=0,
    degree=1,
    reorder=None,
    distribution_parameters=None,
    comm=COMM_WORLD,
    name=mesh.DEFAULT_MESH_NAME,
    distribution_name=None,
    permutation_name=None,
):
    """Generate an cubed approximation to the surface of the
    sphere.

    :arg radius: The radius of the sphere to approximate.
    :kwarg refinement_level: optional number of refinements (0 is a cube).
    :kwarg degree: polynomial degree of coordinate space (defaults
        to 1: bilinear quads)
    :kwarg reorder: (optional), should the mesh be reordered?
    :kwarg comm: Optional communicator to build the mesh on (defaults to
        COMM_WORLD).
    :kwarg name: Optional name of the mesh.
    :kwarg distribution_name: the name of parallel distribution used
           when checkpointing; if `None`, the name is automatically
           generated.
    :kwarg permutation_name: the name of entity permutation (reordering) used
           when checkpointing; if `None`, the name is automatically
           generated.
    """
    if refinement_level < 0 or refinement_level % 1:
        raise RuntimeError("Number of refinements must be a non-negative integer")

    if degree < 1:
        raise ValueError("Mesh coordinate degree must be at least 1")

    cells, coords = _cubedsphere_cells_and_coords(radius, refinement_level)
    plex = mesh.plex_from_cell_list(
        2, cells, coords, comm, mesh._generate_default_mesh_topology_name(name)
    )

    m = mesh.Mesh(
        plex,
        dim=3,
        reorder=reorder,
        distribution_parameters=distribution_parameters,
        name=name,
        distribution_name=distribution_name,
        permutation_name=permutation_name,
        comm=comm,
    )

    if degree > 1:
        new_coords = function.Function(
            functionspace.VectorFunctionSpace(m, "Q", degree)
        )
        new_coords.interpolate(ufl.SpatialCoordinate(m))
        # "push out" to sphere
        new_coords.dat.data[:] *= (
            radius / np.linalg.norm(new_coords.dat.data, axis=1)
        ).reshape(-1, 1)
        m = mesh.Mesh(
            new_coords,
            distribution_name=distribution_name,
            permutation_name=permutation_name,
            comm=comm,
        )
    m._radius = radius
    return m


@PETSc.Log.EventDecorator()
def UnitCubedSphereMesh(
    refinement_level=0,
    degree=1,
    reorder=None,
    distribution_parameters=None,
    comm=COMM_WORLD,
    name=mesh.DEFAULT_MESH_NAME,
    distribution_name=None,
    permutation_name=None,
):
    """Generate a cubed approximation to the unit sphere.

    :kwarg refinement_level: optional number of refinements (0 is a cube).
    :kwarg degree: polynomial degree of coordinate space (defaults
        to 1: bilinear quads)
    :kwarg reorder: (optional), should the mesh be reordered?
    :kwarg comm: Optional communicator to build the mesh on (defaults to
        COMM_WORLD).
    :kwarg name: Optional name of the mesh.
    :kwarg distribution_name: the name of parallel distribution used
           when checkpointing; if `None`, the name is automatically
           generated.
    :kwarg permutation_name: the name of entity permutation (reordering) used
           when checkpointing; if `None`, the name is automatically
           generated.
    """
<<<<<<< HEAD
    return CubedSphereMesh(1.0, refinement_level=refinement_level,
                           distribution_parameters=distribution_parameters,
                           degree=degree, reorder=reorder, comm=comm, name=name, distribution_name=distribution_name, permutation_name=permutation_name)
=======
    return CubedSphereMesh(
        1.0,
        refinement_level=refinement_level,
        degree=degree,
        reorder=reorder,
        comm=comm,
        name=name,
        distribution_name=distribution_name,
        permutation_name=permutation_name,
    )
>>>>>>> 2209aaeb


@PETSc.Log.EventDecorator()
def TorusMesh(
    nR,
    nr,
    R,
    r,
    quadrilateral=False,
    reorder=None,
    distribution_parameters=None,
    comm=COMM_WORLD,
    name=mesh.DEFAULT_MESH_NAME,
    distribution_name=None,
    permutation_name=None,
):
    """Generate a toroidal mesh

    :arg nR: The number of cells in the major direction (min 3)
    :arg nr: The number of cells in the minor direction (min 3)
    :arg R: The major radius
    :arg r: The minor radius
    :kwarg quadrilateral: (optional), creates quadrilateral mesh, defaults to False
    :kwarg reorder: (optional), should the mesh be reordered
    :kwarg comm: Optional communicator to build the mesh on (defaults to
        COMM_WORLD).
    :kwarg name: Optional name of the mesh.
    :kwarg distribution_name: the name of parallel distribution used
           when checkpointing; if `None`, the name is automatically
           generated.
    :kwarg permutation_name: the name of entity permutation (reordering) used
           when checkpointing; if `None`, the name is automatically
           generated.
    """

    if nR < 3 or nr < 3:
        raise ValueError("Must have at least 3 cells in each direction")

    for n in (nR, nr):
        if n % 1:
            raise RuntimeError("Number of cells must be an integer")

    # gives an array [[0, 0], [0, 1], ..., [1, 0], [1, 1], ...]
    idx_temp = (
        np.asarray(np.meshgrid(np.arange(nR), np.arange(nr)))
        .swapaxes(0, 2)
        .reshape(-1, 2)
    )

    # vertices - standard formula for (x, y, z), see Wikipedia
    vertices = np.asarray(
        np.column_stack(
            (
                (R + r * np.cos(idx_temp[:, 1] * (2 * np.pi / nr)))
                * np.cos(idx_temp[:, 0] * (2 * np.pi / nR)),
                (R + r * np.cos(idx_temp[:, 1] * (2 * np.pi / nr)))
                * np.sin(idx_temp[:, 0] * (2 * np.pi / nR)),
                r * np.sin(idx_temp[:, 1] * (2 * np.pi / nr)),
            )
        ),
        dtype=np.double,
    )

    # cell vertices
    i, j = np.meshgrid(np.arange(nR, dtype=np.int32), np.arange(nr, dtype=np.int32))
    i = i.reshape(-1)  # Miklos's suggestion to make the code
    j = j.reshape(-1)  # less impenetrable
    cells = [
        i * nr + j,
        i * nr + (j + 1) % nr,
        ((i + 1) % nR) * nr + (j + 1) % nr,
        ((i + 1) % nR) * nr + j,
    ]
    cells = np.column_stack(cells)
    if not quadrilateral:
        # two cells per cell above...
        cells = cells[:, [0, 1, 3, 1, 2, 3]].reshape(-1, 3)

    plex = mesh.plex_from_cell_list(
        2, cells, vertices, comm, mesh._generate_default_mesh_topology_name(name)
    )
    m = mesh.Mesh(
        plex,
        dim=3,
        reorder=reorder,
        distribution_parameters=distribution_parameters,
        name=name,
        distribution_name=distribution_name,
        permutation_name=permutation_name,
        comm=comm,
    )
    return m


@PETSc.Log.EventDecorator()
def CylinderMesh(
    nr,
    nl,
    radius=1,
    depth=1,
    longitudinal_direction="z",
    quadrilateral=False,
    reorder=None,
    distribution_parameters=None,
    diagonal=None,
    comm=COMM_WORLD,
    name=mesh.DEFAULT_MESH_NAME,
    distribution_name=None,
    permutation_name=None,
):
    """Generates a cylinder mesh.

    :arg nr: number of cells the cylinder circumference should be
         divided into (min 3)
    :arg nl: number of cells along the longitudinal axis of the cylinder
    :kwarg radius: (optional) radius of the cylinder to approximate
         (default 1).
    :kwarg depth: (optional) depth of the cylinder to approximate
         (default 1).
    :kwarg longitudinal_direction: (option) direction for the
         longitudinal axis of the cylinder.
    :kwarg quadrilateral: (optional), creates quadrilateral mesh, defaults to False
    :kwarg diagonal: (optional), one of ``"crossed"``, ``"left"``, ``"right"``. ``"left"`` is the default.
        Not valid for quad meshes.
    :kwarg comm: Optional communicator to build the mesh on (defaults to
        COMM_WORLD).
    :kwarg name: Optional name of the mesh.
    :kwarg distribution_name: the name of parallel distribution used
           when checkpointing; if `None`, the name is automatically
           generated.
    :kwarg permutation_name: the name of entity permutation (reordering) used
           when checkpointing; if `None`, the name is automatically
           generated.

    The boundary edges in this mesh are numbered as follows:

    * 1: plane l == 0 (bottom)
    * 2: plane l == depth (top)
    """
    if nr < 3:
        raise ValueError("CylinderMesh must have at least three cells")
    if quadrilateral and diagonal is not None:
        raise ValueError("Cannot specify slope of diagonal on quad meshes")
    if not quadrilateral and diagonal is None:
        diagonal = "left"

    coord_xy = radius * np.column_stack(
        (
            np.cos(np.arange(nr) * (2 * np.pi / nr)),
            np.sin(np.arange(nr) * (2 * np.pi / nr)),
        )
    )
    coord_z = depth * np.linspace(0.0, 1.0, nl + 1).reshape(-1, 1)
    vertices = np.asarray(
        np.column_stack(
            (np.tile(coord_xy, (nl + 1, 1)), np.tile(coord_z, (1, nr)).reshape(-1, 1))
        ),
        dtype=np.double,
    )

    # intervals on circumference
    ring_cells = np.column_stack(
        (
            np.arange(0, nr, dtype=np.int32),
            np.roll(np.arange(0, nr, dtype=np.int32), -1),
        )
    )
    # quads in the first layer
    ring_cells = np.column_stack((ring_cells, np.roll(ring_cells, 1, axis=1) + nr))

    if not quadrilateral and diagonal == "crossed":
        dxy = np.pi / nr
        Lxy = 2 * np.pi
        extra_uv = np.linspace(dxy, Lxy - dxy, nr, dtype=np.double)
        extra_xy = radius * np.column_stack((np.cos(extra_uv), np.sin(extra_uv)))
        dz = 1 * 0.5 / nl
        extra_z = depth * np.linspace(dz, 1 - dz, nl).reshape(-1, 1)
        extras = np.asarray(
            np.column_stack(
                (np.tile(extra_xy, (nl, 1)), np.tile(extra_z, (1, nr)).reshape(-1, 1))
            ),
            dtype=np.double,
        )
        origvertices = vertices
        vertices = np.vstack([vertices, extras])
        #
        # 2-----3
        # | \ / |
        # |  4  |
        # | / \ |
        # 0-----1

        offset = np.arange(nl, dtype=np.int32) * nr
        origquads = np.row_stack(tuple(ring_cells + i for i in offset))
        cells = np.zeros((origquads.shape[0] * 4, 3), dtype=np.int32)
        cellidx = 0
        newvertices = range(len(origvertices), len(origvertices) + len(extras))
        for (origquad, extravertex) in zip(origquads, newvertices):
            cells[cellidx + 0, :] = [origquad[0], origquad[1], extravertex]
            cells[cellidx + 1, :] = [origquad[0], origquad[3], extravertex]
            cells[cellidx + 2, :] = [origquad[3], origquad[2], extravertex]
            cells[cellidx + 3, :] = [origquad[2], origquad[1], extravertex]
            cellidx += 4

    else:
        offset = np.arange(nl, dtype=np.int32) * nr
        cells = np.row_stack(tuple(ring_cells + i for i in offset))
        if not quadrilateral:
            if diagonal == "left":
                idx = [0, 1, 3, 1, 2, 3]
            elif diagonal == "right":
                idx = [0, 1, 2, 0, 2, 3]
            else:
                raise ValueError("Unrecognised value for diagonal '%r'", diagonal)
            # two cells per cell above...
            cells = cells[:, idx].reshape(-1, 3)

    if longitudinal_direction == "x":
        rotation = np.asarray([[0, 0, 1], [0, 1, 0], [-1, 0, 0]], dtype=np.double)
        vertices = np.dot(vertices, rotation.T)
    elif longitudinal_direction == "y":
        rotation = np.asarray([[1, 0, 0], [0, 0, 1], [0, -1, 0]], dtype=np.double)
        vertices = np.dot(vertices, rotation.T)
    elif longitudinal_direction != "z":
        raise ValueError("Unknown longitudinal direction '%s'" % longitudinal_direction)

    plex = mesh.plex_from_cell_list(
        2, cells, vertices, comm, mesh._generate_default_mesh_topology_name(name)
    )

    plex.createLabel(dmcommon.FACE_SETS_LABEL)
    plex.markBoundaryFaces("boundary_faces")
    coords = plex.getCoordinates()
    coord_sec = plex.getCoordinateSection()
    if plex.getStratumSize("boundary_faces", 1) > 0:
        boundary_faces = plex.getStratumIS("boundary_faces", 1).getIndices()
        eps = depth / (2 * nl)
        for face in boundary_faces:
            face_coords = plex.vecGetClosure(coord_sec, coords, face)
            # index of x/y/z coordinates of the face element
            axis_ix = {"x": 0, "y": 1, "z": 2}
            i = axis_ix[longitudinal_direction]
            j = i + 3
            if abs(face_coords[i]) < eps and abs(face_coords[j]) < eps:
                # bottom of cylinder
                plex.setLabelValue(dmcommon.FACE_SETS_LABEL, face, 1)
            if abs(face_coords[i] - depth) < eps and abs(face_coords[j] - depth) < eps:
                # top of cylinder
                plex.setLabelValue(dmcommon.FACE_SETS_LABEL, face, 2)
    plex.removeLabel("boundary_faces")

    return mesh.Mesh(
        plex,
        dim=3,
        reorder=reorder,
        distribution_parameters=distribution_parameters,
        name=name,
        distribution_name=distribution_name,
        permutation_name=permutation_name,
        comm=comm,
    )


@PETSc.Log.EventDecorator()
def PartiallyPeriodicRectangleMesh(
    nx,
    ny,
    Lx,
    Ly,
    direction="x",
    quadrilateral=False,
    reorder=None,
    distribution_parameters=None,
    diagonal=None,
    comm=COMM_WORLD,
    name=mesh.DEFAULT_MESH_NAME,
    distribution_name=None,
    permutation_name=None,
):
    """Generates RectangleMesh that is periodic in the x or y direction.

    :arg nx: The number of cells in the x direction
    :arg ny: The number of cells in the y direction
    :arg Lx: The extent in the x direction
    :arg Ly: The extent in the y direction
    :kwarg direction: The direction of the periodicity (default x).
    :kwarg quadrilateral: (optional), creates quadrilateral mesh, defaults to False
    :kwarg reorder: (optional), should the mesh be reordered
    :kwarg diagonal: (optional), one of ``"crossed"``, ``"left"``, ``"right"``. ``"left"`` is the default.
        Not valid for quad meshes.
    :kwarg comm: Optional communicator to build the mesh on (defaults to
        COMM_WORLD).
    :kwarg name: Optional name of the mesh.
    :kwarg distribution_name: the name of parallel distribution used
           when checkpointing; if `None`, the name is automatically
           generated.
    :kwarg permutation_name: the name of entity permutation (reordering) used
           when checkpointing; if `None`, the name is automatically
           generated.

    If direction == "x" the boundary edges in this mesh are numbered as follows:

    * 1: plane y == 0
    * 2: plane y == Ly

    If direction == "y" the boundary edges are:

    * 1: plane x == 0
    * 2: plane x == Lx
    """

    if direction not in ("x", "y"):
        raise ValueError("Unsupported periodic direction '%s'" % direction)

    # handle x/y directions: na, La are for the periodic axis
    na, nb, La, Lb = nx, ny, Lx, Ly
    if direction == "y":
        na, nb, La, Lb = ny, nx, Ly, Lx

    if na < 3:
        raise ValueError(
            "2D periodic meshes with fewer than 3 cells in each direction are not currently supported"
        )

    m = CylinderMesh(
        na,
        nb,
        1.0,
        1.0,
        longitudinal_direction="z",
        quadrilateral=quadrilateral,
        reorder=reorder,
        distribution_parameters=distribution_parameters,
        diagonal=diagonal,
        comm=comm,
        name=name,
        distribution_name=distribution_name,
        permutation_name=permutation_name,
    )
    coord_family = "DQ" if quadrilateral else "DG"
    cell = "quadrilateral" if quadrilateral else "triangle"
    coord_fs = VectorFunctionSpace(
        m, FiniteElement(coord_family, cell, 1, variant="equispaced"), dim=2
    )
    old_coordinates = m.coordinates
    new_coordinates = Function(
        coord_fs, name=mesh._generate_default_mesh_coordinates_name(name)
    )

    # make x-periodic mesh
    # unravel x coordinates like in periodic interval
    # set y coordinates to z coordinates
    domain = "{[i, j, k, l]: 0 <= i, k < old_coords.dofs and 0 <= j < new_coords.dofs and 0 <= l < 3}"
    instructions = f"""
    <{RealType}> Y = 0
    <{RealType}> pi = 3.141592653589793
    <{RealType}> oc[k, l] = real(old_coords[k, l])
    for i
        Y = Y + oc[i, 1]
    end
    for j
        <{RealType}> nc0 = atan2(oc[j, 1], oc[j, 0]) / (pi* 2)
        nc0 = nc0 + 1 if nc0 < 0 else nc0
        nc0 = 1 if nc0 == 0 and Y < 0 else nc0
        new_coords[j, 0] = nc0 * Lx[0]
        new_coords[j, 1] = old_coords[j, 2] * Ly[0]
    end
    """

    cLx = Constant(La)
    cLy = Constant(Lb)

    par_loop(
        (domain, instructions),
        dx,
        {
            "new_coords": (new_coordinates, WRITE),
            "old_coords": (old_coordinates, READ),
            "Lx": (cLx, READ),
            "Ly": (cLy, READ),
        },
        is_loopy_kernel=True,
    )

    if direction == "y":
        # flip x and y coordinates
        operator = np.asarray([[0, 1], [1, 0]])
        new_coordinates.dat.data[:] = np.dot(new_coordinates.dat.data, operator.T)

    return mesh.Mesh(
        new_coordinates,
        name=name,
        distribution_name=distribution_name,
        permutation_name=permutation_name,
        comm=comm,
    )<|MERGE_RESOLUTION|>--- conflicted
+++ resolved
@@ -2436,22 +2436,17 @@
            when checkpointing; if `None`, the name is automatically
            generated.
     """
-<<<<<<< HEAD
-    return CubedSphereMesh(1.0, refinement_level=refinement_level,
-                           distribution_parameters=distribution_parameters,
-                           degree=degree, reorder=reorder, comm=comm, name=name, distribution_name=distribution_name, permutation_name=permutation_name)
-=======
     return CubedSphereMesh(
         1.0,
         refinement_level=refinement_level,
         degree=degree,
         reorder=reorder,
-        comm=comm,
-        name=name,
-        distribution_name=distribution_name,
-        permutation_name=permutation_name,
-    )
->>>>>>> 2209aaeb
+        distribution_parameters=distribution_parameters,
+        comm=comm,
+        name=name,
+        distribution_name=distribution_name,
+        permutation_name=permutation_name,
+    )
 
 
 @PETSc.Log.EventDecorator()
