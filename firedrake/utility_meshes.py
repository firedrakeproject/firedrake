--- conflicted
+++ resolved
@@ -573,17 +573,10 @@
 
     :arg nx: The number of cells in the x direction.
     :arg ny: The number of cells in the y direction.
-<<<<<<< HEAD
-    :arg Lx: The X coordinates of the lower right corners of the rectangle.
-    :arg Ly: The Y coordinates of the upper left corners of the rectangle.
-    :arg originX: The X coordinates of the origin.
-    :arg originY: The Y coordinates of the origin.
-=======
     :arg Lx: The X coordinates of the upper right corner of the rectangle.
     :arg Ly: The Y coordinates of the upper right corner of the rectangle.
     :arg originX: The X coordinates of the lower left corner of the rectangle.
     :arg originY: The Y coordinates of the lower left corner of the rectangle.
->>>>>>> 52e13443
     :kwarg quadrilateral: (optional), creates quadrilateral mesh, defaults to False
     :kwarg reorder: (optional), should the mesh be reordered
     :kwarg distribution_parameters: options controlling mesh
