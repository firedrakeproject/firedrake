import numpy as np

import ufl

from pyop2.mpi import COMM_WORLD
from firedrake.utils import IntType, RealType, ScalarType

from firedrake import (
    VectorFunctionSpace,
    Function,
    Constant,
    par_loop,
    dx,
    WRITE,
    READ,
    interpolate,
    FiniteElement,
    interval,
    tetrahedron,
)
from firedrake.cython import dmcommon
from firedrake import mesh
from firedrake import function
from firedrake import functionspace
from firedrake.petsc import PETSc

from pyadjoint.tape import no_annotations


__all__ = [
    "IntervalMesh",
    "UnitIntervalMesh",
    "PeriodicIntervalMesh",
    "PeriodicUnitIntervalMesh",
    "UnitTriangleMesh",
    "RectangleMesh",
    "TensorRectangleMesh",
    "SquareMesh",
    "UnitSquareMesh",
    "PeriodicRectangleMesh",
    "PeriodicSquareMesh",
    "PeriodicUnitSquareMesh",
    "CircleManifoldMesh",
    "UnitDiskMesh",
    "UnitBallMesh",
    "UnitTetrahedronMesh",
    "BoxMesh",
    "CubeMesh",
    "UnitCubeMesh",
    "PeriodicBoxMesh",
    "PeriodicUnitCubeMesh",
    "IcosahedralSphereMesh",
    "UnitIcosahedralSphereMesh",
    "OctahedralSphereMesh",
    "UnitOctahedralSphereMesh",
    "CubedSphereMesh",
    "UnitCubedSphereMesh",
    "TorusMesh",
    "AnnulusMesh",
    "SolidTorusMesh",
    "CylinderMesh",
]


@PETSc.Log.EventDecorator()
def IntervalMesh(
    ncells,
    length_or_left,
    right=None,
    distribution_parameters=None,
    comm=COMM_WORLD,
    name=mesh.DEFAULT_MESH_NAME,
    distribution_name=None,
    permutation_name=None,
):
    """
    Generate a uniform mesh of an interval.

    :arg ncells: The number of the cells over the interval.
    :arg length_or_left: The length of the interval (if ``right``
         is not provided) or else the left hand boundary point.
    :arg right: (optional) position of the right
         boundary point (in which case ``length_or_left`` should
         be the left boundary point).
    :kwarg distribution_parameters: options controlling mesh
           distribution, see :func:`.Mesh` for details.
    :kwarg comm: Optional communicator to build the mesh on.
    :kwarg name: Optional name of the mesh.
    :kwarg distribution_name: the name of parallel distribution used
           when checkpointing; if `None`, the name is automatically
           generated.
    :kwarg permutation_name: the name of entity permutation (reordering) used
           when checkpointing; if `None`, the name is automatically
           generated.

    The left hand boundary point has boundary marker 1,
    while the right hand point has marker 2.
    """
    if right is None:
        left = 0
        right = length_or_left
    else:
        left = length_or_left

    if ncells <= 0 or ncells % 1:
        raise ValueError("Number of cells must be a postive integer")
    length = right - left
    if length < 0:
        raise ValueError("Requested mesh has negative length")
    dx = length / ncells
    # This ensures the rightmost point is actually present.
    coords = np.arange(left, right + 0.01 * dx, dx, dtype=np.double).reshape(-1, 1)
    cells = np.dstack(
        (
            np.arange(0, len(coords) - 1, dtype=np.int32),
            np.arange(1, len(coords), dtype=np.int32),
        )
    ).reshape(-1, 2)
    plex = mesh.plex_from_cell_list(
        1, cells, coords, comm, mesh._generate_default_mesh_topology_name(name)
    )
    # Apply boundary IDs
    plex.createLabel(dmcommon.FACE_SETS_LABEL)
    coordinates = plex.getCoordinates()
    coord_sec = plex.getCoordinateSection()
    vStart, vEnd = plex.getDepthStratum(0)  # vertices
    for v in range(vStart, vEnd):
        vcoord = plex.vecGetClosure(coord_sec, coordinates, v)
        if vcoord[0] == coords[0]:
            plex.setLabelValue(dmcommon.FACE_SETS_LABEL, v, 1)
        if vcoord[0] == coords[-1]:
            plex.setLabelValue(dmcommon.FACE_SETS_LABEL, v, 2)

    m = mesh.Mesh(
        plex,
        reorder=False,
        distribution_parameters=distribution_parameters,
        name=name,
        distribution_name=distribution_name,
        permutation_name=permutation_name,
        comm=comm,
    )
    return m


@PETSc.Log.EventDecorator()
def UnitIntervalMesh(
    ncells,
    distribution_parameters=None,
    comm=COMM_WORLD,
    name=mesh.DEFAULT_MESH_NAME,
    distribution_name=None,
    permutation_name=None,
):
    """
    Generate a uniform mesh of the interval [0,1].

    :arg ncells: The number of the cells over the interval.
    :kwarg distribution_parameters: options controlling mesh
           distribution, see :func:`.Mesh` for details.
    :kwarg comm: Optional communicator to build the mesh on.
    :kwarg name: Optional name of the mesh.
    :kwarg distribution_name: the name of parallel distribution used
           when checkpointing; if `None`, the name is automatically
           generated.
    :kwarg permutation_name: the name of entity permutation (reordering) used
           when checkpointing; if `None`, the name is automatically
           generated.

    The left hand (:math:`x=0`) boundary point has boundary marker 1,
    while the right hand (:math:`x=1`) point has marker 2.
    """

    return IntervalMesh(
        ncells,
        length_or_left=1.0,
        distribution_parameters=distribution_parameters,
        comm=comm,
        name=name,
        distribution_name=distribution_name,
        permutation_name=permutation_name,
    )


@PETSc.Log.EventDecorator()
def PeriodicIntervalMesh(
    ncells,
    length,
    distribution_parameters=None,
    comm=COMM_WORLD,
    name=mesh.DEFAULT_MESH_NAME,
    distribution_name=None,
    permutation_name=None,
):
    """Generate a periodic mesh of an interval.

    :arg ncells: The number of cells over the interval.
    :arg length: The length the interval.
    :kwarg distribution_parameters: options controlling mesh
           distribution, see :func:`.Mesh` for details.
    :kwarg comm: Optional communicator to build the mesh on.
    :kwarg name: Optional name of the mesh.
    :kwarg distribution_name: the name of parallel distribution used
           when checkpointing; if `None`, the name is automatically
           generated.
    :kwarg permutation_name: the name of entity permutation (reordering) used
           when checkpointing; if `None`, the name is automatically
           generated.
    """

    if ncells < 3:
        raise ValueError(
            "1D periodic meshes with fewer than 3 \
cells are not currently supported"
        )

    m = CircleManifoldMesh(
        ncells,
        distribution_parameters=distribution_parameters,
        comm=comm,
        name=name,
        distribution_name=distribution_name,
        permutation_name=permutation_name,
    )
    coord_fs = VectorFunctionSpace(
        m, FiniteElement("DG", interval, 1, variant="equispaced"), dim=1
    )
    old_coordinates = m.coordinates
    new_coordinates = Function(
        coord_fs, name=mesh._generate_default_mesh_coordinates_name(name)
    )

    domain = "{ [i, j] : 0 <= i, j < 2 }"
    instructions = f"""
    <{RealType}> eps = 1e-12
    <{RealType}> pi = 3.141592653589793
    <{RealType}> oc[i, j] = real(old_coords[i, j])
    <{RealType}> a = atan2(oc[0, 1], oc[0, 0]) / (2*pi)
    <{RealType}> b = atan2(oc[1, 1], oc[1, 0]) / (2*pi)
    <{IntType}> swap = 1 if a >= b else 0
    <{RealType}> aa = fmin(a, b)
    <{RealType}> bb = fmax(a, b)
    <{RealType}> bb_abs = abs(bb)
    bb = (1.0 if aa < -eps else bb) if bb_abs < eps else bb
    aa = aa + 1 if aa < -eps else aa
    bb = bb + 1 if bb < -eps else bb
    a = bb if swap == 1 else aa
    b = aa if swap == 1 else bb
    new_coords[0] = a * L[0]
    new_coords[1] = b * L[0]
    """

    cL = Constant(length)

    par_loop(
        (domain, instructions),
        dx,
        {
            "new_coords": (new_coordinates, WRITE),
            "old_coords": (old_coordinates, READ),
            "L": (cL, READ),
        },
        is_loopy_kernel=True,
    )

    return mesh.Mesh(
        new_coordinates,
        name=name,
        distribution_name=distribution_name,
        permutation_name=permutation_name,
        comm=comm,
    )


@PETSc.Log.EventDecorator()
def PeriodicUnitIntervalMesh(
    ncells,
    distribution_parameters=None,
    comm=COMM_WORLD,
    name=mesh.DEFAULT_MESH_NAME,
    distribution_name=None,
    permutation_name=None,
):
    """Generate a periodic mesh of the unit interval

    :arg ncells: The number of cells in the interval.
    :kwarg distribution_parameters: options controlling mesh
           distribution, see :func:`.Mesh` for details.
    :kwarg comm: Optional communicator to build the mesh on.
    :kwarg name: Optional name of the mesh.
    :kwarg distribution_name: the name of parallel distribution used
           when checkpointing; if `None`, the name is automatically
           generated.
    :kwarg permutation_name: the name of entity permutation (reordering) used
           when checkpointing; if `None`, the name is automatically
           generated.
    """
    return PeriodicIntervalMesh(
        ncells,
        length=1.0,
        distribution_parameters=distribution_parameters,
        comm=comm,
        name=name,
        distribution_name=distribution_name,
        permutation_name=permutation_name,
    )


@PETSc.Log.EventDecorator()
def OneElementThickMesh(
    ncells,
    Lx,
    Ly,
    distribution_parameters=None,
    comm=COMM_WORLD,
    name=mesh.DEFAULT_MESH_NAME,
    distribution_name=None,
    permutation_name=None,
):
    """
    Generate a rectangular mesh in the domain with corners [0,0]
    and [Lx, Ly] with ncells, that is periodic in the x-direction.

    :arg ncells: The number of cells in the mesh.
    :arg Lx: The width of the domain in the x-direction.
    :arg Ly: The width of the domain in the y-direction.
    :kwarg distribution_parameters: options controlling mesh
           distribution, see :func:`.Mesh` for details.
    :kwarg comm: Optional communicator to build the mesh on.
    :kwarg name: Optional name of the mesh.
    :kwarg distribution_name: the name of parallel distribution used
           when checkpointing; if `None`, the name is automatically
           generated.
    :kwarg permutation_name: the name of entity permutation (reordering) used
           when checkpointing; if `None`, the name is automatically
           generated.
    """

    left = np.arange(ncells, dtype=np.int32)
    right = np.roll(left, -1)
    cells = np.array([left, left, right, right]).T
    dx = Lx / ncells
    X = np.arange(1.0 * ncells, dtype=np.double) * dx
    Y = 0.0 * X
    coords = np.array([X, Y]).T

    # a line of coordinates, with a looped topology
    plex = mesh.plex_from_cell_list(
        2, cells, coords, comm, mesh._generate_default_mesh_topology_name(name)
    )
    mesh1 = mesh.Mesh(plex, distribution_parameters=distribution_parameters, comm=comm)
    mesh1.topology.init()
    cell_numbering = mesh1._cell_numbering
    cell_range = plex.getHeightStratum(0)
    cell_closure = np.zeros((cell_range[1], 9), dtype=IntType)

    # Get the coordinates for this process
    coords = plex.getCoordinatesLocal().array_r
    # get the PETSc section
    coords_sec = plex.getCoordinateSection()

    for e in range(*cell_range):

        closure, _ = plex.getTransitiveClosure(e)

        # get the row for this cell
        row = cell_numbering.getOffset(e)

        # run some checks
        assert closure[0] == e
        assert len(closure) == 6, closure
        edge_range = plex.getHeightStratum(1)
        assert all(closure[1:4] >= edge_range[0])
        assert all(closure[1:4] < edge_range[1])
        vertex_range = plex.getHeightStratum(2)
        assert all(closure[4:] >= vertex_range[0])
        assert all(closure[4:] < vertex_range[1])

        # enter the cell number
        cell_closure[row][8] = e

        # Get a list of unique edges
        edge_set = list(closure[1:4])

        # there are two vertices in the cell
        cell_vertices = closure[4:]
        cell_X = np.array([0.0, 0.0], dtype=ScalarType)
        for i, v in enumerate(cell_vertices):
            cell_X[i] = coords[coords_sec.getOffset(v)]

        # Add in the edges
        for i in range(3):
            edge_vertex, edge_vertex_ = plex.getCone(edge_set[i])
            if edge_vertex_ != edge_vertex:
                # we have a y-periodic edge
                cell_closure[row][6] = edge_set[i]
                cell_closure[row][7] = edge_set[i]
            else:
                # in this code we check if it is a right edge, or a left edge
                # by inspecting the x coordinates of the edge vertex (1)
                # and comparing with the x coordinates of the cell vertices (2)

                # there is only one vertex on the edge in this case

                # get X coordinate for this edge
                edge_X = coords[coords_sec.getOffset(edge_vertex)]
                # get X coordinates for this cell
                if cell_X.min() < dx / 2:
                    if cell_X.max() < 3 * dx / 2:
                        # We are in the first cell
                        if edge_X.min() < dx / 2:
                            # we are on left hand edge
                            cell_closure[row][4] = edge_set[i]
                        else:
                            # we are on right hand edge
                            cell_closure[row][5] = edge_set[i]
                    else:
                        # We are in the last cell
                        if edge_X.min() < dx / 2:
                            # we are on right hand edge
                            cell_closure[row][5] = edge_set[i]
                        else:
                            # we are on left hand edge
                            cell_closure[row][4] = edge_set[i]
                else:
                    if abs(cell_X.min() - edge_X.min()) < dx / 2:
                        # we are on left hand edge
                        cell_closure[row][4] = edge_set[i]
                    else:
                        # we are on right hand edge
                        cell_closure[row][5] = edge_set[i]

        # Add in the vertices
        vertices = closure[4:]
        v1 = vertices[0]
        v2 = vertices[1]
        x1 = coords[coords_sec.getOffset(v1)]
        x2 = coords[coords_sec.getOffset(v2)]
        # Fix orientations
        if x1 > x2:
            if x1 - x2 < dx * 1.5:
                # we are not on the rightmost cell and need to swap
                v1, v2 = v2, v1
        elif x2 - x1 > dx * 1.5:
            # we are on the rightmost cell and need to swap
            v1, v2 = v2, v1

        cell_closure[row][0:4] = [v1, v1, v2, v2]

    mesh1.topology.cell_closure = np.array(cell_closure, dtype=IntType)

    mesh1.init()

    fe_dg = FiniteElement("DQ", mesh1.ufl_cell(), 1, variant="equispaced")
    Vc = VectorFunctionSpace(mesh1, fe_dg)
    fc = Function(
        Vc, name=mesh._generate_default_mesh_coordinates_name(name)
    ).interpolate(mesh1.coordinates)

    mash = mesh.Mesh(
        fc,
        name=name,
        distribution_name=distribution_name,
        permutation_name=permutation_name,
        comm=comm,
    )
    topverts = Vc.cell_node_list[:, 1::2].flatten()
    mash.coordinates.dat.data_with_halos[topverts, 1] = Ly

    # search for the last cell
    mcoords_ro = mash.coordinates.dat.data_ro_with_halos
    mcoords = mash.coordinates.dat.data_with_halos
    for e in range(*cell_range):
        cell = cell_numbering.getOffset(e)
        cell_nodes = Vc.cell_node_list[cell, :]
        Xvals = mcoords_ro[cell_nodes, 0]
        if Xvals.max() - Xvals.min() > Lx / 2:
            mcoords[cell_nodes[2:], 0] = Lx
        else:
            mcoords

    local_facet_dat = mash.topology.interior_facets.local_facet_dat

    lfd = local_facet_dat.data
    for i in range(lfd.shape[0]):
        if all(lfd[i, :] == np.array([3, 3])):
            lfd[i, :] = [2, 3]

    return mash


@PETSc.Log.EventDecorator()
def UnitTriangleMesh(
    comm=COMM_WORLD,
    name=mesh.DEFAULT_MESH_NAME,
    distribution_name=None,
    permutation_name=None,
):
    """Generate a mesh of the reference triangle

    :kwarg comm: Optional communicator to build the mesh on.
    :kwarg name: Optional name of the mesh.
    :kwarg distribution_name: the name of parallel distribution used
           when checkpointing; if `None`, the name is automatically
           generated.
    :kwarg permutation_name: the name of entity permutation (reordering) used
           when checkpointing; if `None`, the name is automatically
           generated.
    """
    coords = [[0.0, 0.0], [1.0, 0.0], [0.0, 1.0]]
    cells = [[0, 1, 2]]
    plex = mesh.plex_from_cell_list(
        2, cells, coords, comm, mesh._generate_default_mesh_topology_name(name)
    )
    return mesh.Mesh(
        plex,
        reorder=False,
        name=name,
        distribution_name=distribution_name,
        permutation_name=permutation_name,
        comm=comm,
    )


@PETSc.Log.EventDecorator()
def RectangleMesh(
    nx,
    ny,
    Lx,
    Ly,
    originX=0.,
    originY=0.,
    quadrilateral=False,
    reorder=None,
    diagonal="left",
    distribution_parameters=None,
    comm=COMM_WORLD,
    name=mesh.DEFAULT_MESH_NAME,
    distribution_name=None,
    permutation_name=None,
):
    """Generate a rectangular mesh

    :arg nx: The number of cells in the x direction
    :arg ny: The number of cells in the y direction
<<<<<<< HEAD
    :arg Lx: The extent in the x direction from the origin
    :arg Ly: The extent in the y direction from the origin
    :arg originX: The X coordintes of the origin, deafult 0.
    :arg originY: The Y coordintes of the origin, deafult 0.
    :kwarg quadrilateral: (optional), creates quadrilateral mesh, defaults to False
=======
    :arg Lx: The extent in the x direction
    :arg Ly: The extent in the y direction
    :kwarg quadrilateral: (optional), creates quadrilateral mesh.
>>>>>>> f55e9687
    :kwarg reorder: (optional), should the mesh be reordered
    :kwarg distribution_parameters: options controlling mesh
           distribution, see :func:`.Mesh` for details.
    :kwarg comm: Optional communicator to build the mesh on.
    :kwarg diagonal: For triangular meshes, should the diagonal got
        from bottom left to top right (``"right"``), or top left to
        bottom right (``"left"``), or put in both diagonals (``"crossed"``).
    :kwarg name: Optional name of the mesh.
    :kwarg distribution_name: the name of parallel distribution used
           when checkpointing; if `None`, the name is automatically
           generated.
    :kwarg permutation_name: the name of entity permutation (reordering) used
           when checkpointing; if `None`, the name is automatically
           generated.

    The boundary edges in this mesh are numbered as follows:

    * 1: plane x == originX
    * 2: plane x == Lx
    * 3: plane y == originY
    * 4: plane y == Ly
    """

    for n in (nx, ny):
        if n <= 0 or n % 1:
            raise ValueError("Number of cells must be a postive integer")

    xcoords = np.linspace(originX, Lx, nx + 1, dtype=np.double)
    ycoords = np.linspace(originY, Ly, ny + 1, dtype=np.double)
    return TensorRectangleMesh(
        xcoords,
        ycoords,
        quadrilateral=quadrilateral,
        reorder=reorder,
        diagonal=diagonal,
        distribution_parameters=distribution_parameters,
        comm=comm,
        name=name,
        distribution_name=distribution_name,
        permutation_name=permutation_name,
    )


def TensorRectangleMesh(
    xcoords,
    ycoords,
    quadrilateral=False,
    reorder=None,
    diagonal="left",
    distribution_parameters=None,
    comm=COMM_WORLD,
    name=mesh.DEFAULT_MESH_NAME,
    distribution_name=None,
    permutation_name=None,
):
    """Generate a rectangular mesh

    :arg xcoords: mesh points for the x direction
    :arg ycoords: mesh points for the y direction
    :kwarg quadrilateral: (optional), creates quadrilateral mesh.
    :kwarg reorder: (optional), should the mesh be reordered
    :kwarg distribution_parameters: options controlling mesh
           distribution, see :func:`.Mesh` for details.
    :kwarg comm: Optional communicator to build the mesh on.
    :kwarg diagonal: For triangular meshes, should the diagonal got
        from bottom left to top right (``"right"``), or top left to
        bottom right (``"left"``), or put in both diagonals (``"crossed"``).

    The boundary edges in this mesh are numbered as follows:

    * 1: plane x == xcoords[0]
    * 2: plane x == xcoords[-1]
    * 3: plane y == ycoords[0]
    * 4: plane y == ycoords[-1]
    """
    xcoords = np.unique(xcoords)
    ycoords = np.unique(ycoords)
    nx = np.size(xcoords) - 1
    ny = np.size(ycoords) - 1

    for n in (nx, ny):
        if n <= 0:
            raise ValueError("Number of cells must be a postive integer")

    coords = np.asarray(np.meshgrid(xcoords, ycoords)).swapaxes(0, 2).reshape(-1, 2)
    # cell vertices
    i, j = np.meshgrid(np.arange(nx, dtype=np.int32), np.arange(ny, dtype=np.int32))
    if not quadrilateral and diagonal == "crossed":
        xs = 0.5 * (xcoords[1:] + xcoords[:-1])
        ys = 0.5 * (ycoords[1:] + ycoords[:-1])
        extra = np.asarray(np.meshgrid(xs, ys)).swapaxes(0, 2).reshape(-1, 2)
        coords = np.vstack([coords, extra])
        #
        # 2-----3
        # | \ / |
        # |  4  |
        # | / \ |
        # 0-----1
        cells = [
            i * (ny + 1) + j,
            i * (ny + 1) + j + 1,
            (i + 1) * (ny + 1) + j,
            (i + 1) * (ny + 1) + j + 1,
            (nx + 1) * (ny + 1) + i * ny + j,
        ]
        cells = np.asarray(cells).swapaxes(0, 2).reshape(-1, 5)
        idx = [0, 1, 4, 0, 2, 4, 2, 3, 4, 3, 1, 4]
        cells = cells[:, idx].reshape(-1, 3)
    else:
        cells = [
            i * (ny + 1) + j,
            i * (ny + 1) + j + 1,
            (i + 1) * (ny + 1) + j + 1,
            (i + 1) * (ny + 1) + j,
        ]
        cells = np.asarray(cells).swapaxes(0, 2).reshape(-1, 4)
        if not quadrilateral:
            if diagonal == "left":
                idx = [0, 1, 3, 1, 2, 3]
            elif diagonal == "right":
                idx = [0, 1, 2, 0, 2, 3]
            else:
                raise ValueError("Unrecognised value for diagonal '%r'", diagonal)
            # two cells per cell above...
            cells = cells[:, idx].reshape(-1, 3)

    plex = mesh.plex_from_cell_list(
        2, cells, coords, comm, mesh._generate_default_mesh_topology_name(name)
    )

    # mark boundary facets
    plex.createLabel(dmcommon.FACE_SETS_LABEL)
    plex.markBoundaryFaces("boundary_faces")
    coords = plex.getCoordinates()
    coord_sec = plex.getCoordinateSection()
    if plex.getStratumSize("boundary_faces", 1) > 0:
        boundary_faces = plex.getStratumIS("boundary_faces", 1).getIndices()
        xtol = 0.5 * min(xcoords[1] - xcoords[0], xcoords[-1] - xcoords[-2])
        ytol = 0.5 * min(ycoords[1] - ycoords[0], ycoords[-1] - ycoords[-2])
        x0 = xcoords[0]
        x1 = xcoords[-1]
        y0 = ycoords[0]
        y1 = ycoords[-1]
        for face in boundary_faces:
            face_coords = plex.vecGetClosure(coord_sec, coords, face)
            if abs(face_coords[0] - x0) < xtol and abs(face_coords[2] - x0) < xtol:
                plex.setLabelValue(dmcommon.FACE_SETS_LABEL, face, 1)
            if abs(face_coords[0] - x1) < xtol and abs(face_coords[2] - x1) < xtol:
                plex.setLabelValue(dmcommon.FACE_SETS_LABEL, face, 2)
            if abs(face_coords[1] - y0) < ytol and abs(face_coords[3] - y0) < ytol:
                plex.setLabelValue(dmcommon.FACE_SETS_LABEL, face, 3)
            if abs(face_coords[1] - y1) < ytol and abs(face_coords[3] - y1) < ytol:
                plex.setLabelValue(dmcommon.FACE_SETS_LABEL, face, 4)
    plex.removeLabel("boundary_faces")
    m = mesh.Mesh(
        plex,
        reorder=reorder,
        distribution_parameters=distribution_parameters,
        name=name,
        distribution_name=distribution_name,
        permutation_name=permutation_name,
        comm=comm,
    )
    return m


@PETSc.Log.EventDecorator()
def SquareMesh(
    nx,
    ny,
    L,
    reorder=None,
    quadrilateral=False,
    diagonal="left",
    distribution_parameters=None,
    comm=COMM_WORLD,
    name=mesh.DEFAULT_MESH_NAME,
    distribution_name=None,
    permutation_name=None,
):
    """Generate a square mesh

    :arg nx: The number of cells in the x direction
    :arg ny: The number of cells in the y direction
    :arg L: The extent in the x and y directions
    :kwarg quadrilateral: (optional), creates quadrilateral mesh.
    :kwarg reorder: (optional), should the mesh be reordered
    :kwarg distribution_parameters: options controlling mesh
           distribution, see :func:`.Mesh` for details.
    :kwarg comm: Optional communicator to build the mesh on.
    :kwarg name: Optional name of the mesh.
    :kwarg distribution_name: the name of parallel distribution used
           when checkpointing; if `None`, the name is automatically
           generated.
    :kwarg permutation_name: the name of entity permutation (reordering) used
           when checkpointing; if `None`, the name is automatically
           generated.

    The boundary edges in this mesh are numbered as follows:

    * 1: plane x == 0
    * 2: plane x == L
    * 3: plane y == 0
    * 4: plane y == L
    """
    return RectangleMesh(
        nx,
        ny,
        L,
        L,
        reorder=reorder,
        quadrilateral=quadrilateral,
        diagonal=diagonal,
        distribution_parameters=distribution_parameters,
        comm=comm,
        name=name,
        distribution_name=distribution_name,
        permutation_name=permutation_name,
    )


@PETSc.Log.EventDecorator()
def UnitSquareMesh(
    nx,
    ny,
    reorder=None,
    diagonal="left",
    quadrilateral=False,
    distribution_parameters=None,
    comm=COMM_WORLD,
    name=mesh.DEFAULT_MESH_NAME,
    distribution_name=None,
    permutation_name=None,
):
    """Generate a unit square mesh

    :arg nx: The number of cells in the x direction
    :arg ny: The number of cells in the y direction
    :kwarg quadrilateral: (optional), creates quadrilateral mesh.
    :kwarg reorder: (optional), should the mesh be reordered
    :kwarg distribution_parameters: options controlling mesh
           distribution, see :func:`.Mesh` for details.
    :kwarg comm: Optional communicator to build the mesh on.
    :kwarg name: Optional name of the mesh.
    :kwarg distribution_name: the name of parallel distribution used
           when checkpointing; if `None`, the name is automatically
           generated.
    :kwarg permutation_name: the name of entity permutation (reordering) used
           when checkpointing; if `None`, the name is automatically
           generated.

    The boundary edges in this mesh are numbered as follows:

    * 1: plane x == 0
    * 2: plane x == 1
    * 3: plane y == 0
    * 4: plane y == 1
    """
    return SquareMesh(
        nx,
        ny,
        1,
        reorder=reorder,
        quadrilateral=quadrilateral,
        diagonal=diagonal,
        distribution_parameters=distribution_parameters,
        comm=comm,
        name=name,
        distribution_name=distribution_name,
        permutation_name=permutation_name,
    )


@PETSc.Log.EventDecorator()
def PeriodicRectangleMesh(
    nx,
    ny,
    Lx,
    Ly,
    direction="both",
    quadrilateral=False,
    reorder=None,
    distribution_parameters=None,
    diagonal=None,
    comm=COMM_WORLD,
    name=mesh.DEFAULT_MESH_NAME,
    distribution_name=None,
    permutation_name=None,
):
    """Generate a periodic rectangular mesh

    :arg nx: The number of cells in the x direction
    :arg ny: The number of cells in the y direction
    :arg Lx: The extent in the x direction
    :arg Ly: The extent in the y direction
    :arg direction: The direction of the periodicity, one of
        ``"both"``, ``"x"`` or ``"y"``.
    :kwarg quadrilateral: (optional), creates quadrilateral mesh.
    :kwarg reorder: (optional), should the mesh be reordered
    :kwarg distribution_parameters: options controlling mesh
           distribution, see :func:`.Mesh` for details.
    :kwarg diagonal: (optional), one of ``"crossed"``, ``"left"``, ``"right"``.
        Not valid for quad meshes. Only used for direction ``"x"`` or direction ``"y"``.
    :kwarg comm: Optional communicator to build the mesh on.
    :kwarg name: Optional name of the mesh.
    :kwarg distribution_name: the name of parallel distribution used
           when checkpointing; if `None`, the name is automatically
           generated.
    :kwarg permutation_name: the name of entity permutation (reordering) used
           when checkpointing; if `None`, the name is automatically
           generated.

    If direction == "x" the boundary edges in this mesh are numbered as follows:

    * 1: plane y == 0
    * 2: plane y == Ly

    If direction == "y" the boundary edges are:

    * 1: plane x == 0
    * 2: plane x == Lx
    """

    if direction == "both" and ny == 1 and quadrilateral:
        return OneElementThickMesh(
            nx,
            Lx,
            Ly,
            distribution_parameters=distribution_parameters,
            name=name,
            distribution_name=distribution_name,
            permutation_name=permutation_name,
            comm=comm,
        )

    if direction not in ("both", "x", "y"):
        raise ValueError(
            "Cannot have a periodic mesh with periodicity '%s'" % direction
        )
    if direction != "both":
        return PartiallyPeriodicRectangleMesh(
            nx,
            ny,
            Lx,
            Ly,
            direction=direction,
            quadrilateral=quadrilateral,
            reorder=reorder,
            distribution_parameters=distribution_parameters,
            diagonal=diagonal,
            comm=comm,
            name=name,
            distribution_name=distribution_name,
            permutation_name=permutation_name,
        )
    if nx < 3 or ny < 3:
        raise ValueError(
            "2D periodic meshes with fewer than 3 cells in each direction are not currently supported"
        )

    m = TorusMesh(
        nx,
        ny,
        1.0,
        0.5,
        quadrilateral=quadrilateral,
        reorder=reorder,
        distribution_parameters=distribution_parameters,
        comm=comm,
        name=name,
        distribution_name=distribution_name,
        permutation_name=permutation_name,
    )
    coord_family = "DQ" if quadrilateral else "DG"
    cell = "quadrilateral" if quadrilateral else "triangle"
    coord_fs = VectorFunctionSpace(
        m, FiniteElement(coord_family, cell, 1, variant="equispaced"), dim=2
    )
    old_coordinates = m.coordinates
    new_coordinates = Function(
        coord_fs, name=mesh._generate_default_mesh_coordinates_name(name)
    )

    domain = "{[i, j, k, l]: 0 <= i, k < old_coords.dofs and 0 <= j < new_coords.dofs and 0 <= l < 3}"
    instructions = f"""
    <{RealType}> pi = 3.141592653589793
    <{RealType}> eps = 1e-12
    <{RealType}> bigeps = 1e-1
    <{RealType}> oc[k, l] = real(old_coords[k, l])
    <{RealType}> Y = 0
    <{RealType}> Z = 0
    for i
        Y = Y + oc[i, 1]
        Z = Z + oc[i, 2]
    end
    for j
        <{RealType}> phi = atan2(oc[j, 1], oc[j, 0])
        <{RealType}> theta1 = atan2(oc[j, 2], oc[j, 1] / sin(phi) - 1)
        <{RealType}> theta2 = atan2(oc[j, 2], oc[j, 0] / cos(phi) - 1)
        <{RealType}> abssin = abs(sin(phi))
        <{RealType}> theta = theta1 if abssin > bigeps else theta2
        <{RealType}> nc0 = phi / (2 * pi)
        <{RealType}> absnc = 0
        nc0 = nc0 + 1 if nc0 < -eps else nc0
        absnc = abs(nc0)
        nc0 = 1 if absnc < eps and Y < 0 else nc0
        <{RealType}> nc1 = theta / (2 * pi)
        nc1 = nc1 + 1 if nc1 < -eps else nc1
        absnc = abs(nc1)
        nc1 = 1 if absnc < eps and Z < 0 else nc1
        new_coords[j, 0] = nc0 * Lx[0]
        new_coords[j, 1] = nc1 * Ly[0]
    end
    """

    cLx = Constant(Lx)
    cLy = Constant(Ly)

    par_loop(
        (domain, instructions),
        dx,
        {
            "new_coords": (new_coordinates, WRITE),
            "old_coords": (old_coordinates, READ),
            "Lx": (cLx, READ),
            "Ly": (cLy, READ),
        },
        is_loopy_kernel=True,
    )

    return mesh.Mesh(
        new_coordinates,
        name=name,
        distribution_name=distribution_name,
        permutation_name=permutation_name,
        comm=comm,
    )


@PETSc.Log.EventDecorator()
def PeriodicSquareMesh(
    nx,
    ny,
    L,
    direction="both",
    quadrilateral=False,
    reorder=None,
    distribution_parameters=None,
    diagonal=None,
    comm=COMM_WORLD,
    name=mesh.DEFAULT_MESH_NAME,
    distribution_name=None,
    permutation_name=None,
):
    """Generate a periodic square mesh

    :arg nx: The number of cells in the x direction
    :arg ny: The number of cells in the y direction
    :arg L: The extent in the x and y directions
    :arg direction: The direction of the periodicity, one of
        ``"both"``, ``"x"`` or ``"y"``.
    :kwarg quadrilateral: (optional), creates quadrilateral mesh.
    :kwarg reorder: (optional), should the mesh be reordered
    :kwarg distribution_parameters: options controlling mesh
           distribution, see :func:`.Mesh` for details.
    :kwarg diagonal: (optional), one of ``"crossed"``, ``"left"``, ``"right"``.
        Not valid for quad meshes.
    :kwarg comm: Optional communicator to build the mesh on.
    :kwarg name: Optional name of the mesh.
    :kwarg distribution_name: the name of parallel distribution used
           when checkpointing; if `None`, the name is automatically
           generated.
    :kwarg permutation_name: the name of entity permutation (reordering) used
           when checkpointing; if `None`, the name is automatically
           generated.

    If direction == "x" the boundary edges in this mesh are numbered as follows:

    * 1: plane y == 0
    * 2: plane y == L

    If direction == "y" the boundary edges are:

    * 1: plane x == 0
    * 2: plane x == L
    """
    return PeriodicRectangleMesh(
        nx,
        ny,
        L,
        L,
        direction=direction,
        quadrilateral=quadrilateral,
        reorder=reorder,
        distribution_parameters=distribution_parameters,
        diagonal=diagonal,
        comm=comm,
        name=name,
        distribution_name=distribution_name,
        permutation_name=permutation_name,
    )


@PETSc.Log.EventDecorator()
def PeriodicUnitSquareMesh(
    nx,
    ny,
    direction="both",
    reorder=None,
    quadrilateral=False,
    distribution_parameters=None,
    diagonal=None,
    comm=COMM_WORLD,
    name=mesh.DEFAULT_MESH_NAME,
    distribution_name=None,
    permutation_name=None,
):
    """Generate a periodic unit square mesh

    :arg nx: The number of cells in the x direction
    :arg ny: The number of cells in the y direction
    :arg direction: The direction of the periodicity, one of
        ``"both"``, ``"x"`` or ``"y"``.
    :kwarg quadrilateral: (optional), creates quadrilateral mesh.
    :kwarg reorder: (optional), should the mesh be reordered
    :kwarg distribution_parameters: options controlling mesh
           distribution, see :func:`.Mesh` for details.
    :kwarg diagonal: (optional), one of ``"crossed"``, ``"left"``, ``"right"``.
        Not valid for quad meshes.
    :kwarg comm: Optional communicator to build the mesh on.
    :kwarg name: Optional name of the mesh.
    :kwarg distribution_name: the name of parallel distribution used
           when checkpointing; if `None`, the name is automatically
           generated.
    :kwarg permutation_name: the name of entity permutation (reordering) used
           when checkpointing; if `None`, the name is automatically
           generated.

    If direction == "x" the boundary edges in this mesh are numbered as follows:

    * 1: plane y == 0
    * 2: plane y == 1

    If direction == "y" the boundary edges are:

    * 1: plane x == 0
    * 2: plane x == 1
    """
    return PeriodicSquareMesh(
        nx,
        ny,
        1.0,
        direction=direction,
        reorder=reorder,
        quadrilateral=quadrilateral,
        distribution_parameters=distribution_parameters,
        diagonal=diagonal,
        comm=comm,
        name=name,
        distribution_name=distribution_name,
        permutation_name=permutation_name,
    )


@PETSc.Log.EventDecorator()
def CircleManifoldMesh(
    ncells,
    radius=1,
    degree=1,
    distribution_parameters=None,
    comm=COMM_WORLD,
    name=mesh.DEFAULT_MESH_NAME,
    distribution_name=None,
    permutation_name=None,
):
    """Generated a 1D mesh of the circle, immersed in 2D.

    :arg ncells: number of cells the circle should be
         divided into (min 3)
    :kwarg radius: (optional) radius of the circle to approximate.
    :kwarg degree: polynomial degree of coordinate space (e.g.,
           cells are straight line segments if degree=1).
    :kwarg distribution_parameters: options controlling mesh
           distribution, see :func:`.Mesh` for details.
    :kwarg comm: Optional communicator to build the mesh on.
    :kwarg name: Optional name of the mesh.
    :kwarg distribution_name: the name of parallel distribution used
           when checkpointing; if `None`, the name is automatically
           generated.
    :kwarg permutation_name: the name of entity permutation (reordering) used
           when checkpointing; if `None`, the name is automatically
           generated.
    """
    if ncells < 3:
        raise ValueError("CircleManifoldMesh must have at least three cells")

    vertices = radius * np.column_stack(
        (
            np.cos(np.arange(ncells, dtype=np.double) * (2 * np.pi / ncells)),
            np.sin(np.arange(ncells, dtype=np.double) * (2 * np.pi / ncells)),
        )
    )

    cells = np.column_stack(
        (
            np.arange(0, ncells, dtype=np.int32),
            np.roll(np.arange(0, ncells, dtype=np.int32), -1),
        )
    )

    plex = mesh.plex_from_cell_list(
        1, cells, vertices, comm, mesh._generate_default_mesh_topology_name(name)
    )
    m = mesh.Mesh(
        plex,
        dim=2,
        reorder=False,
        distribution_parameters=distribution_parameters,
        name=name,
        distribution_name=distribution_name,
        permutation_name=permutation_name,
        comm=comm,
    )
    if degree > 1:
        new_coords = function.Function(
            functionspace.VectorFunctionSpace(m, "CG", degree)
        )
        new_coords.interpolate(ufl.SpatialCoordinate(m))
        # "push out" to circle
        new_coords.dat.data[:] *= (
            radius / np.linalg.norm(new_coords.dat.data, axis=1)
        ).reshape(-1, 1)
        m = mesh.Mesh(
            new_coords,
            name=name,
            distribution_name=distribution_name,
            permutation_name=permutation_name,
            comm=comm,
        )
    m._radius = radius
    return m


@PETSc.Log.EventDecorator()
def UnitDiskMesh(
    refinement_level=0,
    reorder=None,
    distribution_parameters=None,
    comm=COMM_WORLD,
    name=mesh.DEFAULT_MESH_NAME,
    distribution_name=None,
    permutation_name=None,
):
    """Generate a mesh of the unit disk in 2D

    :kwarg refinement_level: optional number of refinements (0 is a diamond)
    :kwarg reorder: (optional), should the mesh be reordered?
    :kwarg distribution_parameters: options controlling mesh
           distribution, see :func:`.Mesh` for details.
    :kwarg comm: Optional communicator to build the mesh on.
    :kwarg name: Optional name of the mesh.
    :kwarg distribution_name: the name of parallel distribution used
           when checkpointing; if `None`, the name is automatically
           generated.
    :kwarg permutation_name: the name of entity permutation (reordering) used
           when checkpointing; if `None`, the name is automatically
           generated.
    """
    vertices = np.array(
        [[0, 0], [1, 0], [1, 1], [0, 1], [-1, 1], [-1, 0], [-1, -1], [0, -1], [1, -1]],
        dtype=np.double,
    )

    cells = np.array(
        [
            [0, 1, 2],
            [0, 2, 3],
            [0, 3, 4],
            [0, 4, 5],
            [0, 5, 6],
            [0, 6, 7],
            [0, 7, 8],
            [0, 8, 1],
        ],
        np.int32,
    )

    plex = mesh.plex_from_cell_list(
        2, cells, vertices, comm, mesh._generate_default_mesh_topology_name(name)
    )

    # mark boundary facets
    plex.createLabel(dmcommon.FACE_SETS_LABEL)
    plex.markBoundaryFaces("boundary_faces")
    if plex.getStratumSize("boundary_faces", 1) > 0:
        boundary_faces = plex.getStratumIS("boundary_faces", 1).getIndices()
        for face in boundary_faces:
            plex.setLabelValue(dmcommon.FACE_SETS_LABEL, face, 1)
    plex.removeLabel("boundary_faces")
    plex.setRefinementUniform(True)
    for i in range(refinement_level):
        plex = plex.refine()

    coords = plex.getCoordinatesLocal().array.reshape(-1, 2)
    for x in coords:
        norm = np.sqrt(np.dot(x, x))
        if norm > 1.0 / (1 << (refinement_level + 1)):
            t = np.max(np.abs(x)) / norm
            x[:] *= t

    m = mesh.Mesh(
        plex,
        dim=2,
        reorder=reorder,
        distribution_parameters=distribution_parameters,
        name=name,
        distribution_name=distribution_name,
        permutation_name=permutation_name,
        comm=comm,
    )
    return m


@PETSc.Log.EventDecorator()
def UnitBallMesh(
    refinement_level=0,
    reorder=None,
    distribution_parameters=None,
    comm=COMM_WORLD,
    name=mesh.DEFAULT_MESH_NAME,
    distribution_name=None,
    permutation_name=None,
):
    """Generate a mesh of the unit ball in 3D

    :kwarg refinement_level: optional number of refinements (0 is an octahedron)
    :kwarg reorder: (optional), should the mesh be reordered?
    :kwarg distribution_parameters: options controlling mesh
           distribution, see :func:`.Mesh` for details.
    :kwarg comm: Optional MPI communicator to build the mesh on.
    :kwarg name: Optional name of the mesh.
    :kwarg distribution_name: the name of parallel distribution used
           when checkpointing; if `None`, the name is automatically
           generated.
    :kwarg permutation_name: the name of entity permutation (reordering) used
           when checkpointing; if `None`, the name is automatically
           generated.
    """
    vertices = np.array(
        [
            [0, 0, 0],
            [1, 0, 0],
            [0, 1, 0],
            [0, 0, 1],
            [-1, 0, 0],
            [0, -1, 0],
            [0, 0, -1],
        ],
        dtype=np.double,
    )

    cells = np.array(
        [
            [0, 1, 2, 3],
            [0, 2, 4, 3],
            [0, 4, 5, 3],
            [0, 5, 1, 3],
            [0, 2, 1, 6],
            [0, 4, 2, 6],
            [0, 5, 4, 6],
            [0, 1, 5, 6],
        ],
        np.int32,
    )

    plex = mesh.plex_from_cell_list(
        3, cells, vertices, comm, mesh._generate_default_mesh_topology_name(name)
    )

    plex.createLabel(dmcommon.FACE_SETS_LABEL)
    plex.markBoundaryFaces("boundary_faces")
    if plex.getStratumSize("boundary_faces", 1) > 0:
        boundary_faces = plex.getStratumIS("boundary_faces", 1).getIndices()
        for face in boundary_faces:
            plex.setLabelValue(dmcommon.FACE_SETS_LABEL, face, 1)
    plex.removeLabel("boundary_faces")
    plex.setRefinementUniform(True)
    for i in range(refinement_level):
        plex = plex.refine()

    coords = plex.getCoordinatesLocal().array.reshape(-1, 3)
    for x in coords:
        norm = np.sqrt(np.dot(x, x))
        if norm > 1.0 / (1 << (refinement_level + 1)):
            t = np.sum(np.abs(x)) / norm
            x[:] *= t

    m = mesh.Mesh(
        plex,
        dim=3,
        reorder=reorder,
        distribution_parameters=distribution_parameters,
        name=name,
        distribution_name=distribution_name,
        permutation_name=permutation_name,
        comm=comm,
    )
    return m


@PETSc.Log.EventDecorator()
def UnitTetrahedronMesh(
    comm=COMM_WORLD,
    name=mesh.DEFAULT_MESH_NAME,
    distribution_name=None,
    permutation_name=None,
):
    """Generate a mesh of the reference tetrahedron.

    :kwarg comm: Optional communicator to build the mesh on.
    :kwarg name: Optional name of the mesh.
    :kwarg distribution_name: the name of parallel distribution used
           when checkpointing; if `None`, the name is automatically
           generated.
    :kwarg permutation_name: the name of entity permutation (reordering) used
           when checkpointing; if `None`, the name is automatically
           generated.
    """
    coords = [[0.0, 0.0, 0.0], [1.0, 0.0, 0.0], [0.0, 1.0, 0.0], [0.0, 0.0, 1.0]]
    cells = [[0, 1, 2, 3]]
    plex = mesh.plex_from_cell_list(
        3, cells, coords, comm, mesh._generate_default_mesh_topology_name(name)
    )
    m = mesh.Mesh(
        plex,
        reorder=False,
        name=name,
        distribution_name=distribution_name,
        permutation_name=permutation_name,
        comm=comm,
    )
    return m


@PETSc.Log.EventDecorator()
def BoxMesh(
    nx,
    ny,
    nz,
    Lx,
    Ly,
    Lz,
    hexahedral=False,
    reorder=None,
    distribution_parameters=None,
    diagonal="default",
    comm=COMM_WORLD,
    name=mesh.DEFAULT_MESH_NAME,
    distribution_name=None,
    permutation_name=None,
):
    """Generate a mesh of a 3D box.

    :arg nx: The number of cells in the x direction
    :arg ny: The number of cells in the y direction
    :arg nz: The number of cells in the z direction
    :arg Lx: The extent in the x direction
    :arg Ly: The extent in the y direction
    :arg Lz: The extent in the z direction
    :kwarg hexahedral: (optional), creates hexahedral mesh.
    :kwarg distribution_parameters: options controlling mesh
           distribution, see :func:`.Mesh` for details.
    :kwarg diagonal: Two ways of cutting hexadra, should be cut into 6
        tetrahedra (``"default"``), or 5 tetrahedra thus less biased
        (``"crossed"``)
    :kwarg reorder: (optional), should the mesh be reordered?
    :kwarg comm: Optional communicator to build the mesh on.

    The boundary surfaces are numbered as follows:

    * 1: plane x == 0
    * 2: plane x == Lx
    * 3: plane y == 0
    * 4: plane y == Ly
    * 5: plane z == 0
    * 6: plane z == Lz
    """
    for n in (nx, ny, nz):
        if n <= 0 or n % 1:
            raise ValueError("Number of cells must be a postive integer")
    if hexahedral:
        plex = PETSc.DMPlex().createBoxMesh((nx, ny, nz), lower=(0., 0., 0.), upper=(Lx, Ly, Lz), simplex=False, periodic=False, interpolate=True, comm=comm)
        plex.removeLabel(dmcommon.FACE_SETS_LABEL)
        nvert = 4  # num. vertices on faect
    else:
        xcoords = np.linspace(0, Lx, nx + 1, dtype=np.double)
        ycoords = np.linspace(0, Ly, ny + 1, dtype=np.double)
        zcoords = np.linspace(0, Lz, nz + 1, dtype=np.double)
        # X moves fastest, then Y, then Z
        coords = (
            np.asarray(np.meshgrid(xcoords, ycoords, zcoords)).swapaxes(0, 3).reshape(-1, 3)
        )
        i, j, k = np.meshgrid(
            np.arange(nx, dtype=np.int32),
            np.arange(ny, dtype=np.int32),
            np.arange(nz, dtype=np.int32),
        )
        if diagonal == "default":
            v0 = k * (nx + 1) * (ny + 1) + j * (nx + 1) + i
            v1 = v0 + 1
            v2 = v0 + (nx + 1)
            v3 = v1 + (nx + 1)
            v4 = v0 + (nx + 1) * (ny + 1)
            v5 = v1 + (nx + 1) * (ny + 1)
            v6 = v2 + (nx + 1) * (ny + 1)
            v7 = v3 + (nx + 1) * (ny + 1)

            cells = [
                [v0, v1, v3, v7],
                [v0, v1, v7, v5],
                [v0, v5, v7, v4],
                [v0, v3, v2, v7],
                [v0, v6, v4, v7],
                [v0, v2, v6, v7],
            ]
            cells = np.asarray(cells).reshape(-1, ny, nx, nz).swapaxes(0, 3).reshape(-1, 4)
        elif diagonal == "crossed":
            v0 = k * (nx + 1) * (ny + 1) + j * (nx + 1) + i
            v1 = v0 + 1
            v2 = v0 + (nx + 1)
            v3 = v1 + (nx + 1)
            v4 = v0 + (nx + 1) * (ny + 1)
            v5 = v1 + (nx + 1) * (ny + 1)
            v6 = v2 + (nx + 1) * (ny + 1)
            v7 = v3 + (nx + 1) * (ny + 1)

            # There are only five tetrahedra in this cutting of hexahedra
            cells = [
                [v0, v1, v2, v4],
                [v1, v7, v5, v4],
                [v1, v2, v3, v7],
                [v2, v4, v6, v7],
                [v1, v2, v7, v4],
            ]
            cells = np.asarray(cells).reshape(-1, ny, nx, nz).swapaxes(0, 3).reshape(-1, 4)
            raise NotImplementedError(
                "The crossed cutting of hexahedra has a broken connectivity issue for Pk (k>1) elements"
            )
        else:
            raise ValueError("Unrecognised value for diagonal '%r'", diagonal)
        plex = mesh.plex_from_cell_list(
            3, cells, coords, comm, mesh._generate_default_mesh_topology_name(name)
        )
        nvert = 3  # num. vertices on faect
    # Apply boundary IDs
    plex.createLabel(dmcommon.FACE_SETS_LABEL)
    plex.markBoundaryFaces("boundary_faces")
    coords = plex.getCoordinates()
    coord_sec = plex.getCoordinateSection()
    cdim = plex.getCoordinateDim()
    assert cdim == 3
    if plex.getStratumSize("boundary_faces", 1) > 0:
        boundary_faces = plex.getStratumIS("boundary_faces", 1).getIndices()
        xtol = Lx / (2 * nx)
        ytol = Ly / (2 * ny)
        ztol = Lz / (2 * nz)
        for face in boundary_faces:
            face_coords = plex.vecGetClosure(coord_sec, coords, face)
            if all([abs(face_coords[0 + cdim * i]) < xtol for i in range(nvert)]):
                plex.setLabelValue(dmcommon.FACE_SETS_LABEL, face, 1)
            if all([abs(face_coords[0 + cdim * i] - Lx) < xtol for i in range(nvert)]):
                plex.setLabelValue(dmcommon.FACE_SETS_LABEL, face, 2)
            if all([abs(face_coords[1 + cdim * i]) < ytol for i in range(nvert)]):
                plex.setLabelValue(dmcommon.FACE_SETS_LABEL, face, 3)
            if all([abs(face_coords[1 + cdim * i] - Ly) < ytol for i in range(nvert)]):
                plex.setLabelValue(dmcommon.FACE_SETS_LABEL, face, 4)
            if all([abs(face_coords[2 + cdim * i]) < ztol for i in range(nvert)]):
                plex.setLabelValue(dmcommon.FACE_SETS_LABEL, face, 5)
            if all([abs(face_coords[2 + cdim * i] - Lz) < ztol for i in range(nvert)]):
                plex.setLabelValue(dmcommon.FACE_SETS_LABEL, face, 6)
    plex.removeLabel("boundary_faces")
    m = mesh.Mesh(
        plex,
        reorder=reorder,
        distribution_parameters=distribution_parameters,
        name=name,
        distribution_name=distribution_name,
        permutation_name=permutation_name,
        comm=comm,
    )
    return m


@PETSc.Log.EventDecorator()
def CubeMesh(
    nx,
    ny,
    nz,
    L,
    hexahedral=False,
    reorder=None,
    distribution_parameters=None,
    comm=COMM_WORLD,
    name=mesh.DEFAULT_MESH_NAME,
    distribution_name=None,
    permutation_name=None,
):
    """Generate a mesh of a cube

    :arg nx: The number of cells in the x direction
    :arg ny: The number of cells in the y direction
    :arg nz: The number of cells in the z direction
    :arg L: The extent in the x, y and z directions
    :kwarg hexahedral: (optional), creates hexahedral mesh.
    :kwarg reorder: (optional), should the mesh be reordered?
    :kwarg distribution_parameters: options controlling mesh
           distribution, see :func:`.Mesh` for details.
    :kwarg comm: Optional communicator to build the mesh on.
    :kwarg name: Optional name of the mesh.
    :kwarg distribution_name: the name of parallel distribution used
           when checkpointing; if `None`, the name is automatically
           generated.
    :kwarg permutation_name: the name of entity permutation (reordering) used
           when checkpointing; if `None`, the name is automatically
           generated.

    The boundary surfaces are numbered as follows:

    * 1: plane x == 0
    * 2: plane x == L
    * 3: plane y == 0
    * 4: plane y == L
    * 5: plane z == 0
    * 6: plane z == L
    """
    return BoxMesh(
        nx,
        ny,
        nz,
        L,
        L,
        L,
        hexahedral=hexahedral,
        reorder=reorder,
        distribution_parameters=distribution_parameters,
        comm=comm,
        name=name,
        distribution_name=distribution_name,
        permutation_name=permutation_name,
    )


@PETSc.Log.EventDecorator()
def UnitCubeMesh(
    nx,
    ny,
    nz,
    hexahedral=False,
    reorder=None,
    distribution_parameters=None,
    comm=COMM_WORLD,
    name=mesh.DEFAULT_MESH_NAME,
    distribution_name=None,
    permutation_name=None,
):
    """Generate a mesh of a unit cube

    :arg nx: The number of cells in the x direction
    :arg ny: The number of cells in the y direction
    :arg nz: The number of cells in the z direction
    :kwarg hexahedral: (optional), creates hexahedral mesh.
    :kwarg reorder: (optional), should the mesh be reordered?
    :kwarg distribution_parameters: options controlling mesh
           distribution, see :func:`.Mesh` for details.
    :kwarg comm: Optional communicator to build the mesh on.
    :kwarg name: Optional name of the mesh.
    :kwarg distribution_name: the name of parallel distribution used
           when checkpointing; if `None`, the name is automatically
           generated.
    :kwarg permutation_name: the name of entity permutation (reordering) used
           when checkpointing; if `None`, the name is automatically
           generated.

    The boundary surfaces are numbered as follows:

    * 1: plane x == 0
    * 2: plane x == 1
    * 3: plane y == 0
    * 4: plane y == 1
    * 5: plane z == 0
    * 6: plane z == 1
    """
    return CubeMesh(
        nx,
        ny,
        nz,
        1,
        hexahedral=hexahedral,
        reorder=reorder,
        distribution_parameters=distribution_parameters,
        comm=comm,
        name=name,
        distribution_name=distribution_name,
        permutation_name=permutation_name,
    )


@PETSc.Log.EventDecorator()
def PeriodicBoxMesh(
    nx,
    ny,
    nz,
    Lx,
    Ly,
    Lz,
    reorder=None,
    distribution_parameters=None,
    comm=COMM_WORLD,
    name=mesh.DEFAULT_MESH_NAME,
    distribution_name=None,
    permutation_name=None,
):
    """Generate a periodic mesh of a 3D box.

    :arg nx: The number of cells in the x direction
    :arg ny: The number of cells in the y direction
    :arg nz: The number of cells in the z direction
    :arg Lx: The extent in the x direction
    :arg Ly: The extent in the y direction
    :arg Lz: The extent in the z direction
    :kwarg reorder: (optional), should the mesh be reordered?
    :kwarg distribution_parameters: options controlling mesh
           distribution, see :func:`.Mesh` for details.
    :kwarg comm: Optional communicator to build the mesh on.
    :kwarg name: Optional name of the mesh.
    :kwarg distribution_name: the name of parallel distribution used
           when checkpointing; if `None`, the name is automatically
           generated.
    :kwarg permutation_name: the name of entity permutation (reordering) used
           when checkpointing; if `None`, the name is automatically
           generated.
    """
    for n in (nx, ny, nz):
        if n < 3:
            raise ValueError(
                "3D periodic meshes with fewer than 3 cells are not currently supported"
            )

    xcoords = np.arange(0.0, Lx, Lx / nx, dtype=np.double)
    ycoords = np.arange(0.0, Ly, Ly / ny, dtype=np.double)
    zcoords = np.arange(0.0, Lz, Lz / nz, dtype=np.double)
    coords = (
        np.asarray(np.meshgrid(xcoords, ycoords, zcoords)).swapaxes(0, 3).reshape(-1, 3)
    )
    i, j, k = np.meshgrid(
        np.arange(nx, dtype=np.int32),
        np.arange(ny, dtype=np.int32),
        np.arange(nz, dtype=np.int32),
    )
    v0 = k * nx * ny + j * nx + i
    v1 = k * nx * ny + j * nx + (i + 1) % nx
    v2 = k * nx * ny + ((j + 1) % ny) * nx + i
    v3 = k * nx * ny + ((j + 1) % ny) * nx + (i + 1) % nx
    v4 = ((k + 1) % nz) * nx * ny + j * nx + i
    v5 = ((k + 1) % nz) * nx * ny + j * nx + (i + 1) % nx
    v6 = ((k + 1) % nz) * nx * ny + ((j + 1) % ny) * nx + i
    v7 = ((k + 1) % nz) * nx * ny + ((j + 1) % ny) * nx + (i + 1) % nx

    cells = [
        [v0, v1, v3, v7],
        [v0, v1, v7, v5],
        [v0, v5, v7, v4],
        [v0, v3, v2, v7],
        [v0, v6, v4, v7],
        [v0, v2, v6, v7],
    ]
    cells = np.asarray(cells).reshape(-1, ny, nx, nz).swapaxes(0, 3).reshape(-1, 4)
    plex = mesh.plex_from_cell_list(
        3, cells, coords, comm, mesh._generate_default_mesh_topology_name(name)
    )
    m = mesh.Mesh(
        plex,
        reorder=reorder,
        distribution_parameters=distribution_parameters,
        name=name,
        distribution_name=distribution_name,
        permutation_name=permutation_name,
        comm=comm,
    )

    old_coordinates = m.coordinates
    new_coordinates = Function(
        VectorFunctionSpace(
            m, FiniteElement("DG", tetrahedron, 1, variant="equispaced")
        ),
        name=mesh._generate_default_mesh_coordinates_name(name),
    )

    domain = ""
    instructions = f"""
    <{RealType}> x0 = real(old_coords[0, 0])
    <{RealType}> x1 = real(old_coords[1, 0])
    <{RealType}> x2 = real(old_coords[2, 0])
    <{RealType}> x3 = real(old_coords[3, 0])
    <{RealType}> x_max = fmax(fmax(fmax(x0, x1), x2), x3)
    <{RealType}> y0 = real(old_coords[0, 1])
    <{RealType}> y1 = real(old_coords[1, 1])
    <{RealType}> y2 = real(old_coords[2, 1])
    <{RealType}> y3 = real(old_coords[3, 1])
    <{RealType}> y_max = fmax(fmax(fmax(y0, y1), y2), y3)
    <{RealType}> z0 = real(old_coords[0, 2])
    <{RealType}> z1 = real(old_coords[1, 2])
    <{RealType}> z2 = real(old_coords[2, 2])
    <{RealType}> z3 = real(old_coords[3, 2])
    <{RealType}> z_max = fmax(fmax(fmax(z0, z1), z2), z3)

    new_coords[0, 0] = x_max+hx[0]  if (x_max > real(1.5*hx[0]) and old_coords[0, 0] == 0.) else old_coords[0, 0]
    new_coords[0, 1] = y_max+hy[0]  if (y_max > real(1.5*hy[0]) and old_coords[0, 1] == 0.) else old_coords[0, 1]
    new_coords[0, 2] = z_max+hz[0]  if (z_max > real(1.5*hz[0]) and old_coords[0, 2] == 0.) else old_coords[0, 2]

    new_coords[1, 0] = x_max+hx[0]  if (x_max > real(1.5*hx[0]) and old_coords[1, 0] == 0.) else old_coords[1, 0]
    new_coords[1, 1] = y_max+hy[0]  if (y_max > real(1.5*hy[0]) and old_coords[1, 1] == 0.) else old_coords[1, 1]
    new_coords[1, 2] = z_max+hz[0]  if (z_max > real(1.5*hz[0]) and old_coords[1, 2] == 0.) else old_coords[1, 2]

    new_coords[2, 0] = x_max+hx[0]  if (x_max > real(1.5*hx[0]) and old_coords[2, 0] == 0.) else old_coords[2, 0]
    new_coords[2, 1] = y_max+hy[0]  if (y_max > real(1.5*hy[0]) and old_coords[2, 1] == 0.) else old_coords[2, 1]
    new_coords[2, 2] = z_max+hz[0]  if (z_max > real(1.5*hz[0]) and old_coords[2, 2] == 0.) else old_coords[2, 2]

    new_coords[3, 0] = x_max+hx[0]  if (x_max > real(1.5*hx[0]) and old_coords[3, 0] == 0.) else old_coords[3, 0]
    new_coords[3, 1] = y_max+hy[0]  if (y_max > real(1.5*hy[0]) and old_coords[3, 1] == 0.) else old_coords[3, 1]
    new_coords[3, 2] = z_max+hz[0]  if (z_max > real(1.5*hz[0]) and old_coords[3, 2] == 0.) else old_coords[3, 2]
    """
    hx = Constant(Lx / nx)
    hy = Constant(Ly / ny)
    hz = Constant(Lz / nz)

    par_loop(
        (domain, instructions),
        dx,
        {
            "new_coords": (new_coordinates, WRITE),
            "old_coords": (old_coordinates, READ),
            "hx": (hx, READ),
            "hy": (hy, READ),
            "hz": (hz, READ),
        },
        is_loopy_kernel=True,
    )
    m1 = mesh.Mesh(
        new_coordinates,
        name=name,
        distribution_name=distribution_name,
        permutation_name=permutation_name,
        comm=comm,
    )
    return m1


@PETSc.Log.EventDecorator()
def PeriodicUnitCubeMesh(
    nx,
    ny,
    nz,
    reorder=None,
    distribution_parameters=None,
    comm=COMM_WORLD,
    name=mesh.DEFAULT_MESH_NAME,
    distribution_name=None,
    permutation_name=None,
):
    """Generate a periodic mesh of a unit cube

    :arg nx: The number of cells in the x direction
    :arg ny: The number of cells in the y direction
    :arg nz: The number of cells in the z direction
    :kwarg reorder: (optional), should the mesh be reordered?
    :kwarg distribution_parameters: options controlling mesh
           distribution, see :func:`.Mesh` for details.
    :kwarg comm: Optional communicator to build the mesh on.
    :kwarg name: Optional name of the mesh.
    :kwarg distribution_name: the name of parallel distribution used
           when checkpointing; if `None`, the name is automatically
           generated.
    :kwarg permutation_name: the name of entity permutation (reordering) used
           when checkpointing; if `None`, the name is automatically
           generated.
    """
    return PeriodicBoxMesh(
        nx,
        ny,
        nz,
        1.0,
        1.0,
        1.0,
        reorder=reorder,
        distribution_parameters=distribution_parameters,
        comm=comm,
        name=name,
        distribution_name=distribution_name,
        permutation_name=permutation_name,
    )


@PETSc.Log.EventDecorator()
def IcosahedralSphereMesh(
    radius,
    refinement_level=0,
    degree=1,
    reorder=None,
    distribution_parameters=None,
    comm=COMM_WORLD,
    name=mesh.DEFAULT_MESH_NAME,
    distribution_name=None,
    permutation_name=None,
):
    """Generate an icosahedral approximation to the surface of the
    sphere.

    :arg radius: The radius of the sphere to approximate.
         For a radius R the edge length of the underlying
         icosahedron will be.

         .. math::

             a = \\frac{R}{\\sin(2 \\pi / 5)}

    :kwarg refinement_level: optional number of refinements (0 is an
        icosahedron).
    :kwarg degree: polynomial degree of coordinate space (e.g.,
           flat triangles if degree=1).
    :kwarg reorder: (optional), should the mesh be reordered?
    :kwarg distribution_parameters: options controlling mesh
           distribution, see :func:`.Mesh` for details.
    :kwarg comm: Optional communicator to build the mesh on.
    :kwarg name: Optional name of the mesh.
    :kwarg distribution_name: the name of parallel distribution used
           when checkpointing; if `None`, the name is automatically
           generated.
    :kwarg permutation_name: the name of entity permutation (reordering) used
           when checkpointing; if `None`, the name is automatically
           generated.
    """
    if refinement_level < 0 or refinement_level % 1:
        raise RuntimeError("Number of refinements must be a non-negative integer")

    if degree < 1:
        raise ValueError("Mesh coordinate degree must be at least 1")
    from math import sqrt

    phi = (1 + sqrt(5)) / 2
    # vertices of an icosahedron with an edge length of 2
    vertices = np.array(
        [
            [-1, phi, 0],
            [1, phi, 0],
            [-1, -phi, 0],
            [1, -phi, 0],
            [0, -1, phi],
            [0, 1, phi],
            [0, -1, -phi],
            [0, 1, -phi],
            [phi, 0, -1],
            [phi, 0, 1],
            [-phi, 0, -1],
            [-phi, 0, 1],
        ],
        dtype=np.double,
    )
    # faces of the base icosahedron
    faces = np.array(
        [
            [0, 11, 5],
            [0, 5, 1],
            [0, 1, 7],
            [0, 7, 10],
            [0, 10, 11],
            [1, 5, 9],
            [5, 11, 4],
            [11, 10, 2],
            [10, 7, 6],
            [7, 1, 8],
            [3, 9, 4],
            [3, 4, 2],
            [3, 2, 6],
            [3, 6, 8],
            [3, 8, 9],
            [4, 9, 5],
            [2, 4, 11],
            [6, 2, 10],
            [8, 6, 7],
            [9, 8, 1],
        ],
        dtype=np.int32,
    )

    plex = mesh.plex_from_cell_list(2, faces, vertices, comm)
    plex.setRefinementUniform(True)
    for i in range(refinement_level):
        plex = plex.refine()
    plex.setName(mesh._generate_default_mesh_topology_name(name))

    coords = plex.getCoordinatesLocal().array.reshape(-1, 3)
    scale = (radius / np.linalg.norm(coords, axis=1)).reshape(-1, 1)
    coords *= scale
    m = mesh.Mesh(
        plex,
        dim=3,
        reorder=reorder,
        distribution_parameters=distribution_parameters,
        name=name,
        distribution_name=distribution_name,
        permutation_name=permutation_name,
        comm=comm,
    )
    if degree > 1:
        new_coords = function.Function(
            functionspace.VectorFunctionSpace(m, "CG", degree)
        )
        new_coords.interpolate(ufl.SpatialCoordinate(m))
        # "push out" to sphere
        new_coords.dat.data[:] *= (
            radius / np.linalg.norm(new_coords.dat.data, axis=1)
        ).reshape(-1, 1)
        m = mesh.Mesh(
            new_coords,
            name=name,
            distribution_name=distribution_name,
            permutation_name=permutation_name,
            comm=comm,
        )
    m._radius = radius
    return m


@PETSc.Log.EventDecorator()
def UnitIcosahedralSphereMesh(
    refinement_level=0,
    degree=1,
    reorder=None,
    distribution_parameters=None,
    comm=COMM_WORLD,
    name=mesh.DEFAULT_MESH_NAME,
    distribution_name=None,
    permutation_name=None,
):
    """Generate an icosahedral approximation to the unit sphere.

    :kwarg refinement_level: optional number of refinements (0 is an
        icosahedron).
    :kwarg degree: polynomial degree of coordinate space (e.g.,
           flat triangles if degree=1).
    :kwarg reorder: (optional), should the mesh be reordered?
    :kwarg distribution_parameters: options controlling mesh
           distribution, see :func:`.Mesh` for details.
    :kwarg comm: Optional communicator to build the mesh on.
    :kwarg name: Optional name of the mesh.
    :kwarg distribution_name: the name of parallel distribution used
           when checkpointing; if `None`, the name is automatically
           generated.
    :kwarg permutation_name: the name of entity permutation (reordering) used
           when checkpointing; if `None`, the name is automatically
           generated.
    """
    return IcosahedralSphereMesh(
        1.0,
        refinement_level=refinement_level,
        degree=degree,
        reorder=reorder,
        comm=comm,
        name=name,
        distribution_name=distribution_name,
        permutation_name=permutation_name,
    )


# mesh is mainly used as a utility, so it's unnecessary to annotate the construction
# in this case.
@PETSc.Log.EventDecorator()
@no_annotations
def OctahedralSphereMesh(
    radius,
    refinement_level=0,
    degree=1,
    hemisphere="both",
    z0=0.8,
    reorder=None,
    distribution_parameters=None,
    comm=COMM_WORLD,
    name=mesh.DEFAULT_MESH_NAME,
    distribution_name=None,
    permutation_name=None,
):
    """Generate an octahedral approximation to the surface of the
    sphere.

    :arg radius: The radius of the sphere to approximate.
    :kwarg refinement_level: optional number of refinements (0 is an
        octahedron).
    :kwarg degree: polynomial degree of coordinate space (e.g.,
           flat triangles if degree=1).
    :kwarg hemisphere: One of "both", "north", or "south"
    :kwarg z0: for abs(z/R)>z0, blend from a mesh where the higher-order
        non-vertex nodes are on lines of latitude to a mesh where these nodes
        are just pushed out radially from the equivalent P1 mesh.
    :kwarg reorder: (optional), should the mesh be reordered?
    :kwarg distribution_parameters: options controlling mesh
           distribution, see :func:`.Mesh` for details.
    :kwarg comm: Optional communicator to build the mesh on.
    :kwarg name: Optional name of the mesh.
    :kwarg distribution_name: the name of parallel distribution used
           when checkpointing; if `None`, the name is automatically
           generated.
    :kwarg permutation_name: the name of entity permutation (reordering) used
           when checkpointing; if `None`, the name is automatically
           generated.
    """
    if refinement_level < 0 or refinement_level % 1:
        raise ValueError("Number of refinements must be a non-negative integer")

    if degree < 1:
        raise ValueError("Mesh coordinate degree must be at least 1")
    if hemisphere not in {"both", "north", "south"}:
        raise ValueError("Unhandled hemisphere '%s'" % hemisphere)
    # vertices of an octahedron of radius 1
    vertices = np.array(
        [
            [1.0, 0.0, 0.0],
            [0.0, 1.0, 0.0],
            [0.0, 0.0, 1.0],
            [-1.0, 0.0, 0.0],
            [0.0, -1.0, 0.0],
            [0.0, 0.0, -1.0],
        ]
    )
    faces = np.array(
        [
            [0, 1, 2],
            [0, 1, 5],
            [0, 2, 4],
            [0, 4, 5],
            [1, 2, 3],
            [1, 3, 5],
            [2, 3, 4],
            [3, 4, 5],
        ],
        dtype=IntType,
    )
    if hemisphere == "north":
        vertices = vertices[[0, 1, 2, 3, 4], ...]
        faces = faces[0::2, ...]
    elif hemisphere == "south":
        indices = [0, 1, 3, 4, 5]
        vertices = vertices[indices, ...]
        faces = faces[1::2, ...]
        for new, idx in enumerate(indices):
            faces[faces == idx] = new

    plex = mesh.plex_from_cell_list(2, faces, vertices, comm)
    plex.setRefinementUniform(True)
    for i in range(refinement_level):
        plex = plex.refine()
    plex.setName(mesh._generate_default_mesh_topology_name(name))

    # build the initial mesh
    m = mesh.Mesh(
        plex,
        dim=3,
        reorder=reorder,
        distribution_parameters=distribution_parameters,
        name=name,
        distribution_name=distribution_name,
        permutation_name=permutation_name,
        comm=comm,
    )
    if degree > 1:
        # use it to build a higher-order mesh
        m = mesh.Mesh(
            interpolate(ufl.SpatialCoordinate(m), VectorFunctionSpace(m, "CG", degree)),
            name=name,
            distribution_name=distribution_name,
            permutation_name=permutation_name,
            comm=comm,
        )

    # remap to a cone
    x, y, z = ufl.SpatialCoordinate(m)
    # This will DTWT on meshes with more than 26 refinement levels.
    # (log_2 1e8 ~= 26.5)
    tol = ufl.real(Constant(1.0e-8))
    rnew = ufl.max_value(1 - abs(z), 0)
    # Avoid division by zero (when rnew is zero, x & y are also zero)
    x0 = ufl.conditional(ufl.lt(ufl.real(rnew), tol), 0, x / rnew)
    y0 = ufl.conditional(ufl.lt(rnew, tol), 0, y / rnew)
    theta = ufl.conditional(
        ufl.ge(ufl.real(y0), 0), ufl.pi / 2 * (1 - x0), ufl.pi / 2.0 * (x0 - 1)
    )
    m.coordinates.interpolate(
        ufl.as_vector([ufl.cos(theta) * rnew, ufl.sin(theta) * rnew, z])
    )

    # push out to a sphere
    phi = ufl.pi * z / 2
    # Avoid division by zero (when rnew is zero, phi is pi/2, so cos(phi) is zero).
    scale = ufl.conditional(
        ufl.lt(ufl.real(rnew), ufl.real(tol)), 0, ufl.cos(phi) / rnew
    )
    znew = ufl.sin(phi)
    # Make a copy of the coordinates so that we can blend two different
    # mappings near the pole
    Vc = m.coordinates.function_space()
    Xlatitudinal = interpolate(
        Constant(radius) * ufl.as_vector([x * scale, y * scale, znew]), Vc
    )
    Vlow = VectorFunctionSpace(m, "CG", 1)
    Xlow = interpolate(Xlatitudinal, Vlow)
    r = ufl.sqrt(Xlow[0] ** 2 + Xlow[1] ** 2 + Xlow[2] ** 2)
    Xradial = Constant(radius) * Xlow / r

    s = ufl.real(abs(z) - z0) / (1 - z0)
    exp = ufl.exp
    taper = ufl.conditional(
        ufl.gt(s, 1.0 - tol),
        1.0,
        ufl.conditional(
            ufl.gt(s, tol), exp(-1.0 / s) / (exp(-1.0 / s) + exp(-1.0 / (1.0 - s))), 0.0
        ),
    )
    m.coordinates.interpolate(taper * Xradial + (1 - taper) * Xlatitudinal)
    m._radius = radius
    return m


@PETSc.Log.EventDecorator()
def UnitOctahedralSphereMesh(
    refinement_level=0,
    degree=1,
    hemisphere="both",
    z0=0.8,
    reorder=None,
    distribution_parameters=None,
    comm=COMM_WORLD,
    name=mesh.DEFAULT_MESH_NAME,
    distribution_name=None,
    permutation_name=None,
):
    """Generate an octahedral approximation to the unit sphere.

    :kwarg refinement_level: optional number of refinements (0 is an
        octahedron).
    :kwarg degree: polynomial degree of coordinate space (e.g.,
           flat triangles if degree=1).
    :kwarg hemisphere: One of "both", "north", or "south"
    :kwarg z0: for abs(z)>z0, blend from a mesh where the higher-order
        non-vertex nodes are on lines of latitude to a mesh where these nodes
        are just pushed out radially from the equivalent P1 mesh.
    :kwarg reorder: (optional), should the mesh be reordered?
    :kwarg distribution_parameters: options controlling mesh
           distribution, see :func:`.Mesh` for details.
    :kwarg comm: Optional communicator to build the mesh on.
    :kwarg name: Optional name of the mesh.
    :kwarg distribution_name: the name of parallel distribution used
           when checkpointing; if `None`, the name is automatically
           generated.
    :kwarg permutation_name: the name of entity permutation (reordering) used
           when checkpointing; if `None`, the name is automatically
           generated.
    """
    return OctahedralSphereMesh(
        1.0,
        refinement_level=refinement_level,
        degree=degree,
        hemisphere=hemisphere,
        z0=z0,
        reorder=reorder,
        distribution_parameters=distribution_parameters,
        comm=comm,
        name=name,
        distribution_name=distribution_name,
        permutation_name=permutation_name,
    )


def _cubedsphere_cells_and_coords(radius, refinement_level):
    """Generate vertex and face lists for cubed sphere"""
    # We build the mesh out of 6 panels of the cube
    # this allows to build the gnonomic cube transformation
    # which is defined separately for each panel

    # Start by making a grid of local coordinates which we use
    # to map to each panel of the cubed sphere under the gnonomic
    # transformation
    dtheta = 2 ** (-refinement_level + 1) * np.arctan(1.0)
    a = 3.0 ** (-0.5) * radius
    theta = np.arange(np.arctan(-1.0), np.arctan(1.0) + dtheta, dtheta, dtype=np.double)
    x = a * np.tan(theta)
    Nx = x.size

    # Compute panel numberings for each panel
    # We use the following "flatpack" arrangement of panels
    #   3
    #  102
    #   4
    #   5

    # 0 is the bottom of the cube, 5 is the top.
    # All panels are numbered from left to right, top to bottom
    # according to this diagram.

    panel_numbering = np.zeros((6, Nx, Nx), dtype=np.int32)

    # Numbering for panel 0
    panel_numbering[0, :, :] = np.arange(Nx**2, dtype=np.int32).reshape(Nx, Nx)
    count = panel_numbering.max() + 1

    # Numbering for panel 5
    panel_numbering[5, :, :] = count + np.arange(Nx**2, dtype=np.int32).reshape(
        Nx, Nx
    )
    count = panel_numbering.max() + 1

    # Numbering for panel 4 - shares top edge with 0 and bottom edge
    #                         with 5
    # interior numbering
    panel_numbering[4, 1:-1, :] = count + np.arange(
        Nx * (Nx - 2), dtype=np.int32
    ).reshape(Nx - 2, Nx)

    # bottom edge
    panel_numbering[4, 0, :] = panel_numbering[5, -1, :]
    # top edge
    panel_numbering[4, -1, :] = panel_numbering[0, 0, :]
    count = panel_numbering.max() + 1

    # Numbering for panel 3 - shares top edge with 5 and bottom edge
    #                         with 0
    # interior numbering
    panel_numbering[3, 1:-1, :] = count + np.arange(
        Nx * (Nx - 2), dtype=np.int32
    ).reshape(Nx - 2, Nx)
    # bottom edge
    panel_numbering[3, 0, :] = panel_numbering[0, -1, :]
    # top edge
    panel_numbering[3, -1, :] = panel_numbering[5, 0, :]
    count = panel_numbering.max() + 1

    # Numbering for panel 1
    # interior numbering
    panel_numbering[1, 1:-1, 1:-1] = count + np.arange(
        (Nx - 2) ** 2, dtype=np.int32
    ).reshape(Nx - 2, Nx - 2)
    # left edge of 1 is left edge of 5 (inverted)
    panel_numbering[1, :, 0] = panel_numbering[5, ::-1, 0]
    # right edge of 1 is left edge of 0
    panel_numbering[1, :, -1] = panel_numbering[0, :, 0]
    # top edge (excluding vertices) of 1 is left edge of 3 (downwards)
    panel_numbering[1, -1, 1:-1] = panel_numbering[3, -2:0:-1, 0]
    # bottom edge (excluding vertices) of 1 is left edge of 4
    panel_numbering[1, 0, 1:-1] = panel_numbering[4, 1:-1, 0]
    count = panel_numbering.max() + 1

    # Numbering for panel 2
    # interior numbering
    panel_numbering[2, 1:-1, 1:-1] = count + np.arange(
        (Nx - 2) ** 2, dtype=np.int32
    ).reshape(Nx - 2, Nx - 2)
    # left edge of 2 is right edge of 0
    panel_numbering[2, :, 0] = panel_numbering[0, :, -1]
    # right edge of 2 is right edge of 5 (inverted)
    panel_numbering[2, :, -1] = panel_numbering[5, ::-1, -1]
    # bottom edge (excluding vertices) of 2 is right edge of 4 (downwards)
    panel_numbering[2, 0, 1:-1] = panel_numbering[4, -2:0:-1, -1]
    # top edge (excluding vertices) of 2 is right edge of 3
    panel_numbering[2, -1, 1:-1] = panel_numbering[3, 1:-1, -1]
    count = panel_numbering.max() + 1

    # That's the numbering done.

    # Set up an array for all of the mesh coordinates
    Npoints = panel_numbering.max() + 1
    coords = np.zeros((Npoints, 3), dtype=np.double)
    lX, lY = np.meshgrid(x, x)
    lX.shape = (Nx**2,)
    lY.shape = (Nx**2,)
    r = (a**2 + lX**2 + lY**2) ** 0.5

    # Now we need to compute the gnonomic transformation
    # for each of the panels
    panel_numbering.shape = (6, Nx**2)

    def coordinates_on_panel(panel_num, X, Y, Z):
        I = panel_numbering[panel_num, :]
        coords[I, 0] = radius / r * X
        coords[I, 1] = radius / r * Y
        coords[I, 2] = radius / r * Z

    coordinates_on_panel(0, lX, lY, -a)
    coordinates_on_panel(1, -a, lY, -lX)
    coordinates_on_panel(2, a, lY, lX)
    coordinates_on_panel(3, lX, a, lY)
    coordinates_on_panel(4, lX, -a, -lY)
    coordinates_on_panel(5, lX, -lY, a)

    # Now we need to build the face numbering
    # in local coordinates
    vertex_numbers = np.arange(Nx**2, dtype=np.int32).reshape(Nx, Nx)
    local_faces = np.zeros(((Nx - 1) ** 2, 4), dtype=np.int32)
    local_faces[:, 0] = vertex_numbers[:-1, :-1].reshape(-1)
    local_faces[:, 1] = vertex_numbers[1:, :-1].reshape(-1)
    local_faces[:, 2] = vertex_numbers[1:, 1:].reshape(-1)
    local_faces[:, 3] = vertex_numbers[:-1, 1:].reshape(-1)

    cells = panel_numbering[:, local_faces].reshape(-1, 4)
    return cells, coords


@PETSc.Log.EventDecorator()
def CubedSphereMesh(
    radius,
    refinement_level=0,
    degree=1,
    reorder=None,
    distribution_parameters=None,
    comm=COMM_WORLD,
    name=mesh.DEFAULT_MESH_NAME,
    distribution_name=None,
    permutation_name=None,
):
    """Generate an cubed approximation to the surface of the
    sphere.

    :arg radius: The radius of the sphere to approximate.
    :kwarg refinement_level: optional number of refinements (0 is a cube).
    :kwarg degree: polynomial degree of coordinate space (e.g.,
           bilinear quads if degree=1).
    :kwarg reorder: (optional), should the mesh be reordered?
    :kwarg distribution_parameters: options controlling mesh
           distribution, see :func:`.Mesh` for details.
    :kwarg comm: Optional communicator to build the mesh on.
    :kwarg name: Optional name of the mesh.
    :kwarg distribution_name: the name of parallel distribution used
           when checkpointing; if `None`, the name is automatically
           generated.
    :kwarg permutation_name: the name of entity permutation (reordering) used
           when checkpointing; if `None`, the name is automatically
           generated.
    """
    if refinement_level < 0 or refinement_level % 1:
        raise RuntimeError("Number of refinements must be a non-negative integer")

    if degree < 1:
        raise ValueError("Mesh coordinate degree must be at least 1")

    cells, coords = _cubedsphere_cells_and_coords(radius, refinement_level)
    plex = mesh.plex_from_cell_list(
        2, cells, coords, comm, mesh._generate_default_mesh_topology_name(name)
    )

    m = mesh.Mesh(
        plex,
        dim=3,
        reorder=reorder,
        distribution_parameters=distribution_parameters,
        name=name,
        distribution_name=distribution_name,
        permutation_name=permutation_name,
        comm=comm,
    )

    if degree > 1:
        new_coords = function.Function(
            functionspace.VectorFunctionSpace(m, "Q", degree)
        )
        new_coords.interpolate(ufl.SpatialCoordinate(m))
        # "push out" to sphere
        new_coords.dat.data[:] *= (
            radius / np.linalg.norm(new_coords.dat.data, axis=1)
        ).reshape(-1, 1)
        m = mesh.Mesh(
            new_coords,
            distribution_name=distribution_name,
            permutation_name=permutation_name,
            comm=comm,
        )
    m._radius = radius
    return m


@PETSc.Log.EventDecorator()
def UnitCubedSphereMesh(
    refinement_level=0,
    degree=1,
    reorder=None,
    distribution_parameters=None,
    comm=COMM_WORLD,
    name=mesh.DEFAULT_MESH_NAME,
    distribution_name=None,
    permutation_name=None,
):
    """Generate a cubed approximation to the unit sphere.

    :kwarg refinement_level: optional number of refinements (0 is a cube).
    :kwarg degree: polynomial degree of coordinate space (e.g.,
           bilinear quads if degree=1).
    :kwarg reorder: (optional), should the mesh be reordered?
    :kwarg distribution_parameters: options controlling mesh
           distribution, see :func:`.Mesh` for details.
    :kwarg comm: Optional communicator to build the mesh on.
    :kwarg name: Optional name of the mesh.
    :kwarg distribution_name: the name of parallel distribution used
           when checkpointing; if `None`, the name is automatically
           generated.
    :kwarg permutation_name: the name of entity permutation (reordering) used
           when checkpointing; if `None`, the name is automatically
           generated.
    """
    return CubedSphereMesh(
        1.0,
        refinement_level=refinement_level,
        degree=degree,
        reorder=reorder,
        comm=comm,
        name=name,
        distribution_name=distribution_name,
        permutation_name=permutation_name,
    )


@PETSc.Log.EventDecorator()
def TorusMesh(
    nR,
    nr,
    R,
    r,
    quadrilateral=False,
    reorder=None,
    distribution_parameters=None,
    comm=COMM_WORLD,
    name=mesh.DEFAULT_MESH_NAME,
    distribution_name=None,
    permutation_name=None,
):
    """Generate a toroidal mesh

    :arg nR: The number of cells in the major direction (min 3)
    :arg nr: The number of cells in the minor direction (min 3)
    :arg R: The major radius
    :arg r: The minor radius
    :kwarg quadrilateral: (optional), creates quadrilateral mesh.
    :kwarg reorder: (optional), should the mesh be reordered
    :kwarg distribution_parameters: options controlling mesh
           distribution, see :func:`.Mesh` for details.
    :kwarg comm: Optional communicator to build the mesh on.
    :kwarg name: Optional name of the mesh.
    :kwarg distribution_name: the name of parallel distribution used
           when checkpointing; if `None`, the name is automatically
           generated.
    :kwarg permutation_name: the name of entity permutation (reordering) used
           when checkpointing; if `None`, the name is automatically
           generated.
    """

    if nR < 3 or nr < 3:
        raise ValueError("Must have at least 3 cells in each direction")

    for n in (nR, nr):
        if n % 1:
            raise RuntimeError("Number of cells must be an integer")

    # gives an array [[0, 0], [0, 1], ..., [1, 0], [1, 1], ...]
    idx_temp = (
        np.asarray(np.meshgrid(np.arange(nR), np.arange(nr)))
        .swapaxes(0, 2)
        .reshape(-1, 2)
    )

    # vertices - standard formula for (x, y, z), see Wikipedia
    vertices = np.asarray(
        np.column_stack(
            (
                (R + r * np.cos(idx_temp[:, 1] * (2 * np.pi / nr)))
                * np.cos(idx_temp[:, 0] * (2 * np.pi / nR)),
                (R + r * np.cos(idx_temp[:, 1] * (2 * np.pi / nr)))
                * np.sin(idx_temp[:, 0] * (2 * np.pi / nR)),
                r * np.sin(idx_temp[:, 1] * (2 * np.pi / nr)),
            )
        ),
        dtype=np.double,
    )

    # cell vertices
    i, j = np.meshgrid(np.arange(nR, dtype=np.int32), np.arange(nr, dtype=np.int32))
    i = i.reshape(-1)  # Miklos's suggestion to make the code
    j = j.reshape(-1)  # less impenetrable
    cells = [
        i * nr + j,
        i * nr + (j + 1) % nr,
        ((i + 1) % nR) * nr + (j + 1) % nr,
        ((i + 1) % nR) * nr + j,
    ]
    cells = np.column_stack(cells)
    if not quadrilateral:
        # two cells per cell above...
        cells = cells[:, [0, 1, 3, 1, 2, 3]].reshape(-1, 3)

    plex = mesh.plex_from_cell_list(
        2, cells, vertices, comm, mesh._generate_default_mesh_topology_name(name)
    )
    m = mesh.Mesh(
        plex,
        dim=3,
        reorder=reorder,
        distribution_parameters=distribution_parameters,
        name=name,
        distribution_name=distribution_name,
        permutation_name=permutation_name,
        comm=comm,
    )
    return m


@PETSc.Log.EventDecorator()
def AnnulusMesh(
    R,
    r,
    nr=4,
    nt=32,
    distribution_parameters=None,
    comm=COMM_WORLD,
    name=mesh.DEFAULT_MESH_NAME,
    distribution_name=None,
    permutation_name=None,
):
    """Generate an annulus mesh periodically extruding an interval mesh

    :arg R: The outer radius
    :arg r: The inner radius
    :kwarg nr: (optional), number of cells in the radial direction
    :kwarg nt: (optional), number of cells in the circumferential direction (min 3)
    :kwarg distribution_parameters: options controlling mesh
           distribution, see :func:`.Mesh` for details.
    :kwarg comm: Optional communicator to build the mesh on.
    :kwarg name: Optional name of the mesh.
    :kwarg distribution_name: the name of parallel distribution used
           when checkpointing; if ``None``, the name is automatically
           generated.
    :kwarg permutation_name: the name of entity permutation (reordering) used
           when checkpointing; if ``None``, the name is automatically
           generated.
    """
    if nt < 3:
        raise ValueError("Must have at least 3 cells in the circumferential direction")
    base_name = name + "_base"
    base = IntervalMesh(nr,
                        r,
                        right=R,
                        distribution_parameters=distribution_parameters,
                        comm=comm,
                        name=base_name,
                        distribution_name=distribution_name,
                        permutation_name=permutation_name)
    bar = mesh.ExtrudedMesh(base, layers=nt, layer_height=2 * np.pi / nt, extrusion_type="uniform", periodic=True)
    x, y = ufl.SpatialCoordinate(bar)
    V = bar.coordinates.function_space()
    coord = Function(V).interpolate(ufl.as_vector([x * ufl.cos(y), x * ufl.sin(y)]))
    annulus = mesh.make_mesh_from_coordinates(coord.topological, name)
    annulus.topology.name = mesh._generate_default_mesh_topology_name(name)
    annulus._base_mesh = base
    return annulus


@PETSc.Log.EventDecorator()
def SolidTorusMesh(
    R,
    r,
    nR=8,
    refinement_level=0,
    reorder=None,
    distribution_parameters=None,
    comm=COMM_WORLD,
    name=mesh.DEFAULT_MESH_NAME,
    distribution_name=None,
    permutation_name=None,
):
    """Generate a solid toroidal mesh (with axis z) periodically extruding a disk mesh

    :arg R: The major radius
    :arg r: The minor radius
    :kwarg nR: (optional), number of cells in the major direction (min 3)
    :kwarg refinement_level: (optional), number of times the base disk mesh is refined.
    :kwarg reorder: (optional), should the mesh be reordered
    :kwarg distribution_parameters: options controlling mesh
           distribution, see :func:`.Mesh` for details.
    :kwarg comm: Optional communicator to build the mesh on.
    :kwarg name: Optional name of the mesh.
    :kwarg distribution_name: the name of parallel distribution used
           when checkpointing; if ``None``, the name is automatically
           generated.
    :kwarg permutation_name: the name of entity permutation (reordering) used
           when checkpointing; if ``None``, the name is automatically
           generated.
    """
    if nR < 3:
        raise ValueError("Must have at least 3 cells in the major direction")
    base_name = name + "_base"
    unit = UnitDiskMesh(refinement_level=refinement_level,
                        reorder=reorder,
                        distribution_parameters=distribution_parameters,
                        comm=comm,
                        distribution_name=distribution_name,
                        permutation_name=permutation_name)
    x, y = ufl.SpatialCoordinate(unit)
    V = unit.coordinates.function_space()
    coord = Function(V).interpolate(ufl.as_vector([r * x + R, r * y]))
    disk = mesh.make_mesh_from_coordinates(coord.topological, base_name)
    disk.topology.name = mesh._generate_default_mesh_topology_name(base_name)
    disk.topology.topology_dm.setName(disk.topology.name)
    bar = mesh.ExtrudedMesh(disk, layers=nR, layer_height=2 * np.pi / nR, extrusion_type="uniform", periodic=True)
    x, y, z = ufl.SpatialCoordinate(bar)
    V = bar.coordinates.function_space()
    coord = Function(V).interpolate(ufl.as_vector([x * ufl.cos(z), x * ufl.sin(z), -y]))
    torus = mesh.make_mesh_from_coordinates(coord.topological, name)
    torus.topology.name = mesh._generate_default_mesh_topology_name(name)
    torus._base_mesh = disk
    return torus


@PETSc.Log.EventDecorator()
def CylinderMesh(
    nr,
    nl,
    radius=1,
    depth=1,
    longitudinal_direction="z",
    quadrilateral=False,
    reorder=None,
    distribution_parameters=None,
    diagonal=None,
    comm=COMM_WORLD,
    name=mesh.DEFAULT_MESH_NAME,
    distribution_name=None,
    permutation_name=None,
):
    """Generates a cylinder mesh.

    :arg nr: number of cells the cylinder circumference should be
         divided into (min 3)
    :arg nl: number of cells along the longitudinal axis of the cylinder
    :kwarg radius: (optional) radius of the cylinder to approximate.
    :kwarg depth: (optional) depth of the cylinder to approximate.
    :kwarg longitudinal_direction: (option) direction for the
         longitudinal axis of the cylinder.
    :kwarg quadrilateral: (optional), creates quadrilateral mesh.
    :kwarg distribution_parameters: options controlling mesh
           distribution, see :func:`.Mesh` for details.
    :kwarg diagonal: (optional), one of ``"crossed"``, ``"left"``, ``"right"``.
        Not valid for quad meshes.
    :kwarg comm: Optional communicator to build the mesh on.
    :kwarg name: Optional name of the mesh.
    :kwarg distribution_name: the name of parallel distribution used
           when checkpointing; if `None`, the name is automatically
           generated.
    :kwarg permutation_name: the name of entity permutation (reordering) used
           when checkpointing; if `None`, the name is automatically
           generated.

    The boundary edges in this mesh are numbered as follows:

    * 1: plane l == 0 (bottom)
    * 2: plane l == depth (top)
    """
    if nr < 3:
        raise ValueError("CylinderMesh must have at least three cells")
    if quadrilateral and diagonal is not None:
        raise ValueError("Cannot specify slope of diagonal on quad meshes")
    if not quadrilateral and diagonal is None:
        diagonal = "left"

    coord_xy = radius * np.column_stack(
        (
            np.cos(np.arange(nr) * (2 * np.pi / nr)),
            np.sin(np.arange(nr) * (2 * np.pi / nr)),
        )
    )
    coord_z = depth * np.linspace(0.0, 1.0, nl + 1).reshape(-1, 1)
    vertices = np.asarray(
        np.column_stack(
            (np.tile(coord_xy, (nl + 1, 1)), np.tile(coord_z, (1, nr)).reshape(-1, 1))
        ),
        dtype=np.double,
    )

    # intervals on circumference
    ring_cells = np.column_stack(
        (
            np.arange(0, nr, dtype=np.int32),
            np.roll(np.arange(0, nr, dtype=np.int32), -1),
        )
    )
    # quads in the first layer
    ring_cells = np.column_stack((ring_cells, np.roll(ring_cells, 1, axis=1) + nr))

    if not quadrilateral and diagonal == "crossed":
        dxy = np.pi / nr
        Lxy = 2 * np.pi
        extra_uv = np.linspace(dxy, Lxy - dxy, nr, dtype=np.double)
        extra_xy = radius * np.column_stack((np.cos(extra_uv), np.sin(extra_uv)))
        dz = 1 * 0.5 / nl
        extra_z = depth * np.linspace(dz, 1 - dz, nl).reshape(-1, 1)
        extras = np.asarray(
            np.column_stack(
                (np.tile(extra_xy, (nl, 1)), np.tile(extra_z, (1, nr)).reshape(-1, 1))
            ),
            dtype=np.double,
        )
        origvertices = vertices
        vertices = np.vstack([vertices, extras])
        #
        # 2-----3
        # | \ / |
        # |  4  |
        # | / \ |
        # 0-----1

        offset = np.arange(nl, dtype=np.int32) * nr
        origquads = np.row_stack(tuple(ring_cells + i for i in offset))
        cells = np.zeros((origquads.shape[0] * 4, 3), dtype=np.int32)
        cellidx = 0
        newvertices = range(len(origvertices), len(origvertices) + len(extras))
        for (origquad, extravertex) in zip(origquads, newvertices):
            cells[cellidx + 0, :] = [origquad[0], origquad[1], extravertex]
            cells[cellidx + 1, :] = [origquad[0], origquad[3], extravertex]
            cells[cellidx + 2, :] = [origquad[3], origquad[2], extravertex]
            cells[cellidx + 3, :] = [origquad[2], origquad[1], extravertex]
            cellidx += 4

    else:
        offset = np.arange(nl, dtype=np.int32) * nr
        cells = np.row_stack(tuple(ring_cells + i for i in offset))
        if not quadrilateral:
            if diagonal == "left":
                idx = [0, 1, 3, 1, 2, 3]
            elif diagonal == "right":
                idx = [0, 1, 2, 0, 2, 3]
            else:
                raise ValueError("Unrecognised value for diagonal '%r'", diagonal)
            # two cells per cell above...
            cells = cells[:, idx].reshape(-1, 3)

    if longitudinal_direction == "x":
        rotation = np.asarray([[0, 0, 1], [0, 1, 0], [-1, 0, 0]], dtype=np.double)
        vertices = np.dot(vertices, rotation.T)
    elif longitudinal_direction == "y":
        rotation = np.asarray([[1, 0, 0], [0, 0, 1], [0, -1, 0]], dtype=np.double)
        vertices = np.dot(vertices, rotation.T)
    elif longitudinal_direction != "z":
        raise ValueError("Unknown longitudinal direction '%s'" % longitudinal_direction)

    plex = mesh.plex_from_cell_list(
        2, cells, vertices, comm, mesh._generate_default_mesh_topology_name(name)
    )

    plex.createLabel(dmcommon.FACE_SETS_LABEL)
    plex.markBoundaryFaces("boundary_faces")
    coords = plex.getCoordinates()
    coord_sec = plex.getCoordinateSection()
    if plex.getStratumSize("boundary_faces", 1) > 0:
        boundary_faces = plex.getStratumIS("boundary_faces", 1).getIndices()
        eps = depth / (2 * nl)
        for face in boundary_faces:
            face_coords = plex.vecGetClosure(coord_sec, coords, face)
            # index of x/y/z coordinates of the face element
            axis_ix = {"x": 0, "y": 1, "z": 2}
            i = axis_ix[longitudinal_direction]
            j = i + 3
            if abs(face_coords[i]) < eps and abs(face_coords[j]) < eps:
                # bottom of cylinder
                plex.setLabelValue(dmcommon.FACE_SETS_LABEL, face, 1)
            if abs(face_coords[i] - depth) < eps and abs(face_coords[j] - depth) < eps:
                # top of cylinder
                plex.setLabelValue(dmcommon.FACE_SETS_LABEL, face, 2)
    plex.removeLabel("boundary_faces")

    return mesh.Mesh(
        plex,
        dim=3,
        reorder=reorder,
        distribution_parameters=distribution_parameters,
        name=name,
        distribution_name=distribution_name,
        permutation_name=permutation_name,
        comm=comm,
    )


@PETSc.Log.EventDecorator()
def PartiallyPeriodicRectangleMesh(
    nx,
    ny,
    Lx,
    Ly,
    direction="x",
    quadrilateral=False,
    reorder=None,
    distribution_parameters=None,
    diagonal=None,
    comm=COMM_WORLD,
    name=mesh.DEFAULT_MESH_NAME,
    distribution_name=None,
    permutation_name=None,
):
    """Generates RectangleMesh that is periodic in the x or y direction.

    :arg nx: The number of cells in the x direction
    :arg ny: The number of cells in the y direction
    :arg Lx: The extent in the x direction
    :arg Ly: The extent in the y direction
    :kwarg direction: The direction of the periodicity.
    :kwarg quadrilateral: (optional), creates quadrilateral mesh.
    :kwarg reorder: (optional), should the mesh be reordered
    :kwarg distribution_parameters: options controlling mesh
           distribution, see :func:`.Mesh` for details.
    :kwarg diagonal: (optional), one of ``"crossed"``, ``"left"``, ``"right"``.
        Not valid for quad meshes.
    :kwarg comm: Optional communicator to build the mesh on.
    :kwarg name: Optional name of the mesh.
    :kwarg distribution_name: the name of parallel distribution used
           when checkpointing; if `None`, the name is automatically
           generated.
    :kwarg permutation_name: the name of entity permutation (reordering) used
           when checkpointing; if `None`, the name is automatically
           generated.

    If direction == "x" the boundary edges in this mesh are numbered as follows:

    * 1: plane y == 0
    * 2: plane y == Ly

    If direction == "y" the boundary edges are:

    * 1: plane x == 0
    * 2: plane x == Lx
    """

    if direction not in ("x", "y"):
        raise ValueError("Unsupported periodic direction '%s'" % direction)

    # handle x/y directions: na, La are for the periodic axis
    na, nb, La, Lb = nx, ny, Lx, Ly
    if direction == "y":
        na, nb, La, Lb = ny, nx, Ly, Lx

    if na < 3:
        raise ValueError(
            "2D periodic meshes with fewer than 3 cells in each direction are not currently supported"
        )

    m = CylinderMesh(
        na,
        nb,
        1.0,
        1.0,
        longitudinal_direction="z",
        quadrilateral=quadrilateral,
        reorder=reorder,
        distribution_parameters=distribution_parameters,
        diagonal=diagonal,
        comm=comm,
        name=name,
        distribution_name=distribution_name,
        permutation_name=permutation_name,
    )
    coord_family = "DQ" if quadrilateral else "DG"
    cell = "quadrilateral" if quadrilateral else "triangle"
    coord_fs = VectorFunctionSpace(
        m, FiniteElement(coord_family, cell, 1, variant="equispaced"), dim=2
    )
    old_coordinates = m.coordinates
    new_coordinates = Function(
        coord_fs, name=mesh._generate_default_mesh_coordinates_name(name)
    )

    # make x-periodic mesh
    # unravel x coordinates like in periodic interval
    # set y coordinates to z coordinates
    domain = "{[i, j, k, l]: 0 <= i, k < old_coords.dofs and 0 <= j < new_coords.dofs and 0 <= l < 3}"
    instructions = f"""
    <{RealType}> Y = 0
    <{RealType}> pi = 3.141592653589793
    <{RealType}> oc[k, l] = real(old_coords[k, l])
    for i
        Y = Y + oc[i, 1]
    end
    for j
        <{RealType}> nc0 = atan2(oc[j, 1], oc[j, 0]) / (pi* 2)
        nc0 = nc0 + 1 if nc0 < 0 else nc0
        nc0 = 1 if nc0 == 0 and Y < 0 else nc0
        new_coords[j, 0] = nc0 * Lx[0]
        new_coords[j, 1] = old_coords[j, 2] * Ly[0]
    end
    """

    cLx = Constant(La)
    cLy = Constant(Lb)

    par_loop(
        (domain, instructions),
        dx,
        {
            "new_coords": (new_coordinates, WRITE),
            "old_coords": (old_coordinates, READ),
            "Lx": (cLx, READ),
            "Ly": (cLy, READ),
        },
        is_loopy_kernel=True,
    )

    if direction == "y":
        # flip x and y coordinates
        operator = np.asarray([[0, 1], [1, 0]])
        new_coordinates.dat.data[:] = np.dot(new_coordinates.dat.data, operator.T)

    return mesh.Mesh(
        new_coordinates,
        name=name,
        distribution_name=distribution_name,
        permutation_name=permutation_name,
        comm=comm,
    )<|MERGE_RESOLUTION|>--- conflicted
+++ resolved
@@ -543,17 +543,11 @@
 
     :arg nx: The number of cells in the x direction
     :arg ny: The number of cells in the y direction
-<<<<<<< HEAD
     :arg Lx: The extent in the x direction from the origin
     :arg Ly: The extent in the y direction from the origin
     :arg originX: The X coordintes of the origin, deafult 0.
     :arg originY: The Y coordintes of the origin, deafult 0.
     :kwarg quadrilateral: (optional), creates quadrilateral mesh, defaults to False
-=======
-    :arg Lx: The extent in the x direction
-    :arg Ly: The extent in the y direction
-    :kwarg quadrilateral: (optional), creates quadrilateral mesh.
->>>>>>> f55e9687
     :kwarg reorder: (optional), should the mesh be reordered
     :kwarg distribution_parameters: options controlling mesh
            distribution, see :func:`.Mesh` for details.
