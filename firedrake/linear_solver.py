from firedrake.exceptions import ConvergenceError
import firedrake.function as function
import firedrake.cofunction as cofunction
import firedrake.vector as vector
import firedrake.matrix as matrix
import firedrake.solving_utils as solving_utils
from firedrake import dmhooks
from firedrake.petsc import PETSc, OptionsManager, flatten_parameters
from firedrake.utils import cached_property
from firedrake.ufl_expr import action
<<<<<<< HEAD
from pyop3.mpi import internal_comm, decref
=======
from pyop2.mpi import internal_comm
>>>>>>> 9bea8bae

__all__ = ["LinearSolver"]


class LinearSolver(OptionsManager):

    DEFAULT_KSP_PARAMETERS = solving_utils.DEFAULT_KSP_PARAMETERS

    @PETSc.Log.EventDecorator()
    def __init__(self, A, *, P=None, solver_parameters=None,
                 nullspace=None, transpose_nullspace=None,
                 near_nullspace=None, options_prefix=None):
        """A linear solver for assembled systems (Ax = b).

        :arg A: a :class:`~.MatrixBase` (the operator).
        :arg P: an optional :class:`~.MatrixBase` to construct any
             preconditioner from; if none is supplied ``A`` is
             used to construct the preconditioner.
        :kwarg parameters: (optional) dict of solver parameters.
        :kwarg nullspace: an optional :class:`~.VectorSpaceBasis` (or
            :class:`~.MixedVectorSpaceBasis` spanning the null space
            of the operator.
        :kwarg transpose_nullspace: as for the nullspace, but used to
               make the right hand side consistent.
        :kwarg near_nullspace: as for the nullspace, but used to set
               the near nullpace.
        :kwarg options_prefix: an optional prefix used to distinguish
               PETSc options.  If not provided a unique prefix will be
               created.  Use this option if you want to pass options
               to the solver from the command line in addition to
               through the ``solver_parameters`` dict.

        .. note::

          Any boundary conditions for this solve *must* have been
          applied when assembling the operator.
        """
        if not isinstance(A, matrix.MatrixBase):
            raise TypeError("Provided operator is a '%s', not a MatrixBase" % type(A).__name__)
        if P is not None and not isinstance(P, matrix.MatrixBase):
            raise TypeError("Provided preconditioner is a '%s', not a MatrixBase" % type(P).__name__)

        solver_parameters = flatten_parameters(solver_parameters or {})
        solver_parameters = solving_utils.set_defaults(solver_parameters,
                                                       A.arguments(),
                                                       ksp_defaults=self.DEFAULT_KSP_PARAMETERS)
        self.A = A
        self.comm = A.comm
        self._comm = internal_comm(self.comm, self)
        self.P = P if P is not None else A

        # Set up parameters mixin
        super().__init__(solver_parameters, options_prefix)

        self.A.petscmat.setOptionsPrefix(self.options_prefix)
        self.P.petscmat.setOptionsPrefix(self.options_prefix)

        # If preconditioning matrix is matrix-free, then default to jacobi
        if isinstance(self.P, matrix.ImplicitMatrix):
            self.set_default_parameter("pc_type", "jacobi")

        self.ksp = PETSc.KSP().create(comm=self._comm)

        W = self.test_space
        # DM provides fieldsplits (but not operators)
        self.ksp.setDM(W.dm)
        self.ksp.setDMActive(False)

        if nullspace is not None:
            nullspace._apply(self.A)
            if P is not None:
                nullspace._apply(self.P)

        if transpose_nullspace is not None:
            transpose_nullspace._apply(self.A, transpose=True)
            if P is not None:
                transpose_nullspace._apply(self.P, transpose=True)

        if near_nullspace is not None:
            near_nullspace._apply(self.A, near=True)
            if P is not None:
                near_nullspace._apply(self.P, near=True)

        self.nullspace = nullspace
        self.transpose_nullspace = transpose_nullspace
        self.near_nullspace = near_nullspace
        # Operator setting must come after null space has been
        # applied
        self.ksp.setOperators(A=self.A.petscmat, P=self.P.petscmat)
        # Set from options now (we're not allowed to change parameters
        # anyway).
        self.set_from_options(self.ksp)

    @cached_property
    def test_space(self):
        return self.A.arguments()[0].function_space()

    @cached_property
    def trial_space(self):
        return self.A.arguments()[1].function_space()

    @cached_property
    def _rhs(self):
        from firedrake.assemble import OneFormAssembler

        u = function.Function(self.trial_space)
        b = cofunction.Cofunction(self.test_space.dual())
        expr = -action(self.A.a, u)
        return u, OneFormAssembler(expr, tensor=b).assemble, b

    def _lifted(self, b):
        u, update, blift = self._rhs
        u.dat.zero()
        for bc in self.A.bcs:
            bc.apply(u)
        update()
        # blift contains -A u_bc
        blift += b
        if isinstance(blift, cofunction.Cofunction):
            blift_func = blift.riesz_representation(riesz_map="l2")
            for bc in self.A.bcs:
                bc.apply(blift_func)
            blift.assign(blift_func.riesz_representation(riesz_map="l2"))
        else:
            for bc in self.A.bcs:
                bc.apply(blift)
        # blift is now b - A u_bc, and satisfies the boundary conditions
        return blift

    @PETSc.Log.EventDecorator()
    def solve(self, x, b):
        if not isinstance(x, (function.Function, vector.Vector, cofunction.Cofunction)):
            raise TypeError("Provided solution is a '%s', not a Function, Vector or Cofunction" % type(x).__name__)
        if isinstance(b, vector.Vector):
            b = b.function
        if not isinstance(b, (function.Function, cofunction.Cofunction)):
            raise TypeError("Provided RHS is a '%s', not a Function or Cofunction" % type(b).__name__)

        if len(self.trial_space) > 1 and self.nullspace is not None:
            self.nullspace._apply(self.trial_space.dof_dset.field_ises)
        if len(self.test_space) > 1 and self.transpose_nullspace is not None:
            self.transpose_nullspace._apply(self.test_space.dof_dset.field_ises,
                                            transpose=True)
        if len(self.trial_space) > 1 and self.near_nullspace is not None:
            self.near_nullspace._apply(self.trial_space.dof_dset.field_ises, near=True)

        if self.A.has_bcs:
            b = self._lifted(b)

        if self.ksp.getInitialGuessNonzero():
            acc = x.dat.vec
        else:
            acc = x.dat.vec_wo

        with self.inserted_options(), b.dat.vec_ro as rhs, acc as solution, dmhooks.add_hooks(self.ksp.dm, self):
            self.ksp.solve(rhs, solution)

        r = self.ksp.getConvergedReason()
        if r < 0:
            raise ConvergenceError("LinearSolver failed to converge after %d iterations with reason: %s", self.ksp.getIterationNumber(), solving_utils.KSPReasons[r])

        # Grab the comm associated with `x` and call PETSc's garbage cleanup routine
        comm = x.function_space().mesh()._comm
        PETSc.garbage_cleanup(comm=comm)<|MERGE_RESOLUTION|>--- conflicted
+++ resolved
@@ -8,11 +8,7 @@
 from firedrake.petsc import PETSc, OptionsManager, flatten_parameters
 from firedrake.utils import cached_property
 from firedrake.ufl_expr import action
-<<<<<<< HEAD
-from pyop3.mpi import internal_comm, decref
-=======
-from pyop2.mpi import internal_comm
->>>>>>> 9bea8bae
+from pyop3.mpi import internal_comm
 
 __all__ = ["LinearSolver"]
 
