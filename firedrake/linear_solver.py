--- conflicted
+++ resolved
@@ -44,13 +44,6 @@
         if P is not None and not isinstance(P, MatrixBase):
             raise TypeError("Provided preconditioner is a '%s', not a MatrixBase" % type(P).__name__)
 
-<<<<<<< HEAD
-        solver_parameters = flatten_parameters(solver_parameters or {})
-        solver_parameters = solving_utils.set_defaults(solver_parameters,
-                                                       A.arguments(),
-                                                       ksp_defaults=self.DEFAULT_KSP_PARAMETERS)
-        # todo: add offload to solver parameters - how? prefix?
-=======
         test, trial = A.arguments()
         self.x = Function(trial.function_space())
         self.b = Cofunction(test.function_space().dual())
@@ -59,7 +52,6 @@
                                            form_compiler_parameters=A.form_compiler_parameters,
                                            constant_jacobian=True)
         super().__init__(problem, **kwargs)
->>>>>>> 211f0e3b
 
         self.A = A
         self.comm = A.comm
@@ -86,51 +78,6 @@
 
         # When solving `Ax = b`, with A: V x U -> R, or equivalently A: V -> U*,
         # we need to make sure that x and b belong to V and U*, respectively.
-<<<<<<< HEAD
-        if x.function_space() != self.trial_space:
-            raise ValueError(f"x must be a Function in {self.trial_space}.")
-        if b.function_space() != self.test_space.dual():
-            raise ValueError(f"b must be a Cofunction in {self.test_space.dual()}.")
-
-        if len(self.trial_space) > 1 and self.nullspace is not None:
-            self.nullspace._apply(self.trial_space.dof_dset.field_ises)
-        if len(self.test_space) > 1 and self.transpose_nullspace is not None:
-            self.transpose_nullspace._apply(self.test_space.dof_dset.field_ises,
-                                            transpose=True)
-        if len(self.trial_space) > 1 and self.near_nullspace is not None:
-            self.near_nullspace._apply(self.trial_space.dof_dset.field_ises, near=True)
-
-        if self.A.has_bcs:
-            b = self._lifted(b)
-
-        if self.ksp.getInitialGuessNonzero():
-            acc = x.dat.vec
-        else:
-            acc = x.dat.vec_wo
-
-        # if "cu" in self.A.petscmat.type:  # todo: cuda or cu?
-        #     with self.inserted_options(), b.dat.vec_ro as rhs, acc as solution, dmhooks.add_hooks(self.ksp.dm, self):
-        #         b_cu = PETSc.Vec()
-        #         b_cu.createCUDAWithArrays(rhs)
-        #         u = PETSc.Vec()
-        #         u.createCUDAWithArrays(solution)
-        #         self.ksp.solve(b_cu, u)
-        #         u.getArray()
-
-        # else:
-        # instead: preconditioner
-
-        with self.inserted_options(), b.dat.vec_ro as rhs, acc as solution, dmhooks.add_hooks(self.ksp.dm, self):
-            self.ksp.solve(rhs, solution)
-
-        r = self.ksp.getConvergedReason()
-        if r < 0:
-            raise ConvergenceError("LinearSolver failed to converge after %d iterations with reason: %s", self.ksp.getIterationNumber(), solving_utils.KSPReasons[r])
-
-        # Grab the comm associated with `x` and call PETSc's garbage cleanup routine
-        comm = x.function_space().mesh()._comm
-        PETSc.garbage_cleanup(comm=comm)
-=======
         if x.function_space() != self.x.function_space():
             raise ValueError(f"x must be a Function in {self.x.function_space()}.")
         if b.function_space() != self.b.function_space():
@@ -140,4 +87,3 @@
         self.b.assign(b)
         super().solve()
         x.assign(self.x)
->>>>>>> 211f0e3b
