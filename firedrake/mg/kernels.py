--- conflicted
+++ resolved
@@ -143,11 +143,7 @@
 
     # Replace coordinates (if any)
     builder = firedrake_interface.KernelBuilderBase(scalar_type=ScalarType)
-<<<<<<< HEAD
-    domain = extract_unique_domain(expression)
     builder._domain_integral_type_map = {domain: "cell"}
-=======
->>>>>>> 908002c5
     # Translate to GEM
     cell = domain.ufl_cell()
     dim = cell.topological_dimension()
