--- conflicted
+++ resolved
@@ -292,13 +292,8 @@
 
 
 def restrict_kernel(Vf, Vc):
-<<<<<<< HEAD
     hierarchy, level = utils.get_level(Vc.mesh())
-    levelf = level + Fraction(1 / hierarchy.refinements_per_level)
-=======
-    hierarchy, level = utils.get_level(Vc.ufl_domain())
     levelf = level + Fraction(1, hierarchy.refinements_per_level)
->>>>>>> a0ffc8ac
     cache = hierarchy._shared_data_cache["transfer_kernels"]
     coordinates = Vc.mesh().coordinates
     if Vf.extruded:
