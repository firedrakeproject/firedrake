--- conflicted
+++ resolved
@@ -279,7 +279,6 @@
                 abort();
             }
         }
-<<<<<<< HEAD
         const PetscScalar *coarsei = f + cell*%(coarse_cell_inc)d;
         for ( int i = 0; i < %(Rdim)d; i++ ) {
             R[i] = 0;
@@ -292,7 +291,7 @@
            "celldist_l1_c_expr": celldist_l1_c_expr(element.cell, X="Xref"),
            "Xc_cell_inc": coords_element.space_dimension(),
            "coarse_cell_inc": element.space_dimension(),
-           "tdim": mesh.topological_dimension()})
+           "tdim": mesh.topological_dimension})
 
     # Now build a pyop3 'Function' wrapping this
     loopy_kernel = lp.make_kernel(
@@ -318,20 +317,6 @@
     func = op3.Function(loopy_kernel, [op3.INC, op3.READ, op3.READ, op3.READ])
 
     return cache.setdefault(key, func)
-=======
-        """ % {"to_reference": str(to_reference_kernel),
-               "evaluate": eval_code,
-               "spacedim": element.cell.get_spatial_dimension(),
-               "ncandidate": hierarchy.fine_to_coarse_cells[levelf].shape[1],
-               "Rdim": V.block_size,
-               "inside_cell": inside_check(element.cell, eps=1e-8, X="Xref"),
-               "celldist_l1_c_expr": celldist_l1_c_expr(element.cell, X="Xref"),
-               "Xc_cell_inc": coords_element.space_dimension(),
-               "coarse_cell_inc": element.space_dimension(),
-               "tdim": mesh.topological_dimension}
-
-        return cache.setdefault(key, op2.Kernel(my_kernel, name="pyop2_kernel_prolong"))
->>>>>>> bb8447aa
 
 
 def restrict_kernel(Vf, Vc):
@@ -396,19 +381,7 @@
             fprintf(stderr, "Number of candidates: %%d. Best distance located: %%14e", %(ncandidate)d, bestdist);
             abort();
         }
-<<<<<<< HEAD
     }
-=======
-        """ % {"to_reference": str(to_reference_kernel),
-               "evaluate": evaluate_code,
-               "ncandidate": hierarchy.fine_to_coarse_cells[levelf].shape[1],
-               "inside_cell": inside_check(element.cell, eps=1e-8, X="Xref"),
-               "celldist_l1_c_expr": celldist_l1_c_expr(element.cell, X="Xref"),
-               "Xc_cell_inc": coords_element.space_dimension(),
-               "coarse_cell_inc": element.space_dimension(),
-               "spacedim": element.cell.get_spatial_dimension(),
-               "tdim": mesh.topological_dimension}
->>>>>>> bb8447aa
 
     {
     const PetscScalar *Ri = R + cell*%(coarse_cell_inc)d;
@@ -499,7 +472,6 @@
             bestdist = celldist;
             bestcell = i;
         }
-<<<<<<< HEAD
     }
     if (cell == -1) {
         /* We didn't find a cell that contained this point exactly.
@@ -514,19 +486,6 @@
             fprintf(stderr, "\\n");
             fprintf(stderr, "Number of candidates: %%d. Best distance located: %%14e", %(ncandidate)d, bestdist);
             abort();
-=======
-        """ % {
-            "to_reference": str(to_reference_kernel),
-            "evaluate": evaluate_code,
-            "inside_cell": inside_check(Vc.finat_element.cell, eps=1e-8, X="Xref"),
-            "spacedim": Vc.finat_element.cell.get_spatial_dimension(),
-            "celldist_l1_c_expr": celldist_l1_c_expr(Vc.finat_element.cell, X="Xref"),
-            "tdim": Vc.mesh().topological_dimension,
-            "ncandidate": ncandidate,
-            "Rdim": Vf.block_size,
-            "Xf_cell_inc": coords_element.space_dimension(),
-            "f_cell_inc": Vf_element.space_dimension()
->>>>>>> bb8447aa
         }
     }
     const PetscScalar *fi = f + cell*%(f_cell_inc)d;
