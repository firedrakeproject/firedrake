--- conflicted
+++ resolved
@@ -291,11 +291,7 @@
 
 
 def restrict_kernel(Vf, Vc):
-<<<<<<< HEAD
-    hierarchy, level = utils.get_level(Vc.ufl_domain())
-=======
     hierarchy, level = utils.get_level(Vc.mesh())
->>>>>>> 62f6bf75
     levelf = level + Fraction(1, hierarchy.refinements_per_level)
     cache = hierarchy._shared_data_cache["transfer_kernels"]
     coordinates = Vc.mesh().coordinates
