--- conflicted
+++ resolved
@@ -216,17 +216,9 @@
     if meshc.cell_set._extruded:
         idx = levelf * hierarchy.refinements_per_level
         assert idx == int(idx)
-<<<<<<< HEAD
-        level_ratio = (hierarchy._meshes[int(idx)].layers - 1) // (meshc.layers - 1)
-    else:
-        level_ratio = 1
-    key = (("prolong", level_ratio)
-           + expression.ufl_element().value_shape
-=======
         assert hierarchy._meshes[int(idx)].cell_set._extruded
     key = (("prolong",)
-           + expression.ufl_element().value_shape()
->>>>>>> 1692a70c
+           + expression.ufl_element().value_shape
            + entity_dofs_key(expression.function_space().finat_element.entity_dofs())
            + entity_dofs_key(coordinates.function_space().finat_element.entity_dofs()))
     try:
@@ -306,16 +298,8 @@
     coordinates = Vc.ufl_domain().coordinates
     if Vf.extruded:
         assert Vc.extruded
-<<<<<<< HEAD
-        level_ratio = (Vf.mesh().layers - 1) // (Vc.mesh().layers - 1)
-    else:
-        level_ratio = 1
-    key = (("restrict", level_ratio)
+    key = (("restrict",)
            + Vf.ufl_element().value_shape
-=======
-    key = (("restrict",)
-           + Vf.ufl_element().value_shape()
->>>>>>> 1692a70c
            + entity_dofs_key(Vf.finat_element.entity_dofs())
            + entity_dofs_key(Vc.finat_element.entity_dofs())
            + entity_dofs_key(coordinates.function_space().finat_element.entity_dofs()))
