--- conflicted
+++ resolved
@@ -450,16 +450,8 @@
     V_c = cctx._problem.u_restrict.function_space()
     V_f = fctx._problem.u_restrict.function_space()
 
-<<<<<<< HEAD
     row_size = V_f.template_vec.getSizes()
     col_size = V_c.template_vec.getSizes()
-
-    cfn = firedrake.Function(V_c)
-    ffn = firedrake.Function(V_f)
-=======
-    row_size = V_f.dof_dset.layout_vec.getSizes()
-    col_size = V_c.dof_dset.layout_vec.getSizes()
->>>>>>> ec549284
     cbcs = tuple(cctx._problem.dirichlet_bcs())
     fbcs = tuple(fctx._problem.dirichlet_bcs())
 
