--- conflicted
+++ resolved
@@ -1,10 +1,7 @@
 import firedrake
 import ufl
-<<<<<<< HEAD
-=======
 import finat.ufl
 import weakref
->>>>>>> 122a61af
 from enum import IntEnum
 from firedrake.petsc import PETSc
 from firedrake.embedding import get_embedding_dg_element
@@ -13,10 +10,7 @@
 __all__ = ("TransferManager", )
 
 
-<<<<<<< HEAD
-native = frozenset(["Lagrange", "Discontinuous Lagrange", "Real", "Q", "DQ", "Crouzeix-Raviart"])
-=======
-native_families = frozenset(["Lagrange", "Discontinuous Lagrange", "Real", "Q", "DQ", "BrokenElement"])
+native_families = frozenset(["Lagrange", "Discontinuous Lagrange", "Real", "Q", "DQ", "BrokenElement", "Crouzeix-Raviart"])
 alfeld_families = frozenset(["Hsieh-Clough-Tocher", "Reduced-Hsieh-Clough-Tocher", "Johnson-Mercier",
                              "Alfeld-Sorokina", "Arnold-Qin", "Reduced-Arnold-Qin", "Christiansen-Hu",
                              "Guzman-Neilan", "Guzman-Neilan Bubble"])
@@ -33,7 +27,6 @@
     if (family in alfeld_families) or ("alfeld" in variant.lower() and family != "Discontinuous Lagrange"):
         dg_element = dg_element.reconstruct(variant="powell-sabin")
     return dg_element
->>>>>>> 122a61af
 
 
 class Op(IntEnum):
@@ -76,12 +69,6 @@
 
     def is_native(self, element, op):
         if element in self.native_transfers.keys():
-<<<<<<< HEAD
-            return True
-        if isinstance(element.cell(), ufl.TensorProductCell) and len(element.sub_elements()) > 0:
-            return all(self.is_native(e) for e in element.sub_elements())
-        return element.family() in native
-=======
             return self.native_transfers[element][op] is not None
         if isinstance(element.cell, ufl.TensorProductCell):
             if isinstance(element, finat.ufl.TensorProductElement):
@@ -89,7 +76,6 @@
             elif isinstance(element, finat.ufl.MixedElement):
                 return all(self.is_native(e, op) for e in element.sub_elements)
         return (element.family() in native_families) and not (element.variant() in non_native_variants)
->>>>>>> 122a61af
 
     def _native_transfer(self, element, op):
         try:
