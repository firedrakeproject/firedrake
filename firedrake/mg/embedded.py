import firedrake
import ufl
import finat.ufl
import weakref
from functools import reduce
from enum import IntEnum
from operator import and_
from firedrake.petsc import PETSc
from firedrake.embedding import get_embedding_dg_element

__all__ = ("TransferManager", )


native = frozenset(["Lagrange", "Discontinuous Lagrange", "Real", "Q", "DQ", "Crouzeix-Raviart"])


class Op(IntEnum):
    PROLONG = 0
    RESTRICT = 1
    INJECT = 2


class TransferManager(object):
    class Cache(object):
        """A caching object for work vectors and matrices.

        :arg element: The element to use for the caching."""
        def __init__(self, element):
            self.embedding_element = get_embedding_dg_element(element)
            self._dat_versions = {}
<<<<<<< HEAD
=======
            self._V_DG_mass = {}
            self._DG_inv_mass = {}
            self._V_approx_inv_mass = {}
            self._V_inv_mass_ksp = {}
>>>>>>> 2ae2ce8c
            self._DG_work = {}
            self._work_vec = {}
            self._V_dof_weights = {}
            self._V_coarse_jacobian = {}
            self._V_approx_inv_mass_piola = {}
            self._V_DG_project_reference_values = {}
            self._V_inv_mass_ksp = {}
            self._V_DG_mass_piola = {}
            self._interpolators = {}

    def __init__(self, *, native_transfers=None, use_averaging=True, mat_type=None):
        """
        An object for managing transfers between levels in a multigrid
        hierarchy (possibly via embedding in DG spaces).

        :arg native_transfers: dict mapping UFL element
           to "natively supported" transfer operators. This should be
           a three-tuple of (prolong, restrict, inject).
        :arg use_averaging: Use averaging to approximate the
           projection out of the embedded DG space? If False, a global
           L2 projection will be performed.
        :arg mat_type: matrix type for the projection operators.
        """
        self.native_transfers = native_transfers or {}
        self.use_averaging = use_averaging
        self.caches = {}
        self.mat_type = mat_type or firedrake.parameters["default_matrix_type"]

    def is_native(self, element):
        if element in self.native_transfers.keys():
            return True
        if isinstance(element.cell, ufl.TensorProductCell) and len(element.sub_elements) > 0:
            return reduce(and_, map(self.is_native, element.sub_elements))
        return element.family() in native

    def _interpolator(self, uc, uf):
        Vc = uc.function_space()
        Vf = uf.function_space()
        key = (Vc, Vf)
        cache = self.cache(Vc.ufl_element())._interpolators
        try:
            return cache[key]
        except KeyError:
            return cache.setdefault(key, firedrake.Interpolator(firedrake.TestFunction(Vc), Vf))

    def _prolong(self, x, y):
        self._interpolator(x, y).interpolate(x, output=y, transpose=False)

    def _restrict(self, x, y):
        self._interpolator(y, x).interpolate(x, output=y, transpose=True)

    def _native_transfer(self, element, op):
        try:
            return self.native_transfers[element][op]
        except KeyError:
            if self.is_native(element):
                # ops = self._prolong, self._restrict, self._prolong
                ops = firedrake.prolong, firedrake.restrict, firedrake.inject
                return self.native_transfers.setdefault(element, ops)[op]
        return None

    def cache(self, element):
        try:
            return self.caches[element]
        except KeyError:
            return self.caches.setdefault(element, TransferManager.Cache(element))

    def V_dof_weights(self, V):
        """Dof weights for averaging projection.

        :arg V: function space to compute weights for.
        :returns: A PETSc Vec.
        """
        cache = self.cache(V.ufl_element())
        key = V.dim()
        try:
            return cache._V_dof_weights[key]
        except KeyError:
            # Compute dof multiplicity for V
            # Spin over all (owned) cells incrementing visible dofs by 1.
            # After halo exchange, the Vec representation is the
            # global Vector counting the number of cells that see each
            # dof.
            f = firedrake.Function(V)
            firedrake.par_loop(("{[i, j]: 0 <= i < A.dofs and 0 <= j < %d}" % V.value_size,
                               "A[i, j] = A[i, j] + 1"),
                               firedrake.dx,
                               {"A": (f, firedrake.INC)})
            with f.dat.vec_ro as fv:
                return cache._V_dof_weights.setdefault(key, fv.copy())

    def pullback(self, mapping, F):
        if mapping.lower() == "identity":
            return 1
        elif mapping.lower() == "covariant piola":
            return ufl.inv(F).T
        elif mapping.lower() == "contravariant piola":
            S = ufl.diag(ufl.as_tensor([-1]+[1]*(F.ufl_shape[-1]-1)))
            return (1/ufl.det(F)) * F * S
        elif mapping.lower() == "l2 piola":
            return 1/abs(ufl.det(F))
        else:
            raise ValueError("Unrecognized mapping", mapping)

    def pushforward(self, mapping, F):
        if mapping.lower() == "identity":
            return 1
        elif mapping.lower() == "covariant piola":
            return F.T
        elif mapping.lower() == "contravariant piola":
            S = ufl.diag(ufl.as_tensor([-1]+[1]*(F.ufl_shape[-1]-1)))
            return ufl.det(F) * S * ufl.inv(F)
        elif mapping.lower() == "l2 piola":
            return abs(ufl.det(F))
        else:
            raise ValueError("Unrecognized mapping", mapping)

    def affine_function_space(self, V):
        if V.ufl_element().mapping() == "identity":
            return V
        if V.mesh().ufl_cell().is_simplex() and V.mesh().coordinates.function_space().ufl_element().degree() == 1:
            return V
        return firedrake.FunctionSpace(V.mesh(), ufl.WithMapping(V.ufl_element(), mapping="identity"))

    def dx(self, V):
        degree = V.ufl_element().degree()
        try:
            degree = max(degree)
        except TypeError:
            pass
        return firedrake.dx(degree=2*degree, domain=V.mesh())

    def V_coarse_jacobian(self, Vc, Vf):
        cmesh = Vc.mesh()
        Fc = firedrake.Jacobian(cmesh)
        vector_element = get_embedding_dg_element(cmesh.coordinates.function_space().ufl_element())
        element = ufl.TensorElement(vector_element.sub_elements()[0], shape=Fc.ufl_shape)

        cache = self.cache(element)
        key = (Vc.mesh(), Vf.mesh())
        try:
            return cache._V_coarse_jacobian[key]
        except KeyError:
            Qc = firedrake.FunctionSpace(Vc.mesh(), element)
            Qf = firedrake.FunctionSpace(Vf.mesh(), element)
            qc = firedrake.Function(Qc)
            qf = firedrake.Function(Qf)
            qc.interpolate(Fc)
            if Qc.dim() < Qf.dim():
                self.prolong(qc, qf)
            else:
                self.inject(qc, qf)
            return cache._V_coarse_jacobian.setdefault(key, qf)

    def V_DG_project_reference_values(self, Vc, DG):
        """
        Project reference values in Vc onto DG.
        Computes (cellwise) (DG, DG)^{-1} (DG, hat{Vc}).
        :arg Vc: a function space
        :arg DG: the DG space
        :returns: A PETSc Mat mapping from Vc -> DG.
        """
        cache = self.cache(Vc.ufl_element())
        key = Vc.dim()
        try:
            return cache._V_DG_project_reference_values[key]
        except KeyError:
            V = self.affine_function_space(Vc)
            idet = 1/abs(ufl.JacobianDeterminant(V.mesh()))
            a = firedrake.Tensor(firedrake.inner(firedrake.TrialFunction(DG),
                                                 firedrake.TestFunction(DG))*idet*self.dx(DG))
            b = firedrake.Tensor(firedrake.inner(firedrake.TrialFunction(V),
                                                 firedrake.TestFunction(DG))*idet*self.dx(DG))
            M = firedrake.assemble(a.inv * b, mat_type=self.mat_type)
            return cache._V_DG_project_reference_values.setdefault(key, M.petscmat)

    def V_approx_inv_mass_piola(self, Vc, Vf, DG):
        """
        Approximate inverse mass.
        Computes (cellwise) (hat{Vf}, hat{Vf})^{-1} (hat{Vf}, pushforward(Vf) * pullback(Vc) * DG).
        :arg Vc: a function space to extract the piola transform
        :arg Vf: the target function space
        :arg DG: the source DG space
        :returns: A PETSc Mat mapping from DG -> Vf.
        """
        cache = self.cache(Vf.ufl_element())
        key = (Vf.dim(), Vc.dim())
        try:
            return cache._V_approx_inv_mass_piola[key]
        except KeyError:
            dg_trial = firedrake.TrialFunction(DG)
            V = self.affine_function_space(Vf)
            if V != Vf:
                mapping = Vc.ufl_element().mapping()
                push = self.pushforward(mapping, ufl.Jacobian(Vf.mesh()))
                pull = self.pullback(mapping, self.V_coarse_jacobian(Vc, Vf))
                scale = push * pull
                if scale.ufl_shape and len(dg_trial.ufl_shape) > 1:
                    dg_trial = dg_trial * scale.T
                else:
                    dg_trial = scale * dg_trial

            idet = 1/abs(ufl.JacobianDeterminant(V.mesh()))
            a = firedrake.Tensor(firedrake.inner(firedrake.TrialFunction(V),
                                                 firedrake.TestFunction(V))*idet*self.dx(V))
            b = firedrake.Tensor(firedrake.inner(dg_trial, firedrake.TestFunction(V))*idet*self.dx(V))
            M = firedrake.assemble(a.inv * b, mat_type=self.mat_type)
            return cache._V_approx_inv_mass_piola.setdefault(key, M.petscmat)

    def V_DG_mass_piola(self, Vc, Vf, DG):
        """
        Computes (hat{Vf}, pushforward(Vf) * pullback(Vc) * DG).
        :arg Vc: a function space to extract the piola transform
        :arg Vf: a function space
        :arg DG: the DG space
        :returns: A PETSc Mat mapping from Vf -> DG.
        """
        cache = self.cache(Vf.ufl_element())
        key = (Vf.dim(), Vc.dim())
        try:
            return cache._V_DG_mass_piola[key]
        except KeyError:
            dg_trial = firedrake.TrialFunction(DG)
            V = self.affine_function_space(Vf)
            if V != Vf:
                mapping = Vc.ufl_element().mapping()
                push = self.pushforward(mapping, ufl.Jacobian(Vf.mesh()))
                pull = self.pullback(mapping, self.V_coarse_jacobian(Vc, Vf))
                scale = push * pull
                if scale.ufl_shape and len(dg_trial.ufl_shape) > 1:
                    dg_trial = dg_trial * scale.T
                else:
                    dg_trial = scale * dg_trial

            idet = 1/abs(ufl.JacobianDeterminant(V.mesh()))
            b = firedrake.Tensor(firedrake.inner(dg_trial, firedrake.TestFunction(V))*idet*self.dx(V))
            M = firedrake.assemble(b, mat_type=self.mat_type)
            return cache._V_DG_mass_piola.setdefault(key, M.petscmat)

    def V_inv_mass_ksp(self, V):
        """
        A KSP inverting a reference mass matrix
        :arg V: a function space.
        :returns: A PETSc KSP for inverting (V, V)_hat{K}.
        """
        cache = self.cache(V.ufl_element())
        key = V.dim()
        try:
            return cache._V_inv_mass_ksp[key]
        except KeyError:
            V = self.affine_function_space(V)
            idet = 1/abs(ufl.JacobianDeterminant(V.mesh()))
            M = firedrake.assemble(firedrake.inner(firedrake.TrialFunction(V),
                                                   firedrake.TestFunction(V))*idet*self.dx(V),
                                   mat_type=self.mat_type)
            ksp = PETSc.KSP().create(comm=V._comm)
            ksp.setOperators(M.petscmat)
            try:
                short_name = V.ufl_element()._short_name
            except AttributeError:
                short_name = str(V.ufl_element())
            ksp.setOptionsPrefix("{}_prolongation_mass_".format(short_name))
            ksp.setType("preonly")
            ksp.pc.setType("cholesky")
            ksp.setFromOptions()
            ksp.setUp()
            return cache._V_inv_mass_ksp.setdefault(key, ksp)

    def DG_work(self, V):
        """A DG work Function matching V
        :arg V: a function space.
        :returns: A Function in the embedding DG space.
        """
        needs_dual = ufl.duals.is_dual(V)
        cache = self.cache(V.ufl_element())
        key = (V.dim(), needs_dual)
        try:
            return cache._DG_work[key]
        except KeyError:
            if needs_dual:
                primal = self.DG_work(V.dual())
                dual = primal.riesz_representation(riesz_map="l2")
                return cache._DG_work.setdefault(key, dual)
            DG = firedrake.FunctionSpace(V.mesh(), cache.embedding_element)
            return cache._DG_work.setdefault(key, firedrake.Function(DG))

    def work_vec(self, V):
        """A work Vec for V
        :arg V: a function space.
        :returns: A PETSc Vec for V.
        """
        cache = self.cache(V.ufl_element())
        key = V.dim()
        try:
            return cache._work_vec[key]
        except KeyError:
            return cache._work_vec.setdefault(key, V.dof_dset.layout_vec.duplicate())

    def requires_transfer(self, element, transfer_op, source, target):
        """Determine whether either the source or target have been modified since
        the last time a grid transfer was executed with them."""
        key = (transfer_op, weakref.ref(source.dat), weakref.ref(target.dat))
        dat_versions = (source.dat.dat_version, target.dat.dat_version)
        try:
            return self.cache(element)._dat_versions[key] != dat_versions
        except KeyError:
            return True

    def cache_dat_versions(self, element, transfer_op, source, target):
        """Record the returned dat_versions of the source and target."""
        key = (transfer_op, weakref.ref(source.dat), weakref.ref(target.dat))
        dat_versions = (source.dat.dat_version, target.dat.dat_version)
        self.cache(element)._dat_versions[key] = dat_versions

    @PETSc.Log.EventDecorator()
    def op(self, source, target, transfer_op):
        """Primal transfer (either prolongation or injection).

        :arg source: The source :class:`.Function`.
        :arg target: The target :class:`.Function`.
        :arg transfer_op: The transfer operation for the DG space.
        """
        Vs = source.function_space()
        Vt = target.function_space()
        source_element = Vs.ufl_element()
        target_element = Vt.ufl_element()
<<<<<<< HEAD

        cache = self.cache(source_element)
        key = (transfer_op, source.dat, target.dat)
        if key in cache._dat_versions:
            dat_versions = (source.dat.dat_version, target.dat.dat_version)
            if cache._dat_versions[key] == dat_versions:
                return

        if self.is_native(source_element) and self.is_native(target_element):
            self._native_transfer(source_element, transfer_op)(source, target)
        elif type(source_element) is ufl.MixedElement:
            assert type(target_element) is ufl.MixedElement
=======
        if not self.requires_transfer(source_element, transfer_op, source, target):
            return

        if self.is_native(source_element) and self.is_native(target_element):
            self._native_transfer(source_element, transfer_op)(source, target)
        elif type(source_element) is finat.ufl.MixedElement:
            assert type(target_element) is finat.ufl.MixedElement
>>>>>>> 2ae2ce8c
            for source_, target_ in zip(source.subfunctions, target.subfunctions):
                self.op(source_, target_, transfer_op=transfer_op)
        else:
            # Get some work vectors
            dgsource = self.DG_work(Vs)
            dgtarget = self.DG_work(Vt)
            VDGs = dgsource.function_space()
            VDGt = dgtarget.function_space()
<<<<<<< HEAD
=======
            dgwork = self.work_vec(VDGs)
>>>>>>> 2ae2ce8c

            # Project into DG space
            # u \in Vs -> u \in VDGs
            with source.dat.vec_ro as sv, dgsource.dat.vec_wo as dgv:
<<<<<<< HEAD
                self.V_DG_project_reference_values(Vs, VDGs).mult(sv, dgv)
=======
                self.V_DG_mass(Vs, VDGs).mult(sv, dgwork)
                self.DG_inv_mass(VDGs).mult(dgwork, dgv)
>>>>>>> 2ae2ce8c

            # Transfer
            # u \in VDGs -> u \in VDGt
            self.op(dgsource, dgtarget, transfer_op)

            # Project back
            # u \in VDGt -> u \in Vt
            with dgtarget.dat.vec_ro as dgv, target.dat.vec_wo as t:
                if self.use_averaging:
<<<<<<< HEAD
                    self.V_approx_inv_mass_piola(Vs, Vt, VDGt).mult(dgv, t)
                    t.pointwiseDivide(t, self.V_dof_weights(Vt))
                else:
                    work = self.work_vec(Vt)
                    self.V_DG_mass_piola(Vs, Vt, VDGt).mult(dgv, work)
                    self.V_inv_mass_ksp(Vt).solve(work, t)
        cache._dat_versions[key] = (source.dat.dat_version, target.dat.dat_version)
=======
                    self.V_approx_inv_mass(Vt, VDGt).mult(dgv, t)
                    t.pointwiseDivide(t, self.V_dof_weights(Vt))
                else:
                    work = self.work_vec(Vt)
                    self.V_DG_mass(Vt, VDGt).multTranspose(dgv, work)
                    self.V_inv_mass_ksp(Vt).solve(work, t)
        self.cache_dat_versions(source_element, transfer_op, source, target)
>>>>>>> 2ae2ce8c

    def prolong(self, uc, uf):
        """Prolong a function.

        :arg uc: The source (coarse grid) function.
        :arg uf: The target (fine grid) function.
        """
        self.op(uc, uf, transfer_op=Op.PROLONG)

    def inject(self, uf, uc):
        """Inject a function (primal restriction)

        :arg uf: The source (fine grid) function.
        :arg uc: The target (coarse grid) function.
        """
        self.op(uf, uc, transfer_op=Op.INJECT)

    def restrict(self, source, target):
        """Restrict a dual function.

        :arg source: The source (fine grid) :class:`.Cofunction`.
        :arg target: The target (coarse grid) :class:`.Cofunction`.
        """
<<<<<<< HEAD
        Vc = gc.function_space()
        Vf = gf.function_space()
        source_element = Vf.ufl_element()
        target_element = Vc.ufl_element()

        cache = self.cache(source_element)
        key = (Op.RESTRICT, gf.dat, gc.dat)
        if key in cache._dat_versions:
            dat_versions = (gf.dat.dat_version, gc.dat.dat_version)
            if cache._dat_versions[key] == dat_versions:
                return

        if self.is_native(source_element) and self.is_native(target_element):
            self._native_transfer(source_element, Op.RESTRICT)(gf, gc)
        elif type(source_element) is ufl.MixedElement:
            assert type(target_element) is ufl.MixedElement
            for source_, target_ in zip(gf.subfunctions, gc.subfunctions):
                self.restrict(source_, target_)
        else:
            dgf = self.DG_work(Vf)
            dgc = self.DG_work(Vc)
            VDGf = dgf.function_space()
            VDGc = dgc.function_space()
            work = self.work_vec(Vf)

            # g \in Vf^* -> g \in VDGf^*
            with gf.dat.vec_ro as gfv, dgf.dat.vec_wo as dgscratch:
                if self.use_averaging:
                    work.pointwiseDivide(gfv, self.V_dof_weights(Vf))
                    self.V_approx_inv_mass_piola(Vc, Vf, VDGf).multTranspose(work, dgscratch)
                else:
                    self.V_inv_mass_ksp(Vf).solve(gfv, work)
                    self.V_DG_mass_piola(Vc, Vf, VDGf).multTranspose(work, dgscratch)

            # g \in VDGf^* -> g \in VDGc^*
            self.restrict(dgf, dgc)

            # g \in VDGc^* -> g \in Vc^*
            with dgc.dat.vec_ro as dgscratch, gc.dat.vec_wo as gcv:
                self.V_DG_project_reference_values(Vc, VDGc).multTranspose(dgscratch, gcv)
        cache._dat_versions[key] = (gf.dat.dat_version, gc.dat.dat_version)
=======
        Vs_star = source.function_space()
        Vt_star = target.function_space()
        source_element = Vs_star.ufl_element()
        target_element = Vt_star.ufl_element()
        if not self.requires_transfer(source_element, Op.RESTRICT, source, target):
            return

        if self.is_native(source_element) and self.is_native(target_element):
            self._native_transfer(source_element, Op.RESTRICT)(source, target)
        elif type(source_element) is finat.ufl.MixedElement:
            assert type(target_element) is finat.ufl.MixedElement
            for source_, target_ in zip(source.subfunctions, target.subfunctions):
                self.restrict(source_, target_)
        else:
            Vs = Vs_star.dual()
            Vt = Vt_star.dual()
            # Get some work vectors
            dgsource = self.DG_work(Vs_star)
            dgtarget = self.DG_work(Vt_star)
            VDGs = dgsource.function_space().dual()
            VDGt = dgtarget.function_space().dual()
            work = self.work_vec(Vs)
            dgwork = self.work_vec(VDGt)

            # g \in Vs^* -> g \in VDGs^*
            with source.dat.vec_ro as sv, dgsource.dat.vec_wo as dgv:
                if self.use_averaging:
                    work.pointwiseDivide(sv, self.V_dof_weights(Vs))
                    self.V_approx_inv_mass(Vs, VDGs).multTranspose(work, dgv)
                else:
                    self.V_inv_mass_ksp(Vs).solve(sv, work)
                    self.V_DG_mass(Vs, VDGs).mult(work, dgv)

            # g \in VDGs^* -> g \in VDGt^*
            self.restrict(dgsource, dgtarget)

            # g \in VDGt^* -> g \in Vt^*
            with dgtarget.dat.vec_ro as dgv, target.dat.vec_wo as t:
                self.DG_inv_mass(VDGt).mult(dgv, dgwork)
                self.V_DG_mass(Vt, VDGt).multTranspose(dgwork, t)
        self.cache_dat_versions(source_element, Op.RESTRICT, source, target)
>>>>>>> 2ae2ce8c
<|MERGE_RESOLUTION|>--- conflicted
+++ resolved
@@ -28,13 +28,9 @@
         def __init__(self, element):
             self.embedding_element = get_embedding_dg_element(element)
             self._dat_versions = {}
-<<<<<<< HEAD
-=======
             self._V_DG_mass = {}
             self._DG_inv_mass = {}
             self._V_approx_inv_mass = {}
-            self._V_inv_mass_ksp = {}
->>>>>>> 2ae2ce8c
             self._DG_work = {}
             self._work_vec = {}
             self._V_dof_weights = {}
@@ -361,20 +357,6 @@
         Vt = target.function_space()
         source_element = Vs.ufl_element()
         target_element = Vt.ufl_element()
-<<<<<<< HEAD
-
-        cache = self.cache(source_element)
-        key = (transfer_op, source.dat, target.dat)
-        if key in cache._dat_versions:
-            dat_versions = (source.dat.dat_version, target.dat.dat_version)
-            if cache._dat_versions[key] == dat_versions:
-                return
-
-        if self.is_native(source_element) and self.is_native(target_element):
-            self._native_transfer(source_element, transfer_op)(source, target)
-        elif type(source_element) is ufl.MixedElement:
-            assert type(target_element) is ufl.MixedElement
-=======
         if not self.requires_transfer(source_element, transfer_op, source, target):
             return
 
@@ -382,7 +364,6 @@
             self._native_transfer(source_element, transfer_op)(source, target)
         elif type(source_element) is finat.ufl.MixedElement:
             assert type(target_element) is finat.ufl.MixedElement
->>>>>>> 2ae2ce8c
             for source_, target_ in zip(source.subfunctions, target.subfunctions):
                 self.op(source_, target_, transfer_op=transfer_op)
         else:
@@ -391,20 +372,11 @@
             dgtarget = self.DG_work(Vt)
             VDGs = dgsource.function_space()
             VDGt = dgtarget.function_space()
-<<<<<<< HEAD
-=======
-            dgwork = self.work_vec(VDGs)
->>>>>>> 2ae2ce8c
 
             # Project into DG space
             # u \in Vs -> u \in VDGs
             with source.dat.vec_ro as sv, dgsource.dat.vec_wo as dgv:
-<<<<<<< HEAD
                 self.V_DG_project_reference_values(Vs, VDGs).mult(sv, dgv)
-=======
-                self.V_DG_mass(Vs, VDGs).mult(sv, dgwork)
-                self.DG_inv_mass(VDGs).mult(dgwork, dgv)
->>>>>>> 2ae2ce8c
 
             # Transfer
             # u \in VDGs -> u \in VDGt
@@ -414,23 +386,13 @@
             # u \in VDGt -> u \in Vt
             with dgtarget.dat.vec_ro as dgv, target.dat.vec_wo as t:
                 if self.use_averaging:
-<<<<<<< HEAD
                     self.V_approx_inv_mass_piola(Vs, Vt, VDGt).mult(dgv, t)
                     t.pointwiseDivide(t, self.V_dof_weights(Vt))
                 else:
                     work = self.work_vec(Vt)
-                    self.V_DG_mass_piola(Vs, Vt, VDGt).mult(dgv, work)
-                    self.V_inv_mass_ksp(Vt).solve(work, t)
-        cache._dat_versions[key] = (source.dat.dat_version, target.dat.dat_version)
-=======
-                    self.V_approx_inv_mass(Vt, VDGt).mult(dgv, t)
-                    t.pointwiseDivide(t, self.V_dof_weights(Vt))
-                else:
-                    work = self.work_vec(Vt)
-                    self.V_DG_mass(Vt, VDGt).multTranspose(dgv, work)
+                    self.V_DG_mass_piola(Vs, Vt, VDGt).multTranspose(dgv, work)
                     self.V_inv_mass_ksp(Vt).solve(work, t)
         self.cache_dat_versions(source_element, transfer_op, source, target)
->>>>>>> 2ae2ce8c
 
     def prolong(self, uc, uf):
         """Prolong a function.
@@ -454,49 +416,6 @@
         :arg source: The source (fine grid) :class:`.Cofunction`.
         :arg target: The target (coarse grid) :class:`.Cofunction`.
         """
-<<<<<<< HEAD
-        Vc = gc.function_space()
-        Vf = gf.function_space()
-        source_element = Vf.ufl_element()
-        target_element = Vc.ufl_element()
-
-        cache = self.cache(source_element)
-        key = (Op.RESTRICT, gf.dat, gc.dat)
-        if key in cache._dat_versions:
-            dat_versions = (gf.dat.dat_version, gc.dat.dat_version)
-            if cache._dat_versions[key] == dat_versions:
-                return
-
-        if self.is_native(source_element) and self.is_native(target_element):
-            self._native_transfer(source_element, Op.RESTRICT)(gf, gc)
-        elif type(source_element) is ufl.MixedElement:
-            assert type(target_element) is ufl.MixedElement
-            for source_, target_ in zip(gf.subfunctions, gc.subfunctions):
-                self.restrict(source_, target_)
-        else:
-            dgf = self.DG_work(Vf)
-            dgc = self.DG_work(Vc)
-            VDGf = dgf.function_space()
-            VDGc = dgc.function_space()
-            work = self.work_vec(Vf)
-
-            # g \in Vf^* -> g \in VDGf^*
-            with gf.dat.vec_ro as gfv, dgf.dat.vec_wo as dgscratch:
-                if self.use_averaging:
-                    work.pointwiseDivide(gfv, self.V_dof_weights(Vf))
-                    self.V_approx_inv_mass_piola(Vc, Vf, VDGf).multTranspose(work, dgscratch)
-                else:
-                    self.V_inv_mass_ksp(Vf).solve(gfv, work)
-                    self.V_DG_mass_piola(Vc, Vf, VDGf).multTranspose(work, dgscratch)
-
-            # g \in VDGf^* -> g \in VDGc^*
-            self.restrict(dgf, dgc)
-
-            # g \in VDGc^* -> g \in Vc^*
-            with dgc.dat.vec_ro as dgscratch, gc.dat.vec_wo as gcv:
-                self.V_DG_project_reference_values(Vc, VDGc).multTranspose(dgscratch, gcv)
-        cache._dat_versions[key] = (gf.dat.dat_version, gc.dat.dat_version)
-=======
         Vs_star = source.function_space()
         Vt_star = target.function_space()
         source_element = Vs_star.ufl_element()
@@ -528,14 +447,12 @@
                     self.V_approx_inv_mass(Vs, VDGs).multTranspose(work, dgv)
                 else:
                     self.V_inv_mass_ksp(Vs).solve(sv, work)
-                    self.V_DG_mass(Vs, VDGs).mult(work, dgv)
+                    self.V_DG_mass_piola(Vs, Vt, VDGs).multTranspose(work, dgv)
 
             # g \in VDGs^* -> g \in VDGt^*
             self.restrict(dgsource, dgtarget)
 
             # g \in VDGt^* -> g \in Vt^*
             with dgtarget.dat.vec_ro as dgv, target.dat.vec_wo as t:
-                self.DG_inv_mass(VDGt).mult(dgv, dgwork)
-                self.V_DG_mass(Vt, VDGt).multTranspose(dgwork, t)
-        self.cache_dat_versions(source_element, Op.RESTRICT, source, target)
->>>>>>> 2ae2ce8c
+                self.V_DG_project_reference_values(Vt, VDGt).multTranspose(dgv, t)
+        self.cache_dat_versions(source_element, Op.RESTRICT, source, target)