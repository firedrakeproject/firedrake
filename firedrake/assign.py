--- conflicted
+++ resolved
@@ -19,12 +19,7 @@
 from firedrake.constant import Constant
 from firedrake.function import Function
 from firedrake.petsc import PETSc
-<<<<<<< HEAD
 from firedrake.utils import IntType, ScalarType, split_by
-from firedrake.vector import Vector
-=======
-from firedrake.utils import ScalarType, split_by
->>>>>>> ec549284
 
 
 def _isconstant(expr):
@@ -149,13 +144,7 @@
 
     _coefficient_collector = CoefficientCollector()
 
-<<<<<<< HEAD
     def __init__(self, assignee, expression, subset=Ellipsis):
-        if isinstance(expression, Vector):
-            expression = expression.function
-=======
-    def __init__(self, assignee, expression, subset=None):
->>>>>>> ec549284
         expression = as_ufl(expression)
 
         for coeff in extract_coefficients(expression):
