--- conflicted
+++ resolved
@@ -283,11 +283,7 @@
                         raise ValueError("Found assignee nodes with no matching assigner nodes: run with `allow_missing_dofs=True`")
                     subset_indices_source = composed_map.values_with_halo[indices_active, :].reshape(-1)[perm]
                 # TODO: Use work array?
-<<<<<<< HEAD
                 buffer = Function(target_V)
-=======
-                buffer = type(lhs_func)(target_V)
->>>>>>> 16382c83
                 finfo = np.finfo(lhs_func.dat.dtype)
                 buffer.dat._data[:] = finfo.max
                 func_data = np.array([f.dat.data_ro_with_halos[subset_indices_source] for f in funcs])
