--- conflicted
+++ resolved
@@ -174,12 +174,8 @@
         # * We can also write to the halo if we are assigning to a subset provided
         #   that the assignee halo is not dirty to start with.
         # * If we are assigning to a subset where the assignee dat has a dirty halo,
-<<<<<<< HEAD
-        #   then we must only write to the owned values (marking the halo as dirty).
-=======
         #   then we should only write to the owned values. There is no point in
         #   writing to the halo since a full halo exchange is still required.
->>>>>>> dd124559
         # * If any of the functions in the expression do not have valid halos then
         #   we only write to the owned values in the assignee. Otherwise we might
         #   end up doing a lot of halo exchanges for the expression just to avoid
