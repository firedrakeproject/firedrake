--- conflicted
+++ resolved
@@ -157,11 +157,7 @@
 
     @cached_property
     def nlocal_spaces(self):
-<<<<<<< HEAD
-        """Number of subspaces on this ensemble rank.
-=======
         """The number of subspaces on this ensemble rank.
->>>>>>> f20c1488
         """
         return len(self.local_spaces)
 
