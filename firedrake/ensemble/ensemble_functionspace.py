from functools import cached_property
from typing import Collection

from ufl.duals import is_primal, is_dual
<<<<<<< HEAD
from pyop3.mpi import internal_comm, MPI
=======
from pyop2.mpi import MPI
>>>>>>> 2fe48b81
from firedrake.petsc import PETSc
from firedrake.ensemble.ensemble import Ensemble
from firedrake.functionspace import MixedFunctionSpace


def _is_primal_or_dual(local_spaces, ensemble):
    """
    Return whether all spaces in an ensemble are primal or dual.

    We need to test primal or dual collectively over all ensemble
    ranks otherwise some may fail when others pass.

    Parameters
    ----------

    local_spaces : Collection
        The list of :class:`~firedrake.functionspaceimpl.FunctionSpace` on the local ensemble.comm.
    ensemble : :class:`~.ensemble.Ensemble`
        The Ensemble to test collectively over.

    Returns
    -------
    str : Description of the collective space type:
        'primal' if all spaces on all ranks are primal.
        'dual' if all spaces on all ranks are dual.
        'invalid' if any "spaces" are not primal or dual, or if some are primal or some are dual.

    Raises
    ------
    ValueError : If local_spaces are not all defined on ensemble.comm
    """
    local_comm_valid = all(
        V.mesh().comm is ensemble.comm for V in local_spaces)
    global_comm_valid = all(
        ensemble.ensemble_comm.allgather(local_comm_valid))
    if not global_comm_valid:
        raise ValueError(
            "All spaces must be defined on the ensemble.comm")

    local_types = set()
    for V in local_spaces:
        if is_primal(V):
            local_types.add('primal')
        elif is_dual(V):
            local_types.add('dual')
        else:
            local_types.add('invalid')
    if len(local_types) > 1:
        local_type = "invalid"
    else:
        local_type, = local_types
    global_types = ensemble.ensemble_comm.allgather(local_type)
    global_types = set(global_types)
    if len(global_types) != 1:
        return 'invalid'
    else:
        return global_types.pop()


class EnsembleFunctionSpaceBase:
    """
    Base class for mixed function spaces defined on an :class:`~.ensemble.Ensemble`.
    The subcomponents are distributed over the ensemble members, and are specified locally.


    Parameters
    ----------
    local_spaces : Collection
        The list of function spaces on the local ensemble.comm.
    ensemble : `~.ensemble.Ensemble`
        The communicator that the function space is defined over.

    Notes
    -----
    Passing a list of dual local_spaces to :class:`EnsembleFunctionSpace`
    will return an instance of :class:`EnsembleDualSpace`.

    This class does not carry UFL symbolic information, unlike a
    :class:`~firedrake.functionspace.FunctionSpace`. UFL expressions can only be defined locally
    on each ensemble member using a :class:`~firedrake.functionspace.FunctionSpace` from
    `EnsembleFunctionSpace.local_spaces`.

    See Also
    --------
    EnsembleFunctionSpace
    EnsembleDualSpace
    .ensemble_function.EnsembleFunction
    .ensemble_function.EnsembleCofunction
    """
    def __init__(self, local_spaces: Collection, ensemble: Ensemble):
        meshes = set(V.mesh().unique() for V in local_spaces)
        nlocal_meshes = len(meshes)
        max_local_meshes = ensemble.ensemble_comm.allreduce(nlocal_meshes, MPI.MAX)
        if max_local_meshes > 1:
            raise ValueError(
                f"{self.__class__.__name__} local_spaces must all be defined on the same mesh.")
        self._mesh = meshes.pop()
        self._ensemble = ensemble
        self._local_spaces = tuple(local_spaces)

        # Internally we'll store everything in a big mixed space. For
        # EnsembleFunctions/Cofunctions, we'll create (possibly mixed)
        # subfunctions that view the correct subfunctions of this big space.
        self._full_local_space = MixedFunctionSpace(self.local_spaces)

    @property
    def ensemble(self):
        """The :class:`~.ensemble.Ensemble` that the function space is defined over
        """
        return self._ensemble

    @property
    def comm(self):
        """The spatial communicator from the :class:`~.ensemble.Ensemble` communicator.
        """
        return self._ensemble.comm

    @property
    def ensemble_comm(self):
        """The ensemble communicator from the :class:`~.ensemble.Ensemble` communicator.
        """
        return self._ensemble.ensemble_comm

    @property
    def global_comm(self):
        """The global communicator from the :class:`~.ensemble.Ensemble` communicator.
        """
        return self._ensemble.global_comm

    @property
    def local_spaces(self):
        """The :class:`~firedrake.functionspaceimpl.FunctionSpace` on the local ensemble.comm.
        """
        return self._local_spaces

    def mesh(self):
        """The :class:`~firedrake.mesh.Mesh` on the local ensemble.comm.
        """
        return self._mesh

    def dual(self):
        """The dual to this function space.
        A :class:`EnsembleDualSpace` if self is a :class:`EnsembleFunctionSpace`, and vice-versa.
        """
        return EnsembleFunctionSpace(
            [V.dual() for V in self.local_spaces], self.ensemble)

    @cached_property
    def nlocal_spaces(self):
        """The number of subspaces on this ensemble rank.
        """
        return len(self.local_spaces)

    @cached_property
    def nglobal_spaces(self):
        """The total number of subspaces across all ensemble ranks.
        """
        return self.ensemble_comm.allreduce(self.nlocal_spaces)

    @cached_property
    def nlocal_rank_dofs(self):
        """The total number of dofs across all subspaces on the local MPI rank.
        """
        return self._full_local_space.dof_dset.layout_vec.getLocalSize()

    @cached_property
    def nlocal_comm_dofs(self):
        """The total number of dofs across all subspaces on the local ensemble.comm.
        """
        return self._full_local_space.dof_dset.layout_vec.getSize()

    @cached_property
    def nglobal_dofs(self):
        """The total number of dofs across all subspaces on all ensemble ranks.
        """
        return self.ensemble_comm.allreduce(self.nlocal_comm_dofs)

    @cached_property
    def global_spaces_offset(self):
        """Index of the first local subspace in the global mixed space.
        """
        return self.ensemble.ensemble_comm.exscan(self.nlocal_spaces) or 0

    def _component_indices(self, i):
        """
        Return the indices into the local mixed function storage
        corresponding to the i-th local function space.
        """
        offset = sum(len(V) for V in self.local_spaces[:i])
        return tuple(offset + j for j in range(len(self.local_spaces[i])))

    def create_vec(self):
        """Return a PETSc Vec on the ``Ensemble.global_comm`` with the same layout
        as an :class:`~firedrake.ensemble.ensemble_function.EnsembleFunction`
        or :class:`~firedrake.ensemble.ensemble_function.EnsembleCofunction`
        in this function space.
        """
        vec = PETSc.Vec().create(comm=self.global_comm)
        vec.setSizes((self.nlocal_rank_dofs, self.nglobal_dofs))
        vec.setUp()
        return vec

    @cached_property
    def layout_vec(self):
        return self.create_vec()

    def __eq__(self, other):
        if not isinstance(other, type(self)):
            local_eq = False
        elif other.ensemble is not self.ensemble:
            # TODO: should we relax this to allow congruent ensembles?
            local_eq = False
        elif self.nlocal_spaces != other.nlocal_spaces:
            local_eq = False
        else:
            local_eq = all(
                lspace == rspace
                for lspace, rspace in zip(self.local_spaces,
                                          other.local_spaces)
            )
        return all(self.ensemble.ensemble_comm.allgather(local_eq))

    def __neq__(self, other):
        return not self == other


class EnsembleFunctionSpace(EnsembleFunctionSpaceBase):
    """
    A mixed primal function space defined on an :class:`~.ensemble.Ensemble`.
    The subcomponents are distributed over the ensemble members, but
    are specified locally on each ensemble member.

    Parameters
    ----------
    local_spaces : Collection
        The list of primal function spaces on the local ``Ensemble.comm``.
    ensemble : :class:`~.ensemble.Ensemble`
        The communicator that the function space is defined over.

    Notes
    -----
    Passing a list of dual local_spaces to :class:`EnsembleFunctionSpace`
    will return an instance of :class:`EnsembleDualSpace`.

    This class does not carry UFL symbolic information, unlike a
    :class:`~firedrake.functionspaceimpl.FunctionSpace`. UFL expressions can only be
    defined locally on each ensemble member using a :class:`~firedrake.functionspaceimpl.FunctionSpace`
    from `EnsembleFunctionSpace.local_spaces`.

    Examples
    --------
    If U=CG1, V=DG0, and W=UxV, we can have the nested mixed space UxVxVxWxU.
    This can be distributed over an :class:`.ensemble.Ensemble` with two ensemble
    members by splitting into [UxV]x[VxWxU].  The following code creates the
    corresponding :class:`EnsembleFunctionSpace`:

    .. code-block:: python

        ensemble = Ensemble(COMM_WORLD, COMM_WORLD.size//2)
        mesh = UnitIntervalMesh(8, comm=ensemble.comm)
        U = FunctionSpace(mesh, "CG", 1)
        V = FunctionSpace(mesh, "DG", 0)
        W = U*V

        if ensemble.ensemble_rank == 0:
            local_spaces = [U, V]
        else:
            local_spaces = [V, W, U]

        efs = EnsembleFunctionSpace(local_spaces, ensemble)

    See Also
    --------
    :class:`EnsembleFunctionSpace`
    :class:`.ensemble_function.EnsembleFunction`
    :class:`EnsembleDualSpace`
    :class:`.ensemble_function.EnsembleCofunction`
    """
    def __new__(cls, local_spaces: Collection, ensemble: Ensemble):
        # Should be collective
        space_type = _is_primal_or_dual(local_spaces, ensemble)
        if space_type == 'primal':
            return super().__new__(cls)
        elif space_type == 'dual':
            return EnsembleDualSpace(local_spaces, ensemble)
        else:
            raise ValueError(
                "All local_spaces must be either primal or dual")

    def __init__(self, local_spaces: Collection, ensemble: Ensemble):
        space_type = _is_primal_or_dual(local_spaces, ensemble)
        if space_type != 'primal':
            raise ValueError(
                "EnsembleFunctionSpace can only be constructed from primal FunctionSpaces")
        super().__init__(local_spaces, ensemble)


class EnsembleDualSpace(EnsembleFunctionSpaceBase):
    """
    A mixed dual function space defined on an :class:`.ensemble.Ensemble`.
    The subcomponents are distributed over the ensemble members, but
    are specified locally on each ensemble member.

    Parameters
    ----------
    local_spaces : Collection
        The list of dual function spaces on the local ensemble.comm.
    ensemble : `.ensemble.Ensemble`
        The communicator that the function space is defined over.

    Notes
    -----
    Passing a list of dual local_spaces to :class:`EnsembleFunctionSpace`
    will return an instance of :class:`EnsembleDualSpace`.

    This class does not carry UFL symbolic information, unlike a
    :class:`~firedrake.functionspaceimpl.FiredrakeDualSpace`. UFL expressions can only be
    defined locally on each ensemble member using a :class:`~firedrake.functionspaceimpl.FiredrakeDualSpace`
    from `EnsembleDualSpace.local_spaces`.

    Examples
    --------
    If U=CG1, V=DG0, and W=U*V, we can have the nested mixed dual space U*xV*xV*xW*xU*.
    This can be distributed over an :class:`.ensemble.Ensemble` with two ensemble
    members by splitting into [U*xV*]x[V*xW*xU*].  The following code creates the
    corresponding :class:`EnsembleDualSpace`:

    .. code-block:: python

        ensemble = Ensemble(COMM_WORLD, COMM_WORLD.size//2)
        mesh = UnitIntervalMesh(8, comm=ensemble.comm)
        U = FunctionSpace(mesh, "CG", 1)
        V = FunctionSpace(mesh, "DG", 0)
        W = U*V

        if ensemble.ensemble_rank == 0:
            local_spaces = [U.dual(), V.dual()]
        else:
            local_spaces = [V.dual(), W.dual(), U.dual()]

        efs0 = EnsembleDualSpace(local_spaces, ensemble)
        efs1 = EnsembleFunctionSpace(local_spaces, ensemble)

    See Also
    --------
    :class:`EnsembleFunctionSpace`
    :class:`.ensemble_function.EnsembleFunction`
    :class:`EnsembleDualSpace`
    :class:`.ensemble_function.EnsembleCofunction`
    """
    def __init__(self, local_spaces: Collection, ensemble: Ensemble):
        space_type = _is_primal_or_dual(local_spaces, ensemble)
        if space_type != 'dual':
            raise ValueError(
                "EnsembleDualSpace can only be constructed from dual FunctionSpaces")
        super().__init__(local_spaces, ensemble)<|MERGE_RESOLUTION|>--- conflicted
+++ resolved
@@ -2,11 +2,7 @@
 from typing import Collection
 
 from ufl.duals import is_primal, is_dual
-<<<<<<< HEAD
-from pyop3.mpi import internal_comm, MPI
-=======
-from pyop2.mpi import MPI
->>>>>>> 2fe48b81
+from pyop3.mpi import MPI
 from firedrake.petsc import PETSc
 from firedrake.ensemble.ensemble import Ensemble
 from firedrake.functionspace import MixedFunctionSpace
