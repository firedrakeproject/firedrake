--- conflicted
+++ resolved
@@ -1,10 +1,6 @@
 import numpy
 
-<<<<<<< HEAD
-from pyop3.mpi import COMM_WORLD, internal_comm
-=======
-from pyop2.mpi import COMM_WORLD
->>>>>>> 2fe48b81
+from pyop3.mpi import COMM_WORLD
 
 from firedrake import function
 from firedrake.logging import warning
