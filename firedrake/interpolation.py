--- conflicted
+++ resolved
@@ -21,23 +21,24 @@
 import finat
 
 import firedrake
-<<<<<<< HEAD
 import firedrake.assemble
 from firedrake import tsfc_interface, utils, functionspaceimpl
 from firedrake.ufl_expr import Argument, action, adjoint
-=======
-from firedrake import tsfc_interface, utils
 from firedrake.mesh import MissingPointsBehaviour, VertexOnlyMeshMissingPointsError
-from firedrake.adjoint_utils import annotate_interpolate
->>>>>>> a42f7fdd
 from firedrake.petsc import PETSc
 from firedrake.halo import _get_mtype as get_dat_mpi_type
 from mpi4py import MPI
 
 from pyadjoint import stop_annotating
 
-<<<<<<< HEAD
-__all__ = ("interpolate", "Interpolator", "Interp")
+__all__ = (
+    "interpolate",
+    "Interpolator",
+    "Interp",
+    "DofNotDefinedError",
+    "CrossMeshInterpolator",
+    "SameMeshInterpolator",
+)
 
 
 class Interp(ufl.Interp):
@@ -78,15 +79,6 @@
         return ufl.Interp._ufl_expr_reconstruct_(self, expr, v=v,
                                                  result_coefficient=result_coefficient,
                                                  interp_data=interp_data or self.interp_data)
-=======
-__all__ = (
-    "interpolate",
-    "Interpolator",
-    "DofNotDefinedError",
-    "CrossMeshInterpolator",
-    "SameMeshInterpolator",
-)
->>>>>>> a42f7fdd
 
 
 # Current behaviour of interpolation in Firedrake:
@@ -185,13 +177,9 @@
        performance by using an :class:`Interpolator` instead.
 
     """
-<<<<<<< HEAD
-    return Interpolator(expr, V, subset=subset, access=access).interpolate()
-=======
     return Interpolator(
         expr, V, subset=subset, access=access, allow_missing_dofs=allow_missing_dofs
-    ).interpolate(default_missing_val=default_missing_val, ad_block_tag=ad_block_tag)
->>>>>>> a42f7fdd
+    ).interpolate(default_missing_val=default_missing_val)
 
 
 class Interpolator(abc.ABC):
@@ -263,16 +251,12 @@
         self.expr = expr
         self.V = V
         self.subset = subset
-<<<<<<< HEAD
-=======
         self.freeze_expr = freeze_expr
->>>>>>> a42f7fdd
         self.access = access
         self.bcs = bcs
         self._allow_missing_dofs = allow_missing_dofs
         self.callable = None
 
-<<<<<<< HEAD
     @PETSc.Log.EventDecorator()
     def interpolate(self, *function, output=None, transpose=False):
         """This performs interpolation by assembling `Interp`, which in turn calls
@@ -312,16 +296,10 @@
         res = firedrake.assemble(interp, tensor=output)
         return res
 
-    def _interpolate(self, *function, output=None, transpose=False):
-        """Compute the interpolation. This is only expected to be called
-        from the Interp assembly handler. Interpolation should be achieved
-        by calling `Interpolator.interpolate` which is annotated.
-=======
     @abc.abstractmethod
-    def interpolate(self, *args, **kwargs):
+    def _interpolate(self, *args, **kwargs):
         """
         Compute the interpolation.
->>>>>>> a42f7fdd
 
         :arg function: If the expression being interpolated contains an
             :class:`ufl.Argument`, then the :class:`.Function` value to
@@ -547,8 +525,7 @@
         # interpolation method below.
 
     @PETSc.Log.EventDecorator()
-    @annotate_interpolate
-    def interpolate(
+    def _interpolate(
         self,
         *function,
         output=None,
@@ -728,8 +705,7 @@
         self.nargs = len(arguments)
 
     @PETSc.Log.EventDecorator()
-    @annotate_interpolate
-    def interpolate(self, *function, output=None, transpose=False, **kwargs):
+    def _interpolate(self, *function, output=None, transpose=False, **kwargs):
         """Compute the interpolation.
 
         For arguments, see :class:`.Interpolator`.
