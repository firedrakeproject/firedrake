--- conflicted
+++ resolved
@@ -57,28 +57,16 @@
         v : firedrake.functionspaceimpl.WithGeometryBase or firedrake.ufl_expr.Coargument
             The function space to interpolate into or the coargument defined
             on the dual of the function space to interpolate into.
-<<<<<<< HEAD
-        subset : pyop2.types.set.Subset, optional
-                 An optional subset to apply the interpolation over.
-                 Cannot, at present, be used when interpolating across meshes unless
-                 the target mesh is a :func:`.VertexOnlyMesh`.
-        access : pyop2.types.Access, optional
-=======
         subset : pyop2.types.set.Subset
                  An optional subset to apply the interpolation over.
                  Cannot, at present, be used when interpolating across meshes unless
                  the target mesh is a :func:`.VertexOnlyMesh`.
         access : pyop2.types.access.Access
->>>>>>> 9bea8bae
                  The pyop2 access descriptor for combining updates to shared
                  DoFs. Possible values include ``WRITE`` and ``INC``. Only ``WRITE`` is
                  supported at present when interpolating across meshes. See note in
                  :func:`.interpolate` if changing this from default.
-<<<<<<< HEAD
-        allow_missing_dofs : bool, optional
-=======
         allow_missing_dofs : bool
->>>>>>> 9bea8bae
                              For interpolation across meshes: allow degrees of freedom (aka DoFs/nodes)
                              in the target mesh that cannot be defined on the source mesh.
                              For example, where nodes are point evaluations, points in the target mesh
@@ -90,11 +78,7 @@
                              This does not affect transpose interpolation. Ignored if interpolating within
                              the same mesh or onto a :func:`.VertexOnlyMesh` (the behaviour of a
                              :func:`.VertexOnlyMesh` in this scenario is, at present, set when it is created).
-<<<<<<< HEAD
-        default_missing_val : float, optional
-=======
         default_missing_val : float
->>>>>>> 9bea8bae
                               For interpolation across meshes: the optional value to assign to DoFs
                               in the target mesh that are outside the source mesh. If this is not set
                               then the values are either (a) unchanged if some ``output`` is given to
@@ -320,17 +304,10 @@
         *function: firedrake.function.Function or firedrake.cofunction.Cofunction
                    If the expression being interpolated contains an argument,
                    then the function value to interpolate.
-<<<<<<< HEAD
-        transpose: bool, optional
-                   Set to true to apply the transpose (adjoint) of the
-                   interpolation operator.
-        default_missing_val: bool, optional
-=======
         transpose: bool
                    Set to true to apply the transpose (adjoint) of the
                    interpolation operator.
         default_missing_val: bool
->>>>>>> 9bea8bae
                              For interpolation across meshes: the
                              optional value to assign to DoFs in the target mesh that are
                              outside the source mesh. If this is not set then the values are
@@ -378,21 +355,12 @@
         *function: firedrake.function.Function or firedrake.cofunction.Cofunction
                    If the expression being interpolated contains an argument,
                    then the function value to interpolate.
-<<<<<<< HEAD
-        output: firedrake.function.Function or firedrake.cofunction.Cofunction, optional
-                A function to contain the output.
-        transpose: bool, optional
-                   Set to true to apply the transpose (adjoint) of the
-                   interpolation operator.
-        default_missing_val: bool, optional
-=======
         output: firedrake.function.Function or firedrake.cofunction.Cofunction
                 A function to contain the output.
         transpose: bool
                    Set to true to apply the transpose (adjoint) of the
                    interpolation operator.
         default_missing_val: bool
->>>>>>> 9bea8bae
                              For interpolation across meshes: the
                              optional value to assign to DoFs in the target mesh that are
                              outside the source mesh. If this is not set then the values are
@@ -626,11 +594,7 @@
         V_dest_vec = firedrake.VectorFunctionSpace(dest_mesh, ufl_scalar_element)
         f_dest_node_coords = interpolate(dest_mesh.coordinates, V_dest_vec)
         f_dest_node_coords = assemble(f_dest_node_coords)
-<<<<<<< HEAD
-        dest_node_coords = f_dest_node_coords.dat.data_ro
-=======
         dest_node_coords = f_dest_node_coords.dat.data_ro.reshape(-1, dest_mesh_gdim)
->>>>>>> 9bea8bae
         try:
             self.vom_dest_node_coords_in_src_mesh = firedrake.VertexOnlyMesh(
                 src_mesh,
