--- conflicted
+++ resolved
@@ -25,12 +25,8 @@
 
 import firedrake
 from firedrake import tsfc_interface, utils, functionspaceimpl
-<<<<<<< HEAD
 from firedrake.parloops import pack_tensor, pack_pyop3_tensor
-from firedrake.ufl_expr import Argument, action, adjoint as expr_adjoint
-=======
 from firedrake.ufl_expr import Argument, Coargument, action, adjoint as expr_adjoint
->>>>>>> 232c520e
 from firedrake.mesh import MissingPointsBehaviour, VertexOnlyMeshMissingPointsError, VertexOnlyMeshTopology
 from firedrake.petsc import PETSc
 from firedrake.cofunction import Cofunction
@@ -771,15 +767,10 @@
     """
 
     @no_annotations
-<<<<<<< HEAD
-    def __init__(self, expr, V, subset=None, freeze_expr=False, access=op3.WRITE, bcs=None, **kwargs):
-        super().__init__(expr, V, subset, freeze_expr, access, bcs)
-=======
-    def __init__(self, expr, V, subset=None, freeze_expr=False, access=op2.WRITE,
+    def __init__(self, expr, V, subset=None, freeze_expr=False, access=op3.WRITE,
                  bcs=None, matfree=True, **kwargs):
         super().__init__(expr, V, subset=subset, freeze_expr=freeze_expr,
                          access=access, bcs=bcs, matfree=matfree)
->>>>>>> 232c520e
         try:
             self.callable, arguments = make_interpolator(expr, V, subset, access, bcs=bcs, matfree=matfree)
         except FIAT.hdiv_trace.TraceError:
@@ -932,14 +923,9 @@
         )
 
     if vom_onto_other_vom:
-<<<<<<< HEAD
         # To interpolate between vertex-only meshes we use a PETSc SF
-        wrapper = VomOntoVomWrapper(V, source_mesh, target_mesh, expr, arguments)
+        wrapper = VomOntoVomWrapper(V, source_mesh, target_mesh, expr, arguments, matfree)
         # NOTE: get_mpi_dtype ensures we get the correct MPI type for the
-=======
-        wrapper = VomOntoVomWrapper(V, source_mesh, target_mesh, expr, arguments, matfree)
-        # NOTE: get_dat_mpi_type ensures we get the correct MPI type for the
->>>>>>> 232c520e
         # data, including the correct data size and dimensional information
         # (so for vector function spaces in 2 dimensions we might need a
         # concatenation of 2 MPI.DOUBLE types when we are in real mode)
@@ -1495,15 +1481,9 @@
     def mpi_type(self, val):
         self.dummy_mat.mpi_type = val
 
-<<<<<<< HEAD
-    def forward_operation(self, target):
-        coeff = self.handle.expr_as_coeff()
-        with coeff.vec_ro as coeff_vec, target.vec_wo as target_vec:
-=======
     def forward_operation(self, target_dat):
         coeff = self.dummy_mat.expr_as_coeff()
-        with coeff.dat.vec_ro as coeff_vec, target_dat.vec_wo as target_vec:
->>>>>>> 232c520e
+        with coeff.vec_ro as coeff_vec, target_dat.vec_wo() as target_vec:
             self.handle.mult(coeff_vec, target_vec)
 
 
