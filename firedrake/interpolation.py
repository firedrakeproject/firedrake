import numpy
from functools import partial

import FIAT
import ufl
from ufl.algorithms import extract_arguments

from pyop2 import op2

from tsfc.fiatinterface import create_element
from tsfc import compile_expression_dual_evaluation

import firedrake
from firedrake import utils

__all__ = ("interpolate", "Interpolator")


def interpolate(expr, V, subset=None, access=op2.WRITE):
    """Interpolate an expression onto a new function in V.
    :arg expr: an :class:`.Expression`.
    :arg V: the :class:`.FunctionSpace` to interpolate into (or else
        an existing :class:`.Function`).
    :kwarg subset: An optional :class:`pyop2.Subset` to apply the
        interpolation over.
    :kwarg access: The access descriptor for combining updates to shared dofs.
    Returns a new :class:`.Function` in the space ``V`` (or ``V`` if
    it was a Function).

    .. note::

       If you find interpolating the same expression again and again
       (for example in a time loop) you may find you get better
       performance by using an :class:`Interpolator` instead.
    """
    return Interpolator(expr, V, subset=subset, access=access).interpolate()


class Interpolator(object):
    """A reusable interpolation object.
    :arg expr: The expression to interpolate.
    :arg V: The :class:`.FunctionSpace` or :class:`.Function` to
        interpolate into.
    :kwarg subset: An optional :class:`pyop2.Subset` to apply the
        interpolation over.
    :kwarg freeze_expr: Set to True to prevent the expression being
        re-evaluated on each call.
    This object can be used to carry out the same interpolation
    multiple times (for example in a timestepping loop).

    .. note::

       The :class:`Interpolator` holds a reference to the provided
       arguments (such that they won't be collected until the
       :class:`Interpolator` is also collected).
    """
    def __init__(self, expr, V, subset=None, freeze_expr=False, access=op2.WRITE):
        self.callable, arguments = make_interpolator(expr, V, subset, access)
        self.arguments = arguments
        self.nargs = len(arguments)
        self.freeze_expr = freeze_expr
        self.V = V

    def interpolate(self, *function, output=None, transpose=False):
        """Compute the interpolation.
        :arg function: If the expression being interpolated contains an
           :class:`ufl.Argument`, then the :class:`.Function` value to
           interpolate.
        :kwarg output: Optional. A :class:`.Function` to contain the output.
        :kwarg transpose: Set to true to apply the transpose (adjoint) of the
           interpolation operator.
        :returns: The resulting interpolated :class:`.Function`.
        """
        if transpose and not self.nargs:
            raise ValueError("Can currently only apply transpose interpolation with arguments.")
        if self.nargs != len(function):
            raise ValueError("Passed %d Functions to interpolate, expected %d"
                             % (len(function), self.nargs))
        try:
            assembled_interpolator = self.frozen_assembled_interpolator
            copy_required = True
        except AttributeError:
            assembled_interpolator = self.callable()
            copy_required = False  # Return the original
            if self.freeze_expr:
                if self.nargs:
                    # Interpolation operator
                    self.frozen_assembled_interpolator = assembled_interpolator
                else:
                    # Interpolation action
                    self.frozen_assembled_interpolator = assembled_interpolator.copy()

        if self.nargs:
            function, = function
            if transpose:
                mul = assembled_interpolator.handle.multTranspose
                V = self.arguments[0].function_space()
            else:
                mul = assembled_interpolator.handle.mult
                V = self.V
            result = output or firedrake.Function(V)
            with function.dat.vec_ro as x, result.dat.vec_wo as out:
                mul(x, out)
            return result

        else:
            if output:
                output.assign(assembled_interpolator)
                return output
            if isinstance(self.V, firedrake.Function):
                if copy_required:
                    self.V.assign(assembled_interpolator)
                return self.V
            else:
                if copy_required:
                    return assembled_interpolator.copy()
                else:
                    return assembled_interpolator


def make_interpolator(expr, V, subset, access):
    assert isinstance(expr, ufl.classes.Expr)

    if isinstance(expr, firedrake.Expression):
        arguments = ()
    else:
        arguments = extract_arguments(expr)
    if len(arguments) == 0:
        if isinstance(V, firedrake.Function):
            f = V
            V = f.function_space()
        else:
            f = firedrake.Function(V)
        tensor = f.dat
    elif len(arguments) == 1:
        if isinstance(V, firedrake.Function):
            raise ValueError("Cannot interpolate an expression with an argument into a Function")

        argfs = arguments[0].function_space()
        sparsity = op2.Sparsity((V.dof_dset, argfs.dof_dset),
                                ((V.cell_node_map(), argfs.cell_node_map()),),
                                name="%s_%s_sparsity" % (V.name, argfs.name),
                                nest=False,
                                block_sparse=True)
        tensor = op2.Mat(sparsity)
        f = tensor
    else:
        raise ValueError("Cannot interpolate an expression with %d arguments" % len(arguments))

    # Make sure we have an expression of the right length i.e. a value for
    # each component in the value shape of each function space
    dims = [numpy.prod(fs.ufl_element().value_shape(), dtype=int)
            for fs in V]
    loops = []
    if numpy.prod(expr.ufl_shape, dtype=int) != sum(dims):
        raise RuntimeError('Expression of length %d required, got length %d'
                           % (sum(dims), numpy.prod(expr.ufl_shape, dtype=int)))

    if not isinstance(expr, firedrake.Expression):
        if len(V) > 1:
            raise NotImplementedError(
                "UFL expressions for mixed functions are not yet supported.")
        loops.extend(_interpolator(V, tensor, expr, subset, arguments, access))
    elif hasattr(expr, 'eval'):
        if len(V) > 1:
            raise NotImplementedError(
                "Python expressions for mixed functions are not yet supported.")
        loops.extend(_interpolator(V, tensor, expr, subset, arguments, access))
    else:
        raise ValueError("Don't know how to interpolate a %r" % expr)

    def callable(loops, f):
        for l in loops:
            l()
        return f

    return partial(callable, loops, f), arguments


@utils.known_pyop2_safe
def _interpolator(V, tensor, expr, subset, arguments, access):
    try:
        to_element = create_element(V.ufl_element(), vector_is_mixed=False)
    except KeyError:
        # FInAT only elements
        raise NotImplementedError("Don't know how to create FIAT element for %s" % V.ufl_element())

    if access is op2.READ:
        raise ValueError("Can't have READ access for output function")

    if len(expr.ufl_shape) != len(V.ufl_element().value_shape()):
        raise RuntimeError('Rank mismatch: Expression rank %d, FunctionSpace rank %d'
                           % (len(expr.ufl_shape), len(V.ufl_element().value_shape())))

    if expr.ufl_shape != V.ufl_element().value_shape():
        raise RuntimeError('Shape mismatch: Expression shape %r, FunctionSpace shape %r'
                           % (expr.ufl_shape, V.ufl_element().value_shape()))

    mesh = V.ufl_domain()
    coords = mesh.coordinates

    parameters = {}
    parameters['scalar_type'] = utils.ScalarType

    if not isinstance(expr, firedrake.Expression):
        if expr.ufl_domain() and expr.ufl_domain() != V.mesh():
            raise NotImplementedError("Interpolation onto another mesh not supported.")
<<<<<<< HEAD
        ast, oriented, needs_cell_sizes, coefficients, _ = compile_expression_dual_evaluation(expr, to_element, coords, coffee=False)
=======
        ast, oriented, needs_cell_sizes, coefficients, _ = compile_expression_dual_evaluation(expr, to_element, coords, parameters=parameters, coffee=False)
>>>>>>> aa74d8b0
        kernel = op2.Kernel(ast, ast.name)
    elif hasattr(expr, "eval"):
        to_pts = []
        for dual in to_element.dual_basis():
            if not isinstance(dual, FIAT.functional.PointEvaluation):
                raise NotImplementedError("Can only interpolate Python kernels with Lagrange elements")
            pts, = dual.pt_dict.keys()
            to_pts.append(pts)

        kernel, oriented, needs_cell_sizes, coefficients = compile_python_kernel(expr, to_pts, to_element, V, coords)
    else:
        raise RuntimeError("Attempting to evaluate an Expression which has no value.")

    cell_set = coords.cell_set
    if subset is not None:
        assert subset.superset == cell_set
        cell_set = subset
    parloop_args = [kernel, cell_set]

    if tensor in set((c.dat for c in coefficients)):
        output = tensor
        tensor = op2.Dat(tensor.dataset)
        if access is not op2.WRITE:
            copyin = (partial(output.copy, tensor), )
        else:
            copyin = ()
        copyout = (partial(tensor.copy, output), )
    else:
        copyin = ()
        copyout = ()
    if isinstance(tensor, op2.Global):
        parloop_args.append(tensor(access))
    elif isinstance(tensor, op2.Dat):
        parloop_args.append(tensor(access, V.cell_node_map()))
    else:
        assert access == op2.WRITE  # Other access descriptors not done for Matrices.
        parloop_args.append(tensor(op2.WRITE, (V.cell_node_map(),
                                               arguments[0].function_space().cell_node_map())))
    if oriented:
        co = mesh.cell_orientations()
        parloop_args.append(co.dat(op2.READ, co.cell_node_map()))
    if needs_cell_sizes:
        cs = mesh.cell_sizes
        parloop_args.append(cs.dat(op2.READ, cs.cell_node_map()))
    for coefficient in coefficients:
        m_ = coefficient.cell_node_map()
        parloop_args.append(coefficient.dat(op2.READ, m_))

    for o in coefficients:
        domain = o.ufl_domain()
        if domain is not None and domain.topology != mesh.topology:
            raise NotImplementedError("Interpolation onto another mesh not supported.")

    parloop = op2.ParLoop(*parloop_args).compute
    if isinstance(tensor, op2.Mat):
        return parloop, tensor.assemble
    else:
        return copyin + (parloop, ) + copyout


class GlobalWrapper(object):
    """Wrapper object that fakes a Global to behave like a Function."""
    def __init__(self, glob):
        self.dat = glob
        self.cell_node_map = lambda *arguments: None
        self.ufl_domain = lambda: None


def compile_python_kernel(expression, to_pts, to_element, fs, coords):
    """Produce a :class:`PyOP2.Kernel` wrapping the eval method on the
    function provided."""

    coords_space = coords.function_space()
    coords_element = create_element(coords_space.ufl_element(), vector_is_mixed=False)

    X_remap = list(coords_element.tabulate(0, to_pts).values())[0]

    # The par_loop will just pass us arguments, since it doesn't
    # know about keyword arguments at all so unpack into a dict that we
    # can pass to the user's eval method.
    def kernel(output, x, *arguments):
        kwargs = {}
        for (slot, _), arg in zip(expression._user_args, arguments):
            kwargs[slot] = arg
        X = numpy.dot(X_remap.T, x)

        for i in range(len(output)):
            # Pass a slice for the scalar case but just the
            # current vector in the VFS case. This ensures the
            # eval method has a Dolfin compatible API.
            expression.eval(output[i:i+1, ...] if numpy.ndim(output) == 1 else output[i, ...],
                            X[i:i+1, ...] if numpy.ndim(X) == 1 else X[i, ...], **kwargs)

    coefficients = [coords]
    for _, arg in expression._user_args:
        coefficients.append(GlobalWrapper(arg))
    return kernel, False, False, tuple(coefficients)<|MERGE_RESOLUTION|>--- conflicted
+++ resolved
@@ -205,11 +205,7 @@
     if not isinstance(expr, firedrake.Expression):
         if expr.ufl_domain() and expr.ufl_domain() != V.mesh():
             raise NotImplementedError("Interpolation onto another mesh not supported.")
-<<<<<<< HEAD
-        ast, oriented, needs_cell_sizes, coefficients, _ = compile_expression_dual_evaluation(expr, to_element, coords, coffee=False)
-=======
         ast, oriented, needs_cell_sizes, coefficients, _ = compile_expression_dual_evaluation(expr, to_element, coords, parameters=parameters, coffee=False)
->>>>>>> aa74d8b0
         kernel = op2.Kernel(ast, ast.name)
     elif hasattr(expr, "eval"):
         to_pts = []
