import numpy
import os
import tempfile
import abc
<<<<<<< HEAD
=======
import warnings
from collections.abc import Iterable
from typing import Literal
>>>>>>> ee993512
from functools import partial, singledispatch
from typing import Hashable, Optional
from dataclasses import asdict, dataclass

import FIAT
import ufl
import finat.ufl
from ufl.algorithms import extract_arguments, extract_coefficients, replace
from ufl.domain import as_domain, extract_unique_domain

from pyop2 import op2
from pyop2.caching import memory_and_disk_cache
from pyop2.types import Access

from finat.element_factory import create_element, as_fiat_cell
from tsfc import compile_expression_dual_evaluation
from tsfc.ufl_utils import extract_firedrake_constants, hash_expr

import gem
import finat

import firedrake
<<<<<<< HEAD
from firedrake import tsfc_interface, utils
=======
import firedrake.bcs
from firedrake import tsfc_interface, utils, functionspaceimpl
>>>>>>> ee993512
from firedrake.ufl_expr import Argument, Coargument, action, adjoint as expr_adjoint
from firedrake.mesh import MissingPointsBehaviour, VertexOnlyMeshMissingPointsError, VertexOnlyMeshTopology
from firedrake.petsc import PETSc
from firedrake.halo import _get_mtype as get_dat_mpi_type
from firedrake.cofunction import Cofunction
from firedrake.functionspaceimpl import WithGeometry
from mpi4py import MPI

from pyadjoint import stop_annotating, no_annotations

__all__ = (
    "interpolate",
    "Interpolator",
    "Interpolate",
    "DofNotDefinedError",
    "CrossMeshInterpolator",
    "SameMeshInterpolator",
)

@dataclass
class InterpolateOptions:
    """Options for interpolation operations.
    
    Attributes
    ----------
    subset : pyop2.types.set.Subset, optional
        An optional subset to apply the interpolation over.
        Cannot, at present, be used when interpolating across meshes unless
        the target mesh is a :func:`.VertexOnlyMesh`.
    access : pyop2.types.access.Access, default op2.WRITE
        The pyop2 access descriptor for combining updates to shared
        DoFs. Possible values include ``WRITE`` and ``INC``. Only ``WRITE`` is
        supported at present when interpolating across meshes unless the target
        mesh is a :func:`.VertexOnlyMesh`. 
        
        .. note::
            If you use an access descriptor other than ``WRITE``, the
            behaviour of interpolation changes if interpolating into a
            function space, or an existing function. If the former, then
            the newly allocated function will be initialised with
            appropriate values (e.g. for MIN access, it will be initialised
            with MAX_FLOAT). On the other hand, if you provide a function,
            then it is assumed that its values should take part in the
            reduction (hence using MIN will compute the MIN between the
            existing values and any new values).
            
    allow_missing_dofs : bool, default False
        For interpolation across meshes: allow degrees of freedom (aka DoFs/nodes)
        in the target mesh that cannot be defined on the source mesh.
        For example, where nodes are point evaluations, points in the target mesh
        that are not in the source mesh. When ``False`` this raises a ``ValueError``
        should this occur. When ``True`` the corresponding values are either
        (a) unchanged if some ``output`` is given to the :meth:`interpolate` method
        or (b) set to zero.
        Can be overwritten with the ``default_missing_val`` kwarg of :meth:`interpolate`.
        This does not affect adjoint interpolation. Ignored if interpolating within
        the same mesh or onto a :func:`.VertexOnlyMesh` (the behaviour of a
        :func:`.VertexOnlyMesh` in this scenario is, at present, set when it is created).
    default_missing_val : float, optional
        For interpolation across meshes: the optional value to assign to DoFs
        in the target mesh that are outside the source mesh. If this is not set
        then the values are either (a) unchanged if some ``output`` is given to
        the :meth:`interpolate` method or (b) set to zero.
        Ignored if interpolating within the same mesh or onto a :func:`.VertexOnlyMesh`.
    matfree : bool, default True
        If ``False``, then construct the permutation matrix for interpolating
        between a VOM and its input ordering. Defaults to ``True`` which uses SF broadcast
        and reduce operations.
    """
    subset: Optional[op2.Subset] = None
    access: Access = op2.WRITE
    allow_missing_dofs: bool = False
    default_missing_val: Optional[float] = None
    matfree: bool = True


class Interpolate(ufl.Interpolate):

<<<<<<< HEAD
    def __init__(self, expr, V, **kwargs):
=======
    def __init__(self, expr, v,
                 subset=None,
                 access=None,
                 allow_missing_dofs=False,
                 default_missing_val=None,
                 matfree=True):
>>>>>>> ee993512
        """Symbolic representation of the interpolation operator.

        Parameters
        ----------
        expr : ufl.core.expr.Expr
               The UFL expression to interpolate.
        V : firedrake.functionspaceimpl.WithGeometry or ufl.BaseForm
            The function space to interpolate into or the coargument defined
            on the dual of the function space to interpolate into.
        **kwargs
            Additional interpolation options. See :class:`InterpolateOptions`
            for available parameters and their descriptions.
        """
<<<<<<< HEAD
        if isinstance(V, WithGeometry):
            # Need to create a Firedrake Coargument so it has a .function_space() method
            expr_args = extract_arguments(ufl.as_ufl(expr))
            is_adjoint = len(expr_args) and expr_args[0].number() == 0
            V = Argument(V.dual(), 1 if is_adjoint else 0)
        super().__init__(expr, V)
=======
        # Check function space
        expr = ufl.as_ufl(expr)
        if isinstance(v, functionspaceimpl.WithGeometry):
            expr_args = extract_arguments(expr)
            is_adjoint = len(expr_args) and expr_args[0].number() == 0
            v = Argument(v.dual(), 1 if is_adjoint else 0)

        V = v.arguments()[0].function_space()
        if len(expr.ufl_shape) != len(V.value_shape):
            raise RuntimeError(f'Rank mismatch: Expression rank {len(expr.ufl_shape)}, FunctionSpace rank {len(V.value_shape)}')

        if expr.ufl_shape != V.value_shape:
            raise RuntimeError('Shape mismatch: Expression shape {expr.ufl_shape}, FunctionSpace shape {V.value_shape}')
        super().__init__(expr, v)
>>>>>>> ee993512

        self._options = InterpolateOptions(**kwargs)

    function_space = ufl.Interpolate.ufl_function_space

    def _ufl_expr_reconstruct_(self, expr, v=None, **interp_data):
        interp_data = interp_data or asdict(self.options)
        return ufl.Interpolate._ufl_expr_reconstruct_(self, expr, v=v, **interp_data)
    
    @property
    def options(self):
        return self._options


@PETSc.Log.EventDecorator()
<<<<<<< HEAD
def interpolate(expr, V, **kwargs):
    """Returns a UFL expression for the interpolation operation of ``expr`` into ``V``.

    Parameters
    ----------
    expr : ufl.core.expr.Expr
        The UFL expression to interpolate.
    V : firedrake.functionspaceimpl.WithGeometry or ufl.BaseForm
        The function space to interpolate into or the coargument defined
        on the dual of the function space to interpolate into.
    **kwargs
        Additional interpolation options. See :class:`InterpolateOptions` 
        for available parameters and their descriptions.
=======
def interpolate(expr, V, subset=None, access=None, allow_missing_dofs=False, default_missing_val=None, matfree=True):
    """Returns a UFL expression for the interpolation operation of ``expr`` into ``V``.

    :arg expr: a UFL expression.
    :arg V: a :class:`.FunctionSpace` to interpolate into, or a :class:`.Cofunction`,
        or :class:`.Coargument`, or a :class:`ufl.form.Form` with one argument (a one-form).
        If a :class:`.Cofunction` or a one-form is provided, then we do adjoint interpolation.
    :kwarg subset: An optional :class:`pyop2.types.set.Subset` to apply the
        interpolation over. Cannot, at present, be used when interpolating
        across meshes unless the target mesh is a :func:`.VertexOnlyMesh`.
    :kwarg access: The pyop2 access descriptor for combining updates to shared
        DoFs. Possible values include ``WRITE`` and ``INC``. Only ``WRITE`` is
        supported at present when interpolating across meshes unless the target
        mesh is a :func:`.VertexOnlyMesh`. See note below.
    :kwarg allow_missing_dofs: For interpolation across meshes: allow
        degrees of freedom (aka DoFs/nodes) in the target mesh that cannot be
        defined on the source mesh. For example, where nodes are point
        evaluations, points in the target mesh that are not in the source mesh.
        When ``False`` this raises a ``ValueError`` should this occur. When
        ``True`` the corresponding values are either (a) unchanged if
        some ``output`` is given to the :meth:`interpolate` method or (b) set
        to zero. In either case, if ``default_missing_val`` is specified, that
        value is used. This does not affect adjoint interpolation. Ignored if
        interpolating within the same mesh or onto a :func:`.VertexOnlyMesh`
        (the behaviour of a :func:`.VertexOnlyMesh` in this scenario is, at
        present, set when it is created).
    :kwarg default_missing_val: For interpolation across meshes: the optional
        value to assign to DoFs in the target mesh that are outside the source
        mesh. If this is not set then the values are either (a) unchanged if
        some ``output`` is given to the :meth:`interpolate` method or (b) set
        to zero. Ignored if interpolating within the same mesh or onto a
        :func:`.VertexOnlyMesh`.
    :kwarg matfree: If ``False``, then construct the permutation matrix for interpolating
        between a VOM and its input ordering. Defaults to ``True`` which uses SF broadcast
        and reduce operations.
    :returns: A symbolic :class:`.Interpolate` object

    .. note::

       If you use an access descriptor other than ``WRITE``, the
       behaviour of interpolation changes if interpolating into a
       function space, or an existing function. If the former, then
       the newly allocated function will be initialised with
       appropriate values (e.g. for MIN access, it will be initialised
       with MAX_FLOAT). On the other hand, if you provide a function,
       then it is assumed that its values should take part in the
       reduction (hence using MIN will compute the MIN between the
       existing values and any new values).
    """
    if isinstance(V, (Cofunction, Coargument)):
        dual_arg = V
    elif isinstance(V, (ufl.Form, ufl.BaseForm)):
        rank = len(V.arguments())
        if rank == 1:
            dual_arg = V
        else:
            raise TypeError(f"Expected a one-form, provided form had {rank} arguments")
    elif isinstance(V, functionspaceimpl.WithGeometry):
        dual_arg = Coargument(V.dual(), 0)
        expr_args = extract_arguments(ufl.as_ufl(expr))
        if expr_args and expr_args[0].number() == 0:
            warnings.warn("Passing argument numbered 0 in expression for forward interpolation is deprecated. "
                          "Use a TrialFunction in the expression.")
            v, = expr_args
            expr = replace(expr, {v: v.reconstruct(number=1)})
    else:
        raise TypeError(f"V must be a FunctionSpace, Cofunction, Coargument or one-form, not a {type(V).__name__}")

    interp = Interpolate(expr, dual_arg,
                         subset=subset, access=access,
                         allow_missing_dofs=allow_missing_dofs,
                         default_missing_val=default_missing_val,
                         matfree=matfree)
>>>>>>> ee993512

    Returns
    -------
    Interpolate
        A symbolic :class:`Interpolate` object representing the interpolation operation.
    """
    return Interpolate(expr, V, **kwargs)


class Interpolator(abc.ABC):
<<<<<<< HEAD

    def __init__(self, expr: Interpolate, V, bcs=None):
        """Initialise Interpolator.

        Parameters
        ----------
        expr : Interpolate
            The symbolic interpolation expression.
        V : FunctionSpace or Function to interpolate into.
            _description_
        bcs : list, optional
            List of boundary conditions to zero-out in the output function space. By default None.
        """
=======
    """A reusable interpolation object.

    Parameters
    ----------
    expr
        The underlying ufl.Interpolate or the operand to the ufl.Interpolate.
    V
        The :class:`.FunctionSpace` or :class:`.Function` to
        interpolate into.
    subset
        An optional :class:`pyop2.types.set.Subset` to apply the
        interpolation over. Cannot, at present, be used when interpolating
        across meshes unless the target mesh is a :func:`.VertexOnlyMesh`.
    freeze_expr
        Set to True to prevent the expression being
        re-evaluated on each call. Cannot, at present, be used when
        interpolating across meshes unless the target mesh is a
        :func:`.VertexOnlyMesh`.
    access
        The pyop2 access descriptor for combining updates to shared DoFs.
        Only ``op2.WRITE`` is supported at present when interpolating across meshes.
        Only ``op2.INC`` is supported for the matrix-free adjoint interpolation.
        See note in :func:`.interpolate` if changing this from default.
    bcs
        An optional list of boundary conditions to zero-out in the
        output function space. Interpolator rows or columns which are
        associated with boundary condition nodes are zeroed out when this is
        specified.
    allow_missing_dofs
        For interpolation across meshes: allow
        degrees of freedom (aka DoFs/nodes) in the target mesh that cannot be
        defined on the source mesh. For example, where nodes are point
        evaluations, points in the target mesh that are not in the source mesh.
        When ``False`` this raises a ``ValueError`` should this occur. When
        ``True`` the corresponding values are either (a) unchanged if
        some ``output`` is given to the :meth:`interpolate` method or (b) set
        to zero. Can be overwritten with the ``default_missing_val`` kwarg
        of :meth:`interpolate`. This does not affect adjoint interpolation.
        Ignored if interpolating within the same mesh or onto a
        :func:`.VertexOnlyMesh` (the behaviour of a :func:`.VertexOnlyMesh` in
        this scenario is, at present, set when it is created).
    matfree
        If ``False``, then construct the permutation matrix for interpolating
        between a VOM and its input ordering. Defaults to ``True`` which uses SF broadcast
        and reduce operations.

    This object can be used to carry out the same interpolation
    multiple times (for example in a timestepping loop).

    Note
    ----

       The :class:`Interpolator` holds a reference to the provided
       arguments (such that they won't be collected until the
       :class:`Interpolator` is also collected).

    """

    def __new__(cls, expr, V, **kwargs):
        if isinstance(expr, ufl.Interpolate):
            expr, = expr.ufl_operands
        target_mesh = as_domain(V)
        source_mesh = extract_unique_domain(expr) or target_mesh
        submesh_interp_implemented = \
            all(isinstance(m.topology, firedrake.mesh.MeshTopology) for m in [target_mesh, source_mesh]) and \
            target_mesh.submesh_ancesters[-1] is source_mesh.submesh_ancesters[-1] and \
            target_mesh.topological_dimension() == source_mesh.topological_dimension()
        if target_mesh is source_mesh or submesh_interp_implemented:
            return object.__new__(SameMeshInterpolator)
        else:
            if isinstance(target_mesh.topology, VertexOnlyMeshTopology):
                return object.__new__(SameMeshInterpolator)
            else:
                return object.__new__(CrossMeshInterpolator)

    def __init__(
        self,
        expr: ufl.Interpolate | ufl.classes.Expr,
        V: ufl.FunctionSpace | firedrake.function.Function,
        subset: op2.Subset | None = None,
        freeze_expr: bool = False,
        access: Literal[op2.WRITE, op2.MIN, op2.MAX, op2.INC] | None = None,
        bcs: Iterable[firedrake.bcs.BCBase] | None = None,
        allow_missing_dofs: bool = False,
        matfree: bool = True
    ):
        if not isinstance(expr, ufl.Interpolate):
            fs = V if isinstance(V, ufl.FunctionSpace) else V.function_space()
            expr = interpolate(expr, fs)
>>>>>>> ee993512
        dual_arg, operand = expr.argument_slots()
        self.ufl_interpolate = expr
        self.expr = operand
        self.V = V
<<<<<<< HEAD
        self.options = expr.options
=======
        self.subset = subset
        self.freeze_expr = freeze_expr
>>>>>>> ee993512
        self.bcs = bcs
        self.callable = None
<<<<<<< HEAD
=======

        # TODO CrossMeshInterpolator and VomOntoVomXXX are not yet aware of
        # self.ufl_interpolate (which carries the dual argument).
        # See github issue https://github.com/firedrakeproject/firedrake/issues/4592
        target_mesh = as_domain(V)
        source_mesh = extract_unique_domain(operand) or target_mesh
        vom_onto_other_vom = ((source_mesh is not target_mesh)
                              and isinstance(source_mesh.topology, VertexOnlyMeshTopology)
                              and isinstance(target_mesh.topology, VertexOnlyMeshTopology))
        if not isinstance(self, SameMeshInterpolator) or vom_onto_other_vom:
            # For bespoke interpolation, we currently rely on different assembly procedures:
            # 1) Interpolate(Argument(V1, 1), Argument(V2.dual(), 0)) -> Forward operator (2-form)
            # 2) Interpolate(Argument(V1, 0), Argument(V2.dual(), 1)) -> Adjoint operator (2-form)
            # 3) Interpolate(Coefficient(V1), Argument(V2.dual(), 0)) -> Forward action (1-form)
            # 4) Interpolate(Argument(V1, 0), Cofunction(V2.dual()) -> Adjoint action (1-form)
            # 5) Interpolate(Coefficient(V1), Cofunction(V2.dual()) -> Double action (0-form)

            # CrossMeshInterpolator._interpolate only supports forward interpolation (cases 1 and 3).
            # For case 2, we first redundantly assemble case 1 and then construct the transpose.
            # For cases 4 and 5, we take the forward Interpolate that corresponds to dropping the Cofunction,
            # and we separately compute the action against the dropped Cofunction within assemble().
            if not isinstance(dual_arg, ufl.Coargument):
                # Drop the Cofunction
                expr = expr._ufl_expr_reconstruct_(operand, dual_arg.function_space().dual())
            expr_args = extract_arguments(operand)
            if expr_args and expr_args[0].number() == 0:
                # Construct the symbolic forward Interpolate
                v0, v1 = expr.arguments()
                expr = ufl.replace(expr, {v0: v0.reconstruct(number=v1.number()),
                                          v1: v1.reconstruct(number=v0.number())})

        dual_arg, operand = expr.argument_slots()
        self.expr_renumbered = operand
        self.ufl_interpolate_renumbered = expr

        if not isinstance(dual_arg, ufl.Coargument):
            # Matrix-free assembly of 0-form or 1-form requires INC access
            if access and access != op2.INC:
                raise ValueError("Matfree adjoint interpolation requires INC access")
            access = op2.INC
        elif access is None:
            # Default access for forward 1-form or 2-form (forward and adjoint)
            access = op2.WRITE
        self.access = access

    def interpolate(self, *function, transpose=None, adjoint=False, default_missing_val=None):
        """
        .. warning::
>>>>>>> ee993512

        # TODO CrossMeshInterpolator and VomOntoVomXXX are not yet aware of
        # self.ufl_interpolate (which carries the dual argument).
        # See github issue https://github.com/firedrakeproject/firedrake/issues/4592
        target_mesh = as_domain(V)
        source_mesh = extract_unique_domain(operand) or target_mesh
        vom_onto_other_vom = ((source_mesh is not target_mesh)
                              and isinstance(source_mesh.topology, VertexOnlyMeshTopology)
                              and isinstance(target_mesh.topology, VertexOnlyMeshTopology))
        if not isinstance(self, SameMeshInterpolator) or vom_onto_other_vom:
            # For bespoke interpolation, we currently rely on different assembly procedures:
            # 1) Interpolate(Argument(V1, 1), Argument(V2.dual(), 0)) -> Forward operator (2-form)
            # 2) Interpolate(Argument(V1, 0), Argument(V2.dual(), 1)) -> Adjoint operator (2-form)
            # 3) Interpolate(Coefficient(V1), Argument(V2.dual(), 0)) -> Forward action (1-form)
            # 4) Interpolate(Argument(V1, 0), Cofunction(V2.dual()) -> Adjoint action (1-form)
            # 5) Interpolate(Coefficient(V1), Cofunction(V2.dual()) -> Double action (0-form)

            # CrossMeshInterpolator._interpolate only supports forward interpolation (cases 1 and 3).
            # For case 2, we first redundantly assemble case 1 and then construct the transpose.
            # For cases 4 and 5, we take the forward Interpolate that corresponds to dropping the Cofunction,
            # and we separately compute the action against the dropped Cofunction within assemble().
            if not isinstance(dual_arg, ufl.Coargument):
                # Drop the Cofunction
                expr = expr._ufl_expr_reconstruct_(operand, dual_arg.function_space().dual())
            expr_args = extract_arguments(operand)
            if expr_args and expr_args[0].number() == 0:
                # Construct the symbolic forward Interpolate
                v0, v1 = expr.arguments()
                expr = ufl.replace(expr, {v0: v0.reconstruct(number=v1.number()),
                                          v1: v1.reconstruct(number=v0.number())})

        dual_arg, operand = expr.argument_slots()
        self.expr_renumbered = operand
        self.ufl_interpolate_renumbered = expr
        if not isinstance(dual_arg, ufl.Coargument):
            # Matrix-free assembly of 0-form or 1-form requires INC access
            self.options.access = op2.INC

    @abc.abstractmethod
    def _interpolate(self, *args, **kwargs):
        """
        Compute the interpolation operation of interest.

        .. note::
            This method is called when an :class:`Interpolate` object is being assembled.
        """
        pass

<<<<<<< HEAD
    def assemble(self, tensor=None):
        """Assemble the operator (or its action)."""
=======
    def assemble(self, tensor=None, default_missing_val=None):
        """Assemble the operator (or its action)."""
        from firedrake.assemble import assemble
>>>>>>> ee993512
        needs_adjoint = self.ufl_interpolate_renumbered != self.ufl_interpolate
        arguments = self.ufl_interpolate.arguments()
        if len(arguments) == 2:
            # Assembling the operator
            res = tensor.petscmat if tensor else PETSc.Mat()
            # Get the interpolation matrix
            op2mat = self.callable()
            petsc_mat = op2mat.handle
            if needs_adjoint:
                # Out-of-place Hermitian transpose
                petsc_mat.hermitianTranspose(out=res)
            elif res:
                petsc_mat.copy(res)
            else:
                res = petsc_mat
<<<<<<< HEAD
            return tensor or firedrake.AssembledMatrix(arguments, self.bcs, res)
=======
            if tensor is None:
                tensor = firedrake.AssembledMatrix(arguments, self.bcs, res)
            return tensor
>>>>>>> ee993512
        else:
            # Assembling the action
            cofunctions = ()
            if needs_adjoint:
                # The renumbered Interpolate has dropped Cofunctions.
                # We need to explicitly operate on them.
                dual_arg, _ = self.ufl_interpolate.argument_slots()
                if not isinstance(dual_arg, ufl.Coargument):
                    cofunctions = (dual_arg,)

            if needs_adjoint and len(arguments) == 0:
<<<<<<< HEAD
                Iu = self._interpolate()
                return firedrake.assemble(ufl.Action(*cofunctions, Iu), tensor=tensor)
            else:
                return self._interpolate(*cofunctions, output=tensor, adjoint=needs_adjoint)


def _get_interpolator(expr: Interpolate, V) -> Interpolator:
    target_mesh = as_domain(V)
    source_mesh = extract_unique_domain(expr) or target_mesh
    submesh_interp_implemented = \
        all(isinstance(m.topology, firedrake.mesh.MeshTopology) for m in [target_mesh, source_mesh]) and \
        target_mesh.submesh_ancesters[-1] is source_mesh.submesh_ancesters[-1] and \
        target_mesh.topological_dimension() == source_mesh.topological_dimension()
    if target_mesh is source_mesh or submesh_interp_implemented:
        return SameMeshInterpolator(expr, V)
    else:
        if isinstance(target_mesh.topology, VertexOnlyMeshTopology):
            if isinstance(source_mesh.topology, VertexOnlyMeshTopology):
                return VomOntoVomInterpolator(expr, V)
            return SameMeshInterpolator(expr, V)
        else:
            return CrossMeshInterpolator(expr, V)
=======
                Iu = self._interpolate(default_missing_val=default_missing_val)
                return assemble(ufl.Action(*cofunctions, Iu), tensor=tensor)
            else:
                return self._interpolate(*cofunctions, output=tensor, adjoint=needs_adjoint,
                                         default_missing_val=default_missing_val)
>>>>>>> ee993512


class DofNotDefinedError(Exception):
    r"""Raised when attempting to interpolate across function spaces where the
    target function space contains degrees of freedom (i.e. nodes) which cannot
    be defined in the source function space. This typically occurs when the
    target mesh covers a larger domain than the source mesh.

    Attributes
    ----------
    src_mesh : :func:`.Mesh`
        The source mesh.
    dest_mesh : :func:`.Mesh`
        The destination mesh.

    """

    def __init__(self, src_mesh, dest_mesh):
        self.src_mesh = src_mesh
        self.dest_mesh = dest_mesh

    def __str__(self):
        return (
            f"The given target function space on domain {repr(self.dest_mesh)} "
            "contains degrees of freedom which cannot cannot be defined in the "
            f"source function space on domain {repr(self.src_mesh)}. "
            "This may be because the target mesh covers a larger domain than the "
            "source mesh. To disable this error, set allow_missing_dofs=True."
        )


class CrossMeshInterpolator(Interpolator):
    """
    Interpolate a function from one mesh and function space to another.

    For arguments, see :class:`.Interpolator`.
    """

    @no_annotations
<<<<<<< HEAD
    def __init__(self, expr: Interpolate, V, bcs=None):
        super().__init__(expr, V, bcs)
        if self.options.access != op2.WRITE:
            raise NotImplementedError(
                "Access other than op2.WRITE not implemented for cross-mesh interpolation."
            )
        if self.bcs:
            raise NotImplementedError("bcs not implemented.")
=======
    def __init__(
        self,
        expr,
        V,
        subset=None,
        freeze_expr=False,
        access=None,
        bcs=None,
        allow_missing_dofs=False,
        matfree=True
    ):
        if subset:
            raise NotImplementedError("subset not implemented")
        if freeze_expr:
            # Probably just need to pass freeze_expr to the various
            # interpolators for this to work.
            raise NotImplementedError("freeze_expr not implemented")
        if access != op2.WRITE:
            raise NotImplementedError("access other than op2.WRITE not implemented")
        if bcs:
            raise NotImplementedError("bcs not implemented")
>>>>>>> ee993512
        if V.ufl_element().mapping() != "identity":
            # Identity mapping between reference cell and physical coordinates
            # implies point evaluation nodes. A more general version would
            # require finding the global coordinates of all quadrature points
            # of the target function space in the source mesh.
            raise NotImplementedError(
                "Can only interpolate into spaces with point evaluation nodes."
            )
<<<<<<< HEAD

        self.arguments = extract_arguments(self.expr_renumbered)
=======
        super().__init__(expr, V, subset, freeze_expr, access, bcs, allow_missing_dofs, matfree)

        expr = self.expr_renumbered
        self.arguments = extract_arguments(expr)
>>>>>>> ee993512
        self.nargs = len(self.arguments)

        if self.options.allow_missing_dofs:
            self.missing_points_behaviour = MissingPointsBehaviour.IGNORE
        else:
            self.missing_points_behaviour = MissingPointsBehaviour.ERROR

        self.V_dest = V.function_space() if isinstance(V, firedrake.Function) else V
        self.src_mesh = extract_unique_domain(self.expr_renumbered)
        self.dest_mesh = as_domain(self.V_dest)
        if self.src_mesh.geometric_dimension() != self.dest_mesh.geometric_dimension():
            raise ValueError("Geometric dimensions of source and destination meshes must match.")

        self.sub_interpolators = []
        dest_element = self.V_dest.ufl_element()
        if isinstance(dest_element, (finat.ufl.VectorElement, finat.ufl.TensorElement)):
            # In this case all sub elements are equal
            base_element = dest_element.sub_elements[0]
            if base_element.reference_value_shape != ():
                raise NotImplementedError(
                    "Can't yet cross-mesh interpolate onto function spaces made from VectorElements or TensorElements made from sub elements with value shape other than ()."
                )
            self.dest_element = base_element
            self._get_symbolic_expressions()
        elif isinstance(dest_element, finat.ufl.MixedElement):
            self._mixed_function_space()
        else:
            # scalar fiat/finat element
            self.dest_element = dest_element
            self._get_symbolic_expressions()

    def _get_symbolic_expressions(self):
        """Constructs the symbolic Interpolate expressions for cross-mesh interpolation.

        Raises
        ------
        DofNotDefinedError
            If some DoFs in the target function space cannot be defined
            in the source function space.
        """
        from firedrake.assemble import assemble
        # Immerse coordinates of V_dest point evaluation dofs in src_mesh
        V_dest_vec = firedrake.VectorFunctionSpace(self.dest_mesh, self.dest_element)
        f_dest_node_coords = assemble(interpolate(self.dest_mesh.coordinates, V_dest_vec))
        dest_node_coords = f_dest_node_coords.dat.data_ro.reshape(-1, self.dest_mesh.geometric_dimension())
        try:
            self.vom = firedrake.VertexOnlyMesh(
                self.src_mesh,
                dest_node_coords,
                redundant=False,
                missing_points_behaviour=self.missing_points_behaviour,
            )
        except VertexOnlyMeshMissingPointsError:
            raise DofNotDefinedError(self.src_mesh, self.dest_mesh)

        # Evaluate expr at the immersed coordinates
        shape = self.V_dest.ufl_function_space().value_shape
        if len(shape) == 0:
            fs_type = firedrake.FunctionSpace
        elif len(shape) == 1:
            fs_type = partial(firedrake.VectorFunctionSpace, dim=shape[0])
        else:
            fs_type = partial(firedrake.TensorFunctionSpace, shape=shape)
        P0DG_vom = fs_type(self.vom, "DG", 0)
        self.point_eval = interpolate(self.expr_renumbered, P0DG_vom)

        # Interpolate into the input-ordering
        P0DG_vom_i_o = fs_type(self.vom.input_ordering, "DG", 0)
        self.point_eval_input_ordering = interpolate(firedrake.TrialFunction(P0DG_vom), P0DG_vom_i_o)

    def _mixed_function_space(self):
        """Builds symbolic Interpolate expressions for each sub-element of a MixedFunctionSpace.
        """
        # NOTE: since we can't have expressions for MixedFunctionSpaces 
        # we know that the input argument ``expr`` must be a Function. 
        # V_dest can be a Function or a FunctionSpace, and subfunctions works for both.
        if self.nargs == 1:
            # Arguments don't have a subfunctions property so I have to
            # make them myself.
            expr_subfunctions = [
                firedrake.TestFunction(V_src_sub_func)
                for V_src_sub_func in self.expr.function_space().subspaces
            ]
        elif self.nargs > 1:
            raise NotImplementedError(
                "Can't yet create an interpolator from an expression with multiple arguments."
            )
        else:
            expr_subfunctions = self.expr.subfunctions

        if len(expr_subfunctions) != len(self.V_dest.subspaces):
            raise NotImplementedError(
                "Can't interpolate from a non-mixed function space into a mixed function space."
            )
        for input_sub_func, target_subspace in zip(
            expr_subfunctions, self.V_dest.subspaces
        ):
            self.sub_interpolators.append(
                interpolate(input_sub_func, target_subspace, **asdict(self.options))
            )

    @PETSc.Log.EventDecorator()
    def _interpolate(self, *function, output=None, adjoint=False):
        """Compute the interpolation.
        """
        from firedrake.assemble import assemble
        if adjoint and not self.nargs:
            raise ValueError("Can currently only apply adjoint interpolation with arguments.")
        if self.nargs != len(function):
            raise ValueError(f"Passed {len(function)} Functions to interpolate, expected {self.nargs}")
        if self.nargs:
            (f_src,) = function
            if not hasattr(f_src, "dat"):
                raise ValueError(
                    "The expression had arguments: we therefore need to be given a Function (not an expression) to interpolate!"
                )
        else:
            f_src = self.expr

        if adjoint:
            try:
                V_dest = self.expr.function_space().dual()
            except AttributeError:
                if self.nargs:
                    V_dest = self.arguments[-1].function_space().dual()
                else:
                    coeffs = extract_coefficients(self.expr)
                    if len(coeffs):
                        V_dest = coeffs[0].function_space().dual()
                    else:
                        raise ValueError(
                            "Can't adjoint interpolate an expression with no coefficients or arguments."
                        )
        else:
            if isinstance(self.V, (firedrake.Function, firedrake.Cofunction)):
                V_dest = self.V.function_space()
            else:
                V_dest = self.V
        if output:
            if output.function_space() != V_dest:
                raise ValueError("Given output has the wrong function space!")
        else:
            if isinstance(self.V, (firedrake.Function, firedrake.Cofunction)):
                output = self.V
            else:
                output = firedrake.Function(V_dest)

        if len(self.sub_interpolators):
            # MixedFunctionSpace case
            for sub_interpolate, f_src_sub_func, output_sub_func in zip(
                self.sub_interpolators, f_src.subfunctions, output.subfunctions
            ):
                if f_src is self.expr:
                    # f_src is already contained in self.point_eval_interpolate,
                    # so the sub_interpolators are already prepared to interpolate
                    # without needing to be given a Function
                    assert not self.nargs
                    assemble(sub_interpolate, tensor=output_sub_func)
                else:
                    assemble(action(sub_interpolate, f_src_sub_func), tensor=output_sub_func)
            return output

        if not adjoint:
            if f_src is self.expr:
                # f_src is already contained in self.point_eval_interpolate
                assert not self.nargs
                f_src_at_dest_node_coords_src_mesh_decomp = (
                    assemble(self.point_eval)
                )
            else:
                f_src_at_dest_node_coords_src_mesh_decomp = (
                    assemble(action(self.point_eval, f_src))
                )
            f_src_at_dest_node_coords_dest_mesh_decomp = firedrake.Function(
                self.point_eval_input_ordering.function_space()
            )
            # We have to create the Function before interpolating so we can
            # set default missing values (if requested).
            if self.options.default_missing_val is not None:
                f_src_at_dest_node_coords_dest_mesh_decomp.dat.data_wo[
                    :
                ] = self.options.default_missing_val
            elif self.options.allow_missing_dofs:
                # If we have allowed missing points we know we might end up
                # with points in the target mesh that are not in the source
                # mesh. However, since we haven't specified a default missing
                # value we expect the interpolation to leave these points
                # unchanged. By setting the dat values to NaN we can later
                # identify these points and skip over them when assigning to
                # the output function.
                f_src_at_dest_node_coords_dest_mesh_decomp.dat.data_wo[:] = numpy.nan

            interp = action(self.point_eval_input_ordering, f_src_at_dest_node_coords_src_mesh_decomp)
            assemble(interp, tensor=f_src_at_dest_node_coords_dest_mesh_decomp)

            # we can now confidently assign this to a function on V_dest
            if self.options.allow_missing_dofs and self.options.default_missing_val is None:
                indices = numpy.where(
                    ~numpy.isnan(f_src_at_dest_node_coords_dest_mesh_decomp.dat.data_ro)
                )[0]
                output.dat.data_wo[
                    indices
                ] = f_src_at_dest_node_coords_dest_mesh_decomp.dat.data_ro[indices]
            else:
                output.dat.data_wo[
                    :
                ] = f_src_at_dest_node_coords_dest_mesh_decomp.dat.data_ro[:]

        else:
            # adjoint interpolation

            # f_src is a cofunction on V_dest.dual as originally specified when
            # creating the interpolator. Our first adjoint operation is to
            # assign the dat values to a P0DG cofunction on our input ordering
            # VOM. This has the parallel decomposition V_dest on our orinally
            # specified dest_mesh. We can therefore safely create a P0DG
            # cofunction on the input-ordering VOM (which has this parallel
            # decomposition and ordering) and assign the dat values.
            f_src_at_dest_node_coords_dest_mesh_decomp = firedrake.Cofunction(
                self.point_eval_input_ordering.function_space().dual()
            )
            f_src_at_dest_node_coords_dest_mesh_decomp.dat.data_wo[
                :
            ] = f_src.dat.data_ro[:]

            # The rest of the adjoint interpolation is merely the composition
            # of the adjoint interpolators in the reverse direction. NOTE: I
            # don't have to worry about skipping over missing points here
            # because I'm going from the input ordering VOM to the original VOM
            # and all points from the input ordering VOM are in the original.
            interp = action(expr_adjoint(self.point_eval_input_ordering), f_src_at_dest_node_coords_dest_mesh_decomp)
            f_src_at_src_node_coords = assemble(interp)
            # NOTE: if I wanted the default missing value to be applied to
            # adjoint interpolation I would have to do it here. However,
            # this would require me to implement default missing values for
            # adjoint interpolation from a point evaluation interpolator
            # which I haven't done. I wonder if it is necessary - perhaps the
            # adjoint operator always sets all the values of the resulting
            # cofunction? My initial attempt to insert setting the dat values
            # prior to performing the multHermitian operation in
            # SameMeshInterpolator.interpolate did not effect the result. For
            # now, I say in the docstring that it only applies to forward
            # interpolation.
            interp = action(expr_adjoint(self.point_eval), f_src_at_src_node_coords)
            assemble(interp, tensor=output)

        return output


class SameMeshInterpolator(Interpolator):
    """
    An interpolator for interpolation within the same mesh or onto a validly-
    defined :func:`.VertexOnlyMesh`.

    For arguments, see :class:`.Interpolator`.
    """

    @no_annotations
<<<<<<< HEAD
    def __init__(self, expr, V, bcs=None):
        super().__init__(expr, V, bcs=bcs)
        subset = self.options.subset
=======
    def __init__(self, expr, V, subset=None, freeze_expr=False, access=None,
                 bcs=None, matfree=True, allow_missing_dofs=False, **kwargs):
>>>>>>> ee993512
        if subset is None:
            if isinstance(expr, ufl.Interpolate):
                operand, = expr.ufl_operands
            else:
                operand = expr
            target_mesh = as_domain(V)
            source_mesh = extract_unique_domain(operand) or target_mesh
            target = target_mesh.topology
            source = source_mesh.topology
            if all(isinstance(m, firedrake.mesh.MeshTopology) for m in [target, source]) and target is not source:
                composed_map, result_integral_type = source.trans_mesh_entity_map(target, "cell", "everywhere", None)
                if result_integral_type != "cell":
                    raise AssertionError("Only cell-cell interpolation supported.")
                indices_active = composed_map.indices_active_with_halo
                make_subset = not indices_active.all()
                make_subset = target.comm.allreduce(make_subset, op=MPI.LOR)
                if make_subset:
                    if not self.options.allow_missing_dofs:
                        raise ValueError("Iteration (sub)set unclear: run with `allow_missing_dofs=True`.")
                    subset = op2.Subset(target.cell_set, numpy.where(indices_active))
                else:
                    # Do not need subset as target <= source.
                    pass
<<<<<<< HEAD
        self.subset = subset
        try:
            self.callable = self._get_callable(V)
        except FIAT.hdiv_trace.TraceError:
            raise NotImplementedError("Can't interpolate onto traces.")
        self.arguments = self.ufl_interpolate_renumbered.arguments()
    
    def _get_callable(self, V):
        expr = self.ufl_interpolate_renumbered
        dual_arg, operand = expr.argument_slots()
        target_mesh = as_domain(dual_arg)
        source_mesh = extract_unique_domain(operand) or target_mesh
        vom_onto_other_vom = ((source_mesh is not target_mesh)
                            and isinstance(source_mesh.topology, VertexOnlyMeshTopology)
                            and isinstance(target_mesh.topology, VertexOnlyMeshTopology))

        arguments = expr.arguments()
        rank = len(arguments)
        if rank <= 1:
            if rank == 0:
                R = firedrake.FunctionSpace(target_mesh, "Real", 0)
                f = firedrake.Function(R, dtype=utils.ScalarType)
            elif isinstance(V, firedrake.Function):
                f = V
                V = f.function_space()
            else:
                V_dest = arguments[0].function_space().dual()
                f = firedrake.Function(V_dest)
                if self.options.access in {firedrake.MIN, firedrake.MAX}:
                    finfo = numpy.finfo(f.dat.dtype)
                    if self.options.access == firedrake.MIN:
                        val = firedrake.Constant(finfo.max)
                    else:
                        val = firedrake.Constant(finfo.min)
                    f.assign(val)
            tensor = f.dat
        elif rank == 2:
            if isinstance(V, firedrake.Function):
                raise ValueError("Cannot interpolate an expression with an argument into a Function")
            Vrow = arguments[0].function_space()
            Vcol = arguments[1].function_space()
            if len(Vrow) > 1 or len(Vcol) > 1:
                raise NotImplementedError("Interpolation of mixed expressions with arguments is not supported")
            if isinstance(target_mesh.topology, VertexOnlyMeshTopology) and target_mesh is not source_mesh and not vom_onto_other_vom:
                if not isinstance(target_mesh.topology, VertexOnlyMeshTopology):
                    raise NotImplementedError("Can only interpolate onto a Vertex Only Mesh")
                if target_mesh.geometric_dimension() != source_mesh.geometric_dimension():
                    raise ValueError("Cannot interpolate onto a mesh of a different geometric dimension")
                if not hasattr(target_mesh, "_parent_mesh") or target_mesh._parent_mesh is not source_mesh:
                    raise ValueError("Can only interpolate across meshes where the source mesh is the parent of the target")

            if vom_onto_other_vom:
                # We make our own linear operator for this case using PETSc SFs
                tensor = None
            else:
                Vrow_map = get_interp_node_map(source_mesh, target_mesh, Vrow)
                Vcol_map = get_interp_node_map(source_mesh, target_mesh, Vcol)
                sparsity = op2.Sparsity((Vrow.dof_dset, Vcol.dof_dset),
                                        [(Vrow_map, Vcol_map, None)],  # non-mixed
                                        name="%s_%s_sparsity" % (Vrow.name, Vcol.name),
                                        nest=False,
                                        block_sparse=True)
                tensor = op2.Mat(sparsity)
            f = tensor
        else:
            raise ValueError(f"Cannot interpolate an expression with {rank} arguments")

        if vom_onto_other_vom:
            wrapper = VomOntoVomWrapper(V, source_mesh, target_mesh, operand, self.options.matfree)
            # NOTE: get_dat_mpi_type ensures we get the correct MPI type for the
            # data, including the correct data size and dimensional information
            # (so for vector function spaces in 2 dimensions we might need a
            # concatenation of 2 MPI.DOUBLE types when we are in real mode)
            if tensor is not None:
                # Callable will do interpolation into our pre-supplied function f
                # when it is called.
                assert f.dat is tensor
                wrapper.mpi_type, _ = get_dat_mpi_type(f.dat)
                assert len(arguments) == 1

                def callable():
                    wrapper.forward_operation(f.dat)
                    return f
            else:
                assert len(arguments) == 2
                assert tensor is None
                # we know we will be outputting either a function or a cofunction,
                # both of which will use a dat as a data carrier. At present, the
                # data type does not depend on function space dimension, so we can
                # safely use the argument function space. NOTE: If this changes
                # after cofunctions are fully implemented, this will need to be
                # reconsidered.
                temp_source_func = firedrake.Function(Vcol)
                wrapper.mpi_type, _ = get_dat_mpi_type(temp_source_func.dat)

                # Leave wrapper inside a callable so we can access the handle
                # property. If matfree is True, then the handle is a PETSc SF
                # pretending to be a PETSc Mat. If matfree is False, then this
                # will be a PETSc Mat representing the equivalent permutation
                # matrix
                def callable():
                    return wrapper

            return callable
        else:
            loops = []
            if len(V) == 1:
                expressions = (expr,)
            else:
                if (hasattr(operand, "subfunctions") and len(operand.subfunctions) == len(V)
                        and all(sub_op.ufl_shape == Vsub.value_shape for Vsub, sub_op in zip(V, operand.subfunctions))):
                    # Use subfunctions if they match the target shapes
                    operands = operand.subfunctions
                else:
                    # Unflatten the expression into the shapes of the mixed components
                    offset = 0
                    operands = []
                    for Vsub in V:
                        if len(Vsub.value_shape) == 0:
                            operands.append(operand[offset])
                        else:
                            components = [operand[offset + j] for j in range(Vsub.value_size)]
                            operands.append(ufl.as_tensor(numpy.reshape(components, Vsub.value_shape)))
                        offset += Vsub.value_size

                # Split the dual argument
                if isinstance(dual_arg, Cofunction):
                    duals = dual_arg.subfunctions
                elif isinstance(dual_arg, Coargument):
                    duals = [Coargument(Vsub, number=dual_arg.number()) for Vsub in dual_arg.function_space()]
                else:
                    duals = [v for _, v in sorted(firedrake.formmanipulation.split_form(dual_arg))]
                expressions = map(expr._ufl_expr_reconstruct_, operands, duals)

            # Interpolate each sub expression into each function space
            for Vsub, sub_tensor, sub_expr in zip(V, tensor, expressions):
                loops.extend(_interpolator(Vsub, sub_tensor, sub_expr, self.subset, arguments, self.options.access, bcs=self.bcs))

            if self.bcs and rank == 1:
                loops.extend(partial(bc.apply, f) for bc in self.bcs)

            def callable(loops, f):
                for l in loops:
                    l()
                return f

            return partial(callable, loops, f)

=======
        super().__init__(expr, V, subset=subset, freeze_expr=freeze_expr,
                         access=access, bcs=bcs, matfree=matfree, allow_missing_dofs=allow_missing_dofs)
        expr = self.ufl_interpolate_renumbered
        try:
            self.callable = make_interpolator(expr, V, subset, self.access, bcs=bcs, matfree=matfree)
        except FIAT.hdiv_trace.TraceError:
            raise NotImplementedError("Can't interpolate onto traces sorry")
        self.arguments = expr.arguments()
>>>>>>> ee993512

    @PETSc.Log.EventDecorator()
    def _interpolate(self, *function, output=None, adjoint=False):
        """Compute the interpolation.

        For arguments, see :class:`.Interpolator`.
        """
        assembled_interpolator = self.callable()

<<<<<<< HEAD
=======
        if transpose is not None:
            warnings.warn("'transpose' argument is deprecated, use 'adjoint' instead", FutureWarning)
            adjoint = transpose or adjoint
        try:
            assembled_interpolator = self.frozen_assembled_interpolator
            copy_required = True
        except AttributeError:
            assembled_interpolator = self.callable()
            copy_required = False  # Return the original
            if self.freeze_expr:
                if len(self.arguments) == 2:
                    # Interpolation operator
                    self.frozen_assembled_interpolator = assembled_interpolator
                else:
                    # Interpolation action
                    self.frozen_assembled_interpolator = assembled_interpolator.copy()

>>>>>>> ee993512
        if len(self.arguments) == 2 and len(function) > 0:
            function, = function
            if not hasattr(function, "dat"):
                raise ValueError("The expression had arguments: we therefore need to be given a Function (not an expression) to interpolate!")
            if adjoint:
                mul = assembled_interpolator.handle.multHermitian
                col, row = self.arguments
            else:
                mul = assembled_interpolator.handle.mult
                row, col = self.arguments
            V = row.function_space().dual()
            assert function.function_space() == col.function_space()

            result = output or firedrake.Function(V)
            with function.dat.vec_ro as x, result.dat.vec_wo as out:
                if x is not out:
                    mul(x, out)
                else:
                    out_ = out.duplicate()
                    mul(x, out_)
                    out_.copy(result=out)
            return result

        else:
            if output:
                output.assign(assembled_interpolator)
                return output
            if isinstance(self.V, firedrake.Function):
                return self.V
            else:
                if len(self.arguments) == 0:
                    return assembled_interpolator.dat.data.item()
<<<<<<< HEAD
=======
                elif copy_required:
                    return assembled_interpolator.copy()
>>>>>>> ee993512
                else:
                    return assembled_interpolator


<<<<<<< HEAD
class VomOntoVomInterpolator(SameMeshInterpolator):

    def __init__(self, expr: Interpolate, V, bcs=None):
        super().__init__(expr, V, bcs=bcs)
=======
@PETSc.Log.EventDecorator()
def make_interpolator(expr, V, subset, access, bcs=None, matfree=True):
    if not isinstance(expr, ufl.Interpolate):
        raise ValueError(f"Expecting to interpolate a ufl.Interpolate, got {type(expr).__name__}.")
    dual_arg, operand = expr.argument_slots()
    target_mesh = as_domain(dual_arg)
    source_mesh = extract_unique_domain(operand) or target_mesh
    vom_onto_other_vom = ((source_mesh is not target_mesh)
                          and isinstance(source_mesh.topology, VertexOnlyMeshTopology)
                          and isinstance(target_mesh.topology, VertexOnlyMeshTopology))

    arguments = expr.arguments()
    rank = len(arguments)
    if rank <= 1:
        if rank == 0:
            R = firedrake.FunctionSpace(target_mesh, "Real", 0)
            f = firedrake.Function(R, dtype=utils.ScalarType)
        elif isinstance(V, firedrake.Function):
            f = V
            V = f.function_space()
        else:
            V_dest = arguments[0].function_space().dual()
            f = firedrake.Function(V_dest)
            if access in {firedrake.MIN, firedrake.MAX}:
                finfo = numpy.finfo(f.dat.dtype)
                if access == firedrake.MIN:
                    val = firedrake.Constant(finfo.max)
                else:
                    val = firedrake.Constant(finfo.min)
                f.assign(val)
        tensor = f.dat
    elif rank == 2:
        if isinstance(V, firedrake.Function):
            raise ValueError("Cannot interpolate an expression with an argument into a Function")
        Vrow = arguments[0].function_space()
        Vcol = arguments[1].function_space()
        if len(Vrow) > 1 or len(Vcol) > 1:
            raise NotImplementedError("Interpolation of mixed expressions with arguments is not supported")
        if isinstance(target_mesh.topology, VertexOnlyMeshTopology) and target_mesh is not source_mesh and not vom_onto_other_vom:
            if not isinstance(target_mesh.topology, VertexOnlyMeshTopology):
                raise NotImplementedError("Can only interpolate onto a Vertex Only Mesh")
            if target_mesh.geometric_dimension() != source_mesh.geometric_dimension():
                raise ValueError("Cannot interpolate onto a mesh of a different geometric dimension")
            if not hasattr(target_mesh, "_parent_mesh") or target_mesh._parent_mesh is not source_mesh:
                raise ValueError("Can only interpolate across meshes where the source mesh is the parent of the target")

        if vom_onto_other_vom:
            # We make our own linear operator for this case using PETSc SFs
            tensor = None
        else:
            Vrow_map = get_interp_node_map(source_mesh, target_mesh, Vrow)
            Vcol_map = get_interp_node_map(source_mesh, target_mesh, Vcol)
            sparsity = op2.Sparsity((Vrow.dof_dset, Vcol.dof_dset),
                                    [(Vrow_map, Vcol_map, None)],  # non-mixed
                                    name="%s_%s_sparsity" % (Vrow.name, Vcol.name),
                                    nest=False,
                                    block_sparse=True)
            tensor = op2.Mat(sparsity)
        f = tensor
    else:
        raise ValueError(f"Cannot interpolate an expression with {rank} arguments")

    if vom_onto_other_vom:
        wrapper = VomOntoVomWrapper(V, source_mesh, target_mesh, operand, matfree)
        # NOTE: get_dat_mpi_type ensures we get the correct MPI type for the
        # data, including the correct data size and dimensional information
        # (so for vector function spaces in 2 dimensions we might need a
        # concatenation of 2 MPI.DOUBLE types when we are in real mode)
        if tensor is not None:
            # Callable will do interpolation into our pre-supplied function f
            # when it is called.
            assert f.dat is tensor
            wrapper.mpi_type, _ = get_dat_mpi_type(f.dat)
            assert len(arguments) == 1

            def callable():
                wrapper.forward_operation(f.dat)
                return f
        else:
            assert len(arguments) == 2
            assert tensor is None
            # we know we will be outputting either a function or a cofunction,
            # both of which will use a dat as a data carrier. At present, the
            # data type does not depend on function space dimension, so we can
            # safely use the argument function space. NOTE: If this changes
            # after cofunctions are fully implemented, this will need to be
            # reconsidered.
            temp_source_func = firedrake.Function(Vcol)
            wrapper.mpi_type, _ = get_dat_mpi_type(temp_source_func.dat)

            # Leave wrapper inside a callable so we can access the handle
            # property. If matfree is True, then the handle is a PETSc SF
            # pretending to be a PETSc Mat. If matfree is False, then this
            # will be a PETSc Mat representing the equivalent permutation
            # matrix
            def callable():
                return wrapper

        return callable
    else:
        loops = []
        if len(V) == 1:
            expressions = (expr,)
        else:
            if (hasattr(operand, "subfunctions") and len(operand.subfunctions) == len(V)
                    and all(sub_op.ufl_shape == Vsub.value_shape for Vsub, sub_op in zip(V, operand.subfunctions))):
                # Use subfunctions if they match the target shapes
                operands = operand.subfunctions
            else:
                # Unflatten the expression into the shapes of the mixed components
                offset = 0
                operands = []
                for Vsub in V:
                    if len(Vsub.value_shape) == 0:
                        operands.append(operand[offset])
                    else:
                        components = [operand[offset + j] for j in range(Vsub.value_size)]
                        operands.append(ufl.as_tensor(numpy.reshape(components, Vsub.value_shape)))
                    offset += Vsub.value_size

            # Split the dual argument
            if isinstance(dual_arg, Cofunction):
                duals = dual_arg.subfunctions
            elif isinstance(dual_arg, Coargument):
                duals = [Coargument(Vsub, number=dual_arg.number()) for Vsub in dual_arg.function_space()]
            else:
                duals = [v for _, v in sorted(firedrake.formmanipulation.split_form(dual_arg))]
            expressions = map(expr._ufl_expr_reconstruct_, operands, duals)

        # Interpolate each sub expression into each function space
        for Vsub, sub_tensor, sub_expr in zip(V, tensor, expressions):
            loops.extend(_interpolator(Vsub, sub_tensor, sub_expr, subset, arguments, access, bcs=bcs))

        if bcs and rank == 1:
            loops.extend(partial(bc.apply, f) for bc in bcs)

        def callable(loops, f):
            for l in loops:
                l()
            return f

        return partial(callable, loops, f)
>>>>>>> ee993512


@utils.known_pyop2_safe
def _interpolator(V, tensor, expr, subset, arguments, access, bcs=None):
    if not isinstance(expr, ufl.Interpolate):
        raise ValueError("Expecting to interpolate a ufl.Interpolate")
    dual_arg, operand = expr.argument_slots()

    try:
        to_element = create_element(V.ufl_element())
    except KeyError:
        # FInAT only elements
        raise NotImplementedError("Don't know how to create FIAT element for %s" % V.ufl_element())

    if access is op2.READ:
        raise ValueError("Can't have READ access for output function")

    # NOTE: The par_loop is always over the target mesh cells.
    target_mesh = as_domain(V)
    source_mesh = extract_unique_domain(operand) or target_mesh
    if isinstance(target_mesh.topology, VertexOnlyMeshTopology):
        if target_mesh is not source_mesh:
            if not isinstance(target_mesh.topology, VertexOnlyMeshTopology):
                raise NotImplementedError("Can only interpolate onto a Vertex Only Mesh")
            if target_mesh.geometric_dimension() != source_mesh.geometric_dimension():
                raise ValueError("Cannot interpolate onto a mesh of a different geometric dimension")
            if not hasattr(target_mesh, "_parent_mesh") or target_mesh._parent_mesh is not source_mesh:
                raise ValueError("Can only interpolate across meshes where the source mesh is the parent of the target")
            # For trans-mesh interpolation we use a FInAT QuadratureElement as the
            # (base) target element with runtime point set expressions as their
            # quadrature rule point set and weights from their dual basis.
            # NOTE: This setup is useful for thinking about future design - in the
            # future this `rebuild` function can be absorbed into FInAT as a
            # transformer that eats an element and gives you an equivalent (which
            # may or may not be a QuadratureElement) that lets you do run time
            # tabulation. Alternatively (and this all depends on future design
            # decision about FInAT how dual evaluation should work) the
            # to_element's dual basis (which look rather like quadrature rules) can
            # have their pointset(s) directly replaced with run-time tabulated
            # equivalent(s) (i.e. finat.point_set.UnknownPointSet(s))
            rt_var_name = 'rt_X'
            try:
                cell = operand.ufl_element().ufl_cell()
            except AttributeError:
                # expression must be pure function of spatial coordinates so
                # domain has correct ufl cell
                cell = source_mesh.ufl_cell()
            to_element = rebuild(to_element, cell, rt_var_name)

    cell_set = target_mesh.cell_set
    if subset is not None:
        assert subset.superset == cell_set
        cell_set = subset

    parameters = {}
    parameters['scalar_type'] = utils.ScalarType

    callables = ()
    if access == op2.INC:
        callables += (tensor.zero,)

<<<<<<< HEAD
=======
    # For the matfree adjoint 1-form and the 0-form, the cellwise kernel will add multiple
    # contributions from the facet DOFs of the dual argument.
    # The incoming Cofunction needs to be weighted by the reciprocal of the DOF multiplicity.
>>>>>>> ee993512
    needs_weight = isinstance(dual_arg, ufl.Cofunction) and not to_element.is_dg()
    if needs_weight:
        # Compute the reciprocal of the DOF multiplicity
        W = dual_arg.function_space()
        wsize = W.finat_element.space_dimension() * W.block_size
        kernel_code = f"""
        void multiplicity(PetscScalar *restrict w) {{
            for (PetscInt i=0; i<{wsize}; i++) w[i] += 1;
        }}"""
        kernel = op2.Kernel(kernel_code, "multiplicity", requires_zeroed_output_arguments=False)
        weight = firedrake.Function(W)
        m_ = get_interp_node_map(source_mesh, target_mesh, W)
        op2.par_loop(kernel, cell_set, weight.dat(op2.INC, m_))
        with weight.dat.vec as w:
            w.reciprocal()

        # Create a buffer for the weighted Cofunction and a callable to apply the weight
        v = firedrake.Function(W)
        expr = expr._ufl_expr_reconstruct_(operand, v=v)
        with weight.dat.vec_ro as w, dual_arg.dat.vec_ro as x, v.dat.vec_wo as y:
            callables += (partial(y.pointwiseMult, x, w),)

    # We need to pass both the ufl element and the finat element
    # because the finat elements might not have the right mapping
    # (e.g. L2 Piola, or tensor element with symmetries)
    # FIXME: for the runtime unknown point set (for cross-mesh
    # interpolation) we have to pass the finat element we construct
    # here. Ideally we would only pass the UFL element through.
    kernel = compile_expression(cell_set.comm, expr, to_element, V.ufl_element(),
                                domain=source_mesh, parameters=parameters)
    ast = kernel.ast
    oriented = kernel.oriented
    needs_cell_sizes = kernel.needs_cell_sizes
    coefficient_numbers = kernel.coefficient_numbers
    needs_external_coords = kernel.needs_external_coords
    name = kernel.name
    kernel = op2.Kernel(ast, name, requires_zeroed_output_arguments=True,
                        flop_count=kernel.flop_count, events=(kernel.event,))

    parloop_args = [kernel, cell_set]

    coefficients = tsfc_interface.extract_numbered_coefficients(expr, coefficient_numbers)
    if needs_external_coords:
        coefficients = [source_mesh.coordinates] + coefficients

    if any(c.dat == tensor for c in coefficients):
        output = tensor
        tensor = op2.Dat(tensor.dataset)
        if access is not op2.WRITE:
            copyin = (partial(output.copy, tensor), )
        else:
            copyin = ()
        copyout = (partial(tensor.copy, output), )
    else:
        copyin = ()
        copyout = ()
    if isinstance(tensor, op2.Global):
        parloop_args.append(tensor(access))
    elif isinstance(tensor, op2.Dat):
        V_dest = arguments[-1].function_space() if isinstance(dual_arg, ufl.Cofunction) else V
        m_ = get_interp_node_map(source_mesh, target_mesh, V_dest)
        parloop_args.append(tensor(access, m_))
    else:
        assert access == op2.WRITE  # Other access descriptors not done for Matrices.
        Vrow = arguments[0].function_space()
        Vcol = arguments[1].function_space()
        assert tensor.handle.getSize() == (Vrow.dim(), Vcol.dim())
        rows_map = get_interp_node_map(source_mesh, target_mesh, Vrow)
        columns_map = get_interp_node_map(source_mesh, target_mesh, Vcol)

        lgmaps = None
        if bcs:
            if ufl.duals.is_dual(Vrow):
                Vrow = Vrow.dual()
            if ufl.duals.is_dual(Vcol):
                Vcol = Vcol.dual()
            bc_rows = [bc for bc in bcs if bc.function_space() == Vrow]
            bc_cols = [bc for bc in bcs if bc.function_space() == Vcol]
            lgmaps = [(Vrow.local_to_global_map(bc_rows), Vcol.local_to_global_map(bc_cols))]
        parloop_args.append(tensor(access, (rows_map, columns_map), lgmaps=lgmaps))
    if oriented:
        co = target_mesh.cell_orientations()
        parloop_args.append(co.dat(op2.READ, co.cell_node_map()))
    if needs_cell_sizes:
        cs = source_mesh.cell_sizes
        parloop_args.append(cs.dat(op2.READ, cs.cell_node_map()))

    for coefficient in coefficients:
        m_ = get_interp_node_map(source_mesh, target_mesh, coefficient.function_space())
        parloop_args.append(coefficient.dat(op2.READ, m_))

    for const in extract_firedrake_constants(expr):
        parloop_args.append(const.dat(op2.READ))

    # Finally, add the target mesh reference coordinates if they appear in the kernel
    if isinstance(target_mesh.topology, VertexOnlyMeshTopology):
        if target_mesh is not source_mesh:
            # NOTE: TSFC will sometimes drop run-time arguments in generated
            # kernels if they are deemed not-necessary.
            # FIXME: Checking for argument name in the inner kernel to decide
            # whether to add an extra coefficient is a stopgap until
            # compile_expression_dual_evaluation
            #   (a) outputs a coefficient map to indicate argument ordering in
            #       parloops as `compile_form` does and
            #   (b) allows the dual evaluation related coefficients to be supplied to
            #       them rather than having to be added post-hoc (likely by
            #       replacing `to_element` with a CoFunction/CoArgument as the
            #       target `dual` which would contain `dual` related
            #       coefficient(s))
            if any(arg.name == rt_var_name for arg in kernel.code[name].args):
                # Add the coordinates of the target mesh quadrature points in the
                # source mesh's reference cell as an extra argument for the inner
                # loop. (With a vertex only mesh this is a single point for each
                # vertex cell.)
                target_ref_coords = target_mesh.reference_coordinates
                m_ = target_ref_coords.cell_node_map()
                parloop_args.append(target_ref_coords.dat(op2.READ, m_))

    parloop = op2.ParLoop(*parloop_args)
    parloop_compute_callable = parloop.compute
    if isinstance(tensor, op2.Mat):
        return parloop_compute_callable, tensor.assemble
    else:
        return copyin + callables + (parloop_compute_callable, ) + copyout


def get_interp_node_map(source_mesh, target_mesh, fs):
<<<<<<< HEAD
    """Return the map between cells of the target mesh and nodes of the function space. 
    
    If the function space is defined on the source mesh then the node map is composed 
=======
    """Return the map between cells of the target mesh and nodes of the function space.

    If the function space is defined on the source mesh then the node map is composed
>>>>>>> ee993512
    with a map between target and source cells.
    """
    if isinstance(target_mesh.topology, VertexOnlyMeshTopology):
        coeff_mesh = fs.mesh()
        m_ = fs.cell_node_map()
        if coeff_mesh is target_mesh or not coeff_mesh:
            # NOTE: coeff_mesh is None is allowed e.g. when interpolating from
            # a Real space
            pass
        elif coeff_mesh is source_mesh:
            if m_:
                # Since the par_loop is over the target mesh cells we need to
                # compose a map that takes us from target mesh cells to the
                # function space nodes on the source mesh.
                if source_mesh.extruded:
                    # ExtrudedSet cannot be a map target so we need to build
                    # this ourselves
                    m_ = vom_cell_parent_node_map_extruded(target_mesh, m_)
                else:
                    m_ = compose_map_and_cache(target_mesh.cell_parent_cell_map, m_)
            else:
                # m_ is allowed to be None when interpolating from a Real space,
                # even in the trans-mesh case.
                pass
        else:
            raise ValueError("Have coefficient with unexpected mesh")
    else:
        m_ = fs.entity_node_map(target_mesh.topology, "cell", None, None)
    return m_


try:
    _expr_cachedir = os.environ["FIREDRAKE_TSFC_KERNEL_CACHE_DIR"]
except KeyError:
    _expr_cachedir = os.path.join(tempfile.gettempdir(),
                                  f"firedrake-tsfc-expression-kernel-cache-uid{os.getuid()}")


def _compile_expression_key(comm, expr, to_element, ufl_element, domain, parameters) -> tuple[Hashable, ...]:
    """Generate a cache key suitable for :func:`tsfc.compile_expression_dual_evaluation`."""
    dual_arg, operand = expr.argument_slots()
    return (hash_expr(operand), type(dual_arg), hash(ufl_element), utils.tuplify(parameters))


@memory_and_disk_cache(
    hashkey=_compile_expression_key,
    cachedir=tsfc_interface._cachedir
)
@PETSc.Log.EventDecorator()
def compile_expression(comm, *args, **kwargs):
    return compile_expression_dual_evaluation(*args, **kwargs)


@singledispatch
def rebuild(element, expr_cell, rt_var_name):
    raise NotImplementedError(f"Cross mesh interpolation not implemented for a {element} element.")


@rebuild.register(finat.fiat_elements.ScalarFiatElement)
def rebuild_dg(element, expr_cell, rt_var_name):
    # To tabulate on the given element (which is on a different mesh to the
    # expression) we must do so at runtime. We therefore create a quadrature
    # element with runtime points to evaluate for each point in the element's
    # dual basis. This exists on the same reference cell as the input element
    # and we can interpolate onto it before mapping the result back onto the
    # target space.
    expr_tdim = expr_cell.topological_dimension()
    # Need point evaluations and matching weights from dual basis.
    # This could use FIAT's dual basis as below:
    # num_points = sum(len(dual.get_point_dict()) for dual in element.fiat_equivalent.dual_basis())
    # weights = []
    # for dual in element.fiat_equivalent.dual_basis():
    #     pts = dual.get_point_dict().keys()
    #     for p in pts:
    #         for w, _ in dual.get_point_dict()[p]:
    #             weights.append(w)
    # assert len(weights) == num_points
    # but for now we just fix the values to what we know works:
    if element.degree != 0 or not isinstance(element.cell, FIAT.reference_element.Point):
        raise NotImplementedError("Cross mesh interpolation only implemented for P0DG on vertex cells.")
    num_points = 1
    weights = [1.]*num_points
    # gem.Variable name starting with rt_ forces TSFC runtime tabulation
    assert rt_var_name.startswith("rt_")
    runtime_points_expr = gem.Variable(rt_var_name, (num_points, expr_tdim))
    rule_pointset = finat.point_set.UnknownPointSet(runtime_points_expr)
    rule = finat.quadrature.QuadratureRule(rule_pointset, weights=weights)
    return finat.QuadratureElement(as_fiat_cell(expr_cell), rule)


@rebuild.register(finat.TensorFiniteElement)
def rebuild_te(element, expr_cell, rt_var_name):
    return finat.TensorFiniteElement(rebuild(element.base_element,
                                             expr_cell, rt_var_name),
                                     element._shape,
                                     transpose=element._transpose)


def compose_map_and_cache(map1, map2):
    """
    Retrieve a :class:`pyop2.ComposedMap` map from the cache of map1
    using map2 as the cache key. The composed map maps from the iterset
    of map1 to the toset of map2. Makes :class:`pyop2.ComposedMap` and
    caches the result on map1 if the composed map is not found.

    :arg map1: The map with the desired iterset from which the result is
        retrieved or cached
    :arg map2: The map with the desired toset

    :returns:  The composed map
    """
    cache_key = hash((map2, "composed"))
    try:
        cmap = map1._cache[cache_key]
    except KeyError:
        # Real function space case separately
        cmap = None if map2 is None else op2.ComposedMap(map2, map1)
        map1._cache[cache_key] = cmap
    return cmap


def vom_cell_parent_node_map_extruded(vertex_only_mesh, extruded_cell_node_map):
    """Build a map from the cells of a vertex only mesh to the nodes of the
    nodes on the source mesh where the source mesh is extruded.

    Parameters
    ----------
    vertex_only_mesh : :class:`mesh.MeshGeometry`
        The ``mesh.VertexOnlyMesh`` whose cells we iterate over.
    extruded_cell_node_map : :class:`pyop2.Map`
        The cell node map of the function space on the extruded mesh within
        which the ``mesh.VertexOnlyMesh`` is immersed.

    Returns
    -------
    :class:`pyop2.Map`
        The map from the cells of the vertex only mesh to the nodes of the
        source mesh's cell node map. The map iterset is the
        ``vertex_only_mesh.cell_set`` and the map toset is the
        ``extruded_cell_node_map.toset``.

    Notes
    -----

    For an extruded mesh the cell node map is a map from a
    :class:`pyop2.ExtrudedSet` (the cells of the extruded mesh) to a
    :class:`pyop2.Set` (the nodes of the extruded mesh).

    Take for example

    ``mx = ExtrudedMesh(UnitIntervalMesh(2), 3)`` with
    ``mx.layers = 4``

    which looks like

    .. code-block:: text

        -------------------layer 4-------------------
        | parent_cell_num =  2 | parent_cell_num =  5 |
        |                      |                      |
        | extrusion_height = 2 | extrusion_height = 2 |
        -------------------layer 3-------------------
        | parent_cell_num =  1 | parent_cell_num =  4 |
        |                      |                      |
        | extrusion_height = 1 | extrusion_height = 1 |
        -------------------layer 2-------------------
        | parent_cell_num =  0 | parent_cell_num =  3 |
        |                      |                      |
        | extrusion_height = 0 | extrusion_height = 0 |
        -------------------layer 1-------------------
          base_cell_num = 0      base_cell_num = 1


    If we declare ``FunctionSpace(mx, "CG", 2)`` then the node numbering (i.e.
    Degree of Freedom/DoF numbering) is

    .. code-block:: text

        6 ---------13----------20---------27---------34
        |                       |                     |
        5          12          19         26         33
        |                       |                     |
        4 ---------11----------18---------25---------32
        |                       |                     |
        3          10          17         24         31
        |                       |                     |
        2 ---------9-----------16---------23---------30
        |                       |                     |
        1          8           15         22         29
        |                       |                     |
        0 ---------7-----------14---------21---------28
          base_cell_num = 0       base_cell_num = 1

    Cell node map values for an extruded mesh are indexed by the base cell
    number (rows) and the degree of freedom (DoF) index (columns). So
    ``extruded_cell_node_map.values[0] = [14, 15, 16,  0,  1,  2,  7,  8,  9]``
    are all the DoF/node numbers for the ``base_cell_num = 0``.
    Similarly
    ``extruded_cell_node_map.values[1] = [28, 29, 30, 21, 22, 23, 14, 15, 16]``
    contain all 9 of the DoFs for ``base_cell_num = 1``.
    To get the DoFs/nodes for the rest of the  cells we need to include the
    ``extruded_cell_node_map.offset``, which tells us how far each cell's
    DoFs/nodes are translated up from the first layer to the second, and
    multiply these by the the given ``extrusion_height``. So in our example
    ``extruded_cell_node_map.offset = [2, 2, 2, 2, 2, 2, 2, 2, 2]`` (we index
    this with the DoF/node index - it's an array because each DoF/node in the
    extruded mesh cell, in principal, can be offset upwards by a different
    amount).
    For ``base_cell_num = 0`` with ``extrusion_height = 1``
    (``parent_cell_num = 1``) we add ``1*2 = 2`` to each of the DoFs/nodes in
    ``extruded_cell_node_map.values[0]`` to get
    ``extruded_cell_node_map.values[0] + 1 * extruded_cell_node_map.offset[0] =
    [16, 17, 18,  2,  3,  4,  9, 10, 11]`` where ``0`` is the DoF/node index.

    For each cell (vertex) of a vertex only mesh immersed in a parent
    extruded mesh, we can can get the corresponding ``base_cell_num`` and
    ``extrusion_height`` of the parent extruded mesh. Armed with this
    information we use the above to work out the corresponding DoFs/nodes on
    the parent extruded mesh.

    """
    if not isinstance(vertex_only_mesh.topology, VertexOnlyMeshTopology):
        raise TypeError("The input mesh must be a VertexOnlyMesh")
    cnm = extruded_cell_node_map
    vmx = vertex_only_mesh
    dofs_per_target_cell = cnm.arity
    base_cells = vmx.cell_parent_base_cell_list
    heights = vmx.cell_parent_extrusion_height_list
    assert cnm.values_with_halo.shape[1] == dofs_per_target_cell
    assert len(cnm.offset) == dofs_per_target_cell
    target_cell_parent_node_list = [
        cnm.values_with_halo[base_cell, :] + height * cnm.offset[:]
        for base_cell, height in zip(base_cells, heights)
    ]
    return op2.Map(
        vmx.cell_set, cnm.toset, dofs_per_target_cell, target_cell_parent_node_list
    )


class GlobalWrapper(object):
    """Wrapper object that fakes a Global to behave like a Function."""
    def __init__(self, glob):
        self.dat = glob
        self.cell_node_map = lambda *arguments: None
        self.ufl_domain = lambda: None


class VomOntoVomWrapper(object):
    """Utility class for interpolating from one ``VertexOnlyMesh`` to it's
    intput ordering ``VertexOnlyMesh``, or vice versa.

    Parameters
    ----------
    V : `.FunctionSpace`
        The P0DG function space (which may be vector or tensor valued) on the
        source vertex-only mesh.
    source_vom : `.VertexOnlyMesh`
        The vertex-only mesh we interpolate from.
    target_vom : `.VertexOnlyMesh`
        The vertex-only mesh we interpolate to.
    expr : `ufl.Expr`
        The expression to interpolate. If ``arguments`` is not empty, those
        arguments must be present within it.
    matfree : bool
        If ``False``, the matrix representating the permutation of the points is
        constructed and used to perform the interpolation. If ``True``, then the
        interpolation is performed using the broadcast and reduce operations on the
        PETSc Star Forest.
    """

    def __init__(self, V, source_vom, target_vom, expr, matfree):
        arguments = extract_arguments(expr)
        reduce = False
        if source_vom.input_ordering is target_vom:
            reduce = True
            original_vom = source_vom
        elif target_vom.input_ordering is source_vom:
            original_vom = target_vom
        else:
            raise ValueError(
                "The target vom and source vom must be linked by input ordering!"
            )
        self.V = V
        self.source_vom = source_vom
        self.expr = expr
        self.arguments = arguments
        self.reduce = reduce
        # note that interpolation doesn't include halo cells
        self.dummy_mat = VomOntoVomDummyMat(
            original_vom.input_ordering_without_halos_sf, reduce, V, source_vom, expr, arguments
        )
        if matfree:
            # If matfree, we use the SF to perform the interpolation
            self.handle = self.dummy_mat._wrap_dummy_mat()
        else:
            # Otherwise we create the permutation matrix
            self.handle = self.dummy_mat._create_permutation_mat()

    @property
    def mpi_type(self):
        """
        The MPI type to use for the PETSc SF.

        Should correspond to the underlying data type of the PETSc Vec.
        """
        return self.handle.mpi_type

    @mpi_type.setter
    def mpi_type(self, val):
        self.dummy_mat.mpi_type = val

    def forward_operation(self, target_dat):
        coeff = self.dummy_mat.expr_as_coeff()
        with coeff.dat.vec_ro as coeff_vec, target_dat.vec_wo as target_vec:
            self.handle.mult(coeff_vec, target_vec)


class VomOntoVomDummyMat(object):
    """Dummy object to stand in for a PETSc ``Mat`` when we are interpolating
    between vertex-only meshes.

    Parameters
    ----------
    sf: PETSc.sf
        The PETSc Star Forest (SF) to use for the operation
    forward_reduce : bool
        If ``True``, the action of the operator (accessed via the `mult`
        method) is to perform a SF reduce from the source vec to the target
        vec, whilst the adjoint action (accessed via the `multHermitian`
        method) is to perform a SF broadcast from the source vec to the target
        vec. If ``False``, the opposite is true.
    V : `.FunctionSpace`
        The P0DG function space (which may be vector or tensor valued) on the
        source vertex-only mesh.
    source_vom : `.VertexOnlyMesh`
        The vertex-only mesh we interpolate from.
    expr : `ufl.Expr`
        The expression to interpolate. If ``arguments`` is not empty, those
        arguments must be present within it.
    arguments : list of `ufl.Argument`
        The arguments in the expression.
    """

    def __init__(self, sf, forward_reduce, V, source_vom, expr, arguments):
        self.sf = sf
        self.forward_reduce = forward_reduce
        self.V = V
        self.source_vom = source_vom
        self.expr = expr
        self.arguments = arguments
        # Calculate correct local and global sizes for the matrix
        nroots, leaves, _ = sf.getGraph()
        self.nleaves = len(leaves)
        self._local_sizes = V.comm.allgather(nroots)
        self.source_size = (self.V.block_size * nroots, self.V.block_size * sum(self._local_sizes))
        self.target_size = (
            self.V.block_size * self.nleaves,
            self.V.block_size * V.comm.allreduce(self.nleaves, op=MPI.SUM),
        )

    @property
    def mpi_type(self):
        """
        The MPI type to use for the PETSc SF.

        Should correspond to the underlying data type of the PETSc Vec.
        """
        return self._mpi_type

    @mpi_type.setter
    def mpi_type(self, val):
        self._mpi_type = val

    def expr_as_coeff(self, source_vec=None):
        """
        Return a coefficient that corresponds to the expression used at
        construction, where the expression has been interpolated into the P0DG
        function space on the source vertex-only mesh.

        Will fail if there are no arguments.
        """
        # Since we always output a coefficient when we don't have arguments in
        # the expression, we should evaluate the expression on the source mesh
        # so its dat can be sent to the target mesh.
        with stop_annotating():
            element = self.V.ufl_element()  # Could be vector/tensor valued
            P0DG = firedrake.FunctionSpace(self.source_vom, element)
            # if we have any arguments in the expression we need to replace
            # them with equivalent coefficients now
            coeff_expr = self.expr
            if len(self.arguments):
                if len(self.arguments) > 1:
                    raise NotImplementedError(
                        "Can only interpolate expressions with one argument!"
                    )
                if source_vec is None:
                    raise ValueError("Need to provide a source dat for the argument!")
                arg = self.arguments[0]
                arg_coeff = firedrake.Function(arg.function_space())
                arg_coeff.dat.data_wo[:] = source_vec.getArray(readonly=True).reshape(
                    arg_coeff.dat.data_wo.shape
                )
                coeff_expr = ufl.replace(self.expr, {arg: arg_coeff})
            coeff = firedrake.Function(P0DG).interpolate(coeff_expr)
        return coeff

    def reduce(self, source_vec, target_vec):
        source_arr = source_vec.getArray(readonly=True)
        target_arr = target_vec.getArray()
        self.sf.reduceBegin(
            self.mpi_type,
            source_arr,
            target_arr,
            MPI.REPLACE,
        )
        self.sf.reduceEnd(
            self.mpi_type,
            source_arr,
            target_arr,
            MPI.REPLACE,
        )

    def broadcast(self, source_vec, target_vec):
        source_arr = source_vec.getArray(readonly=True)
        target_arr = target_vec.getArray()
        self.sf.bcastBegin(
            self.mpi_type,
            source_arr,
            target_arr,
            MPI.REPLACE,
        )
        self.sf.bcastEnd(
            self.mpi_type,
            source_arr,
            target_arr,
            MPI.REPLACE,
        )

    def mult(self, mat, source_vec, target_vec):
        # need to evaluate expression before doing mult
        coeff = self.expr_as_coeff(source_vec)
        with coeff.dat.vec_ro as coeff_vec:
            if self.forward_reduce:
                self.reduce(coeff_vec, target_vec)
            else:
                self.broadcast(coeff_vec, target_vec)

    def multHermitian(self, mat, source_vec, target_vec):
        self.multTranspose(mat, source_vec, target_vec)

    def multTranspose(self, mat, source_vec, target_vec):
        # can only do adjoint if our expression exclusively contains a
        # single argument, making the application of the adjoint operator
        # straightforward (haven't worked out how to do this otherwise!)
        if not len(self.arguments) == 1:
            raise NotImplementedError(
                "Can only apply adjoint to expressions with one argument!"
            )
        if self.arguments[0] is not self.expr:
            raise NotImplementedError(
                "Can only apply adjoint to expressions consisting of a single argument at the moment."
            )
        if self.forward_reduce:
            self.broadcast(source_vec, target_vec)
        else:
            # We need to ensure the target vec is zeroed for SF Reduce to
            # represent multHermitian in case the interpolation matrix is not
            # square (in which case it will have columns which are zero). This
            # happens when we interpolate from an input-ordering vertex-only
            # mesh to an immersed vertex-only mesh where the input ordering
            # contains points that are not in the immersed mesh. The resulting
            # interpolation matrix will have columns of zeros for the points
            # that are not in the immersed mesh. The adjoint interpolation
            # matrix will then have rows of zeros for those points.
            target_vec.zeroEntries()
            self.reduce(source_vec, target_vec)

    def _create_permutation_mat(self):
        """Creates the PETSc matrix that represents the interpolation operator from a vertex-only mesh to
        its input ordering vertex-only mesh"""
        mat = PETSc.Mat().createAIJ((self.target_size, self.source_size), nnz=1, comm=self.V.comm)
        mat.setUp()
        start = sum(self._local_sizes[:self.V.comm.rank])
        end = start + self.source_size[0]
        contiguous_indices = numpy.arange(start, end, dtype=utils.IntType)
        perm = numpy.zeros(self.nleaves, dtype=utils.IntType)
        self.sf.bcastBegin(MPI.INT, contiguous_indices, perm, MPI.REPLACE)
        self.sf.bcastEnd(MPI.INT, contiguous_indices, perm, MPI.REPLACE)
        rows = numpy.arange(self.target_size[0] + 1, dtype=utils.IntType)
        cols = (self.V.block_size * perm[:, None] + numpy.arange(self.V.block_size, dtype=utils.IntType)[None, :]).reshape(-1)
        mat.setValuesCSR(rows, cols, numpy.ones_like(cols, dtype=utils.IntType))
        mat.assemble()
        if self.forward_reduce:
            mat.transpose()
        return mat

    def _wrap_dummy_mat(self):
        mat = PETSc.Mat().create(comm=self.V.comm)
        if self.forward_reduce:
            mat_size = (self.source_size, self.target_size)
        else:
            mat_size = (self.target_size, self.source_size)
        mat.setSizes(mat_size)
        mat.setType(mat.Type.PYTHON)
        mat.setPythonContext(self)
        mat.setUp()
        return mat

    def duplicate(self, mat=None, op=None):
        return self._wrap_dummy_mat()<|MERGE_RESOLUTION|>--- conflicted
+++ resolved
@@ -2,12 +2,9 @@
 import os
 import tempfile
 import abc
-<<<<<<< HEAD
-=======
 import warnings
 from collections.abc import Iterable
 from typing import Literal
->>>>>>> ee993512
 from functools import partial, singledispatch
 from typing import Hashable, Optional
 from dataclasses import asdict, dataclass
@@ -30,12 +27,9 @@
 import finat
 
 import firedrake
-<<<<<<< HEAD
-from firedrake import tsfc_interface, utils
-=======
 import firedrake.bcs
 from firedrake import tsfc_interface, utils, functionspaceimpl
->>>>>>> ee993512
+from firedrake import tsfc_interface, utils
 from firedrake.ufl_expr import Argument, Coargument, action, adjoint as expr_adjoint
 from firedrake.mesh import MissingPointsBehaviour, VertexOnlyMeshMissingPointsError, VertexOnlyMeshTopology
 from firedrake.petsc import PETSc
@@ -114,16 +108,7 @@
 
 class Interpolate(ufl.Interpolate):
 
-<<<<<<< HEAD
     def __init__(self, expr, V, **kwargs):
-=======
-    def __init__(self, expr, v,
-                 subset=None,
-                 access=None,
-                 allow_missing_dofs=False,
-                 default_missing_val=None,
-                 matfree=True):
->>>>>>> ee993512
         """Symbolic representation of the interpolation operator.
 
         Parameters
@@ -137,29 +122,12 @@
             Additional interpolation options. See :class:`InterpolateOptions`
             for available parameters and their descriptions.
         """
-<<<<<<< HEAD
         if isinstance(V, WithGeometry):
             # Need to create a Firedrake Coargument so it has a .function_space() method
             expr_args = extract_arguments(ufl.as_ufl(expr))
             is_adjoint = len(expr_args) and expr_args[0].number() == 0
             V = Argument(V.dual(), 1 if is_adjoint else 0)
         super().__init__(expr, V)
-=======
-        # Check function space
-        expr = ufl.as_ufl(expr)
-        if isinstance(v, functionspaceimpl.WithGeometry):
-            expr_args = extract_arguments(expr)
-            is_adjoint = len(expr_args) and expr_args[0].number() == 0
-            v = Argument(v.dual(), 1 if is_adjoint else 0)
-
-        V = v.arguments()[0].function_space()
-        if len(expr.ufl_shape) != len(V.value_shape):
-            raise RuntimeError(f'Rank mismatch: Expression rank {len(expr.ufl_shape)}, FunctionSpace rank {len(V.value_shape)}')
-
-        if expr.ufl_shape != V.value_shape:
-            raise RuntimeError('Shape mismatch: Expression shape {expr.ufl_shape}, FunctionSpace shape {V.value_shape}')
-        super().__init__(expr, v)
->>>>>>> ee993512
 
         self._options = InterpolateOptions(**kwargs)
 
@@ -175,7 +143,6 @@
 
 
 @PETSc.Log.EventDecorator()
-<<<<<<< HEAD
 def interpolate(expr, V, **kwargs):
     """Returns a UFL expression for the interpolation operation of ``expr`` into ``V``.
 
@@ -189,81 +156,6 @@
     **kwargs
         Additional interpolation options. See :class:`InterpolateOptions` 
         for available parameters and their descriptions.
-=======
-def interpolate(expr, V, subset=None, access=None, allow_missing_dofs=False, default_missing_val=None, matfree=True):
-    """Returns a UFL expression for the interpolation operation of ``expr`` into ``V``.
-
-    :arg expr: a UFL expression.
-    :arg V: a :class:`.FunctionSpace` to interpolate into, or a :class:`.Cofunction`,
-        or :class:`.Coargument`, or a :class:`ufl.form.Form` with one argument (a one-form).
-        If a :class:`.Cofunction` or a one-form is provided, then we do adjoint interpolation.
-    :kwarg subset: An optional :class:`pyop2.types.set.Subset` to apply the
-        interpolation over. Cannot, at present, be used when interpolating
-        across meshes unless the target mesh is a :func:`.VertexOnlyMesh`.
-    :kwarg access: The pyop2 access descriptor for combining updates to shared
-        DoFs. Possible values include ``WRITE`` and ``INC``. Only ``WRITE`` is
-        supported at present when interpolating across meshes unless the target
-        mesh is a :func:`.VertexOnlyMesh`. See note below.
-    :kwarg allow_missing_dofs: For interpolation across meshes: allow
-        degrees of freedom (aka DoFs/nodes) in the target mesh that cannot be
-        defined on the source mesh. For example, where nodes are point
-        evaluations, points in the target mesh that are not in the source mesh.
-        When ``False`` this raises a ``ValueError`` should this occur. When
-        ``True`` the corresponding values are either (a) unchanged if
-        some ``output`` is given to the :meth:`interpolate` method or (b) set
-        to zero. In either case, if ``default_missing_val`` is specified, that
-        value is used. This does not affect adjoint interpolation. Ignored if
-        interpolating within the same mesh or onto a :func:`.VertexOnlyMesh`
-        (the behaviour of a :func:`.VertexOnlyMesh` in this scenario is, at
-        present, set when it is created).
-    :kwarg default_missing_val: For interpolation across meshes: the optional
-        value to assign to DoFs in the target mesh that are outside the source
-        mesh. If this is not set then the values are either (a) unchanged if
-        some ``output`` is given to the :meth:`interpolate` method or (b) set
-        to zero. Ignored if interpolating within the same mesh or onto a
-        :func:`.VertexOnlyMesh`.
-    :kwarg matfree: If ``False``, then construct the permutation matrix for interpolating
-        between a VOM and its input ordering. Defaults to ``True`` which uses SF broadcast
-        and reduce operations.
-    :returns: A symbolic :class:`.Interpolate` object
-
-    .. note::
-
-       If you use an access descriptor other than ``WRITE``, the
-       behaviour of interpolation changes if interpolating into a
-       function space, or an existing function. If the former, then
-       the newly allocated function will be initialised with
-       appropriate values (e.g. for MIN access, it will be initialised
-       with MAX_FLOAT). On the other hand, if you provide a function,
-       then it is assumed that its values should take part in the
-       reduction (hence using MIN will compute the MIN between the
-       existing values and any new values).
-    """
-    if isinstance(V, (Cofunction, Coargument)):
-        dual_arg = V
-    elif isinstance(V, (ufl.Form, ufl.BaseForm)):
-        rank = len(V.arguments())
-        if rank == 1:
-            dual_arg = V
-        else:
-            raise TypeError(f"Expected a one-form, provided form had {rank} arguments")
-    elif isinstance(V, functionspaceimpl.WithGeometry):
-        dual_arg = Coargument(V.dual(), 0)
-        expr_args = extract_arguments(ufl.as_ufl(expr))
-        if expr_args and expr_args[0].number() == 0:
-            warnings.warn("Passing argument numbered 0 in expression for forward interpolation is deprecated. "
-                          "Use a TrialFunction in the expression.")
-            v, = expr_args
-            expr = replace(expr, {v: v.reconstruct(number=1)})
-    else:
-        raise TypeError(f"V must be a FunctionSpace, Cofunction, Coargument or one-form, not a {type(V).__name__}")
-
-    interp = Interpolate(expr, dual_arg,
-                         subset=subset, access=access,
-                         allow_missing_dofs=allow_missing_dofs,
-                         default_missing_val=default_missing_val,
-                         matfree=matfree)
->>>>>>> ee993512
 
     Returns
     -------
@@ -274,7 +166,6 @@
 
 
 class Interpolator(abc.ABC):
-<<<<<<< HEAD
 
     def __init__(self, expr: Interpolate, V, bcs=None):
         """Initialise Interpolator.
@@ -288,111 +179,13 @@
         bcs : list, optional
             List of boundary conditions to zero-out in the output function space. By default None.
         """
-=======
-    """A reusable interpolation object.
-
-    Parameters
-    ----------
-    expr
-        The underlying ufl.Interpolate or the operand to the ufl.Interpolate.
-    V
-        The :class:`.FunctionSpace` or :class:`.Function` to
-        interpolate into.
-    subset
-        An optional :class:`pyop2.types.set.Subset` to apply the
-        interpolation over. Cannot, at present, be used when interpolating
-        across meshes unless the target mesh is a :func:`.VertexOnlyMesh`.
-    freeze_expr
-        Set to True to prevent the expression being
-        re-evaluated on each call. Cannot, at present, be used when
-        interpolating across meshes unless the target mesh is a
-        :func:`.VertexOnlyMesh`.
-    access
-        The pyop2 access descriptor for combining updates to shared DoFs.
-        Only ``op2.WRITE`` is supported at present when interpolating across meshes.
-        Only ``op2.INC`` is supported for the matrix-free adjoint interpolation.
-        See note in :func:`.interpolate` if changing this from default.
-    bcs
-        An optional list of boundary conditions to zero-out in the
-        output function space. Interpolator rows or columns which are
-        associated with boundary condition nodes are zeroed out when this is
-        specified.
-    allow_missing_dofs
-        For interpolation across meshes: allow
-        degrees of freedom (aka DoFs/nodes) in the target mesh that cannot be
-        defined on the source mesh. For example, where nodes are point
-        evaluations, points in the target mesh that are not in the source mesh.
-        When ``False`` this raises a ``ValueError`` should this occur. When
-        ``True`` the corresponding values are either (a) unchanged if
-        some ``output`` is given to the :meth:`interpolate` method or (b) set
-        to zero. Can be overwritten with the ``default_missing_val`` kwarg
-        of :meth:`interpolate`. This does not affect adjoint interpolation.
-        Ignored if interpolating within the same mesh or onto a
-        :func:`.VertexOnlyMesh` (the behaviour of a :func:`.VertexOnlyMesh` in
-        this scenario is, at present, set when it is created).
-    matfree
-        If ``False``, then construct the permutation matrix for interpolating
-        between a VOM and its input ordering. Defaults to ``True`` which uses SF broadcast
-        and reduce operations.
-
-    This object can be used to carry out the same interpolation
-    multiple times (for example in a timestepping loop).
-
-    Note
-    ----
-
-       The :class:`Interpolator` holds a reference to the provided
-       arguments (such that they won't be collected until the
-       :class:`Interpolator` is also collected).
-
-    """
-
-    def __new__(cls, expr, V, **kwargs):
-        if isinstance(expr, ufl.Interpolate):
-            expr, = expr.ufl_operands
-        target_mesh = as_domain(V)
-        source_mesh = extract_unique_domain(expr) or target_mesh
-        submesh_interp_implemented = \
-            all(isinstance(m.topology, firedrake.mesh.MeshTopology) for m in [target_mesh, source_mesh]) and \
-            target_mesh.submesh_ancesters[-1] is source_mesh.submesh_ancesters[-1] and \
-            target_mesh.topological_dimension() == source_mesh.topological_dimension()
-        if target_mesh is source_mesh or submesh_interp_implemented:
-            return object.__new__(SameMeshInterpolator)
-        else:
-            if isinstance(target_mesh.topology, VertexOnlyMeshTopology):
-                return object.__new__(SameMeshInterpolator)
-            else:
-                return object.__new__(CrossMeshInterpolator)
-
-    def __init__(
-        self,
-        expr: ufl.Interpolate | ufl.classes.Expr,
-        V: ufl.FunctionSpace | firedrake.function.Function,
-        subset: op2.Subset | None = None,
-        freeze_expr: bool = False,
-        access: Literal[op2.WRITE, op2.MIN, op2.MAX, op2.INC] | None = None,
-        bcs: Iterable[firedrake.bcs.BCBase] | None = None,
-        allow_missing_dofs: bool = False,
-        matfree: bool = True
-    ):
-        if not isinstance(expr, ufl.Interpolate):
-            fs = V if isinstance(V, ufl.FunctionSpace) else V.function_space()
-            expr = interpolate(expr, fs)
->>>>>>> ee993512
         dual_arg, operand = expr.argument_slots()
         self.ufl_interpolate = expr
         self.expr = operand
         self.V = V
-<<<<<<< HEAD
         self.options = expr.options
-=======
-        self.subset = subset
-        self.freeze_expr = freeze_expr
->>>>>>> ee993512
         self.bcs = bcs
         self.callable = None
-<<<<<<< HEAD
-=======
 
         # TODO CrossMeshInterpolator and VomOntoVomXXX are not yet aware of
         # self.ufl_interpolate (which carries the dual argument).
@@ -430,54 +223,6 @@
 
         if not isinstance(dual_arg, ufl.Coargument):
             # Matrix-free assembly of 0-form or 1-form requires INC access
-            if access and access != op2.INC:
-                raise ValueError("Matfree adjoint interpolation requires INC access")
-            access = op2.INC
-        elif access is None:
-            # Default access for forward 1-form or 2-form (forward and adjoint)
-            access = op2.WRITE
-        self.access = access
-
-    def interpolate(self, *function, transpose=None, adjoint=False, default_missing_val=None):
-        """
-        .. warning::
->>>>>>> ee993512
-
-        # TODO CrossMeshInterpolator and VomOntoVomXXX are not yet aware of
-        # self.ufl_interpolate (which carries the dual argument).
-        # See github issue https://github.com/firedrakeproject/firedrake/issues/4592
-        target_mesh = as_domain(V)
-        source_mesh = extract_unique_domain(operand) or target_mesh
-        vom_onto_other_vom = ((source_mesh is not target_mesh)
-                              and isinstance(source_mesh.topology, VertexOnlyMeshTopology)
-                              and isinstance(target_mesh.topology, VertexOnlyMeshTopology))
-        if not isinstance(self, SameMeshInterpolator) or vom_onto_other_vom:
-            # For bespoke interpolation, we currently rely on different assembly procedures:
-            # 1) Interpolate(Argument(V1, 1), Argument(V2.dual(), 0)) -> Forward operator (2-form)
-            # 2) Interpolate(Argument(V1, 0), Argument(V2.dual(), 1)) -> Adjoint operator (2-form)
-            # 3) Interpolate(Coefficient(V1), Argument(V2.dual(), 0)) -> Forward action (1-form)
-            # 4) Interpolate(Argument(V1, 0), Cofunction(V2.dual()) -> Adjoint action (1-form)
-            # 5) Interpolate(Coefficient(V1), Cofunction(V2.dual()) -> Double action (0-form)
-
-            # CrossMeshInterpolator._interpolate only supports forward interpolation (cases 1 and 3).
-            # For case 2, we first redundantly assemble case 1 and then construct the transpose.
-            # For cases 4 and 5, we take the forward Interpolate that corresponds to dropping the Cofunction,
-            # and we separately compute the action against the dropped Cofunction within assemble().
-            if not isinstance(dual_arg, ufl.Coargument):
-                # Drop the Cofunction
-                expr = expr._ufl_expr_reconstruct_(operand, dual_arg.function_space().dual())
-            expr_args = extract_arguments(operand)
-            if expr_args and expr_args[0].number() == 0:
-                # Construct the symbolic forward Interpolate
-                v0, v1 = expr.arguments()
-                expr = ufl.replace(expr, {v0: v0.reconstruct(number=v1.number()),
-                                          v1: v1.reconstruct(number=v0.number())})
-
-        dual_arg, operand = expr.argument_slots()
-        self.expr_renumbered = operand
-        self.ufl_interpolate_renumbered = expr
-        if not isinstance(dual_arg, ufl.Coargument):
-            # Matrix-free assembly of 0-form or 1-form requires INC access
             self.options.access = op2.INC
 
     @abc.abstractmethod
@@ -490,14 +235,8 @@
         """
         pass
 
-<<<<<<< HEAD
     def assemble(self, tensor=None):
         """Assemble the operator (or its action)."""
-=======
-    def assemble(self, tensor=None, default_missing_val=None):
-        """Assemble the operator (or its action)."""
-        from firedrake.assemble import assemble
->>>>>>> ee993512
         needs_adjoint = self.ufl_interpolate_renumbered != self.ufl_interpolate
         arguments = self.ufl_interpolate.arguments()
         if len(arguments) == 2:
@@ -513,13 +252,7 @@
                 petsc_mat.copy(res)
             else:
                 res = petsc_mat
-<<<<<<< HEAD
             return tensor or firedrake.AssembledMatrix(arguments, self.bcs, res)
-=======
-            if tensor is None:
-                tensor = firedrake.AssembledMatrix(arguments, self.bcs, res)
-            return tensor
->>>>>>> ee993512
         else:
             # Assembling the action
             cofunctions = ()
@@ -531,7 +264,6 @@
                     cofunctions = (dual_arg,)
 
             if needs_adjoint and len(arguments) == 0:
-<<<<<<< HEAD
                 Iu = self._interpolate()
                 return firedrake.assemble(ufl.Action(*cofunctions, Iu), tensor=tensor)
             else:
@@ -554,13 +286,6 @@
             return SameMeshInterpolator(expr, V)
         else:
             return CrossMeshInterpolator(expr, V)
-=======
-                Iu = self._interpolate(default_missing_val=default_missing_val)
-                return assemble(ufl.Action(*cofunctions, Iu), tensor=tensor)
-            else:
-                return self._interpolate(*cofunctions, output=tensor, adjoint=needs_adjoint,
-                                         default_missing_val=default_missing_val)
->>>>>>> ee993512
 
 
 class DofNotDefinedError(Exception):
@@ -600,7 +325,6 @@
     """
 
     @no_annotations
-<<<<<<< HEAD
     def __init__(self, expr: Interpolate, V, bcs=None):
         super().__init__(expr, V, bcs)
         if self.options.access != op2.WRITE:
@@ -609,29 +333,6 @@
             )
         if self.bcs:
             raise NotImplementedError("bcs not implemented.")
-=======
-    def __init__(
-        self,
-        expr,
-        V,
-        subset=None,
-        freeze_expr=False,
-        access=None,
-        bcs=None,
-        allow_missing_dofs=False,
-        matfree=True
-    ):
-        if subset:
-            raise NotImplementedError("subset not implemented")
-        if freeze_expr:
-            # Probably just need to pass freeze_expr to the various
-            # interpolators for this to work.
-            raise NotImplementedError("freeze_expr not implemented")
-        if access != op2.WRITE:
-            raise NotImplementedError("access other than op2.WRITE not implemented")
-        if bcs:
-            raise NotImplementedError("bcs not implemented")
->>>>>>> ee993512
         if V.ufl_element().mapping() != "identity":
             # Identity mapping between reference cell and physical coordinates
             # implies point evaluation nodes. A more general version would
@@ -640,15 +341,8 @@
             raise NotImplementedError(
                 "Can only interpolate into spaces with point evaluation nodes."
             )
-<<<<<<< HEAD
 
         self.arguments = extract_arguments(self.expr_renumbered)
-=======
-        super().__init__(expr, V, subset, freeze_expr, access, bcs, allow_missing_dofs, matfree)
-
-        expr = self.expr_renumbered
-        self.arguments = extract_arguments(expr)
->>>>>>> ee993512
         self.nargs = len(self.arguments)
 
         if self.options.allow_missing_dofs:
@@ -907,14 +601,9 @@
     """
 
     @no_annotations
-<<<<<<< HEAD
     def __init__(self, expr, V, bcs=None):
         super().__init__(expr, V, bcs=bcs)
         subset = self.options.subset
-=======
-    def __init__(self, expr, V, subset=None, freeze_expr=False, access=None,
-                 bcs=None, matfree=True, allow_missing_dofs=False, **kwargs):
->>>>>>> ee993512
         if subset is None:
             if isinstance(expr, ufl.Interpolate):
                 operand, = expr.ufl_operands
@@ -938,7 +627,6 @@
                 else:
                     # Do not need subset as target <= source.
                     pass
-<<<<<<< HEAD
         self.subset = subset
         try:
             self.callable = self._get_callable(V)
@@ -1087,16 +775,6 @@
 
             return partial(callable, loops, f)
 
-=======
-        super().__init__(expr, V, subset=subset, freeze_expr=freeze_expr,
-                         access=access, bcs=bcs, matfree=matfree, allow_missing_dofs=allow_missing_dofs)
-        expr = self.ufl_interpolate_renumbered
-        try:
-            self.callable = make_interpolator(expr, V, subset, self.access, bcs=bcs, matfree=matfree)
-        except FIAT.hdiv_trace.TraceError:
-            raise NotImplementedError("Can't interpolate onto traces sorry")
-        self.arguments = expr.arguments()
->>>>>>> ee993512
 
     @PETSc.Log.EventDecorator()
     def _interpolate(self, *function, output=None, adjoint=False):
@@ -1106,26 +784,6 @@
         """
         assembled_interpolator = self.callable()
 
-<<<<<<< HEAD
-=======
-        if transpose is not None:
-            warnings.warn("'transpose' argument is deprecated, use 'adjoint' instead", FutureWarning)
-            adjoint = transpose or adjoint
-        try:
-            assembled_interpolator = self.frozen_assembled_interpolator
-            copy_required = True
-        except AttributeError:
-            assembled_interpolator = self.callable()
-            copy_required = False  # Return the original
-            if self.freeze_expr:
-                if len(self.arguments) == 2:
-                    # Interpolation operator
-                    self.frozen_assembled_interpolator = assembled_interpolator
-                else:
-                    # Interpolation action
-                    self.frozen_assembled_interpolator = assembled_interpolator.copy()
-
->>>>>>> ee993512
         if len(self.arguments) == 2 and len(function) > 0:
             function, = function
             if not hasattr(function, "dat"):
@@ -1158,164 +816,14 @@
             else:
                 if len(self.arguments) == 0:
                     return assembled_interpolator.dat.data.item()
-<<<<<<< HEAD
-=======
-                elif copy_required:
-                    return assembled_interpolator.copy()
->>>>>>> ee993512
                 else:
                     return assembled_interpolator
 
 
-<<<<<<< HEAD
 class VomOntoVomInterpolator(SameMeshInterpolator):
 
     def __init__(self, expr: Interpolate, V, bcs=None):
         super().__init__(expr, V, bcs=bcs)
-=======
-@PETSc.Log.EventDecorator()
-def make_interpolator(expr, V, subset, access, bcs=None, matfree=True):
-    if not isinstance(expr, ufl.Interpolate):
-        raise ValueError(f"Expecting to interpolate a ufl.Interpolate, got {type(expr).__name__}.")
-    dual_arg, operand = expr.argument_slots()
-    target_mesh = as_domain(dual_arg)
-    source_mesh = extract_unique_domain(operand) or target_mesh
-    vom_onto_other_vom = ((source_mesh is not target_mesh)
-                          and isinstance(source_mesh.topology, VertexOnlyMeshTopology)
-                          and isinstance(target_mesh.topology, VertexOnlyMeshTopology))
-
-    arguments = expr.arguments()
-    rank = len(arguments)
-    if rank <= 1:
-        if rank == 0:
-            R = firedrake.FunctionSpace(target_mesh, "Real", 0)
-            f = firedrake.Function(R, dtype=utils.ScalarType)
-        elif isinstance(V, firedrake.Function):
-            f = V
-            V = f.function_space()
-        else:
-            V_dest = arguments[0].function_space().dual()
-            f = firedrake.Function(V_dest)
-            if access in {firedrake.MIN, firedrake.MAX}:
-                finfo = numpy.finfo(f.dat.dtype)
-                if access == firedrake.MIN:
-                    val = firedrake.Constant(finfo.max)
-                else:
-                    val = firedrake.Constant(finfo.min)
-                f.assign(val)
-        tensor = f.dat
-    elif rank == 2:
-        if isinstance(V, firedrake.Function):
-            raise ValueError("Cannot interpolate an expression with an argument into a Function")
-        Vrow = arguments[0].function_space()
-        Vcol = arguments[1].function_space()
-        if len(Vrow) > 1 or len(Vcol) > 1:
-            raise NotImplementedError("Interpolation of mixed expressions with arguments is not supported")
-        if isinstance(target_mesh.topology, VertexOnlyMeshTopology) and target_mesh is not source_mesh and not vom_onto_other_vom:
-            if not isinstance(target_mesh.topology, VertexOnlyMeshTopology):
-                raise NotImplementedError("Can only interpolate onto a Vertex Only Mesh")
-            if target_mesh.geometric_dimension() != source_mesh.geometric_dimension():
-                raise ValueError("Cannot interpolate onto a mesh of a different geometric dimension")
-            if not hasattr(target_mesh, "_parent_mesh") or target_mesh._parent_mesh is not source_mesh:
-                raise ValueError("Can only interpolate across meshes where the source mesh is the parent of the target")
-
-        if vom_onto_other_vom:
-            # We make our own linear operator for this case using PETSc SFs
-            tensor = None
-        else:
-            Vrow_map = get_interp_node_map(source_mesh, target_mesh, Vrow)
-            Vcol_map = get_interp_node_map(source_mesh, target_mesh, Vcol)
-            sparsity = op2.Sparsity((Vrow.dof_dset, Vcol.dof_dset),
-                                    [(Vrow_map, Vcol_map, None)],  # non-mixed
-                                    name="%s_%s_sparsity" % (Vrow.name, Vcol.name),
-                                    nest=False,
-                                    block_sparse=True)
-            tensor = op2.Mat(sparsity)
-        f = tensor
-    else:
-        raise ValueError(f"Cannot interpolate an expression with {rank} arguments")
-
-    if vom_onto_other_vom:
-        wrapper = VomOntoVomWrapper(V, source_mesh, target_mesh, operand, matfree)
-        # NOTE: get_dat_mpi_type ensures we get the correct MPI type for the
-        # data, including the correct data size and dimensional information
-        # (so for vector function spaces in 2 dimensions we might need a
-        # concatenation of 2 MPI.DOUBLE types when we are in real mode)
-        if tensor is not None:
-            # Callable will do interpolation into our pre-supplied function f
-            # when it is called.
-            assert f.dat is tensor
-            wrapper.mpi_type, _ = get_dat_mpi_type(f.dat)
-            assert len(arguments) == 1
-
-            def callable():
-                wrapper.forward_operation(f.dat)
-                return f
-        else:
-            assert len(arguments) == 2
-            assert tensor is None
-            # we know we will be outputting either a function or a cofunction,
-            # both of which will use a dat as a data carrier. At present, the
-            # data type does not depend on function space dimension, so we can
-            # safely use the argument function space. NOTE: If this changes
-            # after cofunctions are fully implemented, this will need to be
-            # reconsidered.
-            temp_source_func = firedrake.Function(Vcol)
-            wrapper.mpi_type, _ = get_dat_mpi_type(temp_source_func.dat)
-
-            # Leave wrapper inside a callable so we can access the handle
-            # property. If matfree is True, then the handle is a PETSc SF
-            # pretending to be a PETSc Mat. If matfree is False, then this
-            # will be a PETSc Mat representing the equivalent permutation
-            # matrix
-            def callable():
-                return wrapper
-
-        return callable
-    else:
-        loops = []
-        if len(V) == 1:
-            expressions = (expr,)
-        else:
-            if (hasattr(operand, "subfunctions") and len(operand.subfunctions) == len(V)
-                    and all(sub_op.ufl_shape == Vsub.value_shape for Vsub, sub_op in zip(V, operand.subfunctions))):
-                # Use subfunctions if they match the target shapes
-                operands = operand.subfunctions
-            else:
-                # Unflatten the expression into the shapes of the mixed components
-                offset = 0
-                operands = []
-                for Vsub in V:
-                    if len(Vsub.value_shape) == 0:
-                        operands.append(operand[offset])
-                    else:
-                        components = [operand[offset + j] for j in range(Vsub.value_size)]
-                        operands.append(ufl.as_tensor(numpy.reshape(components, Vsub.value_shape)))
-                    offset += Vsub.value_size
-
-            # Split the dual argument
-            if isinstance(dual_arg, Cofunction):
-                duals = dual_arg.subfunctions
-            elif isinstance(dual_arg, Coargument):
-                duals = [Coargument(Vsub, number=dual_arg.number()) for Vsub in dual_arg.function_space()]
-            else:
-                duals = [v for _, v in sorted(firedrake.formmanipulation.split_form(dual_arg))]
-            expressions = map(expr._ufl_expr_reconstruct_, operands, duals)
-
-        # Interpolate each sub expression into each function space
-        for Vsub, sub_tensor, sub_expr in zip(V, tensor, expressions):
-            loops.extend(_interpolator(Vsub, sub_tensor, sub_expr, subset, arguments, access, bcs=bcs))
-
-        if bcs and rank == 1:
-            loops.extend(partial(bc.apply, f) for bc in bcs)
-
-        def callable(loops, f):
-            for l in loops:
-                l()
-            return f
-
-        return partial(callable, loops, f)
->>>>>>> ee993512
 
 
 @utils.known_pyop2_safe
@@ -1377,12 +885,9 @@
     if access == op2.INC:
         callables += (tensor.zero,)
 
-<<<<<<< HEAD
-=======
     # For the matfree adjoint 1-form and the 0-form, the cellwise kernel will add multiple
     # contributions from the facet DOFs of the dual argument.
     # The incoming Cofunction needs to be weighted by the reciprocal of the DOF multiplicity.
->>>>>>> ee993512
     needs_weight = isinstance(dual_arg, ufl.Cofunction) and not to_element.is_dg()
     if needs_weight:
         # Compute the reciprocal of the DOF multiplicity
@@ -1510,15 +1015,9 @@
 
 
 def get_interp_node_map(source_mesh, target_mesh, fs):
-<<<<<<< HEAD
-    """Return the map between cells of the target mesh and nodes of the function space. 
-    
-    If the function space is defined on the source mesh then the node map is composed 
-=======
     """Return the map between cells of the target mesh and nodes of the function space.
 
     If the function space is defined on the source mesh then the node map is composed
->>>>>>> ee993512
     with a map between target and source cells.
     """
     if isinstance(target_mesh.topology, VertexOnlyMeshTopology):
