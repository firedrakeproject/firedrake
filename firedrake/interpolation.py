--- conflicted
+++ resolved
@@ -54,11 +54,7 @@
         ----------
         expr : ufl.core.expr.Expr or ufl.BaseForm
                The UFL expression to interpolate.
-<<<<<<< HEAD
-        v : firedrake.FunctionSpace or firedrake.ufl_expr.Coargument
-=======
         v : firedrake.functionspaceimpl.WithGeometryBase or firedrake.ufl_expr.Coargument
->>>>>>> d81b22ba
             The function space to interpolate into or the coargument defined
             on the dual of the function space to interpolate into.
         subset : pyop2.types.set.Subset, optional
