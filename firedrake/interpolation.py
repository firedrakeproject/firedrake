--- conflicted
+++ resolved
@@ -659,11 +659,7 @@
             # Default access for forward 1-form or 2-form (forward and adjoint)
             self.access = op3.WRITE
 
-<<<<<<< HEAD
-    def _get_tensor(self) -> op3.Mat | Function | Cofunction:
-=======
-    def _get_tensor(self, mat_type: Literal["aij", "baij"]) -> op2.Mat | Function | Cofunction:
->>>>>>> 2fe48b81
+    def _get_tensor(self, mat_type: Literal["aij", "baij"]) -> op3.Mat | Function | Cofunction:
         """Return a suitable tensor to interpolate into.
 
         Parameters
@@ -690,25 +686,8 @@
                     val = Constant(finfo.min)
                 f.assign(val)
         elif self.rank == 2:
-<<<<<<< HEAD
-            Vrow = self.interpolate_args[0].function_space()
-            Vcol = self.interpolate_args[1].function_space()
-            if len(Vrow) > 1 or len(Vcol) > 1:
-                raise NotImplementedError("Interpolation matrix with MixedFunctionSpace requires MixedInterpolator")
-
-            # Pretend that we are assembling the operator to populate the sparsity.
-            sparsity = op3.Mat.sparsity(Vrow.axes, Vcol.axes)
-            iter_spec = get_iteration_spec(self.target_mesh, "cell")
-            op3.loop(
-                c := iter_spec.loop_index,
-                sparsity[Vrow.entity_node_map(iter_spec), Vcol.entity_node_map(iter_spec)].assign(666),
-                eager=True,
-            )
+            sparsity = self._get_monolithic_sparsity(mat_type)
             f = op3.Mat.from_sparsity(sparsity)
-=======
-            sparsity = self._get_monolithic_sparsity(mat_type)
-            f = op2.Mat(sparsity)
->>>>>>> 2fe48b81
         else:
             raise ValueError(f"Cannot interpolate an expression with {self.rank} arguments")
         return f
@@ -732,13 +711,15 @@
         Vcol = self.interpolate_args[1].function_space()
         if len(Vrow) > 1 or len(Vcol) > 1:
             raise NotImplementedError("Interpolation matrix with MixedFunctionSpace requires MixedInterpolator")
-        Vrow_map = get_interp_node_map(self.source_mesh, self.target_mesh, Vrow)
-        Vcol_map = get_interp_node_map(self.source_mesh, self.target_mesh, Vcol)
-        sparsity = op2.Sparsity((Vrow.dof_dset, Vcol.dof_dset),
-                                [(Vrow_map, Vcol_map, None)],  # non-mixed
-                                name=f"{Vrow.name}_{Vcol.name}_sparsity",
-                                nest=False,
-                                block_sparse=(mat_type == "baij"))
+        # Pretend that we are assembling the operator to populate the sparsity.
+        sparsity = op3.Mat.sparsity(Vrow.axes, Vcol.axes)
+        iter_spec = get_iteration_spec(self.target_mesh, "cell")
+        op3.loop(
+            c := iter_spec.loop_index,
+            sparsity[Vrow.entity_node_map(iter_spec), Vcol.entity_node_map(iter_spec)].assign(666),
+            eager=True,
+        )
+        f = op3.Mat.from_sparsity(sparsity)
         return sparsity
 
     def _get_callable(self, tensor=None, bcs=None, mat_type=None, sub_mat_type=None):
@@ -746,13 +727,8 @@
         if (isinstance(tensor, Cofunction) and isinstance(self.dual_arg, Cofunction)) and set(tensor.dat).intersection(set(self.dual_arg.dat)):
             # adjoint one-form case: we need an empty tensor, so if it shares dats with
             # the dual_arg we cannot use it directly, so we store it
-<<<<<<< HEAD
-            f = self._get_tensor()
+            f = self._get_tensor(mat_type)
             copyout = (lambda: tensor.dat.assign(f.dat, eager=True),)
-=======
-            f = self._get_tensor(mat_type)
-            copyout = (partial(f.dat.copy, tensor.dat),)
->>>>>>> 2fe48b81
         else:
             f = tensor or self._get_tensor(mat_type)
             copyout = ()
@@ -820,13 +796,8 @@
         mat_type = mat_type or "matfree"
         self.mat = VomOntoVomMat(self, mat_type=mat_type)
         if self.rank == 1:
-<<<<<<< HEAD
-            f = tensor or self._get_tensor()
-            # NOTE: get_mpi_type ensures we get the correct MPI type for the
-=======
             f = tensor or self._get_tensor(mat_type)
             # NOTE: get_dat_mpi_type ensures we get the correct MPI type for the
->>>>>>> 2fe48b81
             # data, including the correct data size and dimensional information
             # (so for vector function spaces in 2 dimensions we might need a
             # concatenation of 2 MPI.DOUBLE types when we are in real mode)
