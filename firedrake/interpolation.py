import numpy
from functools import partial

import FIAT
import ufl

from coffee import base as ast
from pyop2 import op2

from tsfc.fiatinterface import create_element
from tsfc import compile_expression_at_points as compile_ufl_kernel

import firedrake
from firedrake import utils
from firedrake_configuration import get_config

__all__ = ("interpolate", "Interpolator")


def interpolate(expr, V, subset=None):
    """Interpolate an expression onto a new function in V.

    :arg expr: an :class:`.Expression`.
    :arg V: the :class:`.FunctionSpace` to interpolate into (or else
        an existing :class:`.Function`).
    :kwarg subset: An optional :class:`pyop2.Subset` to apply the
        interpolation over.

    Returns a new :class:`.Function` in the space ``V`` (or ``V`` if
    it was a Function).

    .. note::

       If you find interpolating the same expression again and again
       (for example in a time loop) you may find you get better
       performance by using a :class:`Interpolator` instead.
    """
    return Interpolator(expr, V, subset=subset).interpolate()


class Interpolator(object):
    """A reusable interpolation object.

    :arg expr: The expression to interpolate.
    :arg V: The :class:`.FunctionSpace` or :class:`.Function` to
        interpolate into.

    This object can be used to carry out the same interpolation
    multiple times (for example in a timestepping loop).

    .. note::

       The :class:`Interpolator` holds a reference to the provided
       arguments (such that they won't be collected until the
       :class:`Interpolator` is also collected).
    """
    def __init__(self, expr, V, subset=None):
        self.callable = make_interpolator(expr, V, subset)

    @utils.known_pyop2_safe
    def interpolate(self):
        """Compute the interpolation.

        :returns: The resulting interpolated :class:`.Function`.
        """
        return self.callable()


class SubExpression(object):
    """A helper class for interpolating onto mixed functions.

    Allows using the user arguments from a provided expression, but
    overrides the code to pull out.
    """
    def __init__(self, expr, idx, shape):
        self._expr = expr
        self.code = numpy.array(expr.code[idx]).flatten()
        self._shape = shape
        self.ufl_shape = shape

    def value_shape(self):
        return self._shape

    def rank(self):
        return len(self.ufl_shape)

    def __getattr__(self, name):
        return getattr(self._expr, name)


def make_interpolator(expr, V, subset):
    assert isinstance(expr, ufl.classes.Expr)

    if isinstance(V, firedrake.Function):
        f = V
        V = f.function_space()
    else:
        f = firedrake.Function(V)

    # Make sure we have an expression of the right length i.e. a value for
    # each component in the value shape of each function space
    dims = [numpy.prod(fs.ufl_element().value_shape(), dtype=int)
            for fs in V]
    loops = []
    if numpy.prod(expr.ufl_shape, dtype=int) != sum(dims):
        raise RuntimeError('Expression of length %d required, got length %d'
                           % (sum(dims), numpy.prod(expr.ufl_shape, dtype=int)))

    if not isinstance(expr, firedrake.Expression):
        if len(V) > 1:
            raise NotImplementedError(
                "UFL expressions for mixed functions are not yet supported.")
        loops.extend(_interpolator(V, f.dat, expr, subset))
    elif hasattr(expr, 'eval'):
        if len(V) > 1:
            raise NotImplementedError(
                "Python expressions for mixed functions are not yet supported.")
        loops.extend(_interpolator(V, f.dat, expr, subset))
    else:
        # Slice the expression and pass in the right number of values for
        # each component function space of this function
        d = 0
        for fs, dat, dim in zip(V, f.dat, dims):
            idx = d if fs.rank == 0 else slice(d, d+dim)
            loops.extend(_interpolator(fs, dat,
                                       SubExpression(expr, idx, fs.ufl_element().value_shape()),
                                       subset))
            d += dim

    def callable(loops, f):
        for l in loops:
            l()
        return f

    return partial(callable, loops, f)


def _interpolator(V, dat, expr, subset):
    to_element = create_element(V.ufl_element(), vector_is_mixed=False)
    to_pts = []

    if V.ufl_element().mapping() != "identity":
        raise NotImplementedError("Can only interpolate onto elements "
                                  "with affine mapping. Try projecting instead")

    for dual in to_element.dual_basis():
        if not isinstance(dual, FIAT.functional.PointEvaluation):
            raise NotImplementedError("Can only interpolate onto point "
                                      "evaluation operators. Try projecting instead")
        pts, = dual.pt_dict.keys()
        to_pts.append(pts)

    if len(expr.ufl_shape) != len(V.ufl_element().value_shape()):
        raise RuntimeError('Rank mismatch: Expression rank %d, FunctionSpace rank %d'
                           % (len(expr.ufl_shape), len(V.ufl_element().value_shape())))

    if expr.ufl_shape != V.ufl_element().value_shape():
        raise RuntimeError('Shape mismatch: Expression shape %r, FunctionSpace shape %r'
                           % (expr.ufl_shape, V.ufl_element().value_shape()))

    mesh = V.ufl_domain()
    coords = mesh.coordinates

    parameters = {}
    if get_config()['options']['complex']:
        parameters['scalar_type'] = 'double complex'

    if not isinstance(expr, (firedrake.Expression, SubExpression)):
        if expr.ufl_domain() and expr.ufl_domain() != V.mesh():
            raise NotImplementedError("Interpolation onto another mesh not supported.")
        if expr.ufl_shape != V.shape:
            raise ValueError("UFL expression has incorrect shape for interpolation.")
        ast, oriented, coefficients = compile_ufl_kernel(expr, to_pts, coords, parameters=parameters)
        kernel = op2.Kernel(ast, ast.name)
        indexed = True
    elif hasattr(expr, "eval"):
        kernel, oriented, coefficients = compile_python_kernel(expr, to_pts, to_element, V, coords)
        indexed = False
    elif expr.code is not None:
        kernel, oriented, coefficients = compile_c_kernel(expr, to_pts, to_element, V, coords)
        indexed = True
    else:
        raise RuntimeError("Attempting to evaluate an Expression which has no value.")

    cell_set = coords.cell_set
    if subset is not None:
        assert subset.superset == cell_set
        cell_set = subset
    args = [kernel, cell_set]

    copy_back = False
    if dat in set((c.dat for c in coefficients)):
        output = dat
        dat = op2.Dat(dat.dataset)
        copy_back = True
    if indexed:
        args.append(dat(op2.WRITE, V.cell_node_map()[op2.i[0]]))
    else:
        args.append(dat(op2.WRITE, V.cell_node_map()))
    if oriented:
        co = mesh.cell_orientations()
        args.append(co.dat(op2.READ, co.cell_node_map()))
    for coefficient in coefficients:
        args.append(coefficient.dat(op2.READ, coefficient.cell_node_map()))

    if copy_back:
        return partial(op2.par_loop, *args), partial(dat.copy, output)
    else:
        return (partial(op2.par_loop, *args), )


class GlobalWrapper(object):
    """Wrapper object that fakes a Global to behave like a Function."""
    def __init__(self, glob):
        self.dat = glob
        self.cell_node_map = lambda *args: None


def compile_python_kernel(expression, to_pts, to_element, fs, coords):
    """Produce a :class:`PyOP2.Kernel` wrapping the eval method on the
    function provided."""

    coords_space = coords.function_space()
    coords_element = create_element(coords_space.ufl_element(), vector_is_mixed=False)

    X_remap = list(coords_element.tabulate(0, to_pts).values())[0]

    # The par_loop will just pass us arguments, since it doesn't
    # know about keyword args at all so unpack into a dict that we
    # can pass to the user's eval method.
    def kernel(output, x, *args):
        kwargs = {}
        for (slot, _), arg in zip(expression._user_args, args):
            kwargs[slot] = arg
        X = numpy.dot(X_remap.T, x)

        for i in range(len(output)):
            # Pass a slice for the scalar case but just the
            # current vector in the VFS case. This ensures the
            # eval method has a Dolfin compatible API.
            expression.eval(output[i:i+1, ...] if numpy.ndim(output) == 1 else output[i, ...],
                            X[i:i+1, ...] if numpy.ndim(X) == 1 else X[i, ...], **kwargs)

    coefficients = [coords]
    for _, arg in expression._user_args:
        coefficients.append(GlobalWrapper(arg))
    return kernel, False, tuple(coefficients)


def compile_c_kernel(expression, to_pts, to_element, fs, coords):
    """Produce a :class:`PyOP2.Kernel` from the c expression provided."""

    coords_space = coords.function_space()
    coords_element = create_element(coords_space.ufl_element(), vector_is_mixed=False)

    names = {v[0] for v in expression._user_args}

    X = list(coords_element.tabulate(0, to_pts).values())[0]

    # Produce C array notation of X.
    X_str = "{{"+"},\n{".join([",".join(map(str, x)) for x in X.T])+"}}"

    A = utils.unique_name("A", names)
    X = utils.unique_name("X", names)
    x_ = utils.unique_name("x_", names)
    k = utils.unique_name("k", names)
    d = utils.unique_name("d", names)
    i_ = utils.unique_name("i", names)
    # x is a reserved name.
    x = "x"
    if "x" in names:
        raise ValueError("cannot use 'x' as a user-defined Expression variable")
    ass_exp = [ast.Assign(ast.Symbol(A, (k,), ((len(expression.code), i),)),
                          ast.FlatBlock("%s" % code))
               for i, code in enumerate(expression.code)]

    dim = coords_space.value_size
    ndof = to_element.space_dimension()
    xndof = coords_element.space_dimension()
    nfdof = to_element.space_dimension() * numpy.prod(fs.value_size, dtype=int)

    num_type = 'double complex' if get_config()['options']['complex'] else 'double'

    init_X = ast.Decl(typ=num_type, sym=ast.Symbol(X, rank=(ndof, xndof)),
                      qualifiers=["const"], init=X_str)
<<<<<<< HEAD
    init_x = ast.Decl(typ="double", sym=ast.Symbol(x, rank=(coords_space.value_size,)))
=======
    init_x = ast.Decl(typ=num_type, sym=ast.Symbol(x, rank=(coords_space.dim,)))
>>>>>>> 7b172398
    init_pi = ast.Decl(typ="double", sym="pi", qualifiers=["const"],
                       init="3.141592653589793")
    init = ast.Block([init_X, init_x, init_pi])
    incr_x = ast.Incr(ast.Symbol(x, rank=(d,)),
                      ast.Prod(ast.Symbol(X, rank=(k, i_)),
                               ast.Symbol(x_, rank=(i_, d))))
    assign_x = ast.Assign(ast.Symbol(x, rank=(d,)), 0)
    loop_x = ast.For(init=ast.Decl("unsigned int", i_, 0),
                     cond=ast.Less(i_, xndof),
                     incr=ast.Incr(i_, 1), body=[incr_x])

    block = ast.For(init=ast.Decl("unsigned int", d, 0),
                    cond=ast.Less(d, dim),
                    incr=ast.Incr(d, 1), body=[assign_x, loop_x])
    loop = ast.c_for(k, ndof,
                     ast.Block([block] + ass_exp, open_scope=True))
    user_args = []
    user_init = []
    for _, arg in expression._user_args:
        if arg.shape == (1, ):
            user_args.append(ast.Decl("%s *" % num_type, "%s_" % arg.name))
            user_init.append(ast.FlatBlock("const %s %s = *%s_;" %
                                           (num_type, arg.name, arg.name)))
        else:
            user_args.append(ast.Decl("%s *" % num_type, arg.name))
    kernel_code = ast.FunDecl("void", "expression_kernel",
                              [ast.Decl(num_type, ast.Symbol(A, (nfdof,))),
                               ast.Decl("%s**" % num_type, x_)] + user_args,
                              ast.Block(user_init + [init, loop],
                                        open_scope=False))
    coefficients = [coords]
    for _, arg in expression._user_args:
        coefficients.append(GlobalWrapper(arg))
    return op2.Kernel(kernel_code, kernel_code.name), False, tuple(coefficients)<|MERGE_RESOLUTION|>--- conflicted
+++ resolved
@@ -283,11 +283,7 @@
 
     init_X = ast.Decl(typ=num_type, sym=ast.Symbol(X, rank=(ndof, xndof)),
                       qualifiers=["const"], init=X_str)
-<<<<<<< HEAD
-    init_x = ast.Decl(typ="double", sym=ast.Symbol(x, rank=(coords_space.value_size,)))
-=======
-    init_x = ast.Decl(typ=num_type, sym=ast.Symbol(x, rank=(coords_space.dim,)))
->>>>>>> 7b172398
+    init_x = ast.Decl(typ=num_type, sym=ast.Symbol(x, rank=(coords_space.value_size,)))
     init_pi = ast.Decl(typ="double", sym="pi", qualifiers=["const"],
                        init="3.141592653589793")
     init = ast.Block([init_X, init_x, init_pi])
