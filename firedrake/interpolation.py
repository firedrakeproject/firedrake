--- conflicted
+++ resolved
@@ -37,15 +37,15 @@
 from tsfc.driver import compile_expression_dual_evaluation
 from tsfc.ufl_utils import extract_firedrake_constants, hash_expr
 
-<<<<<<< HEAD
-import firedrake
+import gem
+import finat
+
 from firedrake import tsfc_interface, utils, functionspaceimpl
 from firedrake.parloops import pack_tensor, pack_pyop3_tensor, transform_packed_cell_closure_dat, transform_packed_cell_closure_mat
 from firedrake.ufl_expr import Argument, Coargument, action, adjoint as expr_adjoint
 from firedrake.mesh import MissingPointsBehaviour, VertexOnlyMeshMissingPointsError, VertexOnlyMeshTopology, get_iteration_spec
 from firedrake.petsc import PETSc
 from firedrake.cofunction import Cofunction
-=======
 from firedrake.utils import IntType, ScalarType, known_pyop2_safe, tuplify
 from firedrake.tsfc_interface import extract_numbered_coefficients, _cachedir
 from firedrake.ufl_expr import Argument, Coargument, action
@@ -61,7 +61,6 @@
 from firedrake.function import Function
 from firedrake.cofunction import Cofunction
 
->>>>>>> 125d0768
 from mpi4py import MPI
 
 from pyadjoint.tape import stop_annotating, no_annotations
@@ -308,22 +307,10 @@
 def get_interpolator(expr: Interpolate) -> Interpolator:
     """Create an Interpolator.
 
-<<<<<<< HEAD
-        if not isinstance(dual_arg, ufl.Coargument):
-            # Matrix-free assembly of 0-form or 1-form requires INC access
-            if access and access != op3.INC:
-                raise ValueError("Matfree adjoint interpolation requires INC access")
-            access = op3.INC
-        elif access is None:
-            # Default access for forward 1-form or 2-form (forward and adjoint)
-            access = op3.WRITE
-        self.access = access
-=======
     Parameters
     ----------
     expr : Interpolate
         Symbolic interpolation expression.
->>>>>>> 125d0768
 
     Returns
     -------
@@ -410,40 +397,17 @@
     """
 
     @no_annotations
-<<<<<<< HEAD
-    def __init__(
-        self,
-        expr,
-        V,
-        subset=None,
-        freeze_expr=False,
-        access=None,
-        bcs=None,
-        allow_missing_dofs=False,
-        matfree=True
-    ):
-        if subset not in {None, Ellipsis}:
-            raise NotImplementedError("subset not implemented")
-        if freeze_expr:
-            # Probably just need to pass freeze_expr to the various
-            # interpolators for this to work.
-            raise NotImplementedError("freeze_expr not implemented")
-        if bcs:
-            raise NotImplementedError("bcs not implemented")
-        if V.ufl_element().mapping() != "identity":
-=======
     def __init__(self, expr: Interpolate):
         super().__init__(expr)
         self.target_mesh = self.target_mesh.unique()
-        if self.access and self.access != op2.WRITE:
+        if self.access and self.access != op3.WRITE:
             raise NotImplementedError(
                 "Access other than op2.WRITE not implemented for cross-mesh interpolation."
             )
         else:
-            self.access = op2.WRITE
+            self.access = op3.WRITE
 
         if self.target_space.ufl_element().mapping() != "identity":
->>>>>>> 125d0768
             # Identity mapping between reference cell and physical coordinates
             # implies point evaluation nodes.
             raise NotImplementedError(
@@ -620,93 +584,14 @@
                 make_subset = not indices_active.all()
                 make_subset = target.comm.allreduce(make_subset, op=MPI.LOR)
                 if make_subset:
-<<<<<<< HEAD
-                    if not allow_missing_dofs:
-                        raise ValueError("iteration (sub)set unclear: run with `allow_missing_dofs=True`")
-                    raise NotImplementedError
-=======
                     if not self.allow_missing_dofs:
                         raise ValueError("Iteration (sub)set unclear: run with `allow_missing_dofs=True`.")
->>>>>>> 125d0768
+                    raise NotImplementedError
                     subset = op2.Subset(target.cell_set, numpy.where(indices_active))
                 else:
                     # Do not need subset as target <= source.
                     pass
-<<<<<<< HEAD
-        super().__init__(expr, V, subset=subset, freeze_expr=freeze_expr,
-                         access=access, bcs=bcs, matfree=matfree, allow_missing_dofs=allow_missing_dofs)
-        expr = self.ufl_interpolate_renumbered
-        try:
-            self.callable = make_interpolator(expr, V, subset, self.access, bcs=bcs, matfree=matfree)
-        except FIAT.hdiv_trace.TraceError:
-            raise NotImplementedError("Can't interpolate onto traces sorry")
-        self.arguments = expr.arguments()
-
-    @PETSc.Log.EventDecorator()
-    def _interpolate(self, *function, output=None, transpose=None, adjoint=False, **kwargs):
-        """Compute the interpolation.
-
-        For arguments, see :class:`.Interpolator`.
-        """
-
-        if transpose is not None:
-            warnings.warn("'transpose' argument is deprecated, use 'adjoint' instead", FutureWarning)
-            adjoint = transpose or adjoint
-        try:
-            assembled_interpolator = self.frozen_assembled_interpolator
-            copy_required = True
-        except AttributeError:
-            assembled_interpolator = self.callable()
-            copy_required = False  # Return the original
-            if self.freeze_expr:
-                if len(self.arguments) == 2:
-                    # Interpolation operator
-                    self.frozen_assembled_interpolator = assembled_interpolator
-                else:
-                    # Interpolation action
-                    self.frozen_assembled_interpolator = assembled_interpolator.copy()
-
-        if len(self.arguments) == 2 and len(function) > 0:
-            function, = function
-            if not hasattr(function, "dat"):
-                raise ValueError("The expression had arguments: we therefore need to be given a Function (not an expression) to interpolate!")
-            if adjoint:
-                mul = assembled_interpolator.handle.multHermitian
-                col, row = self.arguments
-            else:
-                mul = assembled_interpolator.handle.mult
-                row, col = self.arguments
-            V = row.function_space().dual()
-            assert function.function_space() == col.function_space()
-
-            result = output or firedrake.Function(V)
-            with function.vec_ro as x, result.vec_wo as out:
-                if x is not out:
-                    mul(x, out)
-                else:
-                    out_ = out.duplicate()
-                    mul(x, out_)
-                    out_.copy(result=out)
-            return result
-
-        else:
-            if output:
-                output.assign(assembled_interpolator)
-                return output
-            if isinstance(self.V, firedrake.Function):
-                if copy_required:
-                    self.V.assign(assembled_interpolator)
-                return self.V
-            else:
-                if len(self.arguments) == 0:
-                    return assembled_interpolator.dat.data.item()
-                elif copy_required:
-                    return assembled_interpolator.copy()
-                else:
-                    return assembled_interpolator
-=======
         self.subset = subset
->>>>>>> 125d0768
 
         if not isinstance(self.dual_arg, Coargument):
             # Matrix-free assembly of 0-form or 1-form requires INC access
@@ -720,103 +605,6 @@
     def _get_tensor(self) -> op2.Mat | Function | Cofunction:
         """Return a suitable tensor to interpolate into.
 
-<<<<<<< HEAD
-    arguments = expr.arguments()
-    rank = len(arguments)
-    if rank <= 1:
-        if rank == 0:
-            R = firedrake.FunctionSpace(target_mesh, "Real", 0)
-            f = firedrake.Function(R, dtype=utils.ScalarType)
-        elif isinstance(V, firedrake.Function):
-            f = V
-            V = f.function_space()
-        else:
-            V_dest = arguments[0].function_space().dual()
-            f = firedrake.Function(V_dest)
-            if access not in {op3.WRITE, op3.INC}:
-                raise NotImplementedError
-            # if access in {firedrake.MIN, firedrake.MAX}:
-            #     finfo = numpy.finfo(f.dat.dtype)
-            #     if access == op3.MIN_WRITE:
-            #         val = firedrake.Constant(finfo.max)
-            #     else:
-            #         val = firedrake.Constant(finfo.min)
-            #     f.assign(val)
-        tensor = f.dat
-    elif rank == 2:
-        if isinstance(V, firedrake.Function):
-            raise ValueError("Cannot interpolate an expression with an argument into a Function")
-        Vrow = arguments[0].function_space()
-        Vcol = arguments[1].function_space()
-        if len(Vrow) > 1 or len(Vcol) > 1:
-            raise TypeError("Interpolation matrix with MixedFunctionSpace requires MixedInterpolator")
-        if isinstance(target_mesh.topology, VertexOnlyMeshTopology) and target_mesh is not source_mesh and not vom_onto_other_vom:
-            if not isinstance(target_mesh.topology, VertexOnlyMeshTopology):
-                raise NotImplementedError("Can only interpolate onto a VertexOnlyMesh")
-            if target_mesh.geometric_dimension != source_mesh.geometric_dimension:
-                raise ValueError("Cannot interpolate onto a mesh of a different geometric dimension")
-            if not hasattr(target_mesh, "_parent_mesh") or target_mesh._parent_mesh is not source_mesh:
-                raise ValueError("Can only interpolate across meshes where the source mesh is the parent of the target")
-
-        if vom_onto_other_vom:
-            # We make our own linear operator for this case using PETSc SFs
-            tensor = None
-        else:
-            sparsity = op3.Mat.sparsity(Vrow.axes, Vcol.axes)
-            # Pretend that we are assembling the operator to populate the sparsity.
-            if target_mesh != source_mesh:
-                op3.loop(
-                    c := target_mesh.cells.owned.index(),
-                    sparsity[target_mesh.closure(c), source_mesh.closure(target_mesh.cell_parent_cell_map(c))].assign(666),
-                    eager=True,
-                )
-            else:
-                op3.loop(
-                    c := target_mesh.cells.owned.index(),
-                    sparsity[target_mesh.closure(c), target_mesh.closure(c)].assign(666),
-                    eager=True,
-                )
-            tensor = op3.Mat.from_sparsity(sparsity)
-        f = tensor
-    else:
-        raise ValueError(f"Cannot interpolate an expression with {rank} arguments")
-
-    if vom_onto_other_vom:
-        wrapper = VomOntoVomWrapper(V, source_mesh, target_mesh, operand, matfree)
-        # NOTE: get_dat_mpi_type ensures we get the correct MPI type for the
-        # data, including the correct data size and dimensional information
-        # (so for vector function spaces in 2 dimensions we might need a
-        # concatenation of 2 MPI.DOUBLE types when we are in real mode)
-        if tensor is not None:
-            # Callable will do interpolation into our pre-supplied function f
-            # when it is called.
-            assert f.dat is tensor
-            wrapper.mpi_type, _ = op3.dtypes.get_mpi_dtype(f.dat.dtype, f.function_space().value_size)
-            assert len(arguments) == 1
-
-            def callable():
-                wrapper.forward_operation(f)
-                return f
-        else:
-            assert len(arguments) == 2
-            assert tensor is None
-            # we know we will be outputting either a function or a cofunction,
-            # both of which will use a dat as a data carrier. At present, the
-            # data type does not depend on function space dimension, so we can
-            # safely use the argument function space. NOTE: If this changes
-            # after cofunctions are fully implemented, this will need to be
-            # reconsidered.
-            temp_source_func = firedrake.Function(Vcol)
-            wrapper.mpi_type, _ = op3.dtypes.get_mpi_dtype(temp_source_func.dat.dtype, Vcol.value_size)
-
-            # Leave wrapper inside a callable so we can access the handle
-            # property. If matfree is True, then the handle is a PETSc SF
-            # pretending to be a PETSc Mat. If matfree is False, then this
-            # will be a PETSc Mat representing the equivalent permutation
-            # matrix
-            def callable():
-                return wrapper
-=======
         Returns
         -------
         op2.Mat | Function | Cofunction
@@ -827,14 +615,15 @@
             f = Function(R, dtype=ScalarType)
         elif self.rank == 1:
             f = Function(self.ufl_interpolate.function_space())
-            if self.access in {op2.MIN, op2.MAX}:
+            if self.access in {op3.MIN, op3.MAX}:
                 finfo = numpy.finfo(f.dat.dtype)
-                if self.access == op2.MIN:
+                if self.access == op3.MIN:
                     val = Constant(finfo.max)
                 else:
                     val = Constant(finfo.min)
                 f.assign(val)
         elif self.rank == 2:
+            raise NotImplementedError
             Vrow = self.interpolate_args[0].function_space()
             Vcol = self.interpolate_args[1].function_space()
             if len(Vrow) > 1 or len(Vcol) > 1:
@@ -860,18 +649,11 @@
         else:
             f = tensor or self._get_tensor()
             copyout = ()
->>>>>>> 125d0768
 
         op2_tensor = f if isinstance(f, op2.Mat) else f.dat
         loops = []
-<<<<<<< HEAD
-        # Initialise to zero if needed
-        if access == op3.INC:
+        if self.access is op3.INC:
             loops.append(tensor.zero)
-=======
-        if self.access is op2.INC:
-            loops.append(op2_tensor.zero)
->>>>>>> 125d0768
 
         # Arguments in the operand are allowed to be from a MixedFunctionSpace
         # We need to split the target space V and generate separate kernels
@@ -894,18 +676,11 @@
 
         # Interpolate each sub expression into each function space
         for indices, sub_expr in expressions.items():
-<<<<<<< HEAD
             indices = tuple(idx if idx is not None else Ellipsis for idx in indices)
-            sub_tensor = tensor[indices[0]] if rank == 1 else tensor
-            loops.extend(_interpolator(sub_tensor, sub_expr, subset, access, bcs=bcs))
-        # Apply bcs
-        if bcs and rank == 1:
-=======
             sub_op2_tensor = op2_tensor[indices[0]] if self.rank == 1 else op2_tensor
             loops.extend(_build_interpolation_callables(sub_expr, sub_op2_tensor, self.access, self.subset, bcs))
 
         if bcs and self.rank == 1:
->>>>>>> 125d0768
             loops.extend(partial(bc.apply, f) for bc in bcs)
 
         loops.extend(copyout)
@@ -968,7 +743,6 @@
         return callable
 
 
-@known_pyop2_safe
 def _build_interpolation_callables(
     expr: Interpolate | ZeroBaseForm,
     tensor: op2.Dat | op2.Mat | op2.Global,
@@ -978,10 +752,6 @@
 ) -> tuple[Callable, ...]:
     """Return a tuple of callables which calculate the interpolation.
 
-<<<<<<< HEAD
-def _interpolator(tensor, expr, subset, access, bcs=None):
-    if isinstance(expr, ufl.ZeroBaseForm):
-=======
     Parameters
     ----------
     expr : ufl.Interpolate | ufl.ZeroBaseForm
@@ -1005,7 +775,6 @@
         Tuple of callables which perform the interpolation.
     """
     if isinstance(expr, ZeroBaseForm):
->>>>>>> 125d0768
         # Zero simplification, avoid code-generation
         if access is op3.INC:
             return ()
@@ -1064,16 +833,8 @@
     # For the matfree adjoint 1-form and the 0-form, the cellwise kernel will add multiple
     # contributions from the facet DOFs of the dual argument.
     # The incoming Cofunction needs to be weighted by the reciprocal of the DOF multiplicity.
-<<<<<<< HEAD
-    needs_weight = isinstance(dual_arg, ufl.Cofunction) and not to_element.is_dg()
-    if needs_weight:
-        if target_mesh != source_mesh:
-            raise NotImplementedError("Need the right maps")
-        # Compute the reciprocal of the DOF multiplicity
-=======
     if isinstance(dual_arg, Cofunction) and not to_element.is_dg():
         # Create a buffer for the weighted Cofunction
->>>>>>> 125d0768
         W = dual_arg.function_space()
         v = Function(W)
         expr = expr._ufl_expr_reconstruct_(operand, v=v)
@@ -1100,27 +861,11 @@
     # here. Ideally we would only pass the UFL element through.
     kernel = compile_expression(target_mesh._comm, expr, to_element, V.ufl_element(),
                                 domain=source_mesh, parameters=parameters)
-<<<<<<< HEAD
 
     local_kernel_args = []
 
-    coefficients = tsfc_interface.extract_numbered_coefficients(expr, kernel.coefficient_numbers)
+    coefficients = extract_numbered_coefficients(expr, kernel.coefficient_numbers)
     if kernel.needs_external_coords:
-        coefficients = [source_mesh.coordinates] + coefficients
-=======
-    ast = kernel.ast
-    oriented = kernel.oriented
-    needs_cell_sizes = kernel.needs_cell_sizes
-    coefficient_numbers = kernel.coefficient_numbers
-    needs_external_coords = kernel.needs_external_coords
-    name = kernel.name
-    kernel = op2.Kernel(ast, name, requires_zeroed_output_arguments=(access is not op2.INC),
-                        flop_count=kernel.flop_count, events=(kernel.event,))
-
-    parloop_args = [kernel, cell_set]
-
-    coefficients = extract_numbered_coefficients(expr, coefficient_numbers)
-    if needs_external_coords:
         coefficients = [source_mesh.coordinates] + coefficients
 
     if any(c.dat == tensor for c in coefficients):
@@ -1169,7 +914,6 @@
 
     for const in extract_firedrake_constants(expr):
         parloop_args.append(const.dat(op2.READ))
->>>>>>> 125d0768
 
     # Finally, add the target mesh reference coordinates if they appear in the kernel
     if isinstance(target_mesh.topology, VertexOnlyMeshTopology):
@@ -1225,7 +969,6 @@
             bc_cols = [bc for bc in bcs if bc.function_space() == Vcol]
             lgmaps = [(functionspaceimpl.mask_lgmap(tensor.buffer.mat_spec.row_spec.lgmap, bc_rows), functionspaceimpl.mask_lgmap(tensor.buffer.mat_spec.column_spec.lgmap, bc_cols))]
 
-<<<<<<< HEAD
         packed_tensor = pack_pyop3_tensor(tensor, Vrow, Vcol, iter_spec)
         local_kernel_args.append(packed_tensor)
     if kernel.oriented:
@@ -1234,10 +977,6 @@
     if kernel.needs_cell_sizes:
         cs = source_mesh.cell_sizes
         local_kernel_args.append(pack_tensor(cs, iter_spec))
-=======
-def get_interp_node_map(source_mesh: MeshGeometry, target_mesh: MeshGeometry, fs: WithGeometry) -> op2.Map | None:
-    """Return the map between cells of the target mesh and nodes of the function space.
->>>>>>> 125d0768
 
     for coefficient in coefficients:
         packed_coeff = pack_tensor(coefficient, iter_spec)
@@ -1331,34 +1070,7 @@
                                transpose=element._transpose)
 
 
-<<<<<<< HEAD
-def vom_cell_parent_node_map_extruded(vertex_only_mesh, extruded_cell_node_map):
-=======
-def compose_map_and_cache(map1: op2.Map, map2: op2.Map | None) -> op2.ComposedMap | None:
-    """
-    Retrieve a :class:`pyop2.ComposedMap` map from the cache of map1
-    using map2 as the cache key. The composed map maps from the iterset
-    of map1 to the toset of map2. Makes :class:`pyop2.ComposedMap` and
-    caches the result on map1 if the composed map is not found.
-
-    :arg map1: The map with the desired iterset from which the result is
-        retrieved or cached
-    :arg map2: The map with the desired toset
-
-    :returns:  The composed map
-    """
-    cache_key = hash((map2, "composed"))
-    try:
-        cmap = map1._cache[cache_key]
-    except KeyError:
-        # Real function space case separately
-        cmap = None if map2 is None else op2.ComposedMap(map2, map1)
-        map1._cache[cache_key] = cmap
-    return cmap
-
-
 def vom_cell_parent_node_map_extruded(vertex_only_mesh: MeshGeometry, extruded_cell_node_map: op2.Map) -> op2.Map:
->>>>>>> 125d0768
     """Build a map from the cells of a vertex only mesh to the nodes of the
     nodes on the source mesh where the source mesh is extruded.
 
@@ -1476,44 +1188,12 @@
     )
 
 
-<<<<<<< HEAD
-class GlobalWrapper:
-    """Wrapper object that fakes a Global to behave like a Function."""
-    def __init__(self, glob):
-        self.dat = glob
-        self.cell_node_map = lambda *arguments: None
-        self.ufl_domain = lambda: None
-
-
-class VomOntoVomWrapper:
-    """Utility class for interpolating from one ``VertexOnlyMesh`` to it's
-    intput ordering ``VertexOnlyMesh``, or vice versa.
-
-    Parameters
-    ----------
-    V : `.FunctionSpace`
-        The P0DG function space (which may be vector or tensor valued) on the
-        source vertex-only mesh.
-    source_vom : `.VertexOnlyMesh`
-        The vertex-only mesh we interpolate from.
-    target_vom : `.VertexOnlyMesh`
-        The vertex-only mesh we interpolate to.
-    expr : `ufl.Expr`
-        The expression to interpolate. If ``arguments`` is not empty, those
-        arguments must be present within it.
-    matfree : bool
-        If ``False``, the matrix representating the permutation of the points is
-        constructed and used to perform the interpolation. If ``True``, then the
-        interpolation is performed using the broadcast and reduce operations on the
-        PETSc Star Forest.
-=======
 class VomOntoVomMat:
     """
     Object that facilitates interpolation between a VertexOnlyMesh and its
     input_ordering VertexOnlyMesh. This is either a PETSc Star Forest wrapped
     as a PETSc Mat, or a concrete PETSc seqaij Mat, depending on whether
     matfree interpolation is requested.
->>>>>>> 125d0768
     """
     def __init__(self, interpolator: VomOntoVomInterpolator):
         """Initialise the VomOntoVomMat.
@@ -1555,48 +1235,6 @@
         self.is_adjoint = interpolator.ufl_interpolate.is_adjoint
         """Are we doing the adjoint interpolation?"""
 
-<<<<<<< HEAD
-    def forward_operation(self, target_coeff):
-        coeff = self.dummy_mat.expr_as_coeff()
-        with coeff.vec_ro as coeff_vec, target_coeff.vec_rw as target_vec:
-            self.handle.mult(coeff_vec, target_vec)
-
-
-class VomOntoVomDummyMat:
-    """Dummy object to stand in for a PETSc ``Mat`` when we are interpolating
-    between vertex-only meshes.
-
-    Parameters
-    ----------
-    sf: PETSc.sf
-        The PETSc Star Forest (SF) to use for the operation
-    forward_reduce : bool
-        If ``True``, the action of the operator (accessed via the `mult`
-        method) is to perform a SF reduce from the source vec to the target
-        vec, whilst the adjoint action (accessed via the `multHermitian`
-        method) is to perform a SF broadcast from the source vec to the target
-        vec. If ``False``, the opposite is true.
-    V : `.FunctionSpace`
-        The P0DG function space (which may be vector or tensor valued) on the
-        source vertex-only mesh.
-    source_vom : `.VertexOnlyMesh`
-        The vertex-only mesh we interpolate from.
-    expr : `ufl.Expr`
-        The expression to interpolate. If ``arguments`` is not empty, those
-        arguments must be present within it.
-    arguments : list of `ufl.Argument`
-        The arguments in the expression.
-    """
-
-    def __init__(self, sf, forward_reduce, V, source_vom, expr, arguments):
-        self.sf = sf
-        self.forward_reduce = forward_reduce
-        self.V = V
-        self.source_vom = source_vom
-        self.expr = expr
-        self.arguments = arguments
-=======
->>>>>>> 125d0768
         # Calculate correct local and global sizes for the matrix
         nroots, leaves, _ = self.sf.getGraph()
         self.nleaves = len(leaves)
@@ -1818,17 +1456,11 @@
         perm = numpy.zeros(self.nleaves, dtype=IntType)  # result stored in here
         self.sf.bcastBegin(MPI.INT, contiguous_indices, perm, MPI.REPLACE)
         self.sf.bcastEnd(MPI.INT, contiguous_indices, perm, MPI.REPLACE)
-<<<<<<< HEAD
-        rows = numpy.arange(self.target_size[0] + 1, dtype=utils.IntType)
-        cols = (self.V.block_size * perm[:, numpy.newaxis] + numpy.arange(self.V.block_size, dtype=utils.IntType)[None, :]).reshape(-1)
-        mat.setValuesCSR(rows, cols, numpy.ones_like(cols, dtype=utils.IntType))
-=======
         rows = numpy.arange(self.target_size[0] + 1, dtype=IntType)
         # Vector and Tensor valued functions are stored in a flattened array, so
         # we need to space out the column indices according to the block size
         cols = (self.target_space.block_size * perm[:, None] + numpy.arange(self.target_space.block_size, dtype=IntType)[None, :]).reshape(-1)
         mat.setValuesCSR(rows, cols, numpy.ones_like(cols, dtype=IntType))
->>>>>>> 125d0768
         mat.assemble()
         if self.forward_reduce and not self.is_adjoint:
             # The mat we have constructed thus far takes us from the input-ordering VOM to the
@@ -1927,49 +1559,6 @@
             if needs_action:
                 # Take the action of each sub-cofunction against each block
                 form = action(form, dual_split[indices[-1:]])
-<<<<<<< HEAD
-
-            Isub[indices] = Interpolator(form, Vtarget, bcs=sub_bcs, **kwargs)
-
-        self._sub_interpolators = Isub
-        self.callable = self._assemble_matnest
-
-    def __getitem__(self, item):
-        return self._sub_interpolators[item]
-
-    def __iter__(self):
-        return iter(self._sub_interpolators)
-
-    def _assemble_matnest(self):
-        """Assemble the operator."""
-        shape = tuple(len(a.function_space()) for a in self.arguments)
-        blocks = numpy.full(shape, PETSc.Mat(), dtype=object)
-        # Assemble the sparse block matrix
-        for i, bi in zip(self, numpy.ndindex(blocks.shape), strict=True):
-            blocks[bi] = self[i].callable().handle
-        petscmat = PETSc.Mat().createNest(blocks)
-        tensor = firedrake.AssembledMatrix(self.arguments, self.bcs, petscmat)
-        return tensor.M
-
-    def _interpolate(self, *function, output=None, adjoint=False, **kwargs):
-        """Assemble the action."""
-        rank = len(self.arguments)
-        if rank == 0:
-            result = sum(self[i].assemble(**kwargs) for i in self)
-            return output.assign(result) if output else result
-
-        if output is None:
-            output = firedrake.Function(self.arguments[-1].function_space().dual())
-
-        if rank == 1:
-            for k, sub_tensor in enumerate(output.subfunctions):
-                sub_tensor.assign(sum(self[i].assemble(**kwargs) for i in self if i[0] == k))
-        elif rank == 2:
-            for k, sub_tensor in enumerate(output.subfunctions):
-                sub_tensor.assign(sum(self[i]._interpolate(*function, adjoint=adjoint, **kwargs)
-                                      for i in self if i[0] == k))
-        return output
-=======
             Isub[indices] = (get_interpolator(form), sub_bcs)
 
         return Isub
@@ -1995,5 +1584,4 @@
         else:
             def callable() -> Number:
                 return sum(interp.assemble(bcs=sub_bcs) for (interp, sub_bcs) in Isub.values())
-        return callable
->>>>>>> 125d0768
+        return callable