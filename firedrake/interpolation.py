from __future__ import annotations

import enum
from threading import local
import numpy
import os
import tempfile
import abc

from functools import partial, singledispatch
from typing import Hashable, Literal, Callable, Iterable
from dataclasses import asdict, dataclass
from numbers import Number

from ufl.algorithms import extract_arguments, replace
from ufl.domain import extract_unique_domain
from ufl.classes import Expr
from ufl.duals import is_dual
from ufl.constantvalue import zero, as_ufl
from ufl.form import ZeroBaseForm, BaseForm
from ufl.core.interpolate import Interpolate as UFLInterpolate

import pyop3 as op3
from pyop3.cache import memory_and_disk_cache
from pyop3.dtypes import get_mpi_dtype

from FIAT.reference_element import Point

from finat.element_factory import create_element, as_fiat_cell
from finat.ufl import TensorElement, VectorElement, MixedElement
from finat.fiat_elements import ScalarFiatElement
from finat.quadrature import QuadratureRule
from finat.quadrature_element import QuadratureElement
from finat.point_set import UnknownPointSet
from finat.tensorfiniteelement import TensorFiniteElement

from gem.gem import Variable

from tsfc.driver import compile_expression_dual_evaluation
from tsfc.ufl_utils import extract_firedrake_constants, hash_expr

import gem
import finat

from firedrake import tsfc_interface, utils, functionspaceimpl
from firedrake.parloops import pack_tensor, pack_pyop3_tensor, transform_packed_cell_closure_dat, transform_packed_cell_closure_mat
from firedrake.ufl_expr import Argument, Coargument, action, adjoint as expr_adjoint
from firedrake.mesh import MissingPointsBehaviour, VertexOnlyMeshMissingPointsError, VertexOnlyMeshTopology, get_iteration_spec
from firedrake.petsc import PETSc
from firedrake.cofunction import Cofunction
from firedrake.utils import IntType, ScalarType, tuplify
from firedrake.tsfc_interface import extract_numbered_coefficients, _cachedir
from firedrake.ufl_expr import Argument, Coargument, action
from firedrake.mesh import MissingPointsBehaviour, VertexOnlyMeshMissingPointsError, VertexOnlyMeshTopology, MeshGeometry, MeshTopology, VertexOnlyMesh
from firedrake.petsc import PETSc
from firedrake.functionspaceimpl import WithGeometry
from firedrake.matrix import MatrixBase, AssembledMatrix
from firedrake.bcs import DirichletBC
from firedrake.formmanipulation import split_form
from firedrake.functionspace import VectorFunctionSpace, TensorFunctionSpace, FunctionSpace
from firedrake.constant import Constant
from firedrake.function import Function
from firedrake.cofunction import Cofunction

from mpi4py import MPI

from pyadjoint.tape import stop_annotating, no_annotations

__all__ = (
    "interpolate",
    "Interpolate",
    "get_interpolator",
    "DofNotDefinedError",
    "InterpolateOptions",
    "Interpolator"
)


@dataclass(kw_only=True)
class InterpolateOptions:
    """Options for interpolation operations.

    Parameters
    ----------
    subset : pyop2.types.set.Subset or None
        An optional subset to apply the interpolation over.
        Cannot, at present, be used when interpolating across meshes unless
        the target mesh is a :func:`.VertexOnlyMesh`.
    access : pyop2.types.access.Access or None
        The pyop2 access descriptor for combining updates to shared
        DoFs. Possible values include ``WRITE``, ``MIN``, ``MAX``, and ``INC``.
        Only ``WRITE`` is supported at present when interpolating across meshes
        unless the target mesh is a :func:`.VertexOnlyMesh`. Only ``INC`` is
        supported for the matrix-free adjoint interpolation.
    allow_missing_dofs : bool
        For interpolation across meshes: allow degrees of freedom (aka DoFs/nodes)
        in the target mesh that cannot be defined on the source mesh.
        For example, where nodes are point evaluations, points in the target mesh
        that are not in the source mesh. When ``False`` this raises a ``ValueError``
        should this occur. When ``True`` the corresponding values are either
        (a) unchanged if some ``output`` is given to the :meth:`interpolate` method
        or (b) set to zero.
        Can be overwritten with the ``default_missing_val`` kwarg of :meth:`interpolate`.
        This does not affect adjoint interpolation. Ignored if interpolating within
        the same mesh or onto a :func:`.VertexOnlyMesh` (the behaviour of a
        :func:`.VertexOnlyMesh` in this scenario is, at present, set when it is created).
    default_missing_val : float or None
        For interpolation across meshes: the optional value to assign to DoFs
        in the target mesh that are outside the source mesh. If this is not set
        then the values are either (a) unchanged if some ``output`` is given to
        the :meth:`interpolate` method or (b) set to zero.
        Ignored if interpolating within the same mesh or onto a :func:`.VertexOnlyMesh`.
    matfree : bool
        If ``False``, then construct the permutation matrix for interpolating
        between a VOM and its input ordering. Defaults to ``True`` which uses SF broadcast
        and reduce operations. Only applies when interpolating between a :func:`.VertexOnlyMesh`
        and its associated input ordering; is ignored in all other cases.
    """
    subset: op2.Subset | None = None
    access: Literal[op2.WRITE, op2.MIN, op2.MAX, op2.INC] | None = None
    allow_missing_dofs: bool = False
    default_missing_val: float | None = None
    matfree: bool = True


class Interpolate(UFLInterpolate):

    def __init__(self, expr: Expr, V: WithGeometry | BaseForm, **kwargs):
        """Symbolic representation of the interpolation operator.

        Parameters
        ----------
        expr : ufl.core.expr.Expr
               The UFL expression to interpolate.
        V : firedrake.functionspaceimpl.WithGeometry or ufl.BaseForm
            The function space to interpolate into or the coargument defined
            on the dual of the function space to interpolate into.
        **kwargs
            Additional interpolation options. See :class:`InterpolateOptions`
            for available parameters and their descriptions.
        """
        expr = as_ufl(expr)
        expr_args = expr.arguments()[1:] if isinstance(expr, BaseForm) else extract_arguments(expr)
        expr_arg_numbers = {arg.number() for arg in expr_args}
        self.is_adjoint = expr_arg_numbers == {0}
        if isinstance(V, WithGeometry):
            # Need to create a Firedrake Argument so that it has a .function_space() method
            V = Argument(V.dual(), 1 if self.is_adjoint else 0)

        self.target_space = V.arguments()[0].function_space()
        if expr.ufl_shape != self.target_space.value_shape:
            raise ValueError(f"Shape mismatch: Expression shape {expr.ufl_shape}, FunctionSpace shape {self.target_space.value_shape}.")

        super().__init__(expr, V)

        self._options = InterpolateOptions(**kwargs)

    function_space = UFLInterpolate.ufl_function_space

    def _ufl_expr_reconstruct_(
            self, expr: Expr, v: WithGeometry | BaseForm | None = None, **interp_data
    ):
        interp_data = interp_data or asdict(self.options)
        return UFLInterpolate._ufl_expr_reconstruct_(self, expr, v=v, **interp_data)

    @property
    def options(self) -> InterpolateOptions:
        """Access the interpolation options.

        Returns
        -------
        InterpolateOptions
            An :class:`InterpolateOptions` instance containing the interpolation options.
        """
        return self._options


@PETSc.Log.EventDecorator()
def interpolate(expr: Expr, V: WithGeometry | BaseForm, **kwargs) -> Interpolate:
    """Returns a UFL expression for the interpolation operation of ``expr`` into ``V``.

    Parameters
    ----------
    expr : ufl.core.expr.Expr
        The UFL expression to interpolate.
    V : firedrake.functionspaceimpl.WithGeometry or ufl.BaseForm
        The function space to interpolate into or the coargument defined
        on the dual of the function space to interpolate into.
    **kwargs
        Additional interpolation options. See :class:`InterpolateOptions`
        for available parameters and their descriptions.

    Returns
    -------
    Interpolate
        A symbolic :class:`Interpolate` object representing the interpolation operation.
    """
    return Interpolate(expr, V, **kwargs)

<<<<<<< HEAD
    def __new__(cls, expr, V, **kwargs):
        target_mesh = as_domain(V)
        source_mesh = extract_unique_domain(expr) or target_mesh
        submesh_interp_implemented = \
            all(isinstance(m.topology, firedrake.mesh.MeshTopology) for m in [target_mesh, source_mesh]) and \
            target_mesh.submesh_ancesters[-1] is source_mesh.submesh_ancesters[-1] and \
            target_mesh.topological_dimension == source_mesh.topological_dimension
        if target_mesh is source_mesh or submesh_interp_implemented:
            return object.__new__(SameMeshInterpolator)
        else:
            if isinstance(target_mesh.topology, VertexOnlyMeshTopology):
                return object.__new__(SameMeshInterpolator)
            else:
                return object.__new__(CrossMeshInterpolator)
=======
>>>>>>> 565e34dd

class Interpolator(abc.ABC):
    """Base class for calculating interpolation. Should not be instantiated directly; use the
    :func:`get_interpolator` function.

    Parameters
    ----------
    expr : Interpolate
        The symbolic interpolation expression.

    """
    def __init__(self, expr: Interpolate):
        dual_arg, operand = expr.argument_slots()
        self.ufl_interpolate = expr
        """The symbolic UFL Interpolate expression."""
        self.interpolate_args = expr.arguments()
        """Arguments of the Interpolate expression."""
        self.rank = len(self.interpolate_args)
        """Number of arguments in the Interpolate expression."""
        self.operand = operand
        """The primal argument slot of the Interpolate expression."""
        self.dual_arg = dual_arg
        """The dual argument slot of the Interpolate expression."""
        self.target_space = dual_arg.function_space().dual()
        """The primal space we are interpolating into."""
        # Delay calling .unique() because MixedInterpolator is fine with MeshSequence
        self.target_mesh = self.target_space.mesh()
        """The domain we are interpolating into."""
        self.source_mesh = extract_unique_domain(operand) or self.target_mesh
        """The domain we are interpolating from."""

        # Interpolation options
        self.subset = expr.options.subset
        self.allow_missing_dofs = expr.options.allow_missing_dofs
        self.default_missing_val = expr.options.default_missing_val
        self.matfree = expr.options.matfree
        self.access = expr.options.access

    @abc.abstractmethod
    def _get_callable(
        self,
        tensor: Function | Cofunction | MatrixBase | None = None,
        bcs: Iterable[DirichletBC] | None = None
    ) -> Callable[[], Function | Cofunction | PETSc.Mat | Number]:
        """Return a callable to perform interpolation.

        If ``self.rank == 2``, then the callable must return a PETSc matrix.
        If ``self.rank == 1``, then the callable must return a ``Function``
        or ``Cofunction`` (in the forward and adjoint cases respectively).
        If ``self.rank == 0``, then the callable must return a number.

        Parameters
        ----------
        tensor
            Optional tensor to store the result in, by default None.
        bcs
            An optional list of boundary conditions to zero-out in the
            output function space. Interpolator rows or columns which are
            associated with boundary condition nodes are zeroed out when this is
            specified. By default None.
        """
        pass

    def assemble(
        self,
        tensor: Function | Cofunction | MatrixBase | None = None,
        bcs: Iterable[DirichletBC] | None = None
    ) -> Function | Cofunction | MatrixBase | Number:
        """Assemble the interpolation. The result depends on the rank (number of arguments)
        of the :class:`Interpolate` expression:

        * rank 2: assemble the operator and return a matrix
        * rank 1: assemble the action and return a function or cofunction
        * rank 0: assemble the action and return a scalar by applying the dual argument

        Parameters
        ----------
        tensor
            Optional tensor to store the interpolated result. For rank 2
            expressions this is expected to be a subclass of
            :class:`~firedrake.matrix.MatrixBase`. For rank 1 expressions
            this is a :class:`~firedrake.function.Function` or :class:`~firedrake.cofunction.Cofunction`,
            for forward and adjoint interpolation respectively.
        bcs
            An optional list of boundary conditions to zero-out in the
            output function space. Interpolator rows or columns which are
            associated with boundary condition nodes are zeroed out when this is
            specified. By default None.
        Returns
        -------
        Function | Cofunction | MatrixBase | numbers.Number
            The function, cofunction, matrix, or scalar resulting from the
            interpolation.
        """
        result = self._get_callable(tensor=tensor, bcs=bcs)()
        if self.rank == 2:
            # Assembling the operator
            assert isinstance(tensor, MatrixBase | None)
            assert isinstance(result, PETSc.Mat)
            if tensor:
                result.copy(tensor.petscmat)
                return tensor
            return AssembledMatrix(self.interpolate_args, bcs, result)
        else:
            assert isinstance(tensor, Function | Cofunction | None)
            return tensor.assign(result) if tensor else result


def get_interpolator(expr: Interpolate) -> Interpolator:
    """Create an Interpolator.

    Parameters
    ----------
    expr : Interpolate
        Symbolic interpolation expression.

    Returns
    -------
    Interpolator
        An appropriate :class:`Interpolator` subclass for the given
        interpolation expression.
    """
    arguments = expr.arguments()
    has_mixed_arguments = any(len(arg.function_space()) > 1 for arg in arguments)
    if len(arguments) == 2 and has_mixed_arguments:
        return MixedInterpolator(expr)

    operand, = expr.ufl_operands
    target_mesh = expr.target_space.mesh()

    try:
        source_mesh = extract_unique_domain(operand) or target_mesh
    except ValueError:
        raise NotImplementedError(
            "Interpolating an expression with no arguments defined on multiple meshes is not implemented yet."
        )

    try:
        target_mesh = target_mesh.unique()
        source_mesh = source_mesh.unique()
    except RuntimeError:
        return MixedInterpolator(expr)

    submesh_interp_implemented = (
        all(isinstance(m.topology, MeshTopology) for m in [target_mesh, source_mesh])
        and target_mesh.submesh_ancesters[-1] is source_mesh.submesh_ancesters[-1]
        and target_mesh.topological_dimension == source_mesh.topological_dimension
    )
    if target_mesh is source_mesh or submesh_interp_implemented:
        return SameMeshInterpolator(expr)

    if isinstance(target_mesh.topology, VertexOnlyMeshTopology):
        if isinstance(source_mesh.topology, VertexOnlyMeshTopology):
            return VomOntoVomInterpolator(expr)
        if target_mesh.geometric_dimension != source_mesh.geometric_dimension:
            raise ValueError("Cannot interpolate onto a VertexOnlyMesh of a different geometric dimension.")
        return SameMeshInterpolator(expr)

    if has_mixed_arguments or len(expr.target_space) > 1:
        return MixedInterpolator(expr)

    return CrossMeshInterpolator(expr)


class DofNotDefinedError(Exception):
    r"""Raised when attempting to interpolate across function spaces where the
    target function space contains degrees of freedom (i.e. nodes) which cannot
    be defined in the source function space. This typically occurs when the
    target mesh covers a larger domain than the source mesh.

    Attributes
    ----------
    src_mesh : :func:`.Mesh`
        The source mesh.
    dest_mesh : :func:`.Mesh`
        The destination mesh.

    """

    def __init__(self, src_mesh, dest_mesh):
        self.src_mesh = src_mesh
        self.dest_mesh = dest_mesh

    def __str__(self):
        return (
            f"The given target function space on domain {repr(self.dest_mesh)} "
            "contains degrees of freedom which cannot cannot be defined in the "
            f"source function space on domain {repr(self.src_mesh)}. "
            "This may be because the target mesh covers a larger domain than the "
            "source mesh. To disable this error, set allow_missing_dofs=True."
        )


class CrossMeshInterpolator(Interpolator):
    """
    Interpolate a function from one mesh and function space to another.

    For arguments, see :class:`.Interpolator`.
    """

    @no_annotations
    def __init__(self, expr: Interpolate):
        super().__init__(expr)
        self.target_mesh = self.target_mesh.unique()
        if self.access and self.access != op3.WRITE:
            raise NotImplementedError(
                "Access other than op2.WRITE not implemented for cross-mesh interpolation."
            )
        else:
<<<<<<< HEAD
            missing_points_behaviour = MissingPointsBehaviour.ERROR

        # setup
        V_dest = V.function_space() if isinstance(V, firedrake.Function) else V
        src_mesh = extract_unique_domain(expr)
        dest_mesh = as_domain(V_dest)
        src_mesh_gdim = src_mesh.geometric_dimension
        dest_mesh_gdim = dest_mesh.geometric_dimension
        if src_mesh_gdim != dest_mesh_gdim:
            raise ValueError(
                "geometric dimensions of source and destination meshes must match"
            )
        self.src_mesh = src_mesh
        self.dest_mesh = dest_mesh
        if numpy.any(
            numpy.asarray(src_mesh.coordinates.function_space().ufl_element().degree())
            > 1
        ):
            # Need to implement vertex-only mesh immersion in high order meshes
            # for this to work.
=======
            self.access = op3.WRITE

        if self.target_space.ufl_element().mapping() != "identity":
            # Identity mapping between reference cell and physical coordinates
            # implies point evaluation nodes.
>>>>>>> 565e34dd
            raise NotImplementedError(
                "Can only cross-mesh interpolate into spaces with point evaluation nodes."
            )

        if self.allow_missing_dofs:
            self.missing_points_behaviour = MissingPointsBehaviour.IGNORE
        else:
            self.missing_points_behaviour = MissingPointsBehaviour.ERROR

        if self.source_mesh.geometric_dimension != self.target_mesh.geometric_dimension:
            raise ValueError("Geometric dimensions of source and destination meshes must match.")

        dest_element = self.target_space.ufl_element()
        if isinstance(dest_element, MixedElement):
            if isinstance(dest_element, VectorElement | TensorElement):
                # In this case all sub elements are equal
                base_element = dest_element.sub_elements[0]
                if base_element.reference_value_shape != ():
                    raise NotImplementedError(
                        "Can't yet cross-mesh interpolate onto function spaces made from VectorElements "
                        "or TensorElements made from sub elements with value shape other than ()."
                    )
                self.dest_element = base_element
            else:
                raise NotImplementedError("Interpolation with MixedFunctionSpace requires MixedInterpolator.")
        else:
            # scalar fiat/finat element
            self.dest_element = dest_element

    def _get_symbolic_expressions(self) -> tuple[Interpolate, Interpolate]:
        """Return the symbolic ``Interpolate`` expressions for cross-mesh interpolation.

        Raises
        ------
        DofNotDefinedError
            If some DoFs in the target function space cannot be defined
            in the source function space.
        """
        from firedrake.assemble import assemble
        # Immerse coordinates of target space point evaluation dofs in src_mesh
        target_space_vec = VectorFunctionSpace(self.target_mesh, self.dest_element)
        f_dest_node_coords = assemble(interpolate(self.target_mesh.coordinates, target_space_vec))
        dest_node_coords = f_dest_node_coords.dat.data_ro.reshape(-1, self.target_mesh.geometric_dimension)
        try:
            vom = VertexOnlyMesh(
                self.source_mesh,
                dest_node_coords,
                redundant=False,
                missing_points_behaviour=self.missing_points_behaviour,
            )
        except VertexOnlyMeshMissingPointsError:
            raise DofNotDefinedError(self.source_mesh, self.target_mesh)

        # Get the correct type of function space
        shape = self.target_space.ufl_function_space().value_shape
        if len(shape) == 0:
            fs_type = FunctionSpace
        elif len(shape) == 1:
            fs_type = partial(VectorFunctionSpace, dim=shape[0])
        else:
            fs_type = partial(TensorFunctionSpace, shape=shape)

        # Get expression for point evaluation at the dest_node_coords
        P0DG_vom = fs_type(vom, "DG", 0)
        point_eval = interpolate(self.operand, P0DG_vom)

        # If assembling the operator, we need the concrete permutation matrix
        matfree = False if self.rank == 2 else self.matfree

        # Interpolate into the input-ordering VOM
        P0DG_vom_input_ordering = fs_type(vom.input_ordering, "DG", 0)

        arg = Argument(P0DG_vom, 0 if self.ufl_interpolate.is_adjoint else 1)
        point_eval_input_ordering = interpolate(arg, P0DG_vom_input_ordering, matfree=matfree)
        return point_eval, point_eval_input_ordering

    def _get_callable(self, tensor=None, bcs=None):
        from firedrake.assemble import assemble
        if bcs:
            raise NotImplementedError("bcs not implemented for cross-mesh interpolation.")
        # self.ufl_interpolate.function_space() is None in the 0-form case
        V_dest = self.ufl_interpolate.function_space() or self.target_space
        f = tensor or Function(V_dest)

        point_eval, point_eval_input_ordering = self._get_symbolic_expressions()
        P0DG_vom_input_ordering = point_eval_input_ordering.argument_slots()[0].function_space().dual()

        if self.rank == 2:
            # The cross-mesh interpolation matrix is the product of the
            # `self.point_eval_interpolate` and the permutation
            # given by `self.to_input_ordering_interpolate`.
            if self.ufl_interpolate.is_adjoint:
                symbolic = action(point_eval, point_eval_input_ordering)
            else:
                symbolic = action(point_eval_input_ordering, point_eval)

            def callable() -> PETSc.Mat:
                return assemble(symbolic).petscmat
        elif self.ufl_interpolate.is_adjoint:
            assert self.rank == 1
            # f_src is a cofunction on V_dest.dual
            cofunc = self.dual_arg
            assert isinstance(cofunc, Cofunction)

            # Our first adjoint operation is to assign the dat values to a
            # P0DG cofunction on our input ordering VOM.
            f_input_ordering = Cofunction(P0DG_vom_input_ordering.dual())
            f_input_ordering.dat.data_wo[:] = cofunc.dat.data_ro[:]

            # The rest of the adjoint interpolation is the composition
            # of the adjoint interpolators in the reverse direction.
            # We don't worry about skipping over missing points here
            # because we're going from the input ordering VOM to the original VOM
            # and all points from the input ordering VOM are in the original.
            def callable() -> Cofunction:
                f_src_at_src_node_coords = assemble(action(point_eval_input_ordering, f_input_ordering))
                assemble(action(point_eval, f_src_at_src_node_coords), tensor=f)
                return f
        else:
            assert self.rank in {0, 1}
            # We create the input-ordering Function before interpolating so we can
            # set default missing values if required.
            f_point_eval_input_ordering = Function(P0DG_vom_input_ordering)
            if self.default_missing_val is not None:
                f_point_eval_input_ordering.assign(self.default_missing_val)
            elif self.allow_missing_dofs:
                # If we allow missing points there may be points in the target
                # mesh that are not in the source mesh. If we don't specify a
                # default missing value we set these to NaN so we can identify
                # them later.
                f_point_eval_input_ordering.dat.data_wo[:] = numpy.nan

            def callable() -> Function | Number:
                assemble(action(point_eval_input_ordering, point_eval), tensor=f_point_eval_input_ordering)
                # We assign these values to the output function
                if self.allow_missing_dofs and self.default_missing_val is None:
                    indices = numpy.where(~numpy.isnan(f_point_eval_input_ordering.dat.data_ro))[0]
                    f.dat.data_wo[indices] = f_point_eval_input_ordering.dat.data_ro[indices]
                else:
                    f.dat.data_wo[:] = f_point_eval_input_ordering.dat.data_ro[:]

                if self.rank == 0:
                    # We take the action of the dual_arg on the interpolated function
                    assert isinstance(self.dual_arg, Cofunction)
                    return assemble(action(self.dual_arg, f))
                else:
                    return f
        return callable


class SameMeshInterpolator(Interpolator):
    """
    An interpolator for interpolation within the same mesh or onto a validly-
    defined :func:`.VertexOnlyMesh`.

    For arguments, see :class:`.Interpolator`.
    """

    @no_annotations
    def __init__(self, expr):
        super().__init__(expr)
        self.target_mesh = self.target_mesh.unique()
        subset = self.subset
        if subset is None:
            target = self.target_mesh.topology
            source = self.source_mesh.topology
            if all(isinstance(m, MeshTopology) for m in [target, source]) and target is not source:
                composed_map, result_integral_type = source.trans_mesh_entity_map(target, "cell", "everywhere", None)
                if result_integral_type != "cell":
                    raise AssertionError("Only cell-cell interpolation supported.")
                indices_active = composed_map.indices_active_with_halo
                make_subset = not indices_active.all()
                make_subset = target.comm.allreduce(make_subset, op=MPI.LOR)
                if make_subset:
                    if not self.allow_missing_dofs:
                        raise ValueError("Iteration (sub)set unclear: run with `allow_missing_dofs=True`.")
                    raise NotImplementedError
                    subset = op2.Subset(target.cell_set, numpy.where(indices_active))
                else:
                    # Do not need subset as target <= source.
                    pass
        self.subset = subset

        if not isinstance(self.dual_arg, Coargument):
            # Matrix-free assembly of 0-form or 1-form requires INC access
            if self.access and self.access != op3.INC:
                raise ValueError("Matfree adjoint interpolation requires INC access")
            self.access = op3.INC
        elif self.access is None:
            # Default access for forward 1-form or 2-form (forward and adjoint)
            self.access = op3.WRITE

    def _get_tensor(self) -> op3.Mat | Function | Cofunction:
        """Return a suitable tensor to interpolate into.

        Returns
        -------
        op2.Mat | Function | Cofunction
            The tensor to interpolate into.
        """
        if self.rank == 0:
            R = FunctionSpace(self.target_mesh, "Real", 0)
            f = Function(R, dtype=ScalarType)
        elif self.rank == 1:
            f = Function(self.ufl_interpolate.function_space())
            if self.access in {op3.MIN_WRITE, op3.MAX_WRITE}:
                finfo = numpy.finfo(f.dat.dtype)
                if self.access == op3.MIN_WRITE:
                    val = Constant(finfo.max)
                else:
                    val = Constant(finfo.min)
                f.assign(val)
        elif self.rank == 2:
            Vrow = self.interpolate_args[0].function_space()
            Vcol = self.interpolate_args[1].function_space()
            if len(Vrow) > 1 or len(Vcol) > 1:
                raise NotImplementedError("Interpolation matrix with MixedFunctionSpace requires MixedInterpolator")

            # Pretend that we are assembling the operator to populate the sparsity.
            sparsity = op3.Mat.sparsity(Vrow.axes, Vcol.axes)
            iter_spec = get_iteration_spec(self.target_mesh, "cell")
            op3.loop(
                c := iter_spec.loop_index,
                sparsity[Vrow.entity_node_map(iter_spec), Vcol.entity_node_map(iter_spec)].assign(666),
                eager=True,
            )
            f = op3.Mat.from_sparsity(sparsity)
        else:
            raise ValueError(f"Cannot interpolate an expression with {self.rank} arguments")
        return f

    def _get_callable(self, tensor=None, bcs=None):
        if (isinstance(tensor, Cofunction) and isinstance(self.dual_arg, Cofunction)) and set(tensor.dat).intersection(set(self.dual_arg.dat)):
            # adjoint one-form case: we need an empty tensor, so if it shares dats with
            # the dual_arg we cannot use it directly, so we store it
            f = self._get_tensor()
            copyout = (lambda: tensor.dat.assign(f.dat, eager=True),)
        else:
            f = tensor or self._get_tensor()
            copyout = ()

        op2_tensor = f if isinstance(f, op3.Mat) else f.dat
        loops = []
        if self.access is op3.INC:
            loops.append(lambda: op2_tensor.zero(eager=True))

        # Arguments in the operand are allowed to be from a MixedFunctionSpace
        # We need to split the target space V and generate separate kernels
        if self.rank == 2:
            expressions = {(0,): self.ufl_interpolate}
        elif isinstance(self.dual_arg, Coargument):
            # Split in the coargument
            expressions = dict(split_form(self.ufl_interpolate))
        else:
            assert isinstance(self.dual_arg, Cofunction)
            # Split in the cofunction: split_form can only split in the coargument
            # Replace the cofunction with a coargument to construct the Jacobian
            interp = self.ufl_interpolate._ufl_expr_reconstruct_(self.operand, self.target_space)
            # Split the Jacobian into blocks
            interp_split = dict(split_form(interp))
            # Split the cofunction
            dual_split = dict(split_form(self.dual_arg))
            # Combine the splits by taking their action
            expressions = {i: action(interp_split[i], dual_split[i[-1:]]) for i in interp_split}

        # Interpolate each sub expression into each function space
        for indices, sub_expr in expressions.items():
            indices = tuple(idx if idx is not None else Ellipsis for idx in indices)
            sub_op2_tensor = op2_tensor[indices[0]] if self.rank == 1 else op2_tensor
            loops.extend(_build_interpolation_callables(sub_expr, sub_op2_tensor, self.access, self.subset, bcs))

        if bcs and self.rank == 1:
            loops.extend(partial(bc.apply, f) for bc in bcs)

        loops.extend(copyout)

        def callable() -> Function | Cofunction | PETSc.Mat | Number:
            for l in loops:
                l()
            if self.rank == 0:
                return f.dat.data.item()
            elif self.rank == 2:
                return f.handle  # In this case f is an op2.Mat
            else:
                return f

        return callable


class VomOntoVomInterpolator(SameMeshInterpolator):

    def __init__(self, expr: Interpolate):
        super().__init__(expr)

    def _get_callable(self, tensor=None, bcs=None):
        if bcs:
            raise NotImplementedError("bcs not implemented for vom-to-vom interpolation.")
        self.mat = VomOntoVomMat(self)
        if self.rank == 1:
            f = tensor or self._get_tensor()
            # NOTE: get_mpi_type ensures we get the correct MPI type for the
            # data, including the correct data size and dimensional information
            # (so for vector function spaces in 2 dimensions we might need a
            # concatenation of 2 MPI.DOUBLE types when we are in real mode)
            self.mat.mpi_type, _ = get_mpi_dtype(f.dat.dtype, f.function_space().block_size)
            if self.ufl_interpolate.is_adjoint:
                assert isinstance(self.dual_arg, Cofunction)
                assert isinstance(f, Cofunction)

                def callable() -> Cofunction:
                    with self.dual_arg.vec_ro as source_vec:
                        coeff = self.mat.expr_as_coeff(source_vec)
                        with coeff.vec_ro as coeff_vec, f.vec_wo as target_vec:
                            self.mat.handle.multHermitian(coeff_vec, target_vec)
                    return f
            else:
                assert isinstance(f, Function)

                def callable() -> Function:
                    coeff = self.mat.expr_as_coeff()
                    with coeff.vec_ro as coeff_vec, f.vec_wo as target_vec:
                        self.mat.handle.mult(coeff_vec, target_vec)
                    return f
        elif self.rank == 2:
            # Create a temporary function to get the correct MPI type
            temp_source_func = Function(self.interpolate_args[1].function_space())
            self.mat.mpi_type, _ = get_mpi_dtype(temp_source_func.dat.dtype, temp_source_func.function_space().block_size)

            def callable() -> PETSc.Mat:
                return self.mat.handle

        return callable


def _build_interpolation_callables(
    expr: Interpolate | ZeroBaseForm,
    tensor: op2.Dat | op2.Mat | op2.Global,
    access: Literal[op2.WRITE, op2.MIN, op2.MAX, op2.INC],
    subset: op2.Subset | None = None,
    bcs: Iterable[DirichletBC] | None = None
) -> tuple[Callable, ...]:
    """Return a tuple of callables which calculate the interpolation.

    Parameters
    ----------
    expr : ufl.Interpolate | ufl.ZeroBaseForm
        The symbolic interpolation expression, or a ZeroBaseForm. ZeroBaseForms
        are simplified here to avoid code generation when access is WRITE or INC.
    tensor : op2.Dat | op2.Mat | op2.Global
        Object to hold the result of the interpolation.
    access : Literal[op2.WRITE, op2.MIN, op2.MAX, op2.INC]
        op2 access descriptor
    subset : op2.Subset | None
        An optional subset to apply the interpolation over, by default None.
    bcs : Iterable[DirichletBC] | None
        An optional list of boundary conditions to zero-out in the
        output function space. Interpolator rows or columns which are
        associated with boundary condition nodes are zeroed out when this is
        specified. By default None, by default None.

    Returns
    -------
    tuple[Callable, ...]
        Tuple of callables which perform the interpolation.
    """
    if isinstance(expr, ZeroBaseForm):
        # Zero simplification, avoid code-generation
        if access is op3.INC:
            return ()
        elif access is op3.WRITE:
            return (partial(tensor.zero, subset=subset),)
        # Unclear how to avoid codegen for MIN and MAX
        # Reconstruct the expression as an Interpolate
        V = expr.arguments()[-1].function_space().dual()
        expr = interpolate(zero(V.value_shape), V)

    if not isinstance(expr, Interpolate):
        raise ValueError("Expecting to interpolate a symbolic Interpolate expression.")

    dual_arg, operand = expr.argument_slots()
    assert isinstance(dual_arg, Cofunction | Coargument)
    V = dual_arg.function_space().dual()

    try:
        to_element = create_element(V.ufl_element())
    except KeyError:
        # FInAT only elements
        raise NotImplementedError(f"Don't know how to create FIAT element for {V.ufl_element()}")

    if access is op3.READ:
        raise ValueError("Can't have READ access for output function")

    # NOTE: The par_loop is always over the target mesh cells.
    target_mesh = V.mesh()
    source_mesh = extract_unique_domain(operand) or target_mesh
    if isinstance(target_mesh.topology, VertexOnlyMeshTopology):
        # For interpolation onto a VOM, we use a FInAT QuadratureElement as the
        # target element with runtime point set expressions as their
        # quadrature rule point set.
        rt_var_name = 'rt_X'
        try:
            cell = operand.ufl_element().ufl_cell()
        except AttributeError:
            # expression must be pure function of spatial coordinates so
            # domain has correct ufl cell
            cell = source_mesh.ufl_cell()
        to_element = rebuild(to_element, cell, rt_var_name)

    iter_spec = get_iteration_spec(target_mesh, "cell")

    if not (subset is None or subset is Ellipsis):
        raise NotImplementedError
        assert subset.superset == cell_set
        cell_set = subset

    parameters = {}
    parameters['scalar_type'] = ScalarType

    copyin = ()
    copyout = ()

    # For the matfree adjoint 1-form and the 0-form, the cellwise kernel will add multiple
    # contributions from the facet DOFs of the dual argument.
    # The incoming Cofunction needs to be weighted by the reciprocal of the DOF multiplicity.
    if isinstance(dual_arg, Cofunction) and not to_element.is_dg():
        # Create a buffer for the weighted Cofunction
        W = dual_arg.function_space()
        v = Function(W)
        expr = expr._ufl_expr_reconstruct_(operand, v=v)
        copyin += (lambda: v.dat.assign(dual_arg.dat, eager=True),)

        weight = Function(W)
        op3.loop(
            c := iter_spec.loop_index,
            weight.dat[target_mesh.closure(c)].iassign(1),
            eager=True,
        )
        with weight.vec_rw as w:
            w.reciprocal()

        # Create a callable to apply the weight
        with weight.vec_ro as w, v.vec_wo as y:
            copyin += (lambda: y.pointwiseMult(y, w),)

    # We need to pass both the ufl element and the finat element
    # because the finat elements might not have the right mapping
    # (e.g. L2 Piola, or tensor element with symmetries)
    # FIXME: for the runtime unknown point set (for cross-mesh
    # interpolation) we have to pass the finat element we construct
    # here. Ideally we would only pass the UFL element through.
    kernel = compile_expression(target_mesh._comm, expr, to_element, V.ufl_element(),
                                domain=source_mesh, parameters=parameters)

    local_kernel_args = []

    coefficients = extract_numbered_coefficients(expr, kernel.coefficient_numbers)
    if kernel.needs_external_coords:
        coefficients = [source_mesh.coordinates] + coefficients

    if any(c.dat == tensor for c in coefficients):
        output = tensor
        tensor = op3.Dat.empty_like(tensor)
        if access is not op3.WRITE:
            copyin += (lambda: tensor.assign(output, eager=True),)
        copyout += (lambda: output.assign(tensor, eager=True),)

    arguments = expr.arguments()
    if not arguments:
        V_dest = FunctionSpace(target_mesh, "Real", 0)
        packed_tensor = pack_pyop3_tensor(tensor, V_dest, iter_spec)
        local_kernel_args.append(packed_tensor)
    elif len(arguments) < 2:
        V_dest = utils.just_one(arguments).function_space()
        packed_tensor = pack_pyop3_tensor(tensor, V_dest, iter_spec)
        local_kernel_args.append(packed_tensor)
    else:
        assert access == op3.WRITE  # Other access descriptors not done for Matrices.
        Vrow = arguments[0].function_space()
        Vcol = arguments[1].function_space()
        assert tensor.handle.getSize() == (Vrow.dim(), Vcol.dim())

        lgmaps = None
        if bcs:
            # NOTE: Probably shouldn't overwrite Vrow and Vcol here...
            if is_dual(Vrow):
                Vrow = Vrow.dual()
            if is_dual(Vcol):
                Vcol = Vcol.dual()
            bc_rows = [bc for bc in bcs if bc.function_space() == Vrow]
            bc_cols = [bc for bc in bcs if bc.function_space() == Vcol]
            lgmaps = [(functionspaceimpl.mask_lgmap(tensor.buffer.mat_spec.row_spec.lgmap, bc_rows), functionspaceimpl.mask_lgmap(tensor.buffer.mat_spec.column_spec.lgmap, bc_cols))]

        packed_tensor = pack_pyop3_tensor(tensor, Vrow, Vcol, iter_spec)
        local_kernel_args.append(packed_tensor)

    if kernel.oriented:
        local_kernel_args.append(pack_tensor(target_mesh.cell_orientations(), iter_spec))

    if kernel.needs_cell_sizes:
        local_kernel_args.append(pack_tensor(source_mesh.cell_sizes, iter_spec))

    for coefficient in coefficients:
        local_kernel_args.append(pack_tensor(coefficient, iter_spec))

    for const in extract_firedrake_constants(expr):
        local_kernel_args.append(const.dat)

    # Finally, add the target mesh reference coordinates if they appear in the kernel
    if isinstance(target_mesh.topology, VertexOnlyMeshTopology):
        if target_mesh is not source_mesh:
            # NOTE: TSFC will sometimes drop run-time arguments in generated
            # kernels if they are deemed not-necessary.
            # FIXME: Checking for argument name in the inner kernel to decide
            # whether to add an extra coefficient is a stopgap until
            # compile_expression_dual_evaluation
            #   (a) outputs a coefficient map to indicate argument ordering in
            #       parloops as `compile_form` does and
            #   (b) allows the dual evaluation related coefficients to be supplied to
            #       them rather than having to be added post-hoc (likely by
            #       replacing `to_element` with a CoFunction/CoArgument as the
            #       target `dual` which would contain `dual` related
            #       coefficient(s))
            if rt_var_name in [arg.name for arg in kernel.ast[kernel.name].args]:
                # Add the coordinates of the target mesh quadrature points in the
                # source mesh's reference cell as an extra argument for the inner
                # loop. (With a vertex only mesh this is a single point for each
                # vertex cell.)
                coefficients.append(target_mesh.reference_coordinates)

    if any(c.dat.buffer == tensor.buffer for c in coefficients):
        output = tensor
        tensor = op3.Dat.empty_like(tensor)
        if access is not op3.WRITE:
            copyin += (lambda: tensor.assign(output, eager=True),)
        copyout += (lambda: output.assign(tensor, eager=True),)


    expression_kernel = op3.Function(kernel.ast, [access] + [op3.READ for _ in local_kernel_args[1:]])
    parloop = op3.loop(iter_spec.loop_index, expression_kernel(*local_kernel_args))
    def parloop_callable():
        parloop(compiler_parameters={"optimize": True})

    if isinstance(tensor, op3.Mat):
        return parloop_callable, tensor.assemble
    else:
        return copyin + (parloop_callable, ) + copyout


try:
    _expr_cachedir = os.environ["FIREDRAKE_TSFC_KERNEL_CACHE_DIR"]
except KeyError:
    _expr_cachedir = os.path.join(tempfile.gettempdir(),
                                  f"firedrake-tsfc-expression-kernel-cache-uid{os.getuid()}")


def _compile_expression_key(comm, expr, to_element, ufl_element, domain, parameters) -> tuple[Hashable, ...]:
    """Generate a cache key suitable for :func:`tsfc.compile_expression_dual_evaluation`."""
    dual_arg, operand = expr.argument_slots()
    return (hash_expr(operand), type(dual_arg), hash(ufl_element), tuplify(parameters))


@memory_and_disk_cache(
    hashkey=_compile_expression_key,
    cachedir=_cachedir
)
@PETSc.Log.EventDecorator()
def compile_expression(comm, *args, **kwargs):
    return compile_expression_dual_evaluation(*args, **kwargs)


@singledispatch
<<<<<<< HEAD
def rebuild(element, expr, rt_var_name):
    raise NotImplementedError(f"Cross mesh interpolation not implemented for a {element} element.")


@rebuild.register(finat.fiat_elements.ScalarFiatElement)
def rebuild_dg(element, expr, rt_var_name):
    # To tabulate on the given element (which is on a different mesh to the
    # expression) we must do so at runtime. We therefore create a quadrature
    # element with runtime points to evaluate for each point in the element's
    # dual basis. This exists on the same reference cell as the input element
    # and we can interpolate onto it before mapping the result back onto the
    # target space.
    expr_tdim = extract_unique_domain(expr).topological_dimension()
    # Need point evaluations and matching weights from dual basis.
    # This could use FIAT's dual basis as below:
    # num_points = sum(len(dual.get_point_dict()) for dual in element.fiat_equivalent.dual_basis())
    # weights = []
    # for dual in element.fiat_equivalent.dual_basis():
    #     pts = dual.get_point_dict().keys()
    #     for p in pts:
    #         for w, _ in dual.get_point_dict()[p]:
    #             weights.append(w)
    # assert len(weights) == num_points
    # but for now we just fix the values to what we know works:
    
    # not isinstance(element.cell, FIAT.reference_element.Point)
    if element.degree != 0 or element.cell.get_dimension() != 0:
        raise NotImplementedError("Cross mesh interpolation only implemented for P0DG on vertex cells.")
    num_points = 1
    weights = [1.]*num_points
=======
def rebuild(element, expr_cell, rt_var_name):
    """Construct a FInAT QuadratureElement for interpolation onto a
    VertexOnlyMesh. The quadrature point is an UnknownPointSet of shape
    (1, tdim) where tdim is the topological dimension of expr_cell. The
    weight is [1.0], since the single local dof in the VertexOnlyMesh function
    space corresponds to a point evaluation at the vertex.

    Parameters
    ----------
    element : finat.FiniteElementBase
        The FInAT element to construct a QuadratureElement for.
    expr_cell : ufl.Cell
        The UFL cell of the expression being interpolated.
    rt_var_name : str
        String beginning with 'rt_' which is used as the name of the
        gem.Variable used to represent the UnknownPointSet. The `rt_` prefix
        forces TSFC to do runtime tabulation.

    Raises
    ------
    NotImplementedError
        If the element type is not implemented yet.
    """
    raise NotImplementedError(f"Point evaluation not implemented for a {element} element.")


@rebuild.register(ScalarFiatElement)
def rebuild_dg(element, expr_cell, rt_var_name):
    # QuadratureElements have a dual basis which is point evaluation at the
    # quadrature points. By using an UnknownPointSet with one point, TSFC
    # will generate a kernel with an argument to which we can pass the reference
    # coordinates of a point and evaluate the expression at that point at runtime.
    if element.degree != 0 or not isinstance(element.cell, Point):
        raise NotImplementedError("Interpolation onto a VOM only implemented for P0DG on vertex cells.")

>>>>>>> 565e34dd
    # gem.Variable name starting with rt_ forces TSFC runtime tabulation
    assert rt_var_name.startswith("rt_")
    runtime_points_expr = Variable(rt_var_name, (1, expr_cell.topological_dimension))
    rule_pointset = UnknownPointSet(runtime_points_expr)
    # What we use for the weight doesn't matter since we are not integrating
    rule = QuadratureRule(rule_pointset, weights=[0.0])
    return QuadratureElement(as_fiat_cell(expr_cell), rule)


@rebuild.register(TensorFiniteElement)
def rebuild_te(element, expr_cell, rt_var_name):
    return TensorFiniteElement(rebuild(element.base_element, expr_cell, rt_var_name),
                               element._shape,
                               transpose=element._transpose)


def vom_cell_parent_node_map_extruded(vertex_only_mesh: MeshGeometry, extruded_cell_node_map: op2.Map) -> op2.Map:
    """Build a map from the cells of a vertex only mesh to the nodes of the
    nodes on the source mesh where the source mesh is extruded.

    Parameters
    ----------
    vertex_only_mesh : :class:`mesh.MeshGeometry`
        The ``mesh.VertexOnlyMesh`` whose cells we iterate over.
    extruded_cell_node_map : :class:`pyop2.Map`
        The cell node map of the function space on the extruded mesh within
        which the ``mesh.VertexOnlyMesh`` is immersed.

    Returns
    -------
    :class:`pyop2.Map`
        The map from the cells of the vertex only mesh to the nodes of the
        source mesh's cell node map. The map iterset is the
        ``vertex_only_mesh.cell_set`` and the map toset is the
        ``extruded_cell_node_map.toset``.

    Notes
    -----

    For an extruded mesh the cell node map is a map from a
    :class:`pyop2.ExtrudedSet` (the cells of the extruded mesh) to a
    :class:`pyop2.Set` (the nodes of the extruded mesh).

    Take for example

    ``mx = ExtrudedMesh(UnitIntervalMesh(2), 3)`` with
    ``mx.layers = 4``

    which looks like

    .. code-block:: text

        -------------------layer 4-------------------
        | parent_cell_num =  2 | parent_cell_num =  5 |
        |                      |                      |
        | extrusion_height = 2 | extrusion_height = 2 |
        -------------------layer 3-------------------
        | parent_cell_num =  1 | parent_cell_num =  4 |
        |                      |                      |
        | extrusion_height = 1 | extrusion_height = 1 |
        -------------------layer 2-------------------
        | parent_cell_num =  0 | parent_cell_num =  3 |
        |                      |                      |
        | extrusion_height = 0 | extrusion_height = 0 |
        -------------------layer 1-------------------
          base_cell_num = 0      base_cell_num = 1


    If we declare ``FunctionSpace(mx, "CG", 2)`` then the node numbering (i.e.
    Degree of Freedom/DoF numbering) is

    .. code-block:: text

        6 ---------13----------20---------27---------34
        |                       |                     |
        5          12          19         26         33
        |                       |                     |
        4 ---------11----------18---------25---------32
        |                       |                     |
        3          10          17         24         31
        |                       |                     |
        2 ---------9-----------16---------23---------30
        |                       |                     |
        1          8           15         22         29
        |                       |                     |
        0 ---------7-----------14---------21---------28
          base_cell_num = 0       base_cell_num = 1

    Cell node map values for an extruded mesh are indexed by the base cell
    number (rows) and the degree of freedom (DoF) index (columns). So
    ``extruded_cell_node_map.values[0] = [14, 15, 16,  0,  1,  2,  7,  8,  9]``
    are all the DoF/node numbers for the ``base_cell_num = 0``.
    Similarly
    ``extruded_cell_node_map.values[1] = [28, 29, 30, 21, 22, 23, 14, 15, 16]``
    contain all 9 of the DoFs for ``base_cell_num = 1``.
    To get the DoFs/nodes for the rest of the  cells we need to include the
    ``extruded_cell_node_map.offset``, which tells us how far each cell's
    DoFs/nodes are translated up from the first layer to the second, and
    multiply these by the the given ``extrusion_height``. So in our example
    ``extruded_cell_node_map.offset = [2, 2, 2, 2, 2, 2, 2, 2, 2]`` (we index
    this with the DoF/node index - it's an array because each DoF/node in the
    extruded mesh cell, in principal, can be offset upwards by a different
    amount).
    For ``base_cell_num = 0`` with ``extrusion_height = 1``
    (``parent_cell_num = 1``) we add ``1*2 = 2`` to each of the DoFs/nodes in
    ``extruded_cell_node_map.values[0]`` to get
    ``extruded_cell_node_map.values[0] + 1 * extruded_cell_node_map.offset[0] =
    [16, 17, 18,  2,  3,  4,  9, 10, 11]`` where ``0`` is the DoF/node index.

    For each cell (vertex) of a vertex only mesh immersed in a parent
    extruded mesh, we can can get the corresponding ``base_cell_num`` and
    ``extrusion_height`` of the parent extruded mesh. Armed with this
    information we use the above to work out the corresponding DoFs/nodes on
    the parent extruded mesh.

    """
    if not isinstance(vertex_only_mesh.topology, VertexOnlyMeshTopology):
        raise TypeError("The input mesh must be a VertexOnlyMesh")
    cnm = extruded_cell_node_map
    vmx = vertex_only_mesh
    dofs_per_target_cell = cnm.arity
    base_cells = vmx.cell_parent_base_cell_list
    heights = vmx.cell_parent_extrusion_height_list
    assert cnm.values_with_halo.shape[1] == dofs_per_target_cell
    assert len(cnm.offset) == dofs_per_target_cell
    target_cell_parent_node_list = [
        cnm.values_with_halo[base_cell, :] + height * cnm.offset[:]
        for base_cell, height in zip(base_cells, heights)
    ]
    return op2.Map(
        vmx.cell_set, cnm.toset, dofs_per_target_cell, target_cell_parent_node_list
    )


class VomOntoVomMat:
    """
    Object that facilitates interpolation between a VertexOnlyMesh and its
    input_ordering VertexOnlyMesh. This is either a PETSc Star Forest wrapped
    as a PETSc Mat, or a concrete PETSc seqaij Mat, depending on whether
    matfree interpolation is requested.
    """
    def __init__(self, interpolator: VomOntoVomInterpolator):
        """Initialise the VomOntoVomMat.

        Parameters
        ----------
        interpolator : VomOntoVomInterpolator
            A :class:`VomOntoVomInterpolator` object.

        Raises
        ------
        ValueError
            If the source and target vertex-only meshes are not linked by input_ordering.
        """
        if interpolator.source_mesh.input_ordering is interpolator.target_mesh:
            self.forward_reduce = True
            """True if the forward interpolation is a star forest reduction, False if broadcast."""
            self.original_vom = interpolator.source_mesh
            """The original VOM from which the SF is constructed."""
        elif interpolator.target_mesh.input_ordering is interpolator.source_mesh:
            self.forward_reduce = False
            self.original_vom = interpolator.target_mesh
        else:
            raise ValueError(
                "The target vom and source vom must be linked by input ordering!"
            )
        self.sf = self.original_vom.input_ordering_without_halos_sf
        """The PETSc Star Forest representing the permutation between the VOMs."""
        self.target_space = interpolator.target_space
        """The FunctionSpace being interpolated into."""
        self.target_vom = interpolator.target_mesh
        """The VOM being interpolated to."""
        self.source_vom = interpolator.source_mesh
        """The VOM being interpolated from."""
        self.operand = interpolator.operand
        """The expression in the primal slot of the Interpolate."""
        self.arguments = extract_arguments(self.operand)
        """The arguments of the expression being interpolated."""
        self.is_adjoint = interpolator.ufl_interpolate.is_adjoint
        """Are we doing the adjoint interpolation?"""

        # Calculate correct local and global sizes for the matrix
        nroots, leaves, _ = self.sf.getGraph()
        self.nleaves = len(leaves)
        """The local number of leaves in the SF."""
        self._local_sizes = self.target_space.comm.allgather(nroots)
        """List of local number of roots on each process."""
        self.source_size = (self.target_space.block_size * nroots, self.target_space.block_size * sum(self._local_sizes))
        """Tuple containing the local and global size of the source space."""
        self.target_size = (
            self.target_space.block_size * self.nleaves,
            self.target_space.block_size * self.target_space.comm.allreduce(self.nleaves, op=MPI.SUM),
        )
        """Tuple containing the local and global size of the target space."""

        if interpolator.matfree:
            # If matfree, we use the SF wrapped as a PETSc Mat
            # to perform the permutation. This is the default.
            self.handle = self._wrap_python_mat()
        else:
            # If matfree=False, then we build the concrete permutation
            # matrix as a PETSc seqaij Mat. This is used to build the
            # cross-mesh interpolation matrix.
            self.handle = self._create_permutation_mat()

    @property
    def mpi_type(self):
        """
        The MPI type to use for the PETSc SF.

        Should correspond to the underlying data type of the PETSc Vec.
        """
        return self._mpi_type

    @mpi_type.setter
    def mpi_type(self, val):
        self._mpi_type = val

    def expr_as_coeff(self, source_vec: PETSc.Vec | None = None) -> Function:
        """Return a Function that corresponds to the expression used at
        construction, where the expression has been interpolated into the P0DG
        function space on the source vertex-only mesh.

        Will fail if there are no arguments.

        Parameters
        ----------
        source_vec : PETSc.Vec | None, optional
            Optional vector used to replace arguments in the expression.
            By default None.

        Returns
        -------
        Function
            A Function representing the expression as a coefficient on the
            source vertex-only mesh.

        """
        # Since we always output a coefficient when we don't have arguments in
        # the expression, we should evaluate the expression on the source mesh
        # so its dat can be sent to the target mesh.
        with stop_annotating():
            element = self.target_space.ufl_element()  # Could be vector/tensor valued
            # if we have any arguments in the expression we need to replace
            # them with equivalent coefficients now
            if len(self.arguments):
                if len(self.arguments) > 1:
                    raise NotImplementedError("Can only interpolate expressions with one argument!")
                if source_vec is None:
                    raise ValueError("Need to provide a source dat for the argument!")

                arg = self.arguments[0]
                source_space = arg.function_space()
                P0DG = FunctionSpace(self.target_vom if self.is_adjoint else self.source_vom, element)
                arg_coeff = Function(self.target_space if self.is_adjoint else source_space)
                arg_coeff.dat.data_wo[:] = source_vec.getArray(readonly=True).reshape(
                    arg_coeff.dat.data_wo.shape
                )
                coeff_expr = replace(self.operand, {arg: arg_coeff})
                coeff = Function(P0DG).interpolate(coeff_expr)
            else:
                P0DG = FunctionSpace(self.source_vom, element)
                coeff = Function(P0DG).interpolate(self.operand)
        return coeff

    def reduce(self, source_vec: PETSc.Vec, target_vec: PETSc.Vec) -> None:
        """Reduce data in source_vec using the PETSc SF.

        Parameters
        ----------
        source_vec : PETSc.Vec
            The vector to reduce.
        target_vec : PETSc.Vec
            The vector to store the result in.
        """
        source_arr = source_vec.getArray(readonly=True)
        target_arr = target_vec.getArray()
        self.sf.reduceBegin(
            self.mpi_type,
            source_arr,
            target_arr,
            MPI.REPLACE,
        )
        self.sf.reduceEnd(
            self.mpi_type,
            source_arr,
            target_arr,
            MPI.REPLACE,
        )

    def broadcast(self, source_vec: PETSc.Vec, target_vec: PETSc.Vec) -> None:
        """Broadcast data in source_vec using the PETSc SF, storing the
        result in target_vec.

        Parameters
        ----------
        source_vec : PETSc.Vec
            The vector to broadcast.
        target_vec : PETSc.Vec
            The vector to store the result in.
        """
        source_arr = source_vec.getArray(readonly=True)
        target_arr = target_vec.getArray()
        self.sf.bcastBegin(
            self.mpi_type,
            source_arr,
            target_arr,
            MPI.REPLACE,
        )
        self.sf.bcastEnd(
            self.mpi_type,
            source_arr,
            target_arr,
            MPI.REPLACE,
        )

    def mult(self, mat: PETSc.Mat, source_vec: PETSc.Vec, target_vec: PETSc.Vec) -> None:
        """Apply the interpolation operator to source_vec, storing the
        result in target_vec.

        Parameters
        ----------
        mat : PETSc.Mat
            Required by petsc4py but unused.
        source_vec : PETSc.Vec
            The vector to interpolate.
        target_vec : PETSc.Vec
            The vector to store the result in.
        """
        # Need to convert the expression into a coefficient
        # so that we can broadcast/reduce it
        coeff = self.expr_as_coeff(source_vec)
        with coeff.vec_ro as coeff_vec:
            if self.forward_reduce:
                self.reduce(coeff_vec, target_vec)
            else:
                self.broadcast(coeff_vec, target_vec)

    def multHermitian(self, mat: PETSc.Mat, source_vec: PETSc.Vec, target_vec: PETSc.Vec) -> None:
        """Apply the adjoint of the interpolation operator to source_vec, storing the
        result in target_vec. Since ``VomOntoVomMat`` represents a permutation, it is
        real-valued and thus the Hermitian adjoint is the transpose.

        Parameters
        ----------
        mat : PETSc.Mat
            Required by petsc4py but unused.
        source_vec : PETSc.Vec
            The vector to adjoint interpolate.
        target_vec : PETSc.Vec
            The vector to store the result in.
        """
        self.multTranspose(mat, source_vec, target_vec)

    def multTranspose(self, mat: PETSc.Mat, source_vec: PETSc.Vec, target_vec: PETSc.Vec) -> None:
        """Apply the tranpose of the interpolation operator to source_vec, storing the
        result in target_vec. Called by `self.multHermitian`.

        Parameters
        ----------
        mat : PETSc.Mat
            Required by petsc4py but unused.
        source_vec : PETSc.Vec
            The vector to transpose interpolate.
        target_vec : PETSc.Vec
            The vector to store the result in.

        """
        if self.forward_reduce:
            self.broadcast(source_vec, target_vec)
        else:
            # We need to ensure the target vec is zeroed for SF Reduce to
            # represent multHermitian in case the interpolation matrix is not
            # square (in which case it will have columns which are zero). This
            # happens when we interpolate from an input-ordering vertex-only
            # mesh to an immersed vertex-only mesh where the input ordering
            # contains points that are not in the immersed mesh. The resulting
            # interpolation matrix will have columns of zeros for the points
            # that are not in the immersed mesh. The adjoint interpolation
            # matrix will then have rows of zeros for those points.
            target_vec.zeroEntries()
            self.reduce(source_vec, target_vec)

    def _create_permutation_mat(self) -> PETSc.Mat:
        """Create the PETSc matrix that represents the interpolation operator from a vertex-only mesh to
        its input ordering vertex-only mesh.

        Returns
        -------
        PETSc.Mat
            PETSc seqaij matrix
        """
        # To create the permutation matrix we broadcast an array of indices which are contiguous
        # across all ranks and then use these indices to set the values of the matrix directly.
        mat = PETSc.Mat().createAIJ((self.target_size, self.source_size), nnz=1, comm=self.target_space.comm)
        mat.setUp()
        start = sum(self._local_sizes[:self.target_space.comm.rank])
        end = start + self.source_size[0]
        contiguous_indices = numpy.arange(start, end, dtype=IntType)
        perm = numpy.zeros(self.nleaves, dtype=IntType)  # result stored in here
        self.sf.bcastBegin(MPI.INT, contiguous_indices, perm, MPI.REPLACE)
        self.sf.bcastEnd(MPI.INT, contiguous_indices, perm, MPI.REPLACE)
        rows = numpy.arange(self.target_size[0] + 1, dtype=IntType)
        # Vector and Tensor valued functions are stored in a flattened array, so
        # we need to space out the column indices according to the block size
        cols = (self.target_space.block_size * perm[:, None] + numpy.arange(self.target_space.block_size, dtype=IntType)[None, :]).reshape(-1)
        mat.setValuesCSR(rows, cols, numpy.ones_like(cols, dtype=IntType))
        mat.assemble()
        if self.forward_reduce and not self.is_adjoint:
            # The mat we have constructed thus far takes us from the input-ordering VOM to the
            # immersed VOM. If we're going the other way, then we need to transpose it,
            # unless we're doing the adjoint interpolation, since source_mesh and target_mesh
            # are defined assuming we're doing forward interpolation.
            mat.transpose()
        return mat

    def _wrap_python_mat(self) -> PETSc.Mat:
        """Wrap this object as a PETSc Mat. Used for matfree interpolation.

        Returns
        -------
        PETSc.Mat
            A PETSc Mat of type python with this object as its context.
        """
        mat = PETSc.Mat().create(comm=self.target_space.comm)
        if self.forward_reduce:
            mat_size = (self.source_size, self.target_size)
        else:
            mat_size = (self.target_size, self.source_size)
        mat.setSizes(mat_size)
        mat.setType(mat.Type.PYTHON)
        mat.setPythonContext(self)
        mat.setUp()
        return mat

    def duplicate(self, mat: PETSc.Mat | None = None, op: PETSc.Mat.DuplicateOption | None = None) -> PETSc.Mat:
        """Duplicate the matrix. Needed to wrap as a PETSc Python Mat.

        Parameters
        ----------
        mat : PETSc.Mat | None, optional
            Unused, by default None
        op : PETSc.Mat.DuplicateOption | None, optional
            Unused, by default None

        Returns
        -------
        PETSc.Mat
            VomOntoVomMat wrapped as a PETSc Mat of type python.
        """
        return self._wrap_python_mat()


class MixedInterpolator(Interpolator):
    """Interpolator between MixedFunctionSpaces."""
    def __init__(self, expr: Interpolate):
        """Initialise MixedInterpolator. Should not be called directly; use `get_interpolator`.

        Parameters
        ----------
        expr : Interpolate
            Symbolic Interpolate expression.
        """
        super().__init__(expr)

    def _get_sub_interpolators(
            self, bcs: Iterable[DirichletBC] | None = None
    ) -> dict[tuple[int] | tuple[int, int], tuple[Interpolator, list[DirichletBC]]]:
        """Gets `Interpolator`s and boundary conditions for each sub-Interpolate
        in the mixed expression.

        Returns
        -------
        dict[tuple[int] | tuple[int, int], tuple[Interpolator, list[DirichletBC]]]
            A map from block index tuples to `Interpolator`s and bcs.
        """
        # Get the primal spaces
        spaces = tuple(
            a.function_space().dual() if isinstance(a, Coargument) else a.function_space() for a in self.interpolate_args
        )
        # TODO consider a stricter equality test for indexed MixedFunctionSpace
        # See https://github.com/firedrakeproject/firedrake/issues/4668
        space_equals = lambda V1, V2: V1 == V2 and V1.parent == V2.parent and V1.index == V2.index

        # We need a Coargument in order to split the Interpolate
        needs_action = not any(isinstance(a, Coargument) for a in self.interpolate_args)
        if needs_action:
            # Split the dual argument
            dual_split = dict(split_form(self.dual_arg))
            # Create the Jacobian to be split into blocks
            self.ufl_interpolate = self.ufl_interpolate._ufl_expr_reconstruct_(self.operand, self.target_space)

        # Get sub-interpolators and sub-bcs for each block
        Isub: dict[tuple[int] | tuple[int, int], tuple[Interpolator, list[DirichletBC]]] = {}
        for indices, form in split_form(self.ufl_interpolate):
            if isinstance(form, ZeroBaseForm):
                # Ensure block sparsity
                continue
            sub_bcs = []
            for space, index in zip(spaces, indices):
                subspace = space.sub(index) if index is not None else space
                sub_bcs.extend(bc for bc in bcs if space_equals(bc.function_space(), subspace))
            if needs_action:
                # Take the action of each sub-cofunction against each block
                form = action(form, dual_split[indices[-1:]])
            Isub[indices] = (get_interpolator(form), sub_bcs)

        return Isub

    def _get_callable(self, tensor=None, bcs=None):
        Isub = self._get_sub_interpolators(bcs=bcs)
        V_dest = self.ufl_interpolate.function_space() or self.target_space
        f = tensor or Function(V_dest)
        if self.rank == 2:
            def callable() -> PETSc.Mat:
                shape = tuple(len(a.function_space()) for a in self.interpolate_args)
                blocks = numpy.full(shape, PETSc.Mat(), dtype=object)
                for indices, (interp, sub_bcs) in Isub.items():
                    blocks[indices] = interp._get_callable(bcs=sub_bcs)()
                return PETSc.Mat().createNest(blocks)
        elif self.rank == 1:
            def callable() -> Function | Cofunction:
                for k, sub_tensor in enumerate(f.subfunctions):
                    sub_tensor.assign(sum(
                        interp.assemble(bcs=sub_bcs) for indices, (interp, sub_bcs) in Isub.items() if indices[0] == k
                    ))
                return f
        else:
            def callable() -> Number:
                return sum(interp.assemble(bcs=sub_bcs) for (interp, sub_bcs) in Isub.values())
        return callable<|MERGE_RESOLUTION|>--- conflicted
+++ resolved
@@ -197,23 +197,6 @@
     """
     return Interpolate(expr, V, **kwargs)
 
-<<<<<<< HEAD
-    def __new__(cls, expr, V, **kwargs):
-        target_mesh = as_domain(V)
-        source_mesh = extract_unique_domain(expr) or target_mesh
-        submesh_interp_implemented = \
-            all(isinstance(m.topology, firedrake.mesh.MeshTopology) for m in [target_mesh, source_mesh]) and \
-            target_mesh.submesh_ancesters[-1] is source_mesh.submesh_ancesters[-1] and \
-            target_mesh.topological_dimension == source_mesh.topological_dimension
-        if target_mesh is source_mesh or submesh_interp_implemented:
-            return object.__new__(SameMeshInterpolator)
-        else:
-            if isinstance(target_mesh.topology, VertexOnlyMeshTopology):
-                return object.__new__(SameMeshInterpolator)
-            else:
-                return object.__new__(CrossMeshInterpolator)
-=======
->>>>>>> 565e34dd
 
 class Interpolator(abc.ABC):
     """Base class for calculating interpolation. Should not be instantiated directly; use the
@@ -423,34 +406,11 @@
                 "Access other than op2.WRITE not implemented for cross-mesh interpolation."
             )
         else:
-<<<<<<< HEAD
-            missing_points_behaviour = MissingPointsBehaviour.ERROR
-
-        # setup
-        V_dest = V.function_space() if isinstance(V, firedrake.Function) else V
-        src_mesh = extract_unique_domain(expr)
-        dest_mesh = as_domain(V_dest)
-        src_mesh_gdim = src_mesh.geometric_dimension
-        dest_mesh_gdim = dest_mesh.geometric_dimension
-        if src_mesh_gdim != dest_mesh_gdim:
-            raise ValueError(
-                "geometric dimensions of source and destination meshes must match"
-            )
-        self.src_mesh = src_mesh
-        self.dest_mesh = dest_mesh
-        if numpy.any(
-            numpy.asarray(src_mesh.coordinates.function_space().ufl_element().degree())
-            > 1
-        ):
-            # Need to implement vertex-only mesh immersion in high order meshes
-            # for this to work.
-=======
             self.access = op3.WRITE
 
         if self.target_space.ufl_element().mapping() != "identity":
             # Identity mapping between reference cell and physical coordinates
             # implies point evaluation nodes.
->>>>>>> 565e34dd
             raise NotImplementedError(
                 "Can only cross-mesh interpolate into spaces with point evaluation nodes."
             )
@@ -1022,38 +982,6 @@
 
 
 @singledispatch
-<<<<<<< HEAD
-def rebuild(element, expr, rt_var_name):
-    raise NotImplementedError(f"Cross mesh interpolation not implemented for a {element} element.")
-
-
-@rebuild.register(finat.fiat_elements.ScalarFiatElement)
-def rebuild_dg(element, expr, rt_var_name):
-    # To tabulate on the given element (which is on a different mesh to the
-    # expression) we must do so at runtime. We therefore create a quadrature
-    # element with runtime points to evaluate for each point in the element's
-    # dual basis. This exists on the same reference cell as the input element
-    # and we can interpolate onto it before mapping the result back onto the
-    # target space.
-    expr_tdim = extract_unique_domain(expr).topological_dimension()
-    # Need point evaluations and matching weights from dual basis.
-    # This could use FIAT's dual basis as below:
-    # num_points = sum(len(dual.get_point_dict()) for dual in element.fiat_equivalent.dual_basis())
-    # weights = []
-    # for dual in element.fiat_equivalent.dual_basis():
-    #     pts = dual.get_point_dict().keys()
-    #     for p in pts:
-    #         for w, _ in dual.get_point_dict()[p]:
-    #             weights.append(w)
-    # assert len(weights) == num_points
-    # but for now we just fix the values to what we know works:
-    
-    # not isinstance(element.cell, FIAT.reference_element.Point)
-    if element.degree != 0 or element.cell.get_dimension() != 0:
-        raise NotImplementedError("Cross mesh interpolation only implemented for P0DG on vertex cells.")
-    num_points = 1
-    weights = [1.]*num_points
-=======
 def rebuild(element, expr_cell, rt_var_name):
     """Construct a FInAT QuadratureElement for interpolation onto a
     VertexOnlyMesh. The quadrature point is an UnknownPointSet of shape
@@ -1080,6 +1008,7 @@
     raise NotImplementedError(f"Point evaluation not implemented for a {element} element.")
 
 
+
 @rebuild.register(ScalarFiatElement)
 def rebuild_dg(element, expr_cell, rt_var_name):
     # QuadratureElements have a dual basis which is point evaluation at the
@@ -1089,7 +1018,6 @@
     if element.degree != 0 or not isinstance(element.cell, Point):
         raise NotImplementedError("Interpolation onto a VOM only implemented for P0DG on vertex cells.")
 
->>>>>>> 565e34dd
     # gem.Variable name starting with rt_ forces TSFC runtime tabulation
     assert rt_var_name.startswith("rt_")
     runtime_points_expr = Variable(rt_var_name, (1, expr_cell.topological_dimension))
