import numpy
from functools import partial, singledispatch
import os
import tempfile

import FIAT
import ufl
<<<<<<< HEAD
from ufl.algorithms import extract_arguments, replace
=======
from ufl.algorithms import extract_arguments, extract_coefficients
from ufl.algorithms.signature import compute_expression_signature
>>>>>>> 47c34bc0

from pyop2 import op2
from pyop2.caching import disk_cached

from tsfc.finatinterface import create_element, as_fiat_cell
from tsfc import compile_expression_dual_evaluation

import gem
import finat

import firedrake
<<<<<<< HEAD
import firedrake.assemble
from firedrake import utils, functionspaceimpl
from firedrake.ufl_expr import Argument, action, adjoint
=======
from firedrake import tsfc_interface, utils
from firedrake.adjoint import annotate_interpolate
>>>>>>> 47c34bc0
from firedrake.petsc import PETSc

__all__ = ("interpolate", "Interpolator", "Interp")


class Interp(ufl.Interp):

    def __init__(self, expr, v, result_coefficient=None):
        r""" Symbolic representation of the interpolation operator.

        :arg expr: a UFL expression to interpolate.
        :arg v: the :class:`.FunctionSpace` to interpolate into or the :class:`.Coargument`
                defined on the dual of the :class:`.FunctionSpace` to interpolate into.
        :param result_coefficient: :class:`.Function` representing what is produced by the operator
        """

        # Check function space
        if isinstance(v, functionspaceimpl.WithGeometry):
            v = Argument(v.dual(), 0)
            v2 = extract_arguments(expr)
            if v2 and v2[0].number() == 0:
                # Cope with the different convention of Interp and Inteprolator:
                #  -> Interp(Argument(V1, 1), Argument(V2.dual(), 0))
                #  -> Interpolator(Argument(V1, 0), V2)
                expr = replace(expr, {v2[0]: Argument(v2[0].function_space(),
                                                      number=1,
                                                      part=v2[0].part())})

        # Get the primal space (V** = V)
        vv = v if not isinstance(v, ufl.Form) else v.arguments()[0]
        self._function_space = vv.function_space().dual()
        ufl.Interp.__init__(self, expr, v)

    def function_space(self):
        return self._function_space


@PETSc.Log.EventDecorator()
def interpolate(expr, V, subset=None, access=op2.WRITE, ad_block_tag=None):
    """Interpolate an expression onto a new function in V.

    :arg expr: a UFL expression.
    :arg V: the :class:`.FunctionSpace` to interpolate into (or else
        an existing :class:`.Function`).
    :kwarg subset: An optional :class:`pyop2.Subset` to apply the
        interpolation over.
    :kwarg access: The access descriptor for combining updates to shared dofs.
    :kwarg ad_block_tag: string for tagging the resulting block on the Pyadjoint tape
    :returns: a new :class:`.Function` in the space ``V`` (or ``V`` if
        it was a Function).

    .. note::

       If you use an access descriptor other than ``WRITE``, the
       behaviour of interpolation is changes if interpolating into a
       function space, or an existing function. If the former, then
       the newly allocated function will be initialised with
       appropriate values (e.g. for MIN access, it will be initialised
       with MAX_FLOAT). On the other hand, if you provide a function,
       then it is assumed that its values should take part in the
       reduction (hence using MIN will compute the MIN between the
       existing values and any new values).

    .. note::

       If you find interpolating the same expression again and again
       (for example in a time loop) you may find you get better
       performance by using an :class:`Interpolator` instead.

    """
    return Interpolator(expr, V, subset=subset, access=access).interpolate()


class Interpolator(object):
    """A reusable interpolation object.

    :arg expr: The expression to interpolate.
    :arg V: The :class:`.FunctionSpace` or :class:`.Function` to
        interpolate into.
    :kwarg subset: An optional :class:`pyop2.Subset` to apply the
        interpolation over.
    :kwarg freeze_expr: Set to True to prevent the expression being
        re-evaluated on each call.

    This object can be used to carry out the same interpolation
    multiple times (for example in a timestepping loop).

    .. note::

       The :class:`Interpolator` holds a reference to the provided
       arguments (such that they won't be collected until the
       :class:`Interpolator` is also collected).

    """
    def __init__(self, expr, V, subset=None, freeze_expr=False, access=op2.WRITE):
        try:
            self.callable, arguments = make_interpolator(expr, V, subset, access)
        except FIAT.hdiv_trace.TraceError:
            raise NotImplementedError("Can't interpolate onto traces sorry")
        self.arguments = arguments
        self.nargs = len(arguments)
        self.freeze_expr = freeze_expr
        self.expr = expr
        self.V = V

    @PETSc.Log.EventDecorator()
    def interpolate(self, *function, output=None, transpose=False):
        """This performs interpolation by assembling `Interp`, which in turn calls
        `Interpolator._interpolate`. Having this structure ensures consistency between
        `Interpolator` and `Interp`.

        This mechanism handles annotation since performing interpolation will drop an
        Assemble block on the tape.

        :arg function: If the expression being interpolated contains an
            :class:`ufl.Argument`, then the :class:`.Function` value to
            interpolate.
        :kwarg output: Optional. A :class:`.Function` to contain the output.
        :kwarg transpose: Set to true to apply the transpose (adjoint) of the
              interpolation operator.
        :returns: The resulting interpolated :class:`.Function`.
        """
        V = self.V
        if isinstance(V, firedrake.Function):
            if not output:
                # V can be the Function to interpolate into (e.g. see `Function.interpolate``).
                output = V
            V = V.function_space()
        interp = Interp(self.expr, V)
        if transpose:
            interp = adjoint(interp)

        if function:
            f, = function
            # Passing in a function is equivalent to taking the action.
            interp = action(interp, f)

        from pyadjoint.tape import get_working_tape, annotate_tape
        annotate = annotate_tape()
        tape = get_working_tape()
        print('\n annotate: ', annotate)
        res = firedrake.assemble(interp, tensor=output)
        #import ipdb; ipdb.set_trace()
        return res

    def _interpolate(self, *function, output=None, transpose=False):
        """Compute the interpolation. This is only expected to be called
        from the Interp assembly handler. Interpolation should be achieved
        by calling `Interpolator.interpolate` which is annotated.

        :arg function: If the expression being interpolated contains an
            :class:`ufl.Argument`, then the :class:`.Function` value to
            interpolate.
        :kwarg output: Optional. A :class:`.Function` to contain the output.
        :kwarg transpose: Set to true to apply the transpose (adjoint) of the
              interpolation operator.
        :returns: The resulting interpolated :class:`.Function`.
        """
        if transpose and not self.nargs:
            raise ValueError("Can currently only apply transpose interpolation with arguments.")
        if self.nargs != len(function):
            raise ValueError("Passed %d Functions to interpolate, expected %d"
                             % (len(function), self.nargs))
        try:
            assembled_interpolator = self.frozen_assembled_interpolator
            copy_required = True
        except AttributeError:
            assembled_interpolator = self.callable()
            copy_required = False  # Return the original
            if self.freeze_expr:
                if self.nargs:
                    # Interpolation operator
                    self.frozen_assembled_interpolator = assembled_interpolator
                else:
                    # Interpolation action
                    self.frozen_assembled_interpolator = assembled_interpolator.copy()

        if self.nargs:
            function, = function
            if transpose:
                mul = assembled_interpolator.handle.multTranspose
                V = self.arguments[0].function_space()
            else:
                mul = assembled_interpolator.handle.mult
                V = self.V
            result = output or firedrake.Function(V)
            with function.dat.vec_ro as x, result.dat.vec_wo as out:
                mul(x, out)
            return result

        else:
            if output:
                output.assign(assembled_interpolator)
                return output
            if isinstance(self.V, firedrake.Function):
                if copy_required:
                    self.V.assign(assembled_interpolator)
                return self.V
            else:
                if copy_required:
                    return assembled_interpolator.copy()
                else:
                    return assembled_interpolator


@PETSc.Log.EventDecorator()
def make_interpolator(expr, V, subset, access):
    assert isinstance(expr, ufl.classes.Expr)

    arguments = extract_arguments(expr)
    if len(arguments) == 0:
        if isinstance(V, firedrake.Function):
            f = V
            V = f.function_space()
        else:
            f = firedrake.Function(V)
            if access in {firedrake.MIN, firedrake.MAX}:
                finfo = numpy.finfo(f.dat.dtype)
                if access == firedrake.MIN:
                    val = firedrake.Constant(finfo.max)
                else:
                    val = firedrake.Constant(finfo.min)
                f.assign(val)
        tensor = f.dat
    elif len(arguments) == 1:
        if isinstance(V, firedrake.Function):
            raise ValueError("Cannot interpolate an expression with an argument into a Function")
        argfs = arguments[0].function_space()
        target_mesh = V.ufl_domain()
        source_mesh = argfs.mesh()
        argfs_map = argfs.cell_node_map()
        if target_mesh is not source_mesh:
            if not isinstance(target_mesh.topology, firedrake.mesh.VertexOnlyMeshTopology):
                raise NotImplementedError("Can only interpolate onto a Vertex Only Mesh")
            if target_mesh.geometric_dimension() != source_mesh.geometric_dimension():
                raise ValueError("Cannot interpolate onto a mesh of a different geometric dimension")
            if not hasattr(target_mesh, "_parent_mesh") or target_mesh._parent_mesh is not source_mesh:
                raise ValueError("Can only interpolate across meshes where the source mesh is the parent of the target")
            if argfs_map:
                # Since the par_loop is over the target mesh cells we need to
                # compose a map that takes us from target mesh cells to the
                # function space nodes on the source mesh. NOTE: argfs_map is
                # allowed to be None when interpolating from a Real space, even
                # in the trans-mesh case.
                argfs_map = compose_map_and_cache(target_mesh.cell_parent_cell_map, argfs_map)
        sparsity = op2.Sparsity((V.dof_dset, argfs.dof_dset),
                                ((V.cell_node_map(), argfs_map),),
                                name="%s_%s_sparsity" % (V.name, argfs.name),
                                nest=False,
                                block_sparse=True)
        tensor = op2.Mat(sparsity)
        f = tensor
    else:
        raise ValueError("Cannot interpolate an expression with %d arguments" % len(arguments))

    # Make sure we have an expression of the right length i.e. a value for
    # each component in the value shape of each function space
    dims = [numpy.prod(fs.ufl_element().value_shape(), dtype=int)
            for fs in V]
    loops = []
    if numpy.prod(expr.ufl_shape, dtype=int) != sum(dims):
        raise RuntimeError('Expression of length %d required, got length %d'
                           % (sum(dims), numpy.prod(expr.ufl_shape, dtype=int)))

    if len(V) > 1:
        raise NotImplementedError(
            "UFL expressions for mixed functions are not yet supported.")
    loops.extend(_interpolator(V, tensor, expr, subset, arguments, access))

    def callable(loops, f):
        for l in loops:
            l()
        return f

    return partial(callable, loops, f), arguments


@utils.known_pyop2_safe
def _interpolator(V, tensor, expr, subset, arguments, access):
    try:
        expr = ufl.as_ufl(expr)
    except ufl.UFLException:
        raise ValueError("Expecting to interpolate a UFL expression")
    try:
        to_element = create_element(V.ufl_element())
    except KeyError:
        # FInAT only elements
        raise NotImplementedError("Don't know how to create FIAT element for %s" % V.ufl_element())

    if access is op2.READ:
        raise ValueError("Can't have READ access for output function")

    if len(expr.ufl_shape) != len(V.ufl_element().value_shape()):
        raise RuntimeError('Rank mismatch: Expression rank %d, FunctionSpace rank %d'
                           % (len(expr.ufl_shape), len(V.ufl_element().value_shape())))

    if expr.ufl_shape != V.ufl_element().value_shape():
        raise RuntimeError('Shape mismatch: Expression shape %r, FunctionSpace shape %r'
                           % (expr.ufl_shape, V.ufl_element().value_shape()))

    # NOTE: The par_loop is always over the target mesh cells.
    target_mesh = V.ufl_domain()
    source_mesh = expr.ufl_domain() or target_mesh

    if target_mesh is not source_mesh:
        if not isinstance(target_mesh.topology, firedrake.mesh.VertexOnlyMeshTopology):
            raise NotImplementedError("Can only interpolate onto a Vertex Only Mesh")
        if target_mesh.geometric_dimension() != source_mesh.geometric_dimension():
            raise ValueError("Cannot interpolate onto a mesh of a different geometric dimension")
        if not hasattr(target_mesh, "_parent_mesh") or target_mesh._parent_mesh is not source_mesh:
            raise ValueError("Can only interpolate across meshes where the source mesh is the parent of the target")
        # For trans-mesh interpolation we use a FInAT QuadratureElement as the
        # (base) target element with runtime point set expressions as their
        # quadrature rule point set and weights from their dual basis.
        # NOTE: This setup is useful for thinking about future design - in the
        # future this `rebuild` function can be absorbed into FInAT as a
        # transformer that eats an element and gives you an equivalent (which
        # may or may not be a QuadratureElement) that lets you do run time
        # tabulation. Alternatively (and this all depends on future design
        # decision about FInAT how dual evaluation should work) the
        # to_element's dual basis (which look rather like quadrature rules) can
        # have their pointset(s) directly replaced with run-time tabulated
        # equivalent(s) (i.e. finat.point_set.UnknownPointSet(s))
        rt_var_name = 'rt_X'
        to_element = rebuild(to_element, expr, rt_var_name)

    cell_set = target_mesh.cell_set
    if subset is not None:
        assert subset.superset == cell_set
        cell_set = subset

    parameters = {}
    parameters['scalar_type'] = utils.ScalarType

    # We need to pass both the ufl element and the finat element
    # because the finat elements might not have the right mapping
    # (e.g. L2 Piola, or tensor element with symmetries)
    # FIXME: for the runtime unknown point set (for cross-mesh
    # interpolation) we have to pass the finat element we construct
    # here. Ideally we would only pass the UFL element through.
    kernel = compile_expression(cell_set.comm, expr, to_element, V.ufl_element(),
                                domain=source_mesh, parameters=parameters,
                                log=PETSc.Log.isActive())
    ast = kernel.ast
    oriented = kernel.oriented
    needs_cell_sizes = kernel.needs_cell_sizes
    coefficient_numbers = kernel.coefficient_numbers
    needs_external_coords = kernel.needs_external_coords
    name = kernel.name
    kernel = op2.Kernel(ast, name, requires_zeroed_output_arguments=True,
                        flop_count=kernel.flop_count, events=(kernel.event,))
    parloop_args = [kernel, cell_set]

    coefficients = tsfc_interface.extract_numbered_coefficients(expr, coefficient_numbers)
    if needs_external_coords:
        coefficients = [source_mesh.coordinates] + coefficients

    if target_mesh is not source_mesh:
        # NOTE: TSFC will sometimes drop run-time arguments in generated
        # kernels if they are deemed not-necessary.
        # FIXME: Checking for argument name in the inner kernel to decide
        # whether to add an extra coefficient is a stopgap until
        # compile_expression_dual_evaluation
        #   (a) outputs a coefficient map to indicate argument ordering in
        #       parloops as `compile_form` does and
        #   (b) allows the dual evaluation related coefficients to be supplied to
        #       them rather than having to be added post-hoc (likely by
        #       replacing `to_element` with a CoFunction/CoArgument as the
        #       target `dual` which would contain `dual` related
        #       coefficient(s))
        if rt_var_name in [arg.name for arg in kernel.code[name].args]:
            # Add the coordinates of the target mesh quadrature points in the
            # source mesh's reference cell as an extra argument for the inner
            # loop. (With a vertex only mesh this is a single point for each
            # vertex cell.)
            coefficients.append(target_mesh.reference_coordinates)

    if tensor in set((c.dat for c in coefficients)):
        output = tensor
        tensor = op2.Dat(tensor.dataset)
        if access is not op2.WRITE:
            copyin = (partial(output.copy, tensor), )
        else:
            copyin = ()
        copyout = (partial(tensor.copy, output), )
    else:
        copyin = ()
        copyout = ()
    if isinstance(tensor, op2.Global):
        parloop_args.append(tensor(access))
    elif isinstance(tensor, op2.Dat):
        parloop_args.append(tensor(access, V.cell_node_map()))
    else:
        assert access == op2.WRITE  # Other access descriptors not done for Matrices.
        rows_map = V.cell_node_map()
        columns_map = arguments[0].function_space().cell_node_map()
        if target_mesh is not source_mesh:
            # Since the par_loop is over the target mesh cells we need to
            # compose a map that takes us from target mesh cells to the
            # function space nodes on the source mesh.
            columns_map = compose_map_and_cache(target_mesh.cell_parent_cell_map,
                                                columns_map)
        parloop_args.append(tensor(op2.WRITE, (rows_map, columns_map)))
    if oriented:
        co = target_mesh.cell_orientations()
        parloop_args.append(co.dat(op2.READ, co.cell_node_map()))
    if needs_cell_sizes:
        cs = target_mesh.cell_sizes
        parloop_args.append(cs.dat(op2.READ, cs.cell_node_map()))
    for coefficient in coefficients:
        coeff_mesh = coefficient.ufl_domain()
        if coeff_mesh is target_mesh or not coeff_mesh:
            # NOTE: coeff_mesh is None is allowed e.g. when interpolating from
            # a Real space
            m_ = coefficient.cell_node_map()
        elif coeff_mesh is source_mesh:
            if coefficient.cell_node_map():
                # Since the par_loop is over the target mesh cells we need to
                # compose a map that takes us from target mesh cells to the
                # function space nodes on the source mesh.
                m_ = compose_map_and_cache(target_mesh.cell_parent_cell_map, coefficient.cell_node_map())
            else:
                # m_ is allowed to be None when interpolating from a Real space,
                # even in the trans-mesh case.
                m_ = coefficient.cell_node_map()
        else:
            raise ValueError("Have coefficient with unexpected mesh")
        parloop_args.append(coefficient.dat(op2.READ, m_))

    parloop = op2.ParLoop(*parloop_args)
    parloop_compute_callable = parloop.compute
    if isinstance(tensor, op2.Mat):
        return parloop_compute_callable, tensor.assemble
    else:
        return copyin + (parloop_compute_callable, ) + copyout


try:
    _expr_cachedir = os.environ["FIREDRAKE_TSFC_KERNEL_CACHE_DIR"]
except KeyError:
    _expr_cachedir = os.path.join(tempfile.gettempdir(),
                                  f"firedrake-tsfc-expression-kernel-cache-uid{os.getuid()}")


def _compile_expression_key(comm, expr, to_element, ufl_element, domain, parameters, log):
    """Generate a cache key suitable for :func:`tsfc.compile_expression_dual_evaluation`."""
    # Since the caching is collective, this function must return a 2-tuple of
    # the form (comm, key) where comm is the communicator the cache is collective over.
    # FIXME FInAT elements are not safely hashable so we ignore them here
    key = _hash_expr(expr), hash(ufl_element), utils.tuplify(parameters), log
    return comm, key


@disk_cached({}, _expr_cachedir, key=_compile_expression_key, collective=True)
def compile_expression(comm, *args, **kwargs):
    return compile_expression_dual_evaluation(*args, **kwargs)


@singledispatch
def rebuild(element, expr, rt_var_name):
    raise NotImplementedError(f"Cross mesh interpolation not implemented for a {element} element.")


@rebuild.register(finat.DiscontinuousLagrange)
def rebuild_dg(element, expr, rt_var_name):
    # To tabulate on the given element (which is on a different mesh to the
    # expression) we must do so at runtime. We therefore create a quadrature
    # element with runtime points to evaluate for each point in the element's
    # dual basis. This exists on the same reference cell as the input element
    # and we can interpolate onto it before mapping the result back onto the
    # target space.
    expr_tdim = expr.ufl_domain().topological_dimension()
    # Need point evaluations and matching weights from dual basis.
    # This could use FIAT's dual basis as below:
    # num_points = sum(len(dual.get_point_dict()) for dual in element.fiat_equivalent.dual_basis())
    # weights = []
    # for dual in element.fiat_equivalent.dual_basis():
    #     pts = dual.get_point_dict().keys()
    #     for p in pts:
    #         for w, _ in dual.get_point_dict()[p]:
    #             weights.append(w)
    # assert len(weights) == num_points
    # but for now we just fix the values to what we know works:
    if element.degree != 0 or not isinstance(element.cell, FIAT.reference_element.Point):
        raise NotImplementedError("Cross mesh interpolation only implemented for P0DG on vertex cells.")
    num_points = 1
    weights = [1.]*num_points
    # gem.Variable name starting with rt_ forces TSFC runtime tabulation
    assert rt_var_name.startswith("rt_")
    runtime_points_expr = gem.Variable(rt_var_name, (num_points, expr_tdim))
    rule_pointset = finat.point_set.UnknownPointSet(runtime_points_expr)
    try:
        expr_fiat_cell = as_fiat_cell(expr.ufl_element().cell())
    except AttributeError:
        # expression must be pure function of spatial coordinates so
        # domain has correct ufl cell
        expr_fiat_cell = as_fiat_cell(expr.ufl_domain().ufl_cell())
    rule = finat.quadrature.QuadratureRule(rule_pointset, weights=weights)
    return finat.QuadratureElement(expr_fiat_cell, rule)


@rebuild.register(finat.TensorFiniteElement)
def rebuild_te(element, expr, rt_var_name):
    return finat.TensorFiniteElement(rebuild(element.base_element,
                                             expr, rt_var_name),
                                     element._shape,
                                     transpose=element._transpose)


def composed_map(map1, map2):
    """
    Manually build a :class:`PyOP2.Map` from the iterset of map1 to the
    toset of map2.

    :arg map1: The map with the desired iterset
    :arg map2: The map with the desired toset

    :returns:  The composed map

    Requires that `map1.toset == map2.iterset`.
    Only currently implemented for `map1.arity == 1`
    """
    if map2 is None:
        # Real function space case
        return None
    if map1.toset != map2.iterset:
        raise ValueError("Cannot compose a map where the intermediate sets do not match!")
    if map1.arity != 1:
        raise NotImplementedError("Can only currently build composed maps where map1.arity == 1")
    iterset = map1.iterset
    toset = map2.toset
    arity = map2.arity
    values = map2.values[map1.values].reshape(iterset.size, arity)
    assert values.shape == (iterset.size, arity)
    return op2.Map(iterset, toset, arity, values)


def compose_map_and_cache(map1, map2):
    """
    Retrieve a composed :class:`PyOP2.Map` map from the cache of map1
    using map2 as the cache key. The composed map maps from the iterset
    of map1 to the toset of map2. Calls `composed_map` and caches the
    result on map1 if the composed map is not found.

    :arg map1: The map with the desired iterset from which the result is
        retrieved or cached
    :arg map2: The map with the desired toset

    :returns:  The composed map

    See also `composed_map`.
    """
    cache_key = hash((map2, "composed"))
    try:
        cmap = map1._cache[cache_key]
    except KeyError:
        cmap = composed_map(map1, map2)
        map1._cache[cache_key] = cmap
    return cmap


class GlobalWrapper(object):
    """Wrapper object that fakes a Global to behave like a Function."""
    def __init__(self, glob):
        self.dat = glob
        self.cell_node_map = lambda *arguments: None
        self.ufl_domain = lambda: None


def _hash_expr(expr):
    """Return a numbering-invariant hash of a UFL expression.

    :arg expr: A UFL expression.
    :returns: A numbering-invariant hash for the expression.
    """
    domain_numbering = {d: i for i, d in enumerate(ufl.domain.extract_domains(expr))}
    coefficient_numbering = {c: i for i, c in enumerate(extract_coefficients(expr))}
    return compute_expression_signature(expr, {**domain_numbering, **coefficient_numbering})<|MERGE_RESOLUTION|>--- conflicted
+++ resolved
@@ -5,12 +5,8 @@
 
 import FIAT
 import ufl
-<<<<<<< HEAD
-from ufl.algorithms import extract_arguments, replace
-=======
-from ufl.algorithms import extract_arguments, extract_coefficients
+from ufl.algorithms import extract_arguments, extract_coefficients, replace
 from ufl.algorithms.signature import compute_expression_signature
->>>>>>> 47c34bc0
 
 from pyop2 import op2
 from pyop2.caching import disk_cached
@@ -22,14 +18,9 @@
 import finat
 
 import firedrake
-<<<<<<< HEAD
 import firedrake.assemble
-from firedrake import utils, functionspaceimpl
+from firedrake import tsfc_interface, utils, functionspaceimpl
 from firedrake.ufl_expr import Argument, action, adjoint
-=======
-from firedrake import tsfc_interface, utils
-from firedrake.adjoint import annotate_interpolate
->>>>>>> 47c34bc0
 from firedrake.petsc import PETSc
 
 __all__ = ("interpolate", "Interpolator", "Interp")
