--- conflicted
+++ resolved
@@ -65,12 +65,7 @@
         self.freeze_expr = freeze_expr
         self.V = V
 
-<<<<<<< HEAD
-    @utils.known_pyop2_safe
     def interpolate(self, *function, output=None, transpose=False):
-=======
-    def interpolate(self):
->>>>>>> 2ab22007
         """Compute the interpolation.
 
         :arg function: If the expression being interpolated contains an
@@ -189,12 +184,8 @@
     return partial(callable, loops, f), arguments
 
 
-<<<<<<< HEAD
+@utils.known_pyop2_safe
 def _interpolator(V, tensor, expr, subset, arguments, access):
-=======
-@utils.known_pyop2_safe
-def _interpolator(V, dat, expr, subset, access):
->>>>>>> 2ab22007
     to_element = create_element(V.ufl_element(), vector_is_mixed=False)
     to_pts = []
 
@@ -272,14 +263,11 @@
         if domain is not None and domain.topology != mesh.topology:
             raise NotImplementedError("Interpolation onto another mesh not supported.")
 
-<<<<<<< HEAD
+    parloop = op2.ParLoop(*args).compute
     if isinstance(tensor, op2.Mat):
-        return partial(op2.par_loop, *args), tensor.assemble()
-    else:
-        return copyin + (partial(op2.par_loop, *args), ) + copyout
-=======
-    return copyin + (op2.ParLoop(*args).compute, ) + copyout
->>>>>>> 2ab22007
+        return parloop, tensor.assemble()
+    else:
+        return copyin + (parloop, ) + copyout
 
 
 class GlobalWrapper(object):
