"""Slate is a symbolic language defining a framework for performing
linear algebra operations on finite element tensors. It is similar
in principle to most linear algebra libraries in notation.

The design of Slate was heavily influenced by UFL, and utilizes
much of UFL's functionality for FEM-specific form manipulation.

Unlike UFL, however, once forms are assembled into Slate `Tensor`
objects, one can utilize the operations defined in Slate to express
complicated linear algebra operations (such as the Schur-complement
reduction of a block-matrix system).

All Slate expressions are handled by a specialized linear algebra
compiler, which interprets expressions and produces C++ kernel
functions to be executed within the Firedrake architecture.
"""
from abc import ABCMeta, abstractproperty, abstractmethod

from collections import OrderedDict, namedtuple, defaultdict

from ufl import Constant
from ufl.coefficient import BaseCoefficient

from firedrake.function import Function, Cofunction
from firedrake.utils import cached_property

from itertools import chain, count

from pyop2.utils import as_tuple

from ufl.algorithms.map_integrands import map_integrand_dags
from ufl.algorithms.multifunction import MultiFunction
from ufl.classes import Zero
from ufl.domain import join_domains
from ufl.form import Form
import hashlib

from firedrake.formmanipulation import ExtractSubBlock


__all__ = ['AssembledVector', 'Block', 'Factorization', 'Tensor',
           'Inverse', 'Transpose', 'Negative',
           'Add', 'Mul', 'Solve', 'BlockAssembledVector', 'DiagonalTensor',
           'Reciprocal']

# BlockFunction description type
BlockFunction = namedtuple('BlockFunction', ['split_function', 'indices', 'orig_function'])
BlockFunction.__doc__ = """\
Context that carries information for a block on an assembled vector.

:param split_function: The splits of the orig_function corresponding to the block.
:param indices: The indices of the block.
:param orig_function: The  (unsplit) function corresponding the assembled vector.
"""


class RemoveNegativeRestrictions(MultiFunction):
    """UFL MultiFunction which removes any negative restrictions
    in a form.
    """
    expr = MultiFunction.reuse_if_untouched

    def negative_restricted(self, o):
        return Zero(o.ufl_shape, o.ufl_free_indices, o.ufl_index_dimensions)


class BlockIndexer(object):
    """Container class which only exists to enable smart indexing of :class:`Tensor`

    .. warning::

       This class is not intended for user instatiation.
    """

    __slots__ = ['tensor', 'block_cache']

    def __init__(self, tensor):
        self.tensor = tensor
        self.block_cache = {}

    def __getitem__(self, key):
        key = as_tuple(key)
        # Make indexing with too few indices legal.
        key = key + tuple(slice(None) for i in range(self.tensor.rank - len(key)))
        if len(key) > self.tensor.rank:
            raise ValueError("Attempting to index a rank-%s tensor with %s indices."
                             % (self.tensor.rank, len(key)))

        block_shape = tuple(len(V) for V in self.tensor.arg_function_spaces)
        # Convert slice indices to tuple of indices.
        blocks = tuple(tuple(range(k.start or 0, k.stop or n, k.step or 1))
                       if isinstance(k, slice)
                       else (k,)
                       for k, n in zip(key, block_shape))

        if blocks == tuple(tuple(range(n)) for n in block_shape):
            return self.tensor
        # Avoid repeated instantiation of an equivalent block
        try:
            block = self.block_cache[blocks]
        except KeyError:
            block = Block(tensor=self.tensor, indices=blocks)
            self.block_cache[blocks] = block
        return block


class MockCellIntegral(object):
    def integral_type(self):
        return "cell"

    def __iter__(self):
        yield self

    def __call__(self):
        return self


class TensorBase(object, metaclass=ABCMeta):
    """An abstract Slate node class.

    .. warning::

       Do not instantiate this class on its own. This is an abstract
       node class; is not meant to be worked with directly. Only use
       the appropriate subclasses.
    """

    integrals = MockCellIntegral()
    """A mock object that provides enough compatibility with ufl.Form
    that one can assemble a tensor."""

    terminal = False
    assembled = False
    diagonal = False

    _id = count()

    def __init__(self, *_):
        """Initialise a cache for stashing results.

        Mirrors :class:`~ufl.form.Form`.
        """
        self._cache = {}

    @cached_property
    def id(self):
        return next(TensorBase._id)

    @cached_property
    def _metakernel_cache(self):
        return {}

    @property
    def children(self):
        return self.operands

    @cached_property
    def expression_hash(self):
        from firedrake.slate.slac.utils import traverse_dags
        hashdata = []
        for op in traverse_dags([self]):
            if isinstance(op, AssembledVector):
                data = (type(op).__name__, op.arg_function_spaces[0].ufl_element()._ufl_signature_data_(), )
            elif isinstance(op, Block):
                data = (type(op).__name__, op._indices, )
            elif isinstance(op, BlockAssembledVector):
                data = (type(op).__name__, op._indices, op._original_function, op._function)
            elif isinstance(op, Factorization):
                data = (type(op).__name__, op.decomposition, )
            elif isinstance(op, Tensor):
                data = (op.form.signature(), op.diagonal, )
            elif isinstance(op, (UnaryOp, BinaryOp)):
                data = (type(op).__name__, )
            else:
                raise ValueError("Unhandled type %r" % type(op))
            hashdata.append(data + (op.prec, ))
        hashdata = "".join("%s" % (s, ) for s in hashdata)
        return hashlib.sha512(hashdata.encode("utf-8")).hexdigest()

    @abstractproperty
    def arg_function_spaces(self):
        """Returns a tuple of function spaces that the tensor
        is defined on. For example, if A is a rank-2 tensor
        defined on V x W, then this method returns (V, W).
        """

    @abstractmethod
    def arguments(self):
        """Returns a tuple of arguments associated with the tensor."""

    @cached_property
    def shapes(self):
        """Computes the internal shape information of its components.
        This is particularly useful to know if the tensor comes from a
        mixed form.
        """
        shapes = OrderedDict()
        for i, fs in enumerate(self.arg_function_spaces):
            shapes[i] = tuple(int(V.finat_element.space_dimension() * V.value_size)
                              for V in fs)
        return shapes

    @cached_property
    def shape(self):
        """Computes the shape information of the local tensor."""
        return tuple(sum(shapelist) for shapelist in self.shapes.values())

    @cached_property
    def rank(self):
        """Returns the rank information of the tensor object."""
        return len(self.arguments())

    @abstractmethod
    def coefficients(self):
        """Returns a tuple of coefficients associated with the tensor."""

    @abstractmethod
    def slate_coefficients(self):
        """Returns a tuple of Slate coefficients associated with the tensor."""

    @property
    def coeff_map(self):
        """A map from local coefficient numbers
        to the split global coefficient numbers.
        The split coefficients are defined on the pieces of the originally mixed function spaces.
        """
        coeff_map = defaultdict(set)
        for c in self.slate_coefficients():
            if isinstance(c, BlockFunction):  # for block assembled vectors
                m = self.coefficients().index(c.orig_function)
                coeff_map[m].update(c.indices[0])
            else:
                m = self.coefficients().index(c)
<<<<<<< HEAD
                split_map = tuple(range(len(c.split()))) if isinstance(c, Function) or isinstance(c, Constant) or isinstance(c, Cofunction) else tuple(range(1))
=======
                split_map = tuple(range(len(c.subfunctions))) if isinstance(c, Function) or isinstance(c, Constant) else tuple(range(1))
>>>>>>> 8eb19e96
                coeff_map[m].update(split_map)
        return tuple((k, tuple(sorted(v)))for k, v in coeff_map.items())

    def ufl_domain(self):
        """This function returns a single domain of integration occuring
        in the tensor.

        The function will fail if multiple domains are found.
        """
        domains = self.ufl_domains()
        assert all(domain == domains[0] for domain in domains), (
            "All integrals must share the same domain of integration."
        )
        return domains[0]

    @abstractmethod
    def ufl_domains(self):
        """Returns the integration domains of the integrals associated with
        the tensor.
        """

    @abstractmethod
    def subdomain_data(self):
        """Returns a mapping on the tensor:
        ``{domain:{integral_type: subdomain_data}}``.
        """

    @cached_property
    def is_mixed(self):
        """Returns `True` if the tensor has mixed arguments and `False` otherwise.
        """
        return any(len(fs) > 1 for fs in self.arg_function_spaces)

    @property
    def inv(self):
        return Inverse(self)

    @property
    def T(self):
        return Transpose(self)

    def solve(self, B, decomposition=None):
        """Solve a system of equations with
        a specified right-hand side.

        :arg B: a Slate expression. This can be either a
            vector or a matrix.
        :arg decomposition: A string describing the type of
            factorization to use when inverting the local
            systems. At the moment, these are determined by
            what is available in Eigen. A complete list of
            available matrix decompositions are outlined in
            :class:`Factorization`.
        """
        return Solve(self, B, decomposition=decomposition)

    @cached_property
    def blocks(self):
        """Returns an object containing the blocks of the tensor defined
        on a mixed space. Indices can then be provided to extract a
        particular sub-block.

        For example, consider the rank-2 tensor described by:

        .. code-block:: python3

           V = FunctionSpace(m, "CG", 1)
           W = V * V * V
           u, p, r = TrialFunctions(W)
           w, q, s = TestFunctions(W)
           A = Tensor(u*w*dx + p*q*dx + r*s*dx)

        The tensor `A` has 3x3 block structure. The block defined
        by the form `u*w*dx` could be extracted with:

        .. code-block:: python3

           A.blocks[0, 0]

        While the block coupling `p`, `r`, `q`, and `s` could be
        extracted with:

        .. code-block:: python3

           A.block[1:, 1:]

        The usual Python slicing operations apply.
        """
        return BlockIndexer(self)

    def __add__(self, other):
        if isinstance(other, TensorBase):
            return Add(self, other)
        else:
            raise NotImplementedError("Type(s) for + not supported: '%s' '%s'"
                                      % (type(self), type(other)))

    def __radd__(self, other):
        # If other is not a TensorBase, raise NotImplementedError. Otherwise,
        # delegate action to other.
        if not isinstance(other, TensorBase):
            raise NotImplementedError("Type(s) for + not supported: '%s' '%s'"
                                      % (type(other), type(self)))
        else:
            other.__add__(self)

    def __sub__(self, other):
        if isinstance(other, TensorBase):
            return Add(self, Negative(other))
        else:
            raise NotImplementedError("Type(s) for - not supported: '%s' '%s'"
                                      % (type(self), type(other)))

    def __rsub__(self, other):
        # If other is not a TensorBase, raise NotImplementedError. Otherwise,
        # delegate action to other.
        if not isinstance(other, TensorBase):
            raise NotImplementedError("Type(s) for - not supported: '%s' '%s'"
                                      % (type(other), type(self)))
        else:
            other.__sub__(self)

    def __mul__(self, other):
        if isinstance(other, TensorBase):
            return Mul(self, other)
        else:
            raise NotImplementedError("Type(s) for * not supported: '%s' '%s'"
                                      % (type(self), type(other)))

    def __rmul__(self, other):
        # If other is not a TensorBase, raise NotImplementedError. Otherwise,
        # delegate action to other.
        if not isinstance(other, TensorBase):
            raise NotImplementedError("Type(s) for * not supported: '%s' '%s'"
                                      % (type(other), type(self)))
        else:
            other.__mul__(self)

    def __neg__(self):
        return Negative(self)

    def __eq__(self, other):
        """Determines whether two TensorBase objects are equal using their
        associated keys.
        """
        return self._key == other._key

    def __ne__(self, other):
        return not self.__eq__(other)

    @cached_property
    def _hash_id(self):
        """Returns a hash id for use in dictionary objects."""
        return hash(self._key)

    @abstractproperty
    def _key(self):
        """Returns a key for hash and equality.

        This is used to generate a unique id associated with the
        TensorBase object.
        """

    @abstractmethod
    def _output_string(self):
        """Creates a string representation of the tensor.

        This is used when calling the `__str__` method on
        TensorBase objects.
        """

    def __str__(self):
        """Returns a string representation."""
        return self._output_string(self.prec)

    def __hash__(self):
        """Generates a hash for the TensorBase object."""
        return self._hash_id


class AssembledVector(TensorBase):
    """This class is a symbolic representation of an assembled
    vector of data contained in a :class:`~.Function`.

    :arg function: A firedrake function.
    """

    @property
    def integrals(self):
        raise ValueError("AssembledVector has no integrals")

    operands = ()
    terminal = True
    assembled = True

    def __new__(cls, function):
        if isinstance(function, AssembledVector):
            return function
        elif isinstance(function, BaseCoefficient):
            self = super().__new__(cls)
            self._function = function
            return self
        else:
            raise TypeError("Expecting a BaseCoefficient or AssembledVector (not a %r)" %
                            type(function))

    @cached_property
    def form(self):
        return self._function

    @cached_property
    def arg_function_spaces(self):
        """Returns a tuple of function spaces that the tensor
        is defined on.
        """
        return (self._function.ufl_function_space(),)

    @cached_property
    def _argument(self):
        """Generates a 'test function' associated with this class."""
        from firedrake.ufl_expr import TestFunction

        V, = self.arg_function_spaces
        return TestFunction(V)

    def arguments(self):
        """Returns a tuple of arguments associated with the tensor."""
        return (self._argument,)

    def coefficients(self):
        """Returns a tuple of coefficients associated with the tensor."""
        return (self._function,)

    def slate_coefficients(self):
        """Returns a tuple of coefficients associated with the tensor."""
        return self.coefficients()

    def ufl_domains(self):
        """Returns the integration domains of the integrals associated with
        the tensor.
        """
        return self._function.ufl_domains()

    def subdomain_data(self):
        """Returns a mapping on the tensor:
        ``{domain:{integral_type: subdomain_data}}``.
        """
        return {self.ufl_domain(): {"cell": [None]}}

    def _output_string(self, prec=None):
        """Creates a string representation of the tensor."""
        return "AV_%d" % self.id

    def __repr__(self):
        """Slate representation of the tensor object."""
        return "AssembledVector(%r)" % self._function

    @cached_property
    def _key(self):
        """Returns a key for hash and equality."""
        return (type(self), self._function)


class BlockAssembledVector(AssembledVector):
    """This class is a symbolic representation of an assembled
    vector of data contained in a set of :class:`~.Function` s
    defined on pieces of a split mixed function space.

    :arg functions: A tuple of firedrake functions.
    """

    def __new__(cls, function, expr, indices):
        block = Block(expr, indices)
        split_functions = block.form
        if isinstance(split_functions, tuple) \
           and all(isinstance(f, BaseCoefficient) for f in split_functions):
            self = TensorBase.__new__(cls)
            self._function = split_functions
            self._indices = indices
            self._original_function = function
            self._block = block
            return self
        else:
            raise TypeError("Expecting a tuple of BaseCoefficients (not a %r)" %
                            type(split_functions))

    @cached_property
    def form(self):
        return self._original_function

    @cached_property
    def arg_function_spaces(self):
        """Returns a tuple of function spaces associated to the corresponding block.
        """
        return self._block.arg_function_spaces

    @cached_property
    def _argument(self):
        """Generates a tuple of 'test function' associated with this class."""
        from firedrake.ufl_expr import TestFunction
        return tuple(TestFunction(fs) for fs in self.arg_function_spaces)

    def arguments(self):
        """Returns a tuple of arguments associated with the corresponding block."""
        return self._block.arguments()

    def coefficients(self):
        return (self._original_function, )

    def slate_coefficients(self):
        """Returns a BlockFunction in a tuple which carries all information to generate the right coefficients and maps."""
        return (BlockFunction(self._function, self._indices, self._original_function),)

    def ufl_domains(self):
        """Returns the integration domains of the integrals associated with the tensor.
        """
        return tuple(domain for fs in self.arg_function_spaces for domain in fs.ufl_domains())

    def subdomain_data(self):
        """Returns mappings on the tensor:
        ``{domain:{integral_type: subdomain_data}}``.
        """
        return tuple({domain: {"cell": [None]}} for domain in self.ufl_domain())

    def _output_string(self, prec=None):
        """Creates a string representation of the tensor."""
        return "BAV_%d" % self.id

    def __repr__(self):
        """Slate representation of the tensor object."""
        return "BlockAssembledVector(%r)" % self._function

    @cached_property
    def _key(self):
        """Returns a key for hash and equality."""
        return (type(self), self._function, self._original_function, self._indices)


class Block(TensorBase):
    r"""This class represents a tensor corresponding
    to particular block of a mixed tensor. Depending on
    the indices provided, the subblocks can span multiple
    test/trial spaces.

    :arg tensor: A (mixed) tensor.
    :arg indices: Indices of the test and trial function
        spaces to extract. This should be a 0-, 1-, or
        2-tuple (whose length is equal to the rank of the
        tensor.) The entries should be an iterable of integer
        indices.

    For example, consider the mixed tensor defined by:

    .. code-block:: python3

       n = FacetNormal(m)
       U = FunctionSpace(m, "DRT", 1)
       V = FunctionSpace(m, "DG", 0)
       M = FunctionSpace(m, "DGT", 0)
       W = U * V * M
       u, p, r = TrialFunctions(W)
       w, q, s = TestFunctions(W)
       A = Tensor(dot(u, w)*dx + p*div(w)*dx + r*dot(w, n)*dS
                  + div(u)*q*dx + p*q*dx + r*s*ds)

    This describes a block 3x3 mixed tensor of the form:

    .. math::

      \begin{bmatrix}
            A & B & C \\
            D & E & F \\
            G & H & J
      \end{bmatrix}

    Providing the 2-tuple ((0, 1), (0, 1)) returns a tensor
    corresponding to the upper 2x2 block:

    .. math::

       \begin{bmatrix}
            A & B \\
            D & E
       \end{bmatrix}

    More generally, argument indices of the form `(idr, idc)`
    produces a tensor of block-size `len(idr)` x `len(idc)`
    spanning the specified test/trial spaces.
    """

    def __new__(cls, tensor, indices):
        if not isinstance(tensor, TensorBase):
            raise TypeError("Can only extract blocks of Slate tensors.")

        if len(indices) != tensor.rank:
            raise ValueError("Length of indices must be equal to the tensor rank.")

        if not all(0 <= i < len(arg.function_space())
                   for arg, idx in zip(tensor.arguments(), indices) for i in as_tuple(idx)):
            raise ValueError("Indices out of range.")

        if not tensor.is_mixed:
            return tensor

        return super().__new__(cls)

    def __init__(self, tensor, indices):
        """Constructor for the Block class."""
        super(Block, self).__init__()
        self.operands = (tensor,)
        self._blocks = dict(enumerate(indices))
        self._indices = indices

    @cached_property
    def terminal(self):
        """Blocks are only terminal when they sit on Tensors or AssembledVectors"""
        tensor, = self.operands
        return tensor.terminal

    @cached_property
    def _split_arguments(self):
        """Splits the function space and stores the component
        spaces determined by the indices.
        """
        from firedrake.functionspace import FunctionSpace, MixedFunctionSpace
        from firedrake.ufl_expr import Argument

        tensor, = self.operands
        nargs = []
        for i, arg in enumerate(tensor.arguments()):
            V = arg.function_space()
            V_is = V.subfunctions
            idx = as_tuple(self._blocks[i])
            if len(idx) == 1:
                fidx, = idx
                W = V_is[fidx]
                W = FunctionSpace(W.mesh(), W.ufl_element())
            else:
                W = MixedFunctionSpace([V_is[fidx] for fidx in idx])

            nargs.append(Argument(W, arg.number(), part=arg.part()))

        return tuple(nargs)

    @cached_property
    def arg_function_spaces(self):
        """Returns a tuple of function spaces that the tensor
        is defined on.
        """
        return tuple(arg.function_space() for arg in self.arguments())

    def arguments(self):
        """Returns a tuple of arguments associated with the tensor."""
        return self._split_arguments

    @cached_property
    def form(self):
        tensor, = self.operands
        assert tensor.terminal
        if not tensor.assembled:
            # turns a Block on a Tensor into an indexed ufl form
            return ExtractSubBlock().split(tensor.form, self._indices)
        else:
            # turns the Block on an AssembledVector into a set off coefficients
            # corresponding to the indices of the Block
            return tuple(tensor._function.subfunctions[i] for i in chain(*self._indices))

    @cached_property
    def assembled(self):
        tensor, = self.operands
        return tensor.assembled

    def coefficients(self):
        """Returns a tuple of coefficients associated with the tensor."""
        tensor, = self.operands
        return tensor.coefficients()

    def slate_coefficients(self):
        """Returns a tuple of coefficients associated with the tensor."""
        return self.coefficients()

    def ufl_domains(self):
        """Returns the integration domains of the integrals associated with
        the tensor.
        """
        tensor, = self.operands
        return tensor.ufl_domains()

    def subdomain_data(self):
        """Returns a mapping on the tensor:
        ``{domain:{integral_type: subdomain_data}}``.
        """
        tensor, = self.operands
        return tensor.subdomain_data()

    def _output_string(self, prec=None):
        """Creates a string representation of the tensor."""
        tensor, = self.operands
        return "%s[%s]_%d" % (tensor, self._indices, self.id)

    def __repr__(self):
        """Slate representation of the tensor object."""
        tensor, = self.operands
        return "%s(%r, idx=%s)" % (type(self).__name__, tensor, self._indices)

    @cached_property
    def _key(self):
        """Returns a key for hash and equality."""
        tensor, = self.operands
        return (type(self), tensor, self._indices)


class Factorization(TensorBase):
    """An abstract Slate class for the factorization of matrices. The
    factorizations available are the following:

        (1) LU with full or partial pivoting ('FullPivLU' and 'PartialPivLU');
        (2) QR using Householder reflectors ('HouseholderQR') with the option
            to use column pivoting ('ColPivHouseholderQR') or full pivoting
            ('FullPivHouseholderQR');
        (3) standard Cholesky ('LLT') and stabilized Cholesky factorizations
            with pivoting ('LDLT');
        (4) a rank-revealing complete orthogonal decomposition using
            Householder transformations ('CompleteOrthogonalDecomposition');
            and
        (5) singular-valued decompositions ('JacobiSVD' and 'BDCSVD'). For
            larger matrices, 'BDCSVD' is recommended.
    """

    def __init__(self, tensor, decomposition=None):
        """Constructor for the Factorization class."""

        decomposition = decomposition or "PartialPivLU"

        if decomposition not in ["PartialPivLU", "FullPivLU",
                                 "HouseholderQR", "ColPivHouseholderQR",
                                 "FullPivHouseholderQR", "LLT", "LDLT",
                                 "CompleteOrthogonalDecomposition",
                                 "BDCSVD", "JacobiSVD"]:
            raise ValueError("Decomposition '%s' not supported" % decomposition)

        if tensor.rank != 2:
            raise ValueError("Can only decompose matrices.")

        super(Factorization, self).__init__()

        self.operands = (tensor,)
        self.decomposition = decomposition

    @cached_property
    def arg_function_spaces(self):
        """Returns a tuple of function spaces that the tensor
        is defined on.
        """
        tensor, = self.operands
        return tensor.arg_function_spaces

    def arguments(self):
        """Returns a tuple of arguments associated with the tensor."""
        tensor, = self.operands
        return tensor.arguments()

    def coefficients(self):
        """Returns a tuple of coefficients associated with the tensor."""
        tensor, = self.operands
        return tensor.coefficients()

    def slate_coefficients(self):
        """Returns a tuple of coefficients associated with the tensor."""
        return self.coefficients()

    def ufl_domains(self):
        """Returns the integration domains of the integrals associated with
        the tensor.
        """
        tensor, = self.operands
        return tensor.ufl_domains()

    def subdomain_data(self):
        """Returns a mapping on the tensor:
        ``{domain:{integral_type: subdomain_data}}``.
        """
        tensor, = self.operands
        return tensor.subdomain_data()

    def _output_string(self, prec=None):
        """Creates a string representation of the tensor."""
        tensor, = self.operands
        return "%s(%s)_%d" % (self.decomposition, tensor, self.id)

    def __repr__(self):
        """Slate representation of the tensor object."""
        tensor, = self.operands
        return "%s(%r, %s)" % (type(self).__name__, tensor, self.decomposition)

    @cached_property
    def _key(self):
        """Returns a key for hash and equality."""
        tensor, = self.operands
        return (type(self), tensor, self.decomposition)


class Tensor(TensorBase):
    """This class is a symbolic representation of a finite element tensor
    derived from a bilinear or linear form. This class implements all
    supported ranks of general tensor (rank-0, rank-1 and rank-2 tensor
    objects). This class is the primary user-facing class that the Slate
    symbolic algebra supports.

    :arg form: a :class:`ufl.Form` object.

    A :class:`ufl.Form` is currently the only supported input of creating
    a `slate.Tensor` object:

        (1) If the form is a bilinear form, namely a form with two
            :class:`ufl.Argument` objects, then the Slate Tensor will be
            a rank-2 Matrix.
        (2) If the form has one `ufl.Argument` as in the case of a typical
            linear form, then this will create a rank-1 Vector.
        (3) A zero-form will create a rank-0 Scalar.

    These are all under the same type `slate.Tensor`. The attribute `self.rank`
    is used to determine what kind of tensor object is being handled.
    """

    operands = ()
    terminal = True

    def __init__(self, form, diagonal=False):
        """Constructor for the Tensor class."""
        if not isinstance(form, Form):
            if isinstance(form, Function):
                raise TypeError("Use AssembledVector instead of Tensor.")
            raise TypeError("Only UFL forms are acceptable inputs.")

        if self.diagonal:
            assert len(form.arguments()) > 1, "Diagonal option only makes sense on rank-2 tensors."

        r = len(form.arguments()) - diagonal
        if r not in (0, 1, 2):
            raise NotImplementedError("No support for tensors of rank %d." % r)

        # Remove any negative restrictions and replace with zero
        form = map_integrand_dags(RemoveNegativeRestrictions(), form)

        super(Tensor, self).__init__()

        self.form = form
        self.diagonal = diagonal

    @cached_property
    def arg_function_spaces(self):
        """Returns a tuple of function spaces that the tensor
        is defined on.
        """
        return tuple(arg.function_space() for arg in self.arguments())

    def arguments(self):
        """Returns a tuple of arguments associated with the tensor."""
        r = len(self.form.arguments()) - self.diagonal
        return self.form.arguments()[0:r]

    def coefficients(self):
        """Returns a tuple of coefficients associated with the tensor."""
        return self.form.coefficients()

    def slate_coefficients(self):
        """Returns a tuple of coefficients associated with the tensor."""
        return self.coefficients()

    def ufl_domains(self):
        """Returns the integration domains of the integrals associated with
        the tensor.
        """
        return self.form.ufl_domains()

    def subdomain_data(self):
        """Returns a mapping on the tensor:
        ``{domain:{integral_type: subdomain_data}}``.
        """
        return self.form.subdomain_data()

    def _output_string(self, prec=None):
        """Creates a string representation of the tensor."""
        return ["S", "V", "M"][self.rank] + "_%d" % self.id

    def __repr__(self):
        """Slate representation of the tensor object."""
        return ["Scalar", "Vector", "Matrix"][self.rank] + "(%r)" % self.form

    @cached_property
    def _key(self):
        """Returns a key for hash and equality."""
        return (type(self), self.form, self.diagonal)


class TensorOp(TensorBase):
    """An abstract Slate class representing general operations on
    existing Slate tensors.

    :arg operands: an iterable of operands that are :class:`~.firedrake.slate.TensorBase`
        objects.
    """

    def __init__(self, *operands):
        """Constructor for the TensorOp class."""
        super(TensorOp, self).__init__()
        self.operands = tuple(operands)

    def coefficients(self):
        """Returns the expected coefficients of the resulting tensor."""
        coeffs = [op.coefficients() for op in self.operands]
        return tuple(OrderedDict.fromkeys(chain(*coeffs)))

    def slate_coefficients(self):
        """Returns the expected coefficients of the resulting tensor."""
        coeffs = [op.slate_coefficients() for op in self.operands]
        return tuple(OrderedDict.fromkeys(chain(*coeffs)))

    def ufl_domains(self):
        """Returns the integration domains of the integrals associated with
        the tensor.
        """
        collected_domains = [op.ufl_domains() for op in self.operands]
        return join_domains(chain(*collected_domains))

    def subdomain_data(self):
        """Returns a mapping on the tensor:
        ``{domain:{integral_type: subdomain_data}}``.
        """
        sd = {}
        for op in self.operands:
            op_sd = op.subdomain_data()[op.ufl_domain()]

            for it_type, domain in op_sd.items():
                if it_type not in sd:
                    sd[it_type] = domain

                else:
                    if not all(d is None for d in sd[it_type]) or not all(d is None for d in domain):
                        assert sd[it_type] == domain, (
                            "Domains must agree!"
                        )

        return {self.ufl_domain(): sd}

    @cached_property
    def _key(self):
        """Returns a key for hash and equality."""
        return (type(self), self.operands)


class UnaryOp(TensorOp):
    """An abstract Slate class for representing unary operations on a
    Tensor object.

    :arg A: a :class:`~.firedrake.slate.TensorBase` object. This can be a terminal tensor object
        (:class:`Tensor`) or any derived expression resulting from any
        number of linear algebra operations on `Tensor` objects. For
        example, another instance of a `UnaryOp` object is an acceptable
        input, or a `BinaryOp` object.
    """

    def __repr__(self):
        """Slate representation of the resulting tensor."""
        tensor, = self.operands
        return "%s(%r)" % (type(self).__name__, tensor)


class Reciprocal(UnaryOp):
    """An abstract Slate class representing the reciprocal of a vector.
    """

    def __init__(self, A):
        """Constructor for the Inverse class."""
        assert A.rank == 1, "The tensor must be rank 1."

        super(Reciprocal, self).__init__(A)

    @cached_property
    def arg_function_spaces(self):
        """Returns a tuple of function spaces that the tensor
        is defined on.
        """
        tensor, = self.operands
        return tensor.arg_function_spaces

    def arguments(self):
        """Returns the expected arguments of the resulting tensor of
        performing a specific unary operation on a tensor.
        """
        tensor, = self.operands
        return tensor.arguments()

    def _output_string(self, prec=None):
        """Creates a string representation of the inverse of a tensor."""
        tensor, = self.operands
        return "(%s).reciprocal" % tensor


class Inverse(UnaryOp):
    """An abstract Slate class representing the inverse of a tensor.

    .. warning::

       This class will raise an error if the tensor is not square.
    """

    def __init__(self, A):
        """Constructor for the Inverse class."""
        assert A.rank == 2, "The tensor must be rank 2."
        assert A.shape[0] == A.shape[1], (
            "The inverse can only be computed on square tensors."
        )
        self.diagonal = A.diagonal

        if A.shape > (4, 4) and not isinstance(A, Factorization) and not self.diagonal:
            A = Factorization(A, decomposition="PartialPivLU")

        super(Inverse, self).__init__(A)

    @cached_property
    def arg_function_spaces(self):
        """Returns a tuple of function spaces that the tensor
        is defined on.
        """
        tensor, = self.operands
        return tensor.arg_function_spaces[::-1]

    def arguments(self):
        """Returns the expected arguments of the resulting tensor of
        performing a specific unary operation on a tensor.
        """
        tensor, = self.operands
        return tensor.arguments()[::-1]

    def _output_string(self, prec=None):
        """Creates a string representation of the inverse of a tensor."""
        tensor, = self.operands
        return "(%s).inv" % tensor


class Transpose(UnaryOp):
    """An abstract Slate class representing the transpose of a tensor."""

    @cached_property
    def arg_function_spaces(self):
        """Returns a tuple of function spaces that the tensor
        is defined on.
        """
        tensor, = self.operands
        return tensor.arg_function_spaces[::-1]

    def arguments(self):
        """Returns the expected arguments of the resulting tensor of
        performing a specific unary operation on a tensor.
        """
        tensor, = self.operands
        return tensor.arguments()[::-1]

    def _output_string(self, prec=None):
        """Creates a string representation of the transpose of a tensor."""
        tensor, = self.operands
        return "(%s).T" % tensor


class Negative(UnaryOp):
    """Abstract Slate class representing the negation of a tensor object."""

    @cached_property
    def arg_function_spaces(self):
        """Returns a tuple of function spaces that the tensor
        is defined on.
        """
        tensor, = self.operands
        return tensor.arg_function_spaces

    def arguments(self):
        """Returns the expected arguments of the resulting tensor of
        performing a specific unary operation on a tensor.
        """
        tensor, = self.operands
        return tensor.arguments()

    def _output_string(self, prec=None):
        """String representation of a resulting tensor after a unary
        operation is performed.
        """
        if prec is None or self.prec >= prec:
            par = lambda x: x
        else:
            par = lambda x: "(%s)" % x

        tensor, = self.operands
        return par("-%s" % tensor._output_string(prec=self.prec))


class BinaryOp(TensorOp):
    """An abstract Slate class representing binary operations on tensors.
    Such operations take two operands and returns a tensor-valued expression.

    :arg A: a :class:`~.firedrake.slate.TensorBase` object. This can be a terminal tensor object
        (:class:`Tensor`) or any derived expression resulting from any
        number of linear algebra operations on `Tensor` objects. For
        example, another instance of a `BinaryOp` object is an acceptable
        input, or a `UnaryOp` object.
    :arg B: a :class:`~.firedrake.slate.TensorBase` object.
    """

    def _output_string(self, prec=None):
        """Creates a string representation of the binary operation."""
        ops = {Add: '+',
               Mul: '*',
               Solve: '\\'}
        if prec is None or self.prec >= prec:
            par = lambda x: x
        else:
            par = lambda x: "(%s)" % x
        A, B = self.operands
        operand1 = A._output_string(prec=self.prec)
        operand2 = B._output_string(prec=self.prec)

        result = "%s %s %s" % (operand1, ops[type(self)], operand2)

        return par(result)

    def __repr__(self):
        A, B = self.operands
        return "%s(%r, %r)" % (type(self).__name__, A, B)


class Add(BinaryOp):
    """Abstract Slate class representing matrix-matrix, vector-vector
     or scalar-scalar addition.

    :arg A: a :class:`~.firedrake.slate.TensorBase` object.
    :arg B: another :class:`~.firedrake.slate.TensorBase` object.
    """

    def __init__(self, A, B):
        """Constructor for the Add class."""
        if A.shape != B.shape:
            raise ValueError("Illegal op on a %s-tensor with a %s-tensor."
                             % (A.shape, B.shape))

        assert all([space_equivalence(fsA, fsB) for fsA, fsB in
                    zip(A.arg_function_spaces, B.arg_function_spaces)]), (
            "Function spaces associated with operands must match."
        )

        super(Add, self).__init__(A, B)

        # Function space check above ensures that the arguments of the
        # operands are identical (in the sense that they are arguments
        # defined on the same function space).
        self._args = A.arguments()

    @cached_property
    def arg_function_spaces(self):
        """Returns a tuple of function spaces that the tensor
        is defined on.
        """
        A, _ = self.operands
        return A.arg_function_spaces

    def arguments(self):
        """Returns a tuple of arguments associated with the tensor."""
        return self._args


class Mul(BinaryOp):
    """Abstract Slate class representing the interior product or two tensors.
    By interior product, we mean an operation that results in a tensor of
    equal or lower rank via performing a contraction on arguments. This
    includes Matrix-Matrix and Matrix-Vector multiplication.

    :arg A: a :class:`~.firedrake.slate.TensorBase` object.
    :arg B: another :class:`~.firedrake.slate.TensorBase` object.
    """

    def __init__(self, A, B):
        """Constructor for the Mul class."""
        if A.shape[-1] != B.shape[0]:
            raise ValueError("Illegal op on a %s-tensor with a %s-tensor."
                             % (A.shape, B.shape))

        fsA = A.arg_function_spaces[-1]
        fsB = B.arg_function_spaces[0]

        assert space_equivalence(fsA, fsB), (
            "Cannot perform argument contraction over middle indices. "
            "They must be in the same function space."
        )

        super(Mul, self).__init__(A, B)

        # Function space check above ensures that middle arguments can
        # be 'eliminated'.
        self._args = A.arguments()[:-1] + B.arguments()[1:]

    @cached_property
    def arg_function_spaces(self):
        """Returns a tuple of function spaces that the tensor
        is defined on.
        """
        A, B = self.operands
        return A.arg_function_spaces[:-1] + B.arg_function_spaces[1:]

    def arguments(self):
        """Returns the arguments of a tensor resulting
        from multiplying two tensors A and B.
        """
        return self._args


class Solve(BinaryOp):
    """Abstract Slate class describing a local linear system of equations.
    This object is a direct solver, utilizing the application of the inverse
    of matrix in a decomposed form.

    :arg A: The left-hand side operator.
    :arg B: The right-hand side.
    :arg decomposition: A string denoting the type of matrix decomposition
        to used. The factorizations available are detailed in the
        :class:`Factorization` documentation.
    """

    def __new__(cls, A, B, decomposition=None):
        assert A.rank == 2, "Operator must be a matrix."

        # Same rules for performing multiplication on Slate tensors
        # applies here.
        if A.shape[1] != B.shape[0]:
            raise ValueError("Illegal op on a %s-tensor with a %s-tensor."
                             % (A.shape, B.shape))

        fsA = A.arg_function_spaces[::-1][-1]
        fsB = B.arg_function_spaces[0]

        assert space_equivalence(fsA, fsB), (
            "Cannot perform argument contraction over middle indices. "
            "They must be in the same function space."
        )

        # For matrices smaller than 5x5, exact formulae can be used
        # to evaluate the inverse. Otherwise, this class will trigger
        # a factorization method in the code-generation.
        if A.shape < (5, 5):
            return A.inv * B

        return super().__new__(cls)

    def __init__(self, A, B, decomposition=None):
        """Constructor for the Solve class."""

        # LU with partial pivoting is a stable default.
        decomposition = decomposition or "PartialPivLU"

        # Create a matrix factorization
        A_factored = Factorization(A, decomposition=decomposition) if not A.diagonal else A

        super(Solve, self).__init__(A_factored, B)

        self._args = A_factored.arguments()[::-1][:-1] + B.arguments()[1:]
        self._arg_fs = [arg.function_space() for arg in self._args]

    @cached_property
    def arg_function_spaces(self):
        """Returns a tuple of function spaces that the tensor
        is defined on.
        """
        return tuple(self._arg_fs)

    def arguments(self):
        """Returns the arguments of a tensor resulting
        from applying the inverse of A onto B.
        """
        return self._args


class DiagonalTensor(UnaryOp):
    """An abstract Slate class representing the diagonal of a tensor.

    .. warning::

       This class will raise an error if the tensor is not square.
    """
    diagonal = True

    def __init__(self, A):
        """Constructor for the Diagonal class."""
        assert A.rank == 2, "The tensor must be rank 2."
        assert A.shape[0] == A.shape[1], (
            "The diagonal can only be computed on square tensors."
        )

        super(DiagonalTensor, self).__init__(A)

    @cached_property
    def arg_function_spaces(self):
        """Returns a tuple of function spaces that the tensor
        is defined on.
        """
        tensor, = self.operands
        return tuple(arg.function_space() for arg in tensor.arguments())

    def arguments(self):
        """Returns a tuple of arguments associated with the tensor."""
        tensor, = self.operands
        return tensor.arguments()

    def _output_string(self, prec=None):
        """Creates a string representation of the diagonal of a tensor."""
        tensor, = self.operands
        return "(%s).diag" % tensor


def space_equivalence(A, B):
    """Checks that two function spaces are equivalent.

    :arg A: A function space.
    :arg B: Another function space.

    Returns `True` if they have matching meshes, elements, and rank. Otherwise,
    `False` is returned.
    """

    return A.mesh() == B.mesh() and A.ufl_element() == B.ufl_element()


# Establishes levels of precedence for Slate tensors
precedences = [
    [AssembledVector, Block, Factorization, Tensor, DiagonalTensor, Reciprocal],
    [Add],
    [Mul],
    [Solve],
    [UnaryOp],
]

# Here we establish the precedence class attribute for a given
# Slate TensorOp class.
for level, group in enumerate(precedences):
    for tensor in group:
        tensor.prec = level<|MERGE_RESOLUTION|>--- conflicted
+++ resolved
@@ -231,11 +231,7 @@
                 coeff_map[m].update(c.indices[0])
             else:
                 m = self.coefficients().index(c)
-<<<<<<< HEAD
-                split_map = tuple(range(len(c.split()))) if isinstance(c, Function) or isinstance(c, Constant) or isinstance(c, Cofunction) else tuple(range(1))
-=======
-                split_map = tuple(range(len(c.subfunctions))) if isinstance(c, Function) or isinstance(c, Constant) else tuple(range(1))
->>>>>>> 8eb19e96
+                split_map = tuple(range(len(c.subfunctions))) if isinstance(c, Function) or isinstance(c, Constant) or isinstance(c, Cofunction) else tuple(range(1))
                 coeff_map[m].update(split_map)
         return tuple((k, tuple(sorted(v)))for k, v in coeff_map.items())
 
