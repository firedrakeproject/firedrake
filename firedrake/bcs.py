--- conflicted
+++ resolved
@@ -40,22 +40,6 @@
     '''
     @PETSc.Log.EventDecorator()
     def __init__(self, V, sub_domain):
-<<<<<<< HEAD
-        # First, we bail out on zany elements.  We don't know how to do BC's for them.
-        if (
-            isinstance(V.finat_element, (finat.Argyris, finat.Morley, finat.Bell))
-            or (
-                isinstance(V.finat_element, finat.Hermite)
-                and V.mesh().topological_dimension() > 1
-            )
-        ):
-            raise NotImplementedError(
-                f"Strong BCs not implemented for element {V.finat_element}, use "
-                "Nitsche-type methods until we figure this out"
-            )
-=======
->>>>>>> e27b7025
-
         self._function_space = V
         self.sub_domain = sub_domain
         # init bcs
@@ -89,7 +73,6 @@
         return fs.index
 
     @utils.cached_property
-<<<<<<< HEAD
     def _indices(self):
         # If this BC is defined on a subspace (IndexedFunctionSpace or
         # ComponentFunctionSpace, possibly recursively), pull out the appropriate
@@ -105,40 +88,10 @@
             # Now try the parent
             if fs.parent is not None:
                 fs = fs.parent
-=======
-    def domain_args(self):
-        r"""The sub_domain the BC applies to."""
-        # Define facet, edge, vertex using tuples:
-        # Ex in 3D:
-        #           user input                                                         returned keys
-        # facet  = ((1, ), )                                  ->     ((2, ((1, ), )), (1, ()),         (0, ()))
-        # edge   = ((1, 2), )                                 ->     ((2, ()),        (1, ((1, 2), )), (0, ()))
-        # vertex = ((1, 2, 4), )                              ->     ((2, ()),        (1, ()),         (0, ((1, 2, 4), ))
-        #
-        # Multiple facets:
-        # (1, 2, 4) := ((1, ), (2, ), (4,))                   ->     ((2, ((1, ), (2, ), (4, ))), (1, ()), (0, ()))
-        #
-        # One facet and two edges:
-        # ((1,), (1, 3), (1, 4))                              ->     ((2, ((1,),)), (1, ((1,3), (1, 4))), (0, ()))
-        #
-
-        sub_d = self.sub_domain
-        # if string, return
-        if isinstance(sub_d, str):
-            return (sub_d, )
-        # convert: i -> (i, )
-        sub_d = as_tuple(sub_d)
-        # convert: (i, j, (k, l)) -> ((i, ), (j, ), (k, l))
-        sub_d = [as_tuple(i) for i in sub_d]
-
-        ndim = self.function_space().mesh().topology_dm.getDimension()
-        sd = [[] for _ in range(ndim)]
-        for i in sub_d:
-            sd[ndim - len(i)].append(i)
-        s = []
-        for i in range(ndim):
-            s.append((ndim - 1 - i, as_tuple(sd[i])))
-        return as_tuple(s)
+            else:
+                # All done
+                break
+        return tuple(reversed(indices))
 
     @utils.cached_property
     def nodes(self):
@@ -171,11 +124,24 @@
         for s in sub_d:
             if isinstance(s, str):
                 bcnodes.append(hermite_stride(self._function_space.boundary_nodes(s)))
->>>>>>> e27b7025
             else:
-                # All done
-                break
-        return tuple(reversed(indices))
+                # s is of one of the following formats:
+                # facet: (i, )
+                # edge: (i, j)
+                # vertex: (i, j, k)
+                # take intersection of facet nodes, and add it to bcnodes
+                # i, j, k can also be strings.
+                bcnodes1 = []
+                if len(s) > 1 and not isinstance(self._function_space.finat_element, (finat.Lagrange, finat.GaussLobattoLegendre)):
+                    raise TypeError("Currently, edge conditions have only been tested with CG Lagrange elements")
+                for ss in s:
+                    # intersection of facets
+                    # Edge conditions have only been tested with Lagrange elements.
+                    # Need to expand the list.
+                    bcnodes1.append(hermite_stride(self._function_space.boundary_nodes(ss)))
+                bcnodes1 = functools.reduce(np.intersect1d, bcnodes1)
+                bcnodes.append(bcnodes1)
+        return np.concatenate(bcnodes)
 
     # TODO: this should return an axis tree instead of a slice - more flexible
     @utils.cached_property
