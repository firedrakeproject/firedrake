--- conflicted
+++ resolved
@@ -3,14 +3,9 @@
 import finat.ufl
 
 from tsfc.ufl_utils import TSFCConstantMixin
-<<<<<<< HEAD
 import pyop3 as op3
 from pyop3.exceptions import DataValueError
-=======
-from pyop2 import op2
-from pyop2.exceptions import DataTypeError, DataValueError
 from pyop2.mpi import collective
->>>>>>> c2500aa3
 from firedrake.petsc import PETSc
 from firedrake.utils import ScalarType
 from ufl.classes import all_ufl_classes, ufl_classes, terminal_classes
