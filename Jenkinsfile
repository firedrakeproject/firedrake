/* groovylint-disable NestedBlockDepth */
pipeline {
  agent none
  environment {
    FIREDRAKE_CI_TESTS = "1"
    DOCKER_CREDENTIALS = credentials('f52ccab9-5250-4b17-9fb6-c3f1ebdcc986')
    PETSC_CONFIGURE_OPTIONS = "--with-make-np=12 --download-mpich-device=ch3:sock"
    OMP_NUM_THREADS = "1"
    OPENBLAS_NUM_THREADS = "1"
  }
  stages {
    stage('BuildAndTest') {
      matrix {
        agent {
          docker {
            image 'firedrakeproject/firedrake-env:latest'
            label 'firedrakeproject'
            args '-v /var/run/docker.sock:/var/run/docker.sock'
            alwaysPull true
          }
        }
        axes {
          axis {
            name 'SCALAR_TYPE'
            values 'real', 'complex'
          }
        }
        stages {
          stage('Clean') {
            steps {
              sh 'git clean -fdx'
              dir('tmp') {
                deleteDir()
              }
            }
          }
          stage('Build') {
            environment {
              COMPLEX = "${SCALAR_TYPE == "complex" ? "--complex" : ""}"
            }
            steps {
              sh 'mkdir tmp'
              dir('tmp') {
                timestamps {
<<<<<<< HEAD
                  sh '../scripts/firedrake-install $COMPLEX --tinyasm --disable-ssh --minimal-petsc --slepc --documentation-dependencies --install thetis --install gusto --install icepack --install irksome --no-package-manager --package-branch ufl external-operator --package-branch tsfc pointwise-operators --package-branch PyOP2 DataCarrier-object-versionning --package-branch pyadjoint pointwise-adjoint-operator || (cat firedrake-install.log && /bin/false)'
=======
                  sh '../scripts/firedrake-install $COMPLEX --tinyasm --disable-ssh --minimal-petsc --slepc --documentation-dependencies --install thetis --install gusto --install icepack --install irksome --install femlium --no-package-manager|| (cat firedrake-install.log && /bin/false)'
>>>>>>> a26a7a5e
                }
              }
            }
          }
          stage('Setup') {
            steps {
              dir('tmp') {
                timestamps {
                  sh '''
      . ./firedrake/bin/activate
      python $(which firedrake-clean)
      python -m pip install pytest-cov pytest-xdist
      python -m pip list
      '''
                }
              }
            }
          }
          stage('Test Firedrake') {
            steps {
              dir('tmp') {
                timestamps {
                  sh '''
      . ./firedrake/bin/activate
      cd firedrake/src/firedrake
      echo OMP_NUM_THREADS is $OMP_NUM_THREADS
      echo OPENBLAS_NUM_THREADS is $OPENBLAS_NUM_THREADS
      python -m pytest --durations=200 -n 12 --cov firedrake -v tests
      '''
                }
              }
            }
          }
          stage('Test pyadjoint'){
            when { environment name: 'SCALAR_TYPE', value: 'real' }
            steps {
              dir('tmp') {
                timestamps {
                  sh '''
      . ./firedrake/bin/activate
      cd firedrake/src/pyadjoint; python -m pytest --durations=200 -n 12 -v tests/firedrake_adjoint
      '''
                }
              }
            }
          }
          stage('Docker'){
            when {
              allOf {
                branch 'master'
                environment name: 'SCALAR_TYPE', value: 'real'
              }
            }
            steps {
              sh '''
      sudo docker login -u $DOCKER_CREDENTIALS_USR -p $DOCKER_CREDENTIALS_PSW
      sudo docker build -t firedrakeproject/firedrake-env:latest -f docker/Dockerfile.env .
      sudo docker push firedrakeproject/firedrake-env:latest
      sudo docker build --no-cache --build-arg PETSC_CONFIGURE_OPTIONS -t firedrakeproject/firedrake-vanilla:latest -f docker/Dockerfile.vanilla .
      sudo docker push firedrakeproject/firedrake-vanilla:latest
      sudo docker build --no-cache --build-arg PETSC_CONFIGURE_OPTIONS -t firedrakeproject/firedrake:latest -f docker/Dockerfile.firedrake .
      sudo docker push firedrakeproject/firedrake:latest
      sudo docker build --no-cache -t firedrakeproject/firedrake-notebooks:latest -f docker/Dockerfile.jupyter .
      sudo docker push firedrakeproject/firedrake-notebooks:latest
      '''
            }
          }
          stage('DockerComplex'){
            when {
              allOf {
                branch 'master'
                // Complex docker not working //
                expression { false }
                environment name: 'SCALAR_TYPE', value: 'complex'
              }
            }
            steps {
              sh '''
      sudo docker login -u $DOCKER_CREDENTIALS_USR -p $DOCKER_CREDENTIALS_PSW
      sudo docker build -t firedrakeproject/firedrake-env:latest -f docker/Dockerfile.env .
      sudo docker build --no-cache --build-arg PETSC_CONFIGURE_OPTIONS -t firedrakeproject/firedrake-complex:latest -f docker/Dockerfile.complex .
      sudo docker push firedrakeproject/firedrake-complex:latest
      '''
            }
          }
        }
      }
    }
  }
}<|MERGE_RESOLUTION|>--- conflicted
+++ resolved
@@ -42,11 +42,7 @@
               sh 'mkdir tmp'
               dir('tmp') {
                 timestamps {
-<<<<<<< HEAD
-                  sh '../scripts/firedrake-install $COMPLEX --tinyasm --disable-ssh --minimal-petsc --slepc --documentation-dependencies --install thetis --install gusto --install icepack --install irksome --no-package-manager --package-branch ufl external-operator --package-branch tsfc pointwise-operators --package-branch PyOP2 DataCarrier-object-versionning --package-branch pyadjoint pointwise-adjoint-operator || (cat firedrake-install.log && /bin/false)'
-=======
-                  sh '../scripts/firedrake-install $COMPLEX --tinyasm --disable-ssh --minimal-petsc --slepc --documentation-dependencies --install thetis --install gusto --install icepack --install irksome --install femlium --no-package-manager|| (cat firedrake-install.log && /bin/false)'
->>>>>>> a26a7a5e
+                  sh '../scripts/firedrake-install $COMPLEX --tinyasm --disable-ssh --minimal-petsc --slepc --documentation-dependencies --install thetis --install gusto --install icepack --install irksome --install femlium --no-package-manager --package-branch ufl external-operator --package-branch tsfc pointwise-operators --package-branch PyOP2 DataCarrier-object-versionning --package-branch pyadjoint pointwise-adjoint-operator || (cat firedrake-install.log && /bin/false)'
                 }
               }
             }
