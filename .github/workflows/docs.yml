--- conflicted
+++ resolved
@@ -51,32 +51,9 @@
           make html
           make latex
           make latexpdf
-<<<<<<< HEAD
-  docker_test:
-    name: "Build Docker environment container"
-    runs-on: self-hosted
-    steps:
-      - name: Check out the repo
-        uses: actions/checkout@v2
-      - name: Log in to Docker Hub
-        uses: docker/login-action@v1
-        with:
-          username: ${{ secrets.DOCKERHUB_USER }}
-          password: ${{ secrets.DOCKERHUB_TOKEN }}
-      - name: Set up Docker Buildx
-        id: buildx
-        uses: docker/setup-buildx-action@v1
-      - name: Build and push firedrake-env
-        uses: docker/build-push-action@v2
-        with:
-          push: true
-          file: docker/Dockerfile.firedrake
-          tags: firedrakeproject/firedrake-test:latest
-=======
       - name: Check documentation links
         if: ${{ github.ref == 'refs/heads/master' }}
         run: |
           . /home/firedrake/firedrake/bin/activate
           cd docs
-          make linkcheck
->>>>>>> dd124559
+          make linkcheck