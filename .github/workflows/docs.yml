name: Check docs build cleanly

on:
  # Run on pushes to master
  push:
    branches:
      - master
  # And all pull requests
  pull_request:

concurrency:
  # Cancels jobs running if new commits are pushed
  group: >
    ${{ github.workflow }}-
    ${{ github.event.pull_request.number || github.ref }}
  cancel-in-progress: true

jobs:
  build_docs:
    name: Run doc build
<<<<<<< HEAD
    runs-on: [self-hosted, Linux]
    container:
      image: firedrakeproject/firedrake-docdeps:pip
=======
    runs-on: ubuntu-latest
    container:
      image: firedrakeproject/firedrake-docdeps:latest
      options: --user root
    env:
      # Since we are running as root we need to set PYTHONPATH to be able to find the installed
      # packages
      PYTHONPATH: /home/firedrake/firedrake:/home/firedrake/.local/lib/python3.12/site-packages
>>>>>>> 12dec297
    steps:
      - uses: actions/checkout@v4
        with:
          path: firedrake-repo

      - name: Install Firedrake
        run: |
          : # Pass '--system-site-packages' so already installed packages can be found
          python3 -m venv --system-site-packages venv
          . venv/bin/activate
          pip uninstall -y firedrake
          pip install --verbose './firedrake-repo[docs]'

      - name: Check bibtex
        run: |
          . venv/bin/activate
          make -C firedrake-repo/docs validate-bibtex

      - name: Check documentation links
        if: github.ref == 'refs/heads/master'
        run: |
          . venv/bin/activate
          make -C firedrake-repo/docs linkcheck

      - name: Build docs
        run: |
          . venv/bin/activate
          cd firedrake-repo/docs
          make html
          make latex
          make latexpdf

      - name: Copy manual to HTML tree
        run: |
          cd firedrake-repo/docs
          cp build/latex/Firedrake.pdf build/html/_static/manual.pdf

      - name: Upload artifact
        uses: actions/upload-pages-artifact@v3
        with:
          name: github-pages
          path: /__w/firedrake/firedrake/firedrake-repo/docs/build/html
          retention-days: 1
  deploy:
    name: Deploy Github pages
    needs: build_docs
    if: github.ref == 'refs/heads/master'
    permissions:
      pages: write
      id-token: write
    environment:
      name: github-pages
      url: http://firedrakeproject.github.io/firedrake
    runs-on: ubuntu-latest
    steps:
      - name: Deploy to GitHub Pages
        id: deployment
        uses: actions/deploy-pages@v4<|MERGE_RESOLUTION|>--- conflicted
+++ resolved
@@ -18,11 +18,6 @@
 jobs:
   build_docs:
     name: Run doc build
-<<<<<<< HEAD
-    runs-on: [self-hosted, Linux]
-    container:
-      image: firedrakeproject/firedrake-docdeps:pip
-=======
     runs-on: ubuntu-latest
     container:
       image: firedrakeproject/firedrake-docdeps:latest
@@ -31,7 +26,6 @@
       # Since we are running as root we need to set PYTHONPATH to be able to find the installed
       # packages
       PYTHONPATH: /home/firedrake/firedrake:/home/firedrake/.local/lib/python3.12/site-packages
->>>>>>> 12dec297
     steps:
       - uses: actions/checkout@v4
         with:
