--- conflicted
+++ resolved
@@ -84,11 +84,7 @@
             --install defcon \
             --install gadopt \
             --install asQ \
-<<<<<<< HEAD
-            --package-branch pyop2 emmarothwell1/restricted_function_space \
-=======
             --package-branch pyop2 emmarothwell1/restricted_function_space_review \
->>>>>>> 3366c48f
             || (cat firedrake-install.log && /bin/false)
       - name: Install test dependencies
         run: |
