name: Install and Test Firedrake

on:
  # Push to master or PR
  push:
    branches:
      - master
  pull_request:
  schedule:
    - cron: '0 0 * * 0'
    - cron: '0 0 1 * *'  # Monthly release

concurrency:
  # Cancels jobs running if new commits are pushed
  group: >
    ${{ github.workflow }}-
    ${{ github.event.pull_request.number || github.ref }}
  cancel-in-progress: true

env:
  RELEASE_TAG: latest

jobs:
  test:
    name: "Run Firedrake tests (Linux)"
    runs-on: [self-hosted, Linux]
    container:
      image: firedrakeproject/firedrake-env:pip
    strategy:
      # We want to know all of the tests which fail, so don't kill real if
      # complex fails and vice-versa
      fail-fast: false
      matrix:
        arch: [default, complex]
    env:
      # NOTE: Do not set a lot of vars here, single source of truth
      FIREDRAKE_CI_TESTS: 1
      PYOP2_CI_TESTS: 1
<<<<<<< HEAD
      # RDMAV_FORK_SAFE: 1  # why here?
      EXTRA_PYTEST_ARGS: --splitting-algorithm least_duration --timeout=1800 --timeout-method=thread -o faulthandler_timeout=1860 repo/tests/firedrake
=======
      PETSC_ARCH: ${{ matrix.petsc_arch }}
      OMP_NUM_THREADS: 1
      OPENBLAS_NUM_THREADS: 1
      COMPLEX: ${{ matrix.complex }}
      RDMAV_FORK_SAFE: 1
      EXTRA_PYTEST_ARGS: --splitting-algorithm least_duration --timeout=1800 --timeout-method=thread -o faulthandler_timeout=1860 tests/firedrake
      PYOP2_SPMD_STRICT: 1
>>>>>>> f4733889
    steps:
      - name: Pre-run cleanup
        run: |
          : # Make sure the current directory is empty
          find . -delete

      - uses: actions/setup-python@v5
        id: setup-python
        with:
          # Use the oldest supported Python version
          python-version: '3.10'
          # Do this to minimise the 'magic' that setup-python does behind the scenes
          update-environment: false

      - uses: actions/checkout@v4
        with:
          path: repo

      - name: Install system dependencies
        run: |
          sudo apt-get update
          sudo apt-get -y install \
            $(${{ steps.setup-python.outputs.python-path }} ./repo/scripts/firedrake-configure --arch ${{ matrix.arch }} --show-system-dependencies) \
          : # Extra test dependencies
          sudo apt-get -y install parallel

      # TODO: Ideally we should use more system packages
      - name: Install PETSc
        run: |
          git clone https://github.com/firedrakeproject/petsc.git
          cd petsc
          ./configure \
            $(${{ steps.setup-python.outputs.python-path }} ../repo/scripts/firedrake-configure --arch ${{ matrix.arch }} --show-petsc-configure-options) \
            --with-make-np=12
          make

      - name: Install Firedrake
        id: install
        run: |
<<<<<<< HEAD
          export PETSC_DIR=$PWD/petsc PETSC_ARCH=arch-firedrake-${{ matrix.arch }}
          export HDF5_MPI=ON
          export CC=mpicc CXX=mpicxx
          export MPICC=$CC
          ${{ steps.setup-python.outputs.python-path }} -m venv venv
          source venv/bin/activate
          : # Force a rebuild of petsc4py as the cached one will not link to the fresh
          : # install of PETSc. A similar trick may be needed for compiled dependencies
          : # like h5py or mpi4py if changing HDF5/MPI libraries.
          pip cache remove petsc4py
          pip install --verbose --no-binary h5py ./repo[test]
          firedrake-clean
          : # Extra test dependencies
          pip install ipympl pytest-split pytest-timeout pytest-xdist
=======
          sudo apt update
          sudo apt -y install parallel
          . ../firedrake_venv/bin/activate
          firedrake-clean
          python -m pip install pytest-timeout ipympl pytest-split pytest-xdist
          python -m pip list
>>>>>>> f4733889

      - name: Run tests (nprocs = 1)
        run: |
          source venv/bin/activate
          : # Use pytest-xdist here so we can have a single collated output (not possible
          : # for parallel tests)
          firedrake-run-split-tests 1 1 "-n 12 $EXTRA_PYTEST_ARGS --junit-xml=firedrake1_{#}.xml"

      - name: Run tests (nprocs = 2)
        # Run even if earlier tests failed
        if: ${{ success() || steps.install.conclusion == 'success' }}
        run: |
          source venv/bin/activate
          firedrake-run-split-tests 2 6 "$EXTRA_PYTEST_ARGS --junit-xml=firedrake2_{#}.xml"

      - name: Run tests (nprocs = 3)
        if: ${{ success() || steps.install.conclusion == 'success' }}
        run: |
          source venv/bin/activate
          firedrake-run-split-tests 3 4 "$EXTRA_PYTEST_ARGS --junit-xml=firedrake3_{#}.xml"

      - name: Run tests (nprocs = 4)
        if: ${{ success() || steps.install.conclusion == 'success' }}
        run: |
          source venv/bin/activate
          firedrake-run-split-tests 4 3 "$EXTRA_PYTEST_ARGS --junit-xml=firedrake4_{#}.xml"

      - name: Run tests (nprocs = 5)
        if: ${{ success() || steps.install.conclusion == 'success' }}
        run: |
          source venv/bin/activate
          firedrake-run-split-tests 5 2 "$EXTRA_PYTEST_ARGS --junit-xml=firedrake5_{#}.xml"

      - name: Run tests (nprocs = 6)
        if: ${{ success() || steps.install.conclusion == 'success' }}
        run: |
          source venv/bin/activate
          firedrake-run-split-tests 6 2 "$EXTRA_PYTEST_ARGS --junit-xml=firedrake6_{#}.xml"

      - name: Run tests (nprocs = 7)
        if: ${{ success() || steps.install.conclusion == 'success' }}
        run: |
          source venv/bin/activate
          firedrake-run-split-tests 7 1 "$EXTRA_PYTEST_ARGS --junit-xml=firedrake7_{#}.xml"

      - name: Run tests (nprocs = 8)
        if: ${{ success() || steps.install.conclusion == 'success' }}
        run: |
          source venv/bin/activate
          firedrake-run-split-tests 8 1 "$EXTRA_PYTEST_ARGS --junit-xml=firedrake8_{#}.xml"

<<<<<<< HEAD
      - name: Publish test report
=======
      - name: Test pyadjoint
        if: (success() || steps.build.conclusion == 'success') && matrix.scalar-type == 'real'
        run: |
          . ../firedrake_venv/bin/activate
          cd ../firedrake_venv/src/pyadjoint
          python -m pytest \
            --strict-markers \
            --durations=200 \
            --timeout=600 \
            --timeout-method=thread \
            -o faulthandler_timeout=660 \
            -n 12 --dist worksteal \
            -sv tests/firedrake_adjoint
        timeout-minutes: 5

      - name: Run Gusto smoke tests
        # Only test Gusto in real mode
        if: (success() || steps.build.conclusion == 'success') && matrix.scalar-type == 'real'
        run: |
          . ../firedrake_venv/bin/activate
          cd ../firedrake_venv/src/gusto
          python -m pytest -n 12 -v \
            integration-tests/balance/test_saturated_balance.py \
            integration-tests/equations/test_thermal_sw.py \
            integration-tests/transport/test_embedded_dg_advection.py
        timeout-minutes: 5

      - name: Publish Test Report
>>>>>>> f4733889
        uses: mikepenz/action-junit-report@v5.0.0-a02
        # To avoid permissions issues do not run with forked repos
        # (see https://github.com/mikepenz/action-junit-report/issues/23)
        if: |
          (success() || steps.install.conclusion == 'success')
          && (github.ref != 'refs/heads/master')
          && (github.event.pull_request.head.repo.full_name == github.repository)
        with:
          report_paths: 'firedrake*.xml'
          comment: true
          check_name: "Firedrake ${{ matrix.arch }}"
          updateComment: true
          flaky_summary: true

      - name: Upload log files
        uses: actions/upload-artifact@v4
        if: success() || steps.install.conclusion == 'success'
        with:
          name: firedrake-logs-${{ matrix.arch }}
          path: pytest_*.log

<<<<<<< HEAD
      - name: Post-run cleanup
        if: always()
        run: find . -delete
=======
      - name: Cleanup
        # Belt and braces: clean up before and after the run.
        if: ${{ always() }}
        run: |
          cd ..
          rm -rf firedrake_venv
>>>>>>> f4733889

  docker_tag:
    name: "Set the Docker release tag"
    runs-on: [self-hosted, Linux]
    if: ${{ github.ref == 'refs/heads/master' }}
    steps:
      - name: Set release tag
        # Set a release tag if triggered by monthly CRON job
        if: github.event.schedule == '0 0 1 * *'
        run: |
          DATE_TAG="$(date +%Y-%m)"
          echo "RELEASE_TAG=$DATE_TAG" >> "$GITHUB_ENV"
      - name: Print release tag being used
        run: |
          echo The release tag is "$RELEASE_TAG"
    outputs:
      tag: ${{ env.RELEASE_TAG }}

  docker:
    name: "Build Docker containers"
    # Only run on master, but always generate firedrake-env image,
    # even if build fails (see docker.yml)
    # if: always() && (github.ref == 'refs/heads/master')
    # needs: [test, docker_tag]
    uses: ./.github/workflows/docker.yml
    with:
      tag: pip
      status: success
    secrets: inherit<|MERGE_RESOLUTION|>--- conflicted
+++ resolved
@@ -36,18 +36,9 @@
       # NOTE: Do not set a lot of vars here, single source of truth
       FIREDRAKE_CI_TESTS: 1
       PYOP2_CI_TESTS: 1
-<<<<<<< HEAD
+      PYOP2_SPMD_STRICT: 1
       # RDMAV_FORK_SAFE: 1  # why here?
       EXTRA_PYTEST_ARGS: --splitting-algorithm least_duration --timeout=1800 --timeout-method=thread -o faulthandler_timeout=1860 repo/tests/firedrake
-=======
-      PETSC_ARCH: ${{ matrix.petsc_arch }}
-      OMP_NUM_THREADS: 1
-      OPENBLAS_NUM_THREADS: 1
-      COMPLEX: ${{ matrix.complex }}
-      RDMAV_FORK_SAFE: 1
-      EXTRA_PYTEST_ARGS: --splitting-algorithm least_duration --timeout=1800 --timeout-method=thread -o faulthandler_timeout=1860 tests/firedrake
-      PYOP2_SPMD_STRICT: 1
->>>>>>> f4733889
     steps:
       - name: Pre-run cleanup
         run: |
@@ -87,7 +78,6 @@
       - name: Install Firedrake
         id: install
         run: |
-<<<<<<< HEAD
           export PETSC_DIR=$PWD/petsc PETSC_ARCH=arch-firedrake-${{ matrix.arch }}
           export HDF5_MPI=ON
           export CC=mpicc CXX=mpicxx
@@ -102,14 +92,7 @@
           firedrake-clean
           : # Extra test dependencies
           pip install ipympl pytest-split pytest-timeout pytest-xdist
-=======
-          sudo apt update
-          sudo apt -y install parallel
-          . ../firedrake_venv/bin/activate
-          firedrake-clean
-          python -m pip install pytest-timeout ipympl pytest-split pytest-xdist
-          python -m pip list
->>>>>>> f4733889
+          pip list
 
       - name: Run tests (nprocs = 1)
         run: |
@@ -160,24 +143,6 @@
         run: |
           source venv/bin/activate
           firedrake-run-split-tests 8 1 "$EXTRA_PYTEST_ARGS --junit-xml=firedrake8_{#}.xml"
-
-<<<<<<< HEAD
-      - name: Publish test report
-=======
-      - name: Test pyadjoint
-        if: (success() || steps.build.conclusion == 'success') && matrix.scalar-type == 'real'
-        run: |
-          . ../firedrake_venv/bin/activate
-          cd ../firedrake_venv/src/pyadjoint
-          python -m pytest \
-            --strict-markers \
-            --durations=200 \
-            --timeout=600 \
-            --timeout-method=thread \
-            -o faulthandler_timeout=660 \
-            -n 12 --dist worksteal \
-            -sv tests/firedrake_adjoint
-        timeout-minutes: 5
 
       - name: Run Gusto smoke tests
         # Only test Gusto in real mode
@@ -191,8 +156,7 @@
             integration-tests/transport/test_embedded_dg_advection.py
         timeout-minutes: 5
 
-      - name: Publish Test Report
->>>>>>> f4733889
+      - name: Publish test report
         uses: mikepenz/action-junit-report@v5.0.0-a02
         # To avoid permissions issues do not run with forked repos
         # (see https://github.com/mikepenz/action-junit-report/issues/23)
@@ -214,18 +178,9 @@
           name: firedrake-logs-${{ matrix.arch }}
           path: pytest_*.log
 
-<<<<<<< HEAD
       - name: Post-run cleanup
         if: always()
         run: find . -delete
-=======
-      - name: Cleanup
-        # Belt and braces: clean up before and after the run.
-        if: ${{ always() }}
-        run: |
-          cd ..
-          rm -rf firedrake_venv
->>>>>>> f4733889
 
   docker_tag:
     name: "Set the Docker release tag"
