--- conflicted
+++ resolved
@@ -110,10 +110,7 @@
             -n 12 --dist worksteal \
             --junit-xml=firedrake.xml \
             -sv tests
-<<<<<<< HEAD
         timeout-minutes: 240
-=======
-        timeout-minutes: 120
       - name: Publish Test Report
         uses: mikepenz/action-junit-report@v5.0.0-a02
         if: ${{ always() && ( github.ref != 'refs/heads/master') }}
@@ -123,7 +120,6 @@
           check_name: "Firedrake ${{ matrix.scalar-type }}"
           updateComment: true
           flaky_summary: true
->>>>>>> e27b7025
       - name: Test pyadjoint
         if: ${{ matrix.scalar-type == 'real' }}
         run: |
