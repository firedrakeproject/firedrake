--- conflicted
+++ resolved
@@ -48,11 +48,7 @@
       - name: Build Firedrake
         run: |
           cd ..
-<<<<<<< HEAD
           ./firedrake/scripts/firedrake-install $COMPLEX --venv-name build --package-branch ufl interp_dual --package-branch pyadjoint dualspace --tinyasm --disable-ssh --minimal-petsc --slepc --documentation-dependencies --install thetis --install gusto --install icepack --install irksome --install femlium --no-package-manager|| (cat firedrake-install.log && /bin/false)
-=======
-          ./firedrake/scripts/firedrake-install $COMPLEX --venv-name build --package-branch pyadjoint dualspace --tinyasm --disable-ssh --minimal-petsc --slepc --documentation-dependencies --install thetis --install gusto --install icepack --install irksome --install femlium --no-package-manager|| (cat firedrake-install.log && /bin/false)
->>>>>>> 621478cd
       - name: Install test dependencies
         run: |
           . ../build/bin/activate
