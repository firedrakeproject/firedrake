--- conflicted
+++ resolved
@@ -80,12 +80,8 @@
             --install icepack \
             --install irksome \
             --install femlium \
-<<<<<<< HEAD
-            --package-branch pyop2 connorjward/passthrough-params \
-=======
             --install fascd \
             --install defcon \
->>>>>>> 63104ed4
             || (cat firedrake-install.log && /bin/false)
       - name: Install test dependencies
         run: |
