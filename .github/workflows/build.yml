name: CI

on:
  push:
    branches:
      - master
  pull_request:
  schedule:
    - cron: '0 0 * * 0'
    - cron: '0 0 1 * *'  # Monthly release

concurrency:
  # Cancel running jobs if new commits are pushed
  group: >
    ${{ github.workflow }}-
    ${{ github.event.pull_request.number || github.ref }}
  cancel-in-progress: true

env:
  RELEASE_TAG: latest

jobs:
  test:
    name: Install and test Firedrake (Linux)
    strategy:
      # We want to know all of the tests which fail, so don't kill real if
      # complex fails and vice-versa
      fail-fast: false
      matrix:
        arch: [default, complex]
    runs-on: [self-hosted, Linux]
    container:
<<<<<<< HEAD
      image: firedrakeproject/firedrake-env:pip
=======
      image: firedrakeproject/firedrake-env:latest
>>>>>>> 12dec297
    env:
      FIREDRAKE_CI: 1
      PYOP2_CI_TESTS: 1
      PYOP2_SPMD_STRICT: 1
      EXTRA_PYTEST_ARGS: --splitting-algorithm least_duration --timeout=600 --timeout-method=thread -o faulthandler_timeout=660 firedrake-repo/tests/firedrake
    steps:
      - name: Pre-run cleanup
        # Make sure the current directory is empty
        run: find . -delete

      - uses: actions/checkout@v4
        with:
          path: firedrake-repo
<<<<<<< HEAD

      - name: Install system dependencies
        run: |
          sudo apt-get update
          sudo apt-get -y install \
            $(python3 ./firedrake-repo/scripts/firedrake-configure --arch ${{ matrix.arch }} --show-system-packages)

      - name: Install PETSc
        run: |
          git clone https://github.com/firedrakeproject/petsc.git
=======

      - name: Install system dependencies
        run: |
          sudo apt-get update
          sudo apt-get -y install \
            $(python3 ./firedrake-repo/scripts/firedrake-configure --arch ${{ matrix.arch }} --show-system-packages)

      - name: Install PETSc
        run: |
          git clone --depth 1 https://github.com/firedrakeproject/petsc.git
>>>>>>> 12dec297
          cd petsc
          python3 ../firedrake-repo/scripts/firedrake-configure \
            --arch ${{ matrix.arch }} --show-petsc-configure-options | \
            xargs -L1 ./configure --with-make-np=12
          make
          # TODO: This fails for some reason
          # make check

      - name: Install Firedrake
        id: install
        run: |
          export $(python3 ./firedrake-repo/scripts/firedrake-configure --arch ${{ matrix.arch }} --show-env)
          python3 -m venv venv
          . venv/bin/activate
          : # Force a rebuild of petsc4py as the cached one will not link to the fresh
          : # install of PETSc. A similar trick may be needed for compiled dependencies
          : # like h5py or mpi4py if changing HDF5/MPI libraries.
          pip cache remove petsc4py
          pip install --verbose --no-binary h5py './firedrake-repo[ci]'
          firedrake-clean
          : # Extra test dependencies
          pip install --extra-index-url https://download.pytorch.org/whl/cpu \
            jax matplotlib ngsPETSc torch vtk
          pip list

      - name: Run firedrake-check
        run: |
          . venv/bin/activate
          firedrake-check
        timeout-minutes: 5

      - name: Run tests (nprocs = 1)
        # Run even if earlier tests failed
        if: ${{ success() || steps.install.conclusion == 'success' }}
        run: |
          . venv/bin/activate
          : # Use pytest-xdist here so we can have a single collated output (not possible
          : # for parallel tests)
          firedrake-run-split-tests 1 1 "-n 12 $EXTRA_PYTEST_ARGS --junit-xml=firedrake1_{#}.xml"
        timeout-minutes: 60

      - name: Run tests (nprocs = 2)
        if: ${{ success() || steps.install.conclusion == 'success' }}
        run: |
          . venv/bin/activate
          firedrake-run-split-tests 2 6 "$EXTRA_PYTEST_ARGS --junit-xml=firedrake2_{#}.xml"
        timeout-minutes: 30

      - name: Run tests (nprocs = 3)
        if: ${{ success() || steps.install.conclusion == 'success' }}
        run: |
          . venv/bin/activate
          firedrake-run-split-tests 3 4 "$EXTRA_PYTEST_ARGS --junit-xml=firedrake3_{#}.xml"
        timeout-minutes: 60

      - name: Run tests (nprocs = 4)
        if: ${{ success() || steps.install.conclusion == 'success' }}
        run: |
          . venv/bin/activate
          firedrake-run-split-tests 4 3 "$EXTRA_PYTEST_ARGS --junit-xml=firedrake4_{#}.xml"
        timeout-minutes: 15

      - name: Run tests (nprocs = 5)
        if: ${{ success() || steps.install.conclusion == 'success' }}
        run: |
          . venv/bin/activate
          firedrake-run-split-tests 5 2 "$EXTRA_PYTEST_ARGS --junit-xml=firedrake5_{#}.xml"
        timeout-minutes: 15

      - name: Run tests (nprocs = 6)
        if: ${{ success() || steps.install.conclusion == 'success' }}
        run: |
          . venv/bin/activate
          firedrake-run-split-tests 6 2 "$EXTRA_PYTEST_ARGS --junit-xml=firedrake6_{#}.xml"
        timeout-minutes: 15

      - name: Run tests (nprocs = 7)
        if: ${{ success() || steps.install.conclusion == 'success' }}
        run: |
          . venv/bin/activate
          firedrake-run-split-tests 7 1 "$EXTRA_PYTEST_ARGS --junit-xml=firedrake7_{#}.xml"
        timeout-minutes: 15

      - name: Run tests (nprocs = 8)
        if: ${{ success() || steps.install.conclusion == 'success' }}
        run: |
          . venv/bin/activate
          firedrake-run-split-tests 8 1 "$EXTRA_PYTEST_ARGS --junit-xml=firedrake8_{#}.xml"
        timeout-minutes: 15

      - name: Run Gusto smoke tests
        # Only test Gusto in real mode
        if: (success() || steps.install.conclusion == 'success') && matrix.arch == 'default'
        run: |
          . venv/bin/activate
          git clone --depth 1 https://github.com/firedrakeproject/gusto.git gusto-repo
          pip install --verbose ./gusto-repo
          python -m pytest -n 12 --verbose \
            gusto-repo/integration-tests/balance/test_saturated_balance.py \
            gusto-repo/integration-tests/equations/test_thermal_sw.py \
            gusto-repo/integration-tests/transport/test_embedded_dg_advection.py
        timeout-minutes: 10
<<<<<<< HEAD
      
      - name: Run spyro smoke tests
        if: success() || steps.install.conclusion == 'success' && matrix.arch == 'default'
        run: |
          . venv/bin/activate
          git clone --depth 1 https://github.com/NDF-Poli-USP/spyro.git spyro-repo
          pip install --verbose ./spyro-repo
          mpiexec -n 6 python -m pytest spyro-repo/test_integration/
        timeout-minutes: 5
=======
>>>>>>> 12dec297

      - name: Publish test report
        uses: mikepenz/action-junit-report@v5.0.0-a02
        # To avoid permissions issues do not run with forked repos
        # (see https://github.com/mikepenz/action-junit-report/issues/23)
        if: |
          (success() || steps.install.conclusion == 'success')
          && (github.ref != 'refs/heads/master')
          && (github.event.pull_request.head.repo.full_name == github.repository)
        with:
          report_paths: 'firedrake*.xml'
          comment: true
          check_name: "Firedrake ${{ matrix.arch }}"
          updateComment: true
          flaky_summary: true

      - name: Upload log files
        uses: actions/upload-artifact@v4
        if: success() || steps.install.conclusion == 'success'
        with:
          name: firedrake-logs-${{ matrix.arch }}
          path: pytest_*.log

      - name: Post-run cleanup
        if: always()
        run: find . -delete

  docker_tag:
    name: "Set the Docker release tag"
    runs-on: [self-hosted, Linux]
    if: ${{ github.ref == 'refs/heads/master' }}
    steps:
      - name: Set release tag
        # Set a release tag if triggered by monthly CRON job
        if: github.event.schedule == '0 0 1 * *'
        run: |
          DATE_TAG="$(date +%Y-%m)"
          echo "RELEASE_TAG=$DATE_TAG" >> "$GITHUB_ENV"
      - name: Print release tag being used
        run: |
          echo The release tag is "$RELEASE_TAG"
    outputs:
      tag: ${{ env.RELEASE_TAG }}

  docker:
    name: "Build Docker containers"
    # Only run on master, but always generate firedrake-env image,
    # even if build fails (see docker.yml)
<<<<<<< HEAD
    # if: always() && (github.ref == 'refs/heads/master')
    # needs: [test, docker_tag]
    uses: ./.github/workflows/docker.yml
    with:
      tag: pip
      status: success
=======
    if: always() && (github.ref == 'refs/heads/master')
    needs: [test, docker_tag]
    uses: ./.github/workflows/docker.yml
    with:
      tag: ${{ needs.docker_tag.outputs.tag }}
      status: ${{ needs.test.result }}
>>>>>>> 12dec297
    secrets: inherit

  lint:
    name: Lint codebase
    runs-on: ubuntu-latest
    steps:
      - uses: actions/checkout@v4
      - uses: actions/setup-python@v5
        with:
          python-version: '3.10'
      - name: Setup flake8 annotations
        uses: rbialon/flake8-annotations@v1
      - name: Install linting packages
        run: pip install flake8 pylint
      - name: Lint codebase
        run: make lint GITHUB_ACTIONS_FORMATTING=1

  zenodo_canary:
    name: Run zenodo canary
    runs-on: ubuntu-latest
    steps:
      - uses: actions/checkout@v4
        with:
          fetch-depth: 1
      - name: Setup Python
        uses: actions/setup-python@v5
        with:
          python-version: '3.12'
      - name: Install deps
        run: pip install requests packaging
      - name: Zenodo API canary
        run: python scripts/firedrake-install --test-doi-resolution
      - name: Upload log
        uses: actions/upload-artifact@v4
        if: failure()
        with:
          name: "zenodo-canary"
          path: firedrake-install.log<|MERGE_RESOLUTION|>--- conflicted
+++ resolved
@@ -30,11 +30,8 @@
         arch: [default, complex]
     runs-on: [self-hosted, Linux]
     container:
-<<<<<<< HEAD
-      image: firedrakeproject/firedrake-env:pip
-=======
       image: firedrakeproject/firedrake-env:latest
->>>>>>> 12dec297
+
     env:
       FIREDRAKE_CI: 1
       PYOP2_CI_TESTS: 1
@@ -48,7 +45,6 @@
       - uses: actions/checkout@v4
         with:
           path: firedrake-repo
-<<<<<<< HEAD
 
       - name: Install system dependencies
         run: |
@@ -58,19 +54,7 @@
 
       - name: Install PETSc
         run: |
-          git clone https://github.com/firedrakeproject/petsc.git
-=======
-
-      - name: Install system dependencies
-        run: |
-          sudo apt-get update
-          sudo apt-get -y install \
-            $(python3 ./firedrake-repo/scripts/firedrake-configure --arch ${{ matrix.arch }} --show-system-packages)
-
-      - name: Install PETSc
-        run: |
           git clone --depth 1 https://github.com/firedrakeproject/petsc.git
->>>>>>> 12dec297
           cd petsc
           python3 ../firedrake-repo/scripts/firedrake-configure \
             --arch ${{ matrix.arch }} --show-petsc-configure-options | \
@@ -173,7 +157,6 @@
             gusto-repo/integration-tests/equations/test_thermal_sw.py \
             gusto-repo/integration-tests/transport/test_embedded_dg_advection.py
         timeout-minutes: 10
-<<<<<<< HEAD
       
       - name: Run spyro smoke tests
         if: success() || steps.install.conclusion == 'success' && matrix.arch == 'default'
@@ -183,8 +166,6 @@
           pip install --verbose ./spyro-repo
           mpiexec -n 6 python -m pytest spyro-repo/test_integration/
         timeout-minutes: 5
-=======
->>>>>>> 12dec297
 
       - name: Publish test report
         uses: mikepenz/action-junit-report@v5.0.0-a02
@@ -233,21 +214,12 @@
     name: "Build Docker containers"
     # Only run on master, but always generate firedrake-env image,
     # even if build fails (see docker.yml)
-<<<<<<< HEAD
-    # if: always() && (github.ref == 'refs/heads/master')
-    # needs: [test, docker_tag]
+    if: always() && (github.ref == 'refs/heads/master')
+    needs: [test, docker_tag]
     uses: ./.github/workflows/docker.yml
     with:
       tag: pip
       status: success
-=======
-    if: always() && (github.ref == 'refs/heads/master')
-    needs: [test, docker_tag]
-    uses: ./.github/workflows/docker.yml
-    with:
-      tag: ${{ needs.docker_tag.outputs.tag }}
-      status: ${{ needs.test.result }}
->>>>>>> 12dec297
     secrets: inherit
 
   lint:
