name: CI

on:
  push:
    branches:
      - master
  pull_request:
  schedule:
    - cron: '0 0 * * 0'
    - cron: '0 0 1 * *'  # Monthly release

concurrency:
  # Cancel running jobs if new commits are pushed
  group: >
    ${{ github.workflow }}-
    ${{ github.event.pull_request.number || github.ref }}
  cancel-in-progress: true

env:
  RELEASE_TAG: latest

jobs:
  test:
    name: Install and test Firedrake (Linux)
    strategy:
      # We want to know all of the tests which fail, so don't kill real if
      # complex fails and vice-versa
      fail-fast: false
      matrix:
        arch: [default, complex]
    runs-on: [self-hosted, Linux]
    container:
      image: ubuntu:latest
    env:
      OMPI_ALLOW_RUN_AS_ROOT: 1
      OMPI_ALLOW_RUN_AS_ROOT_CONFIRM: 1
      OMP_NUM_THREADS: 1
      OPENBLAS_NUM_THREADS: 1
      FIREDRAKE_CI: 1
      PYOP2_CI_TESTS: 1
      PYOP2_SPMD_STRICT: 1
<<<<<<< HEAD
      EXTRA_PYTEST_ARGS: --splitting-algorithm least_duration --timeout=600 --timeout-method=thread -o faulthandler_timeout=660 firedrake-repo/tests
=======
      EXTRA_PYTEST_ARGS: --splitting-algorithm least_duration --timeout=600 --timeout-method=thread -o faulthandler_timeout=660 firedrake-repo/tests/firedrake
      PYTEST_MPI_MAX_NPROCS: 8
>>>>>>> 099ea9d2
    steps:
      - name: Fix HOME
        # For unknown reasons GitHub actions overwrite HOME to /github/home
        # which will break everything unless fixed
        # (https://github.com/actions/runner/issues/863)
        run: echo "HOME=/root" >> "$GITHUB_ENV"

      - name: Pre-run cleanup
        # Make sure the current directory is empty
        run: find . -delete

      - uses: actions/checkout@v4
        with:
          path: firedrake-repo

      - name: Install system dependencies
        run: |
          apt-get update
          apt-get -y install python3
          apt-get -y install \
            $(python3 ./firedrake-repo/scripts/firedrake-configure --arch ${{ matrix.arch }} --show-system-packages) python3-venv parallel

      - name: Install PETSc
        run: |
          git clone --depth 1 --branch $(python3 ./firedrake-repo/scripts/firedrake-configure --show-petsc-version) https://gitlab.com/petsc/petsc.git
          cd petsc
          python3 ../firedrake-repo/scripts/firedrake-configure \
            --arch ${{ matrix.arch }} --show-petsc-configure-options | \
            xargs -L1 ./configure --with-make-np=8 --download-slepc
          make PETSC_DIR=/__w/firedrake/firedrake/petsc PETSC_ARCH=arch-firedrake-${{ matrix.arch }}
          make check
          echo "PETSC_DIR=/__w/firedrake/firedrake/petsc" >> "$GITHUB_ENV"
          echo "PETSC_ARCH=arch-firedrake-${{ matrix.arch }}" >> "$GITHUB_ENV"

      - name: Install Firedrake
        id: install
        run: |
          export $(python3 ./firedrake-repo/scripts/firedrake-configure --arch ${{ matrix.arch }} --show-env)
          python3 -m venv venv
          . venv/bin/activate
          : # Force a rebuild of petsc4py as the cached one will not link to the fresh
          : # install of PETSc.
          pip cache remove petsc4py
          pip cache remove slepc4py
          pip install --verbose \
            --no-binary h5py \
            --extra-index-url https://download.pytorch.org/whl/cpu \
            './firedrake-repo[ci]'
          firedrake-clean
          pip list

      - name: Run firedrake-check
        run: |
          . venv/bin/activate
          firedrake-check
        timeout-minutes: 5

      - name: Run tests (nprocs = 1)
        # Run even if earlier tests failed
        if: ${{ success() || steps.install.conclusion == 'success' }}
        run: |
          . venv/bin/activate
          : # Use pytest-xdist here so we can have a single collated output (not possible
          : # for parallel tests)
          firedrake-run-split-tests 1 1 "-n 8 $EXTRA_PYTEST_ARGS"
        timeout-minutes: 60

      - name: Run tests (nprocs = 2)
        if: ${{ success() || steps.install.conclusion == 'success' }}
        run: |
          . venv/bin/activate
          firedrake-run-split-tests 2 4 "$EXTRA_PYTEST_ARGS"
        timeout-minutes: 30

      - name: Run tests (nprocs = 3)
        if: ${{ success() || steps.install.conclusion == 'success' }}
        run: |
          . venv/bin/activate
          firedrake-run-split-tests 3 2 "$EXTRA_PYTEST_ARGS"
        timeout-minutes: 60

      - name: Run tests (nprocs = 4)
        if: ${{ success() || steps.install.conclusion == 'success' }}
        run: |
          . venv/bin/activate
          firedrake-run-split-tests 4 2 "$EXTRA_PYTEST_ARGS"
        timeout-minutes: 15

      - name: Run tests (nprocs = 5)
        if: ${{ success() || steps.install.conclusion == 'success' }}
        run: |
          . venv/bin/activate
          firedrake-run-split-tests 5 1 "$EXTRA_PYTEST_ARGS"
        timeout-minutes: 15

      - name: Run tests (nprocs = 6)
        if: ${{ success() || steps.install.conclusion == 'success' }}
        run: |
          . venv/bin/activate
          firedrake-run-split-tests 6 1 "$EXTRA_PYTEST_ARGS"
        timeout-minutes: 15

      - name: Run tests (nprocs = 7)
        if: ${{ success() || steps.install.conclusion == 'success' }}
        run: |
          . venv/bin/activate
          firedrake-run-split-tests 7 1 "$EXTRA_PYTEST_ARGS"
        timeout-minutes: 15

      - name: Run tests (nprocs = 8)
        if: ${{ success() || steps.install.conclusion == 'success' }}
        run: |
          . venv/bin/activate
          firedrake-run-split-tests 8 1 "$EXTRA_PYTEST_ARGS"
        timeout-minutes: 15

      - name: Run Gusto smoke tests
        # Only test Gusto in real mode
        if: (success() || steps.install.conclusion == 'success') && matrix.arch == 'default'
        run: |
          . venv/bin/activate
          git clone --depth 1 https://github.com/firedrakeproject/gusto.git gusto-repo
          pip install --verbose ./gusto-repo
          python -m pytest -n 8 --verbose \
            gusto-repo/integration-tests/balance/test_saturated_balance.py \
            gusto-repo/integration-tests/equations/test_thermal_sw.py \
            gusto-repo/integration-tests/transport/test_embedded_dg_advection.py
        timeout-minutes: 10

      - name: Run Thetis smoke tests
        if: (success() || steps.install.conclusion == 'success') && matrix.arch == 'default'
        run: |
          . venv/bin/activate
          git clone --depth 1 https://github.com/thetisproject/thetis.git thetis-repo
          pip install --verbose ./thetis-repo
          python -m pytest -n 8 --verbose thetis-repo/test_adjoint/test_swe_adjoint.py
        timeout-minutes: 10

      - name: Run spyro smoke tests
        if: (success() || steps.install.conclusion == 'success') && matrix.arch == 'default'
        run: |
          . venv/bin/activate
          git clone --depth 1 https://github.com/NDF-Poli-USP/spyro.git spyro-repo
          pip install --verbose ./spyro-repo
          mpiexec -n 6 python -m pytest spyro-repo/test_integration/ -m parallel[6]
        timeout-minutes: 5

      - name: Run G-ADOPT smoke tests
        if: (success() || steps.install.conclusion == 'success') && matrix.arch == 'default'
        run: |
          . venv/bin/activate
          git clone --depth 1 https://github.com/g-adopt/g-adopt.git g-adopt-repo
          pip install --verbose ./g-adopt-repo
          make -C g-adopt-repo/demos/mantle_convection/base_case check
        timeout-minutes: 5

      - name: Upload log files
        uses: actions/upload-artifact@v4
        if: success() || steps.install.conclusion == 'success'
        with:
          name: firedrake-logs-${{ matrix.arch }}
          path: pytest_*.log

      - name: Post-run cleanup
        if: always()
        run: find . -delete

  docker_tag:
    name: "Set the Docker release tag"
    runs-on: [self-hosted, Linux]
    if: github.ref == 'refs/heads/master'
    steps:
      - name: Set release tag
        # Set a release tag if triggered by monthly CRON job
        if: github.event.schedule == '0 0 1 * *'
        run: |
          DATE_TAG="$(date +%Y-%m)"
          echo "RELEASE_TAG=$DATE_TAG" >> "$GITHUB_ENV"
      - name: Print release tag being used
        run: |
          echo The release tag is "$RELEASE_TAG"
    outputs:
      tag: ${{ env.RELEASE_TAG }}

  docker:
    name: Build Docker containers
    if: github.ref == 'refs/heads/master'
    needs: [test, docker_tag]
    uses: ./.github/workflows/docker.yml
    with:
      tag: ${{ needs.docker_tag.outputs.tag }}
      status: ${{ needs.test.result }}
    secrets: inherit

  lint:
    name: Lint codebase
    runs-on: ubuntu-latest
    steps:
      - uses: actions/checkout@v4
      - uses: actions/setup-python@v5
        with:
          python-version: '3.10'
      - name: Setup flake8 annotations
        uses: rbialon/flake8-annotations@v1
      - name: Install linting packages
        run: pip install flake8 pylint
      - name: Lint codebase
        run: make lint GITHUB_ACTIONS_FORMATTING=1

  zenodo_canary:
    name: Run zenodo canary
    runs-on: ubuntu-latest
    steps:
      - uses: actions/checkout@v4
        with:
          fetch-depth: 1
      - name: Setup Python
        uses: actions/setup-python@v5
        with:
          python-version: '3.12'
      - name: Install deps
        run: pip install requests packaging
      - name: Zenodo API canary
        run: python scripts/firedrake-install --test-doi-resolution
      - name: Upload log
        uses: actions/upload-artifact@v4
        if: failure()
        with:
          name: "zenodo-canary"
          path: firedrake-install.log<|MERGE_RESOLUTION|>--- conflicted
+++ resolved
@@ -39,12 +39,8 @@
       FIREDRAKE_CI: 1
       PYOP2_CI_TESTS: 1
       PYOP2_SPMD_STRICT: 1
-<<<<<<< HEAD
       EXTRA_PYTEST_ARGS: --splitting-algorithm least_duration --timeout=600 --timeout-method=thread -o faulthandler_timeout=660 firedrake-repo/tests
-=======
-      EXTRA_PYTEST_ARGS: --splitting-algorithm least_duration --timeout=600 --timeout-method=thread -o faulthandler_timeout=660 firedrake-repo/tests/firedrake
       PYTEST_MPI_MAX_NPROCS: 8
->>>>>>> 099ea9d2
     steps:
       - name: Fix HOME
         # For unknown reasons GitHub actions overwrite HOME to /github/home
