name: Install and Test Firedrake

on:
  # Push to master or PR
  push:
    branches:
      - master
  pull_request:
  schedule:
    - cron: '0 0 * * 0'
    - cron: '0 0 1 * *'  # Monthly release

concurrency:
  # Cancels jobs running if new commits are pushed
  group: >
    ${{ github.workflow }}-
    ${{ github.event.pull_request.number || github.ref }}
  cancel-in-progress: true

env:
  RELEASE_TAG: latest

jobs:
<<<<<<< HEAD
  # test:
  #   name: "Run Firedrake tests (Linux)"
  #   runs-on: [self-hosted, Linux]
  #   container:
  #     image: firedrakeproject/firedrake-env:latest
  #   strategy:
  #     # We want to know all of the tests which fail, so don't kill real if
  #     # complex fails and vice-versa
  #     fail-fast: false
  #     matrix:
  #       include:
  #         - scalar-type: real
  #           complex: ""
  #           petsc_arch: default
  #         - scalar-type: complex
  #           complex: --complex
  #           petsc_arch: complex
  #   env:
  #     # PETSC_DIR and MPICH_DIR are set inside the docker image
  #     FIREDRAKE_CI_TESTS: 1
  #     PYOP2_CI_TESTS: 1
  #     PETSC_ARCH: ${{ matrix.petsc_arch }}
  #     OMP_NUM_THREADS: 1
  #     OPENBLAS_NUM_THREADS: 1
  #     COMPLEX: ${{ matrix.complex }}
  #     RDMAV_FORK_SAFE: 1
  #     EXTRA_PYTEST_ARGS: --splitting-algorithm least_duration --timeout=1800 --timeout-method=thread -o faulthandler_timeout=1860 tests/firedrake
  #   steps:
  #     - uses: actions/checkout@v4
  #
  #     - name: Cleanup
  #       if: ${{ always() }}
  #       run: |
  #         cd ..
  #         rm -rf firedrake_venv
  #
  #     - name: Build Firedrake
  #       run: |
  #         cd ..
  #         # Linting should ignore unquoted shell variable $COMPLEX
  #         # shellcheck disable=SC2086
  #         ./firedrake/scripts/firedrake-install \
  #           $COMPLEX \
  #           --honour-petsc-dir \
  #           --mpicc="$MPICH_DIR"/mpicc \
  #           --mpicxx="$MPICH_DIR"/mpicxx \
  #           --mpif90="$MPICH_DIR"/mpif90 \
  #           --mpiexec="$MPICH_DIR"/mpiexec \
  #           --mpihome="$MPICH_DIR"/.. \
  #           --venv-name firedrake_venv \
  #           --no-package-manager \
  #           --disable-ssh \
  #           --documentation-dependencies \
  #           --torch \
  #           --jax \
  #           --netgen \
  #           --slepc \
  #           --install thetis \
  #           --install gusto \
  #           --install icepack \
  #           --install irksome \
  #           --install femlium \
  #           --install fascd \
  #           --install defcon \
  #           --install gadopt \
  #           --install asQ \
  #           || (cat firedrake-install.log && /bin/false)
  #
  #     - name: Install test dependencies
  #       id: build
  #       run: |
  #         sudo apt update
  #         sudo apt -y install parallel
  #         . ../firedrake_venv/bin/activate
  #         python "$(which firedrake-clean)"
  #         python -m pip install pytest-timeout ipympl pytest-split
  #         python -m pip list
  #
  #     - name: Run tests (nprocs = 1)
  #       run: |
  #         . ../firedrake_venv/bin/activate
  #         firedrake-run-split-tests 1 12 "$EXTRA_PYTEST_ARGS --junit-xml=firedrake1_{#}.xml"
  #
  #     - name: Run tests (nprocs = 2)
  #       # Run even if earlier tests failed
  #       if: ${{ success() || steps.build.conclusion == 'success' }}
  #       run: |
  #         . ../firedrake_venv/bin/activate
  #         firedrake-run-split-tests 2 6 "$EXTRA_PYTEST_ARGS --junit-xml=firedrake2_{#}.xml"
  #
  #     - name: Run tests (nprocs = 3)
  #       if: ${{ success() || steps.build.conclusion == 'success' }}
  #       run: |
  #         . ../firedrake_venv/bin/activate
  #         firedrake-run-split-tests 3 4 "$EXTRA_PYTEST_ARGS --junit-xml=firedrake3_{#}.xml"
  #
  #     - name: Run tests (nprocs = 4)
  #       if: ${{ success() || steps.build.conclusion == 'success' }}
  #       run: |
  #         . ../firedrake_venv/bin/activate
  #         firedrake-run-split-tests 4 3 "$EXTRA_PYTEST_ARGS --junit-xml=firedrake4_{#}.xml"
  #
  #     - name: Run tests (nprocs = 5)
  #       if: ${{ success() || steps.build.conclusion == 'success' }}
  #       run: |
  #         . ../firedrake_venv/bin/activate
  #         firedrake-run-split-tests 5 2 "$EXTRA_PYTEST_ARGS --junit-xml=firedrake5_{#}.xml"
  #
  #     - name: Run tests (nprocs = 6)
  #       if: ${{ success() || steps.build.conclusion == 'success' }}
  #       run: |
  #         . ../firedrake_venv/bin/activate
  #         firedrake-run-split-tests 6 2 "$EXTRA_PYTEST_ARGS --junit-xml=firedrake6_{#}.xml"
  #
  #     - name: Run tests (nprocs = 7)
  #       if: ${{ success() || steps.build.conclusion == 'success' }}
  #       run: |
  #         . ../firedrake_venv/bin/activate
  #         firedrake-run-split-tests 7 1 "$EXTRA_PYTEST_ARGS --junit-xml=firedrake7_{#}.xml"
  #
  #     - name: Run tests (nprocs = 8)
  #       if: ${{ success() || steps.build.conclusion == 'success' }}
  #       run: |
  #         . ../firedrake_venv/bin/activate
  #         firedrake-run-split-tests 8 1 "$EXTRA_PYTEST_ARGS --junit-xml=firedrake8_{#}.xml"
  #
  #     - name: Publish Test Report
  #       uses: mikepenz/action-junit-report@v5.0.0-a02
  #       # To avoid permissions issues do not run with forked repos
  #       # (see https://github.com/mikepenz/action-junit-report/issues/23)
  #       if: ${{ always() && (github.ref != 'refs/heads/master') && (github.event.pull_request.head.repo.full_name == github.repository) }}
  #       with:
  #         report_paths: 'firedrake*.xml'
  #         comment: true
  #         check_name: "Firedrake ${{ matrix.scalar-type }}"
  #         updateComment: true
  #         flaky_summary: true
  #
  #     - name: Upload log files
  #       uses: actions/upload-artifact@v4
  #       with:
  #         name: firedrake-logs-${{ matrix.scalar-type }}
  #         path: pytest_*.log
  #
  #     - name: Test pyadjoint
  #       if: ${{ matrix.scalar-type == 'real' }}
  #       run: |
  #         . ../firedrake_venv/bin/activate
  #         cd ../firedrake_venv/src/pyadjoint
  #         python -m pytest \
  #           --strict-markers \
  #           --durations=200 \
  #           --timeout=600 \
  #           --timeout-method=thread \
  #           -o faulthandler_timeout=660 \
  #           -n 12 --dist worksteal \
  #           -sv tests/firedrake_adjoint
  #       timeout-minutes: 30
  #
  #     - name: Cleanup
  #       # Belt and braces: clean up before and after the run.
  #       if: ${{ always() }}
  #       run: |
  #         cd ..
  #         rm -rf firedrake_venv
  #
  # docker_tag:
  #   name: "Set the Docker release tag"
  #   runs-on: [self-hosted, Linux]
  #   if: ${{ github.ref == 'refs/heads/master' }}
  #   steps:
  #     - name: Set release tag
  #       # Set a release tag if triggered by monthly CRON job
  #       if: github.event.schedule == '0 0 1 * *'
  #       run: |
  #         DATE_TAG="$(date +%Y-%m)"
  #         echo "RELEASE_TAG=$DATE_TAG" >> "$GITHUB_ENV"
  #     - name: Print release tag being used
  #       run: |
  #         echo The release tag is "$RELEASE_TAG"
  #   outputs:
  #     tag: ${{ env.RELEASE_TAG }}
=======
  test:
    name: "Run Firedrake tests (Linux)"
    runs-on: [self-hosted, Linux]
    container:
      image: firedrakeproject/firedrake-env:latest
    strategy:
      # We want to know all of the tests which fail, so don't kill real if
      # complex fails and vice-versa
      fail-fast: false
      matrix:
        include:
          - scalar-type: real
            complex: ""
            petsc_arch: default
          - scalar-type: complex
            complex: --complex
            petsc_arch: complex
    env:
      # PETSC_DIR and MPICH_DIR are set inside the docker image
      FIREDRAKE_CI_TESTS: 1
      PYOP2_CI_TESTS: 1
      PETSC_ARCH: ${{ matrix.petsc_arch }}
      OMP_NUM_THREADS: 1
      OPENBLAS_NUM_THREADS: 1
      COMPLEX: ${{ matrix.complex }}
      RDMAV_FORK_SAFE: 1
      EXTRA_PYTEST_ARGS: --splitting-algorithm least_duration --timeout=1800 --timeout-method=thread -o faulthandler_timeout=1860 tests/firedrake
    steps:
      - uses: actions/checkout@v4

      - name: Cleanup
        if: ${{ always() }}
        run: |
          cd ..
          rm -rf firedrake_venv

      - name: Build Firedrake
        run: |
          cd ..
          # Linting should ignore unquoted shell variable $COMPLEX
          # shellcheck disable=SC2086
          ./firedrake/scripts/firedrake-install \
            $COMPLEX \
            --honour-petsc-dir \
            --mpicc="$MPICH_DIR"/mpicc \
            --mpicxx="$MPICH_DIR"/mpicxx \
            --mpif90="$MPICH_DIR"/mpif90 \
            --mpiexec="$MPICH_DIR"/mpiexec \
            --mpihome="$MPICH_DIR"/.. \
            --venv-name firedrake_venv \
            --no-package-manager \
            --disable-ssh \
            --documentation-dependencies \
            --torch \
            --jax \
            --netgen \
            --slepc \
            --install thetis \
            --install gusto \
            --install icepack \
            --install irksome \
            --install femlium \
            --install fascd \
            --install defcon \
            --install gadopt \
            --install asQ \
            || (cat firedrake-install.log && /bin/false)

      - name: Install test dependencies
        id: build
        run: |
          sudo apt update
          sudo apt -y install parallel
          . ../firedrake_venv/bin/activate
          python "$(which firedrake-clean)"
          python -m pip install pytest-timeout ipympl pytest-split
          python -m pip list

      - name: Run tests (nprocs = 1)
        run: |
          . ../firedrake_venv/bin/activate
          firedrake-run-split-tests 1 12 "$EXTRA_PYTEST_ARGS --junit-xml=firedrake1_{#}.xml"

      - name: Run tests (nprocs = 2)
        # Run even if earlier tests failed
        if: ${{ success() || steps.build.conclusion == 'success' }}
        run: |
          . ../firedrake_venv/bin/activate
          firedrake-run-split-tests 2 6 "$EXTRA_PYTEST_ARGS --junit-xml=firedrake2_{#}.xml"

      - name: Run tests (nprocs = 3)
        if: ${{ success() || steps.build.conclusion == 'success' }}
        run: |
          . ../firedrake_venv/bin/activate
          firedrake-run-split-tests 3 4 "$EXTRA_PYTEST_ARGS --junit-xml=firedrake3_{#}.xml"

      - name: Run tests (nprocs = 4)
        if: ${{ success() || steps.build.conclusion == 'success' }}
        run: |
          . ../firedrake_venv/bin/activate
          firedrake-run-split-tests 4 3 "$EXTRA_PYTEST_ARGS --junit-xml=firedrake4_{#}.xml"

      - name: Run tests (nprocs = 5)
        if: ${{ success() || steps.build.conclusion == 'success' }}
        run: |
          . ../firedrake_venv/bin/activate
          firedrake-run-split-tests 5 2 "$EXTRA_PYTEST_ARGS --junit-xml=firedrake5_{#}.xml"

      - name: Run tests (nprocs = 6)
        if: ${{ success() || steps.build.conclusion == 'success' }}
        run: |
          . ../firedrake_venv/bin/activate
          firedrake-run-split-tests 6 2 "$EXTRA_PYTEST_ARGS --junit-xml=firedrake6_{#}.xml"

      - name: Run tests (nprocs = 7)
        if: ${{ success() || steps.build.conclusion == 'success' }}
        run: |
          . ../firedrake_venv/bin/activate
          firedrake-run-split-tests 7 1 "$EXTRA_PYTEST_ARGS --junit-xml=firedrake7_{#}.xml"

      - name: Run tests (nprocs = 8)
        if: ${{ success() || steps.build.conclusion == 'success' }}
        run: |
          . ../firedrake_venv/bin/activate
          firedrake-run-split-tests 8 1 "$EXTRA_PYTEST_ARGS --junit-xml=firedrake8_{#}.xml"

      - name: Publish Test Report
        uses: mikepenz/action-junit-report@v5.0.0-a02
        # To avoid permissions issues do not run with forked repos
        # (see https://github.com/mikepenz/action-junit-report/issues/23)
        if: ${{ always() && (github.ref != 'refs/heads/master') && (github.event.pull_request.head.repo.full_name == github.repository) }}
        with:
          report_paths: 'firedrake*.xml'
          comment: true
          check_name: "Firedrake ${{ matrix.scalar-type }}"
          updateComment: true
          flaky_summary: true

      - name: Upload log files
        uses: actions/upload-artifact@v4
        if: always()
        with:
          name: firedrake-logs-${{ matrix.scalar-type }}
          path: pytest_*.log

      - name: Test pyadjoint
        if: ${{ matrix.scalar-type == 'real' }}
        run: |
          . ../firedrake_venv/bin/activate
          cd ../firedrake_venv/src/pyadjoint
          python -m pytest \
            --strict-markers \
            --durations=200 \
            --timeout=600 \
            --timeout-method=thread \
            -o faulthandler_timeout=660 \
            -n 12 --dist worksteal \
            -sv tests/firedrake_adjoint
        timeout-minutes: 30

      - name: Cleanup
        # Belt and braces: clean up before and after the run.
        if: ${{ always() }}
        run: |
          cd ..
          rm -rf firedrake_venv

  docker_tag:
    name: "Set the Docker release tag"
    runs-on: [self-hosted, Linux]
    if: ${{ github.ref == 'refs/heads/master' }}
    steps:
      - name: Set release tag
        # Set a release tag if triggered by monthly CRON job
        if: github.event.schedule == '0 0 1 * *'
        run: |
          DATE_TAG="$(date +%Y-%m)"
          echo "RELEASE_TAG=$DATE_TAG" >> "$GITHUB_ENV"
      - name: Print release tag being used
        run: |
          echo The release tag is "$RELEASE_TAG"
    outputs:
      tag: ${{ env.RELEASE_TAG }}
>>>>>>> 58f3d6f2

  docker:
    name: "Build Docker containers"
    # Only run on master, but always generate firedrake-env image,
    # even if build fails (see docker.yml)
    # if: ${{ (github.ref == 'refs/heads/master') && always() }}
    if: ${{ always() }}
    uses: ./.github/workflows/docker.yml
    with:
      tag: testing
      status: success
    secrets: inherit<|MERGE_RESOLUTION|>--- conflicted
+++ resolved
@@ -21,7 +21,6 @@
   RELEASE_TAG: latest
 
 jobs:
-<<<<<<< HEAD
   # test:
   #   name: "Run Firedrake tests (Linux)"
   #   runs-on: [self-hosted, Linux]
@@ -162,6 +161,7 @@
   #
   #     - name: Upload log files
   #       uses: actions/upload-artifact@v4
+  #       if: always()
   #       with:
   #         name: firedrake-logs-${{ matrix.scalar-type }}
   #         path: pytest_*.log
@@ -204,191 +204,6 @@
   #         echo The release tag is "$RELEASE_TAG"
   #   outputs:
   #     tag: ${{ env.RELEASE_TAG }}
-=======
-  test:
-    name: "Run Firedrake tests (Linux)"
-    runs-on: [self-hosted, Linux]
-    container:
-      image: firedrakeproject/firedrake-env:latest
-    strategy:
-      # We want to know all of the tests which fail, so don't kill real if
-      # complex fails and vice-versa
-      fail-fast: false
-      matrix:
-        include:
-          - scalar-type: real
-            complex: ""
-            petsc_arch: default
-          - scalar-type: complex
-            complex: --complex
-            petsc_arch: complex
-    env:
-      # PETSC_DIR and MPICH_DIR are set inside the docker image
-      FIREDRAKE_CI_TESTS: 1
-      PYOP2_CI_TESTS: 1
-      PETSC_ARCH: ${{ matrix.petsc_arch }}
-      OMP_NUM_THREADS: 1
-      OPENBLAS_NUM_THREADS: 1
-      COMPLEX: ${{ matrix.complex }}
-      RDMAV_FORK_SAFE: 1
-      EXTRA_PYTEST_ARGS: --splitting-algorithm least_duration --timeout=1800 --timeout-method=thread -o faulthandler_timeout=1860 tests/firedrake
-    steps:
-      - uses: actions/checkout@v4
-
-      - name: Cleanup
-        if: ${{ always() }}
-        run: |
-          cd ..
-          rm -rf firedrake_venv
-
-      - name: Build Firedrake
-        run: |
-          cd ..
-          # Linting should ignore unquoted shell variable $COMPLEX
-          # shellcheck disable=SC2086
-          ./firedrake/scripts/firedrake-install \
-            $COMPLEX \
-            --honour-petsc-dir \
-            --mpicc="$MPICH_DIR"/mpicc \
-            --mpicxx="$MPICH_DIR"/mpicxx \
-            --mpif90="$MPICH_DIR"/mpif90 \
-            --mpiexec="$MPICH_DIR"/mpiexec \
-            --mpihome="$MPICH_DIR"/.. \
-            --venv-name firedrake_venv \
-            --no-package-manager \
-            --disable-ssh \
-            --documentation-dependencies \
-            --torch \
-            --jax \
-            --netgen \
-            --slepc \
-            --install thetis \
-            --install gusto \
-            --install icepack \
-            --install irksome \
-            --install femlium \
-            --install fascd \
-            --install defcon \
-            --install gadopt \
-            --install asQ \
-            || (cat firedrake-install.log && /bin/false)
-
-      - name: Install test dependencies
-        id: build
-        run: |
-          sudo apt update
-          sudo apt -y install parallel
-          . ../firedrake_venv/bin/activate
-          python "$(which firedrake-clean)"
-          python -m pip install pytest-timeout ipympl pytest-split
-          python -m pip list
-
-      - name: Run tests (nprocs = 1)
-        run: |
-          . ../firedrake_venv/bin/activate
-          firedrake-run-split-tests 1 12 "$EXTRA_PYTEST_ARGS --junit-xml=firedrake1_{#}.xml"
-
-      - name: Run tests (nprocs = 2)
-        # Run even if earlier tests failed
-        if: ${{ success() || steps.build.conclusion == 'success' }}
-        run: |
-          . ../firedrake_venv/bin/activate
-          firedrake-run-split-tests 2 6 "$EXTRA_PYTEST_ARGS --junit-xml=firedrake2_{#}.xml"
-
-      - name: Run tests (nprocs = 3)
-        if: ${{ success() || steps.build.conclusion == 'success' }}
-        run: |
-          . ../firedrake_venv/bin/activate
-          firedrake-run-split-tests 3 4 "$EXTRA_PYTEST_ARGS --junit-xml=firedrake3_{#}.xml"
-
-      - name: Run tests (nprocs = 4)
-        if: ${{ success() || steps.build.conclusion == 'success' }}
-        run: |
-          . ../firedrake_venv/bin/activate
-          firedrake-run-split-tests 4 3 "$EXTRA_PYTEST_ARGS --junit-xml=firedrake4_{#}.xml"
-
-      - name: Run tests (nprocs = 5)
-        if: ${{ success() || steps.build.conclusion == 'success' }}
-        run: |
-          . ../firedrake_venv/bin/activate
-          firedrake-run-split-tests 5 2 "$EXTRA_PYTEST_ARGS --junit-xml=firedrake5_{#}.xml"
-
-      - name: Run tests (nprocs = 6)
-        if: ${{ success() || steps.build.conclusion == 'success' }}
-        run: |
-          . ../firedrake_venv/bin/activate
-          firedrake-run-split-tests 6 2 "$EXTRA_PYTEST_ARGS --junit-xml=firedrake6_{#}.xml"
-
-      - name: Run tests (nprocs = 7)
-        if: ${{ success() || steps.build.conclusion == 'success' }}
-        run: |
-          . ../firedrake_venv/bin/activate
-          firedrake-run-split-tests 7 1 "$EXTRA_PYTEST_ARGS --junit-xml=firedrake7_{#}.xml"
-
-      - name: Run tests (nprocs = 8)
-        if: ${{ success() || steps.build.conclusion == 'success' }}
-        run: |
-          . ../firedrake_venv/bin/activate
-          firedrake-run-split-tests 8 1 "$EXTRA_PYTEST_ARGS --junit-xml=firedrake8_{#}.xml"
-
-      - name: Publish Test Report
-        uses: mikepenz/action-junit-report@v5.0.0-a02
-        # To avoid permissions issues do not run with forked repos
-        # (see https://github.com/mikepenz/action-junit-report/issues/23)
-        if: ${{ always() && (github.ref != 'refs/heads/master') && (github.event.pull_request.head.repo.full_name == github.repository) }}
-        with:
-          report_paths: 'firedrake*.xml'
-          comment: true
-          check_name: "Firedrake ${{ matrix.scalar-type }}"
-          updateComment: true
-          flaky_summary: true
-
-      - name: Upload log files
-        uses: actions/upload-artifact@v4
-        if: always()
-        with:
-          name: firedrake-logs-${{ matrix.scalar-type }}
-          path: pytest_*.log
-
-      - name: Test pyadjoint
-        if: ${{ matrix.scalar-type == 'real' }}
-        run: |
-          . ../firedrake_venv/bin/activate
-          cd ../firedrake_venv/src/pyadjoint
-          python -m pytest \
-            --strict-markers \
-            --durations=200 \
-            --timeout=600 \
-            --timeout-method=thread \
-            -o faulthandler_timeout=660 \
-            -n 12 --dist worksteal \
-            -sv tests/firedrake_adjoint
-        timeout-minutes: 30
-
-      - name: Cleanup
-        # Belt and braces: clean up before and after the run.
-        if: ${{ always() }}
-        run: |
-          cd ..
-          rm -rf firedrake_venv
-
-  docker_tag:
-    name: "Set the Docker release tag"
-    runs-on: [self-hosted, Linux]
-    if: ${{ github.ref == 'refs/heads/master' }}
-    steps:
-      - name: Set release tag
-        # Set a release tag if triggered by monthly CRON job
-        if: github.event.schedule == '0 0 1 * *'
-        run: |
-          DATE_TAG="$(date +%Y-%m)"
-          echo "RELEASE_TAG=$DATE_TAG" >> "$GITHUB_ENV"
-      - name: Print release tag being used
-        run: |
-          echo The release tag is "$RELEASE_TAG"
-    outputs:
-      tag: ${{ env.RELEASE_TAG }}
->>>>>>> 58f3d6f2
 
   docker:
     name: "Build Docker containers"
