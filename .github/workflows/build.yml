name: Build Firedrake

on:
  # Push to master or PR
  push:
    branches:
      - master
  pull_request:
  schedule:
    - cron: '0 0 * * 0'

concurrency:
  # Cancels jobs running if new commits are pushed
  group: ${{ github.workflow }}-${{ github.event.pull_request.number || github.ref }}
  cancel-in-progress: true

jobs:
  build:
    name: "Build Firedrake"
    # The type of runner that the job will run on
    runs-on: self-hosted
    # The docker container to use.
    container:
      image: firedrakeproject/firedrake-env:latest
    strategy:
      # Don't immediately kill real if complex fails and vice versa.
      fail-fast: false
      matrix:
        include:
         - scalar-type: real
           complex: ""
         - scalar-type: complex
           complex: --complex
    env:
      FIREDRAKE_CI_TESTS: 1
      PETSC_CONFIGURE_OPTIONS: --with-make-np=12 --download-mpich-device=ch3:sock
      OMP_NUM_THREADS: 1
      OPENBLAS_NUM_THREADS: 1
      COMPLEX: ${{ matrix.complex }}
      RDMAV_FORK_SAFE: 1
    steps:
      - uses: actions/checkout@v2
      - name: Cleanup
        if: ${{ always() }}
        run: |
          cd ..
          rm -rf build
      - name: Build Firedrake
        run: |
          cd ..
<<<<<<< HEAD
          ./firedrake/scripts/firedrake-install $COMPLEX --venv-name build --package-branch ufl external-operator_dualspace --package-branch pyadjoint dualspace --tinyasm --disable-ssh --minimal-petsc --slepc --documentation-dependencies --install thetis --install gusto --install icepack --install irksome --install femlium --no-package-manager|| (cat firedrake-install.log && /bin/false)
=======
          # Linting should ignore unquoted shell variable $COMPLEX
          # shellcheck disable=SC2086
          ./firedrake/scripts/firedrake-install \
            $COMPLEX \
            --honour-petsc-dir \
            --mpicc="$MPICH_DIR"/mpicc \
            --mpicxx="$MPICH_DIR"/mpicxx \
            --mpif90="$MPICH_DIR"/mpif90 \
            --mpiexec="$MPICH_DIR"/mpiexec \
            --venv-name firedrake_venv \
            --no-package-manager \
            --disable-ssh \
            --documentation-dependencies \
            --tinyasm \
            --torch \
            --netgen \
            --slepc \
            --install thetis \
            --install gusto \
            --install icepack \
            --install irksome \
            --install femlium \
            --package-branch pyadjoint dualspace \
            --package-branch ufl interp_dual \
            || (cat firedrake-install.log && /bin/false)
>>>>>>> fad1e7cc
      - name: Install test dependencies
        run: |
          . ../build/bin/activate
          python $(which firedrake-clean)
          python -m pip install pytest-cov pytest-timeout pytest-xdist pytest-timeout
          python -m pip list
      - name: Test Firedrake
        run: |
          . ../build/bin/activate
          echo OMP_NUM_THREADS is $OMP_NUM_THREADS
          echo OPENBLAS_NUM_THREADS is $OPENBLAS_NUM_THREADS
          python -m pytest --durations=200 -n 12 --cov firedrake --timeout=1800 --timeout-method=thread -o faulthandler_timeout=1860 -v tests
        timeout-minutes: 120
      - name: Test pyadjoint
        if: ${{ matrix.scalar-type == 'real' }}
        run: |
          . ../build/bin/activate
          cd ../build/src/pyadjoint
          python -m pytest --durations=200 -n 12 --timeout=600 --timeout-method=thread -o faulthandler_timeout=660 -v tests/firedrake_adjoint
        timeout-minutes: 30
      - name: Cleanup
        # Belt and braces: clean up before and after the run.
        if: ${{ always() }}
        run: |
          cd ..
          rm -rf build
  docker_env:
    name: "Build Docker environment container"
    # The type of runner that the job will run on
    needs: build
    if: ${{ github.ref == 'refs/heads/master' }}
    runs-on: self-hosted
    steps:
      - name: Check out the repo
        uses: actions/checkout@v2
      - name: Log in to Docker Hub
        uses: docker/login-action@v1
        with:
          username: ${{ secrets.DOCKERHUB_USER }}
          password: ${{ secrets.DOCKERHUB_TOKEN }}
      - name: Set up Docker Buildx
        id: buildx
        uses: docker/setup-buildx-action@v1
      - name: Build and push firedrake-env
        uses: docker/build-push-action@v2
        with:
          push: true
          file: docker/Dockerfile.env
          tags: firedrakeproject/firedrake-env:latest
  docker_vanilla:
    name: "Build Docker vanilla container"
    # The type of runner that the job will run on
    needs: docker_env
    runs-on: self-hosted
    env:
      PETSC_CONFIGURE_OPTIONS: --with-make-np=12 --download-mpich-device=ch3:sock

    steps:
      - name: Check out the repo
        uses: actions/checkout@v2
      - name: Log in to Docker Hub
        uses: docker/login-action@v1
        with:
          username: ${{ secrets.DOCKERHUB_USER }}
          password: ${{ secrets.DOCKERHUB_TOKEN }}
      - name: Set up Docker Buildx
        id: buildx
        uses: docker/setup-buildx-action@v1
      - name: Build and push firedrake-vanilla
        uses: docker/build-push-action@v2
        with:
          push: true
          no-cache: true
          build-args: PETSC_CONFIGURE_OPTIONS
          file: docker/Dockerfile.vanilla
          tags: firedrakeproject/firedrake-vanilla:latest
  docker_firedrake:
    name: "Build full Firedrake Docker container"
    # The type of runner that the job will run on
    needs: docker_vanilla
    runs-on: self-hosted
    env:
      PETSC_CONFIGURE_OPTIONS: --with-make-np=12 --download-mpich-device=ch3:sock

    steps:
      - name: Check out the repo
        uses: actions/checkout@v2
      - name: Log in to Docker Hub
        uses: docker/login-action@v1
        with:
          username: ${{ secrets.DOCKERHUB_USER }}
          password: ${{ secrets.DOCKERHUB_TOKEN }}
      - name: Set up Docker Buildx
        id: buildx
        uses: docker/setup-buildx-action@v1
      - name: Build and push firedrake
        uses: docker/build-push-action@v2
        with:
          push: true
          no-cache: true
          build-args: PETSC_CONFIGURE_OPTIONS
          file: docker/Dockerfile.firedrake
          tags: firedrakeproject/firedrake:latest
  docker_jupyter:
    name: "Build tutorial notebooks Docker container"
    # The type of runner that the job will run on
    needs: docker_firedrake
    runs-on: self-hosted

    steps:
      - name: Check out the repo
        uses: actions/checkout@v2
      - name: Log in to Docker Hub
        uses: docker/login-action@v1
        with:
          username: ${{ secrets.DOCKERHUB_USER }}
          password: ${{ secrets.DOCKERHUB_TOKEN }}
      - name: Set up Docker Buildx
        id: buildx
        uses: docker/setup-buildx-action@v1
      - name: Build and push firedrake
        uses: docker/build-push-action@v2
        with:
          push: true
          no-cache: true
          build-args: PETSC_CONFIGURE_OPTIONS
          file: docker/Dockerfile.jupyter
          tags: firedrakeproject/firedrake-notebooks:latest
  docker_complex:
    name: "Build Docker complex container"
    # The type of runner that the job will run on
    needs: docker_env
    runs-on: self-hosted
    env:
      PETSC_CONFIGURE_OPTIONS: --with-make-np=12 --download-mpich-device=ch3:sock

    steps:
      - name: Check out the repo
        uses: actions/checkout@v2
      - name: Log in to Docker Hub
        uses: docker/login-action@v1
        with:
          username: ${{ secrets.DOCKERHUB_USER }}
          password: ${{ secrets.DOCKERHUB_TOKEN }}
      - name: Set up Docker Buildx
        id: buildx
        uses: docker/setup-buildx-action@v1
      - name: Build and push firedrake-complex
        uses: docker/build-push-action@v2
        with:
          push: true
          no-cache: true
          build-args: PETSC_CONFIGURE_OPTIONS
          file: docker/Dockerfile.complex
          tags: firedrakeproject/firedrake-complex:latest<|MERGE_RESOLUTION|>--- conflicted
+++ resolved
@@ -48,9 +48,6 @@
       - name: Build Firedrake
         run: |
           cd ..
-<<<<<<< HEAD
-          ./firedrake/scripts/firedrake-install $COMPLEX --venv-name build --package-branch ufl external-operator_dualspace --package-branch pyadjoint dualspace --tinyasm --disable-ssh --minimal-petsc --slepc --documentation-dependencies --install thetis --install gusto --install icepack --install irksome --install femlium --no-package-manager|| (cat firedrake-install.log && /bin/false)
-=======
           # Linting should ignore unquoted shell variable $COMPLEX
           # shellcheck disable=SC2086
           ./firedrake/scripts/firedrake-install \
@@ -74,9 +71,8 @@
             --install irksome \
             --install femlium \
             --package-branch pyadjoint dualspace \
-            --package-branch ufl interp_dual \
+            --package-branch ufl external-operator_dualspace \
             || (cat firedrake-install.log && /bin/false)
->>>>>>> fad1e7cc
       - name: Install test dependencies
         run: |
           . ../build/bin/activate
