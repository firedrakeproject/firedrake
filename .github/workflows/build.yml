name: Install and Test Firedrake

on:
  # Push to master or PR
  push:
    branches:
      - master
  pull_request:
  schedule:
    - cron: '0 0 * * 0'
    - cron: '0 0 1 * *'  # Monthly release

concurrency:
  # Cancels jobs running if new commits are pushed
  group: >
    ${{ github.workflow }}-
    ${{ github.event.pull_request.number || github.ref }}
  cancel-in-progress: true

env:
  RELEASE_TAG: latest

jobs:
  build:
    name: "Build Firedrake"
    # Run on our self-hosted machines
    runs-on: [self-hosted, Linux]
    container:
      image: firedrakeproject/firedrake-env:latest
    strategy:
      # Don't immediately kill real if complex fails and vice versa.
      fail-fast: false
      matrix:
        include:
          - scalar-type: real
            complex: ""
            petsc_arch: default
          - scalar-type: complex
            complex: --complex
            petsc_arch: complex
    env:
      # PETSC_DIR and MPICH_DIR are set inside the docker image
      FIREDRAKE_CI_TESTS: 1
      PYOP2_CI_TESTS: 1
      PETSC_ARCH: ${{ matrix.petsc_arch }}
      OMP_NUM_THREADS: 1
      OPENBLAS_NUM_THREADS: 1
      COMPLEX: ${{ matrix.complex }}
      RDMAV_FORK_SAFE: 1
    steps:
      - uses: actions/checkout@v4
      - name: Cleanup
        if: ${{ always() }}
        run: |
          cd ..
          rm -rf firedrake_venv
      - name: Build Firedrake
        run: |
          cd ..
          # Linting should ignore unquoted shell variable $COMPLEX
          # shellcheck disable=SC2086
          ./firedrake/scripts/firedrake-install \
            $COMPLEX \
            --honour-petsc-dir \
            --mpicc="$MPICH_DIR"/mpicc \
            --mpicxx="$MPICH_DIR"/mpicxx \
            --mpif90="$MPICH_DIR"/mpif90 \
            --mpiexec="$MPICH_DIR"/mpiexec \
            --mpihome="$MPICH_DIR"/.. \
            --venv-name firedrake_venv \
            --no-package-manager \
            --disable-ssh \
            --documentation-dependencies \
            --torch \
            --jax \
            --netgen \
            --slepc \
            --install thetis \
            --install gusto \
            --install icepack \
            --install irksome \
            --install femlium \
            --install fascd \
            --install defcon \
            --install gadopt \
            --install asQ \
<<<<<<< HEAD
            --package-branch ufl pbrubeck/simplify-indexed \
=======
            --package-branch ufl pbrubeck/fix/formsum-weights \
>>>>>>> e99ce9ae
            || (cat firedrake-install.log && /bin/false)
      - name: Install test dependencies
        run: |
          . ../firedrake_venv/bin/activate
          python "$(which firedrake-clean)"
          python -m pip install \
            pytest-xdist pytest-timeout ipympl
          python -m pip list
      - name: Test Firedrake
        run: |
          . ../firedrake_venv/bin/activate
          echo OMP_NUM_THREADS is "$OMP_NUM_THREADS"
          echo OPENBLAS_NUM_THREADS is "$OPENBLAS_NUM_THREADS"
          python -m pytest -v tests/firedrake/test_0init.py
          python -m pytest \
            --durations=200 \
            --timeout=1800 \
            --timeout-method=thread \
            -o faulthandler_timeout=1860 \
            -n 12 --dist worksteal \
            --junit-xml=firedrake.xml \
            -sv tests/firedrake
        timeout-minutes: 120
      - name: Publish Test Report
        uses: mikepenz/action-junit-report@v5.0.0-a02
        if: ${{ always() && ( github.ref != 'refs/heads/master') }}
        with:
          report_paths: '/__w/firedrake/firedrake/firedrake.xml'
          comment: true
          check_name: "Firedrake ${{ matrix.scalar-type }}"
          updateComment: true
          flaky_summary: true
      - name: Test pyadjoint
        if: ${{ matrix.scalar-type == 'real' }}
        run: |
          . ../firedrake_venv/bin/activate
          cd ../firedrake_venv/src/pyadjoint
          python -m pytest \
            --durations=200 \
            --timeout=600 \
            --timeout-method=thread \
            -o faulthandler_timeout=660 \
            -n 12 --dist worksteal \
            -sv tests/firedrake_adjoint
        timeout-minutes: 30
      - name: Cleanup
        # Belt and braces: clean up before and after the run.
        if: ${{ always() }}
        run: |
          cd ..
          rm -rf firedrake_venv
  docker_tag:
    name: "Set the Docker release tag"
    runs-on: [self-hosted, Linux]
    if: ${{ github.ref == 'refs/heads/master' }}
    steps:
      - name: Set release tag
        # Set a release tag if triggered by monthly CRON job
        if: github.event.schedule == '0 0 1 * *'
        run: |
          DATE_TAG="$(date +%Y-%m)"
          echo "RELEASE_TAG=$DATE_TAG" >> "$GITHUB_ENV"
      - name: Print release tag being used
        run: |
          echo The release tag is "$RELEASE_TAG"
    outputs:
      tag: ${{ env.RELEASE_TAG }}
  docker:
    name: "Build Docker containers"
    # Only run on master, but always generate firedrake-env image,
    # even if build fails (see docker.yml)
    if: ${{ (github.ref == 'refs/heads/master') && always() }}
    needs: [build, docker_tag]
    uses: ./.github/workflows/docker.yml
    with:
      tag: ${{ needs.docker_tag.outputs.tag }}
      status: ${{ needs.build.result }}
    secrets: inherit<|MERGE_RESOLUTION|>--- conflicted
+++ resolved
@@ -84,11 +84,7 @@
             --install defcon \
             --install gadopt \
             --install asQ \
-<<<<<<< HEAD
-            --package-branch ufl pbrubeck/simplify-indexed \
-=======
-            --package-branch ufl pbrubeck/fix/formsum-weights \
->>>>>>> e99ce9ae
+            --package-branch ufl pbrubeck/merge-upstream \
             || (cat firedrake-install.log && /bin/false)
       - name: Install test dependencies
         run: |
