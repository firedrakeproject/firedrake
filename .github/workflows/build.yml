--- conflicted
+++ resolved
@@ -106,9 +106,8 @@
             -o faulthandler_timeout=1860 \
             -m "not parallel" \
             -n 12 --dist worksteal \
-<<<<<<< HEAD
             --junit-xml=firedrake1.xml \
-            -sv tests
+            -sv tests/firedrake
         timeout-minutes: 60
       - name: Test Firedrake 2 ranks
         run: |
@@ -124,7 +123,7 @@
             -o faulthandler_timeout=1860 \
             --junit-xml=firedrake2_\$MPISPAWN_TASK_ID1.xml \
             -m "parallel[\$MPISPAWN_WORLD_SIZE] and not broken" \
-            -v tests
+            -v tests/firedrake
         timeout-minutes: 30
       - name: Test Firedrake 3 ranks
         run: |
@@ -140,7 +139,7 @@
             -o faulthandler_timeout=1860 \
             --junit-xml=firedrake3_\$MPISPAWN_TASK_ID1.xml \
             -m "parallel[\$MPISPAWN_WORLD_SIZE] and not broken" \
-            -v tests
+            -v tests/firedrake
         timeout-minutes: 60
       - name: Test Firedrake 4 ranks
         run: |
@@ -156,7 +155,7 @@
             -o faulthandler_timeout=1860 \
             --junit-xml=firedrake4_\$MPISPAWN_TASK_ID1.xml \
             -m "parallel[\$MPISPAWN_WORLD_SIZE] and not broken" \
-            -v tests
+            -v tests/firedrake
         timeout-minutes: 30
       - name: Test Firedrake 6 ranks
         run: |
@@ -169,7 +168,7 @@
             -o faulthandler_timeout=1860 \
             --junit-xml=firedrake6.xml \
             -m "parallel[6] and not broken" \
-            -sv tests
+            -sv tests/firedrake
         timeout-minutes: 30
       - name: Test Firedrake 7 ranks
         run: |
@@ -182,7 +181,7 @@
             -o faulthandler_timeout=1860 \
             --junit-xml=firedrake7.xml \
             -m "parallel[7] and not broken" \
-            -sv tests
+            -sv tests/firedrake
         timeout-minutes: 30
       - name: Test Firedrake 8 ranks
         run: |
@@ -195,13 +194,8 @@
             -o faulthandler_timeout=1860 \
             --junit-xml=firedrake8.xml \
             -m "parallel[8] and not broken" \
-            -sv tests
-        timeout-minutes: 30
-=======
-            --junit-xml=firedrake.xml \
-            -sv tests/firedrake
-        timeout-minutes: 120
->>>>>>> 39742a69
+            -sv tests/firedrake
+        timeout-minutes: 30
       - name: Publish Test Report
         uses: mikepenz/action-junit-report@v5.0.0-a02
         if: ${{ always() && ( github.ref != 'refs/heads/master') }}
