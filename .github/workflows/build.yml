--- conflicted
+++ resolved
@@ -166,7 +166,6 @@
             gusto-repo/integration-tests/transport/test_embedded_dg_advection.py
         timeout-minutes: 10
 
-<<<<<<< HEAD
       - name: Run spyro smoke tests
         if: (success() || steps.install.conclusion == 'success') && matrix.arch == 'default'
         run: |
@@ -174,7 +173,8 @@
           git clone --depth 1 https://github.com/NDF-Poli-USP/spyro.git spyro-repo
           pip install --verbose ./spyro-repo
           mpiexec -n 6 python -m pytest spyro-repo/test_integration/ -m parallel[6]
-=======
+        timeout-minutes: 5
+
       - name: Run G-ADOPT smoke tests
         if: (success() || steps.install.conclusion == 'success') && matrix.arch == 'default'
         run: |
@@ -182,7 +182,6 @@
           git clone --depth 1 https://github.com/g-adopt/g-adopt.git g-adopt-repo
           pip install --verbose ./g-adopt-repo
           make -C g-adopt-repo/demos/mantle_convection/base_case check
->>>>>>> 857fc2bd
         timeout-minutes: 5
 
       - name: Publish test report
