--- conflicted
+++ resolved
@@ -45,11 +45,7 @@
 
       - name: Install PETSc
         run: |
-<<<<<<< HEAD
-          git clone https://github.com/firedrakeproject/petsc.git
-=======
           git clone --depth 1 https://github.com/firedrakeproject/petsc.git
->>>>>>> 12dec297
           cd petsc
           python3 ../firedrake-repo/scripts/firedrake-configure \
             --arch default --show-petsc-configure-options | \
