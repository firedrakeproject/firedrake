name: Build and push Docker images

on:
  workflow_call:
    inputs:
      tag:
        description: Docker image tag
        type: string
      build_dev:
        description: Whether to build a developer vanilla-default container
        type: boolean
        default: false
      branch:
        description: Which Firedrake branch to build the containers from
        type: string
        default: "release"
    secrets:
      DOCKERHUB_USER:
        required: true
      DOCKERHUB_TOKEN:
        required: true
  workflow_dispatch:
    inputs:
      tag:
        description: Docker image tag
        type: string
      build_dev:
        description: Whether to build a developer vanilla-default container
        type: boolean
        default: false
      branch:
        description: Which Firedrake branch to build the containers from
        type: string
        default: "release"

jobs:
  # Firedrake only
  docker_build_vanilla:
    strategy:
      fail-fast: false
      matrix:
        os: [Linux, macOS]
        arch: [default, complex]
        platform: [linux/amd64, linux/arm64]
        # Cannot use inputs in exclude clauses, so add a dummy matrix dim
        build_dev:
          - ${{ inputs.build_dev }}
        # exclude incompatible os+platform, and only build linux dev containers
        exclude:
          - os: Linux
            platform: linux/arm64
          - os: macOS
            platform: linux/amd64
          - os: macOS
            build_dev: true
    uses: ./.github/workflows/docker_build.yml
    with:
      os: ${{ matrix.os }}
      platform: ${{ matrix.platform }}
      arch: ${{ matrix.arch }}
      target: firedrake-vanilla-${{ matrix.arch }}
      tag: ${{ inputs.tag }}
      branch: ${{ inputs.branch }}
      dockerfile: docker/Dockerfile.vanilla
    secrets: inherit

  docker_merge_vanilla:
    needs: docker_build_vanilla
    strategy:
      fail-fast: false
      matrix:
        arch: [default, complex]
    uses: ./.github/workflows/docker_merge.yml
    with:
      target: firedrake-vanilla-${{ matrix.arch }}
      tag: ${{ inputs.tag }}
      tag_latest: ${{ ! inputs.build_dev }}
    secrets: inherit

  # Firedrake and friends
  docker_build_firedrake:
    if: ${{ ! inputs.build_dev }}
    needs: docker_merge_vanilla
    uses: ./.github/workflows/docker_build.yml
    # Only build the 'firedrake' container for 'linux/amd64' because
    # VTK (https://gitlab.kitware.com/vtk/vtk/-/issues/18772) and
    # netgen-mesher do not have ARM wheels so many Firedrake apps cannot
    # be installed.
    with:
      os: Linux
      platform: linux/amd64
      target: firedrake
      tag: ${{ inputs.tag }}
      dockerfile: docker/Dockerfile.firedrake
    secrets: inherit

  docker_merge_firedrake:
    if: ${{ ! inputs.build_dev }}
    uses: ./.github/workflows/docker_merge.yml
    needs: docker_build_firedrake
    with:
      target: firedrake
      tag: ${{ inputs.tag }}
<<<<<<< HEAD
=======
      tag_latest: ${{ ! inputs.build_dev }}
    secrets: inherit

  # Firedrake with Jupyter notebooks
  docker_build_jupyter:
    if: ${{ ! inputs.build_dev }}
    needs: docker_merge_firedrake
    uses: ./.github/workflows/docker_build.yml
    with:
      os: Linux
      platform: linux/amd64
      target: firedrake-jupyter
      tag: ${{ inputs.tag }}
      dockerfile: docker/Dockerfile.jupyter
    secrets: inherit

  docker_merge_jupyter:
    if: ${{ ! inputs.build_dev }}
    uses: ./.github/workflows/docker_merge.yml
    needs: docker_build_jupyter
    with:
      target: firedrake-jupyter
      tag: ${{ inputs.tag }}
      tag_latest: ${{ ! inputs.build_dev }}
>>>>>>> b51fd85a
    secrets: inherit<|MERGE_RESOLUTION|>--- conflicted
+++ resolved
@@ -101,31 +101,5 @@
     with:
       target: firedrake
       tag: ${{ inputs.tag }}
-<<<<<<< HEAD
-=======
       tag_latest: ${{ ! inputs.build_dev }}
-    secrets: inherit
-
-  # Firedrake with Jupyter notebooks
-  docker_build_jupyter:
-    if: ${{ ! inputs.build_dev }}
-    needs: docker_merge_firedrake
-    uses: ./.github/workflows/docker_build.yml
-    with:
-      os: Linux
-      platform: linux/amd64
-      target: firedrake-jupyter
-      tag: ${{ inputs.tag }}
-      dockerfile: docker/Dockerfile.jupyter
-    secrets: inherit
-
-  docker_merge_jupyter:
-    if: ${{ ! inputs.build_dev }}
-    uses: ./.github/workflows/docker_merge.yml
-    needs: docker_build_jupyter
-    with:
-      target: firedrake-jupyter
-      tag: ${{ inputs.tag }}
-      tag_latest: ${{ ! inputs.build_dev }}
->>>>>>> b51fd85a
     secrets: inherit