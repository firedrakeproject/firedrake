# Main Firedrake CI workflow

on:
  workflow_call:
    inputs:
      source_ref:
        description: The input Git ref to checkout
        type: string
        required: true
      target_branch:
        description: The target branch (usually 'master' or 'release')
        type: string
        required: true
      run_tests:
        description: Whether to run the test suite
        type: boolean
        default: true
      test_macos:
        description: Whether to test using macOS
        type: boolean
        default: false
      deploy_website:
        description: Whether to deploy the website
        type: boolean
        default: false
      upload_pypi:
        description: Whether to upload an sdist to PyPI
        type: boolean
        default: false
      upload_testpypi:
        description: Whether to upload an sdist to TestPyPI
        type: boolean
        default: false

  workflow_dispatch:
    inputs:
      source_ref:
        description: The input Git ref to checkout
        type: string
        required: true
      target_branch:
        description: The target branch (usually 'master' or 'release')
        type: string
        required: true
      run_tests:
        description: Whether to run the test suite
        type: boolean
        default: true
      test_macos:
        description: Whether to test using macOS
        type: boolean
        default: false
      deploy_website:
        description: Whether to deploy the website
        type: boolean
        default: false
      upload_pypi:
        description: Whether to upload an sdist to PyPI
        type: boolean
        default: false
      upload_testpypi:
        description: Whether to upload an sdist to TestPyPI
        type: boolean
        default: false

concurrency:
  # Cancel running jobs if new commits are pushed
  group: >
    ${{ github.workflow }}-
    ${{ github.event.pull_request.number || github.ref }}
  cancel-in-progress: true

jobs:
  test_linux:
    name: Build and test Firedrake (Linux)
    strategy:
      # We want to know all of the tests which fail, so don't kill real if
      # complex fails and vice-versa
      fail-fast: false
      matrix:
        arch: [default, complex]
    runs-on: [self-hosted, Linux]
    container:
      image: ubuntu:latest
    outputs:
      sdist_conclusion: ${{ steps.report_sdist.outputs.conclusion }}
      docs_conclusion: ${{ steps.report_docs.outputs.conclusion }}
    env:
      OMPI_ALLOW_RUN_AS_ROOT: 1
      OMPI_ALLOW_RUN_AS_ROOT_CONFIRM: 1
      OMP_NUM_THREADS: 1
      OPENBLAS_NUM_THREADS: 1
      FIREDRAKE_CI: 1
      PYOP2_CI_TESTS: 1
      PYOP2_SPMD_STRICT: 1
      EXTRA_PYTEST_ARGS: --splitting-algorithm least_duration --timeout=600 --timeout-method=thread -o faulthandler_timeout=660
      PYTEST_MPI_MAX_NPROCS: 8
    steps:
      - name: Fix HOME
        # For unknown reasons GitHub actions overwrite HOME to /github/home
        # which will break everything unless fixed
        # (https://github.com/actions/runner/issues/863)
        run: echo "HOME=/root" >> "$GITHUB_ENV"

      - name: Pre-run cleanup
        # Make sure the current directory is empty
        run: find . -delete

      # Git is needed for actions/checkout and Python for firedrake-configure
      - name: Install system dependencies (1)
        run: |
          apt-get update
          apt-get -y install git python3

      - uses: actions/checkout@v4
        with:
          path: firedrake-repo
          ref: ${{ inputs.source_ref }}

<<<<<<< HEAD
=======
      - name: Install Python
        run: |
          apt-get update
          apt-get -y install python3 python3-venv

      - name: Validate single source of truth
        run: ./firedrake-repo/scripts/check-config

      - name: Install system dependencies
        run: |
          apt-get -y install \
            $(python3 ./firedrake-repo/scripts/firedrake-configure --arch ${{ matrix.arch }} --show-system-packages)
          : # Dependencies needed to run the test suite
          apt-get -y install parallel
          : # Dependencies needed to build the documentation
          apt-get -y install inkscape texlive-full

>>>>>>> 550311f8
      # Raise an error if any 'TODO RELEASE' comments remain
      - name: Check no 'TODO RELEASE' comments (release only)
        if: inputs.target_branch == 'release'
        working-directory: firedrake-repo
        run: |
          if [ -z "$( grep -r --exclude-dir='.*' 'TODO RELEASE' )" ]; then
            exit 0
          else
            exit 1
          fi

      - name: Install system dependencies (2)
        run: |
          apt-get -y install \
            $(python3 ./firedrake-repo/scripts/firedrake-configure --arch ${{ matrix.arch }} --show-system-packages)
          apt-get -y install python3-venv
          : # Dependencies needed to run the test suite
          apt-get -y install parallel
          : # Dependencies needed to build the documentation
          apt-get -y install inkscape texlive-full

      - name: Install PETSc
        run: |
          if [ ${{ inputs.target_branch }} = 'release' ]; then
            git clone --depth 1 \
              --branch $(python3 ./firedrake-repo/scripts/firedrake-configure --show-petsc-version) \
              https://gitlab.com/petsc/petsc.git
          else
            git clone --depth 1 https://gitlab.com/petsc/petsc.git
          fi
          cd petsc
          python3 ../firedrake-repo/scripts/firedrake-configure \
            --arch ${{ matrix.arch }} --show-petsc-configure-options | \
            xargs -L1 ./configure --with-make-np=8 --download-slepc
          make PETSC_DIR=/__w/firedrake/firedrake/petsc PETSC_ARCH=arch-firedrake-${{ matrix.arch }}
          make check
          {
            echo "PETSC_DIR=/__w/firedrake/firedrake/petsc"
            echo "PETSC_ARCH=arch-firedrake-${{ matrix.arch }}"
            echo "SLEPC_DIR=/__w/firedrake/firedrake/petsc/arch-firedrake-${{ matrix.arch }}"
          } >> "$GITHUB_ENV"

      - name: Install Firedrake
        id: install
        run: |
          export $(python3 ./firedrake-repo/scripts/firedrake-configure --arch "${{ matrix.arch }}" --show-env)
          python3 -m venv venv
          . venv/bin/activate

          : # Force a rebuild of petsc4py as the cached one will not link to the fresh
          : # install of PETSc.
          pip cache remove petsc4py
          pip cache remove slepc4py

          if [ ${{ inputs.target_branch }} = 'release' ]; then
            EXTRA_PIP_FLAGS=''
          else
            : # Install build dependencies
            pip install "$PETSC_DIR"/src/binding/petsc4py
            pip install -r ./firedrake-repo/requirements-build.txt

            : # Install runtime dependencies that have been removed from the pyproject.toml
            : # because they rely on non-PyPI versions of petsc4py.
            pip install --no-build-isolation --no-deps \
              "$PETSC_DIR"/"$PETSC_ARCH"/externalpackages/git.slepc/src/binding/slepc4py
            pip install --no-deps ngsPETSc netgen-mesher netgen-occt

            : # We have to pass '--no-build-isolation' to use a custom petsc4py
            EXTRA_PIP_FLAGS='--no-build-isolation'
          fi

          : # Install from an sdist so we can make sure that it is not ill-formed
          pip install build
          python -m build ./firedrake-repo --sdist

          pip install --verbose $EXTRA_PIP_FLAGS \
            --no-binary h5py \
            --extra-index-url https://download.pytorch.org/whl/cpu \
            "$(echo ./firedrake-repo/dist/firedrake-*.tar.gz)[ci,docs]"

          firedrake-clean
          pip list

      - name: Upload sdist (default ARCH only)
        if: matrix.arch == 'default'
        uses: actions/upload-artifact@v4
        with:
          name: dist
          path: firedrake-repo/dist/*

      - name: Report sdist build status
        id: report_sdist
        run: echo "conclusion=success" >> "$GITHUB_OUTPUT"

      - name: Run firedrake-check
        run: |
          . venv/bin/activate
          firedrake-check
        timeout-minutes: 5

      - name: Run TSFC tests
        # Run even if earlier tests failed
        if: inputs.run_tests && (success() || steps.install.conclusion == 'success')
        run: |
          . venv/bin/activate
          : # Use pytest-xdist here so we can have a single collated output (not possible
          : # for parallel tests)
          firedrake-run-split-tests 1 1 -n 8 "$EXTRA_PYTEST_ARGS" firedrake-repo/tests/tsfc
        timeout-minutes: 60

      - name: Run PyOP2 tests
        if: inputs.run_tests && (success() || steps.install.conclusion == 'success')
        run: |
          . venv/bin/activate
          : # Use pytest-xdist here so we can have a single collated output (not possible
          : # for parallel tests)
          firedrake-run-split-tests 1 1 -n 8 "$EXTRA_PYTEST_ARGS" firedrake-repo/tests/pyop2
          firedrake-run-split-tests 2 4 "$EXTRA_PYTEST_ARGS" firedrake-repo/tests/pyop2
          firedrake-run-split-tests 3 2 "$EXTRA_PYTEST_ARGS" firedrake-repo/tests/pyop2
          firedrake-run-split-tests 4 2 "$EXTRA_PYTEST_ARGS" firedrake-repo/tests/pyop2
        timeout-minutes: 15


      - name: Run Firedrake tests (nprocs = 1)
        if: inputs.run_tests && (success() || steps.install.conclusion == 'success')
        run: |
          . venv/bin/activate
          : # Use pytest-xdist here so we can have a single collated output (not possible
          : # for parallel tests)
          firedrake-run-split-tests 1 1 -n 8 "$EXTRA_PYTEST_ARGS" firedrake-repo/tests/firedrake
        timeout-minutes: 60

      - name: Run tests (nprocs = 2)
        if: inputs.run_tests && (success() || steps.install.conclusion == 'success')
        run: |
          . venv/bin/activate
          firedrake-run-split-tests 2 4 "$EXTRA_PYTEST_ARGS" firedrake-repo/tests/firedrake
        timeout-minutes: 30

      - name: Run tests (nprocs = 3)
        if: inputs.run_tests && (success() || steps.install.conclusion == 'success')
        run: |
          . venv/bin/activate
          firedrake-run-split-tests 3 2 "$EXTRA_PYTEST_ARGS" firedrake-repo/tests/firedrake
        timeout-minutes: 60

      - name: Run tests (nprocs = 4)
        if: inputs.run_tests && (success() || steps.install.conclusion == 'success')
        run: |
          . venv/bin/activate
          firedrake-run-split-tests 4 2 "$EXTRA_PYTEST_ARGS" firedrake-repo/tests/firedrake
        timeout-minutes: 15

      - name: Run tests (nprocs = 5)
        if: inputs.run_tests && (success() || steps.install.conclusion == 'success')
        run: |
          . venv/bin/activate
          firedrake-run-split-tests 5 1 "$EXTRA_PYTEST_ARGS" firedrake-repo/tests/firedrake
        timeout-minutes: 15

      - name: Run tests (nprocs = 6)
        if: inputs.run_tests && (success() || steps.install.conclusion == 'success')
        run: |
          . venv/bin/activate
          firedrake-run-split-tests 6 1 "$EXTRA_PYTEST_ARGS" firedrake-repo/tests/firedrake
        timeout-minutes: 15

      - name: Run tests (nprocs = 7)
        if: inputs.run_tests && (success() || steps.install.conclusion == 'success')
        run: |
          . venv/bin/activate
          firedrake-run-split-tests 7 1 "$EXTRA_PYTEST_ARGS" firedrake-repo/tests/firedrake
        timeout-minutes: 15

      - name: Run tests (nprocs = 8)
        if: inputs.run_tests && (success() || steps.install.conclusion == 'success')
        run: |
          . venv/bin/activate
          firedrake-run-split-tests 8 1 "$EXTRA_PYTEST_ARGS" firedrake-repo/tests/firedrake
        timeout-minutes: 15

      - name: Run Gusto smoke tests
        # Only test Gusto in real mode
        if: |
          inputs.run_tests &&
          (success() || steps.install.conclusion == 'success') &&
          matrix.arch == 'default'
        run: |
          . venv/bin/activate
          git clone --depth 1 https://github.com/firedrakeproject/gusto.git gusto-repo
          pip install --verbose ./gusto-repo
          python -m pytest -n 8 --verbose \
            gusto-repo/integration-tests/balance/test_saturated_balance.py \
            gusto-repo/integration-tests/equations/test_thermal_sw.py \
            gusto-repo/integration-tests/transport/test_embedded_dg_advection.py
        timeout-minutes: 10

      - name: Run Thetis smoke tests
        if: |
          inputs.run_tests &&
          (success() || steps.install.conclusion == 'success') &&
          matrix.arch == 'default'
        run: |
          . venv/bin/activate
          git clone --depth 1 https://github.com/thetisproject/thetis.git thetis-repo
          pip install --verbose ./thetis-repo
          python -m pytest -n 8 --verbose thetis-repo/test_adjoint/test_swe_adjoint.py
        timeout-minutes: 10

      - name: Run spyro smoke tests
        if: |
          inputs.run_tests &&
          (success() || steps.install.conclusion == 'success') &&
          matrix.arch == 'default'
        run: |
          . venv/bin/activate
          git clone --depth 1 https://github.com/NDF-Poli-USP/spyro.git spyro-repo
          pip install --verbose ./spyro-repo
          mpiexec -n 6 python -m pytest spyro-repo/test_integration/ -m parallel[6]
        timeout-minutes: 5

      - name: Run G-ADOPT smoke tests
        if: |
          inputs.run_tests &&
          (success() || steps.install.conclusion == 'success') &&
          matrix.arch == 'default'
        run: |
          . venv/bin/activate
          git clone --depth 1 https://github.com/g-adopt/g-adopt.git g-adopt-repo
          pip install --verbose ./g-adopt-repo
          make -C g-adopt-repo/demos/mantle_convection/base_case check
        timeout-minutes: 5

      - name: Upload log files
        uses: actions/upload-artifact@v4
        if: inputs.run_tests && (success() || steps.install.conclusion == 'success')
        with:
          name: firedrake-logs-${{ matrix.arch }}
          path: pytest_*.log

      - name: Check bibtex
        if: (success() || steps.install.conclusion == 'success') && matrix.arch == 'default'
        run: |
          . venv/bin/activate
          make -C firedrake-repo/docs validate-bibtex

      - name: Check documentation links
        if: (success() || steps.install.conclusion == 'success') && matrix.arch == 'default'
        run: |
          . venv/bin/activate
          make -C firedrake-repo/docs linkcheck

      - name: Build documentation
        if: (success() || steps.install.conclusion == 'success') && matrix.arch == 'default'
        id: build_docs
        run: |
          . venv/bin/activate
          cd firedrake-repo/docs
          make SPHINXOPTS="-t ${{ inputs.target_branch }}" html
          make latex
          make latexpdf
          # : Copy manual to HTML tree
          cp build/latex/Firedrake.pdf build/html/_static/manual.pdf

      - name: Upload documentation
        uses: actions/upload-pages-artifact@v3
        id: upload_docs
        if: (success() || steps.build_docs.conclusion == 'success') && matrix.arch == 'default'
        with:
          name: github-pages
          path: firedrake-repo/docs/build/html
          retention-days: 1

      - name: Report docs build status
        id: report_docs
        if: success() || steps.upload_docs.conclusion == 'success'
        run: echo "conclusion=success" >> "$GITHUB_OUTPUT"

      # Some files are automatically generated when we install or build the
      # docs (e.g. AUTHORS.rst). These files are committed to the repository
      # so uncommitted changes at this point reflect changes in the automatically
      # generated files that ought to be committed.
      - name: Check no untracked files
        if: always()
        working-directory: firedrake-repo
        run: |
          if [ -z "$( git status --porcelain )" ]; then
            exit 0
          else
            echo Error: there are untracked files in the repository
            echo The output from 'git status' is:
            git status
            exit 1
          fi

      - name: Post-run cleanup
        if: always()
        run: find . -delete

  test_macos:
    name: Build and test Firedrake (macOS)
    runs-on: [self-hosted, macOS]
    if: inputs.test_macos
    env:
      FIREDRAKE_CI: 1
      OMP_NUM_THREADS: 1
      OPENBLAS_NUM_THREADS: 1
    steps:
      - name: Add homebrew to PATH
        # https://docs.github.com/en/actions/writing-workflows/choosing-what-your-workflow-does/workflow-commands-for-github-actions#adding-a-system-path
        run: echo "/opt/homebrew/bin" >> "$GITHUB_PATH"

      - name: Pre-run cleanup
        # Make sure the current directory is empty
        run: find . -delete

      - uses: actions/checkout@v4
        with:
          path: firedrake-repo
          ref: ${{ inputs.source_ref }}

      - name: Install system dependencies
        run: |
          brew install $(python3 ./firedrake-repo/scripts/firedrake-configure --arch default --show-system-packages)

      - name: Install PETSc
        run: |
          if [ ${{ inputs.target_branch }} = 'release' ]; then
            git clone --depth 1 \
              --branch $(python3 ./firedrake-repo/scripts/firedrake-configure --show-petsc-version) \
              https://gitlab.com/petsc/petsc.git
          else
            git clone --depth 1 https://gitlab.com/petsc/petsc.git
          fi
          cd petsc
          python3 ../firedrake-repo/scripts/firedrake-configure \
            --arch default --show-petsc-configure-options | \
            xargs -L1 ./configure --with-make-np=4
          make
          make check
          {
            echo "PETSC_DIR=/Users/github/actions-runner/_work/firedrake/firedrake/petsc"
            echo "PETSC_ARCH=arch-firedrake-default"
            echo "SLEPC_DIR=/Users/github/actions-runner/_work/firedrake/firedrake/petsc/arch-firedrake-default"
          } >> "$GITHUB_ENV"

      - name: Install Firedrake
        id: install
        run: |
          export $(python3 ./firedrake-repo/scripts/firedrake-configure --arch default --show-env)
          python3 -m venv venv
          . venv/bin/activate

          : # Force a rebuild of petsc4py as the cached one will not link to the fresh
          : # install of PETSc. A similar trick may be needed for compiled dependencies
          : # like h5py or mpi4py if changing HDF5/MPI libraries.
          pip cache remove petsc4py

          if [ ${{ inputs.target_branch }} = 'release' ]; then
            EXTRA_PIP_FLAGS=''
          else
            : # Install build dependencies
            pip install "$PETSC_DIR"/src/binding/petsc4py
            pip install -r ./firedrake-repo/requirements-build.txt

            : # We have to pass '--no-build-isolation' to use a custom petsc4py
            EXTRA_PIP_FLAGS='--no-build-isolation'
          fi

          pip install --verbose $EXTRA_PIP_FLAGS \
            --no-binary h5py \
            './firedrake-repo[check]'

          firedrake-clean
          pip list

      - name: Run smoke tests
        run: |
          . venv/bin/activate
          firedrake-check
        timeout-minutes: 10

      - name: Post-run cleanup
        if: always()
        run: |
          find . -delete

  lint:
    name: Lint codebase
    runs-on: ubuntu-latest
    steps:
      - uses: actions/checkout@v4
        with:
          ref: ${{ inputs.source_ref }}
      - uses: actions/setup-python@v5
        with:
          python-version: '3.10'
      - name: Setup flake8 annotations
        uses: rbialon/flake8-annotations@v1
      - name: Install linting packages
        run: pip install flake8 pylint
      - name: Lint codebase
        run: make lint GITHUB_ACTIONS_FORMATTING=1

  deploy_website:
    name: Deploy GitHub pages (optional)
    needs: test_linux
    # Only deploy the website for master here, the release branch is managed
    # by https://github.com/firedrakeproject/firedrakeproject.github.io
    if: |
      always() &&
      inputs.deploy_website &&
      inputs.target_branch == 'master' &&
      needs.test_linux.outputs.docs_conclusion == 'success'
    permissions:
      pages: write
      id-token: write
    environment:
      name: github-pages
      url: http://firedrakeproject.github.io/firedrake
    runs-on: ubuntu-latest
    steps:
      - name: Deploy to GitHub Pages
        uses: actions/deploy-pages@v4

  upload_pypi:
    name: Upload to PyPI (optional)
    needs: test_linux
    if: |
      always() &&
      inputs.upload_pypi &&
      inputs.target_branch == 'release' &&
      needs.test_linux.outputs.sdist_conclusion == 'success'
    runs-on: ubuntu-latest
    environment:
      name: pypi
    permissions:
      id-token: write
    steps:
      - uses: actions/download-artifact@v4
        with:
          name: dist
          path: dist
      - name: Push to PyPI
        uses: pypa/gh-action-pypi-publish@release/v1

  upload_testpypi:
    name: Upload to TestPyPI (optional)
    needs: test_linux
    if: |
      always() &&
      inputs.upload_testpypi &&
      inputs.target_branch == 'release' &&
      needs.test_linux.outputs.sdist_conclusion == 'success'
    runs-on: ubuntu-latest
    environment:
      name: testpypi
    permissions:
      id-token: write
    steps:
      - uses: actions/download-artifact@v4
        with:
          name: dist
          path: dist
      - name: Push to TestPyPI
        uses: pypa/gh-action-pypi-publish@release/v1
        with:
          repository-url: https://test.pypi.org/legacy/<|MERGE_RESOLUTION|>--- conflicted
+++ resolved
@@ -117,26 +117,9 @@
           path: firedrake-repo
           ref: ${{ inputs.source_ref }}
 
-<<<<<<< HEAD
-=======
-      - name: Install Python
-        run: |
-          apt-get update
-          apt-get -y install python3 python3-venv
-
       - name: Validate single source of truth
         run: ./firedrake-repo/scripts/check-config
 
-      - name: Install system dependencies
-        run: |
-          apt-get -y install \
-            $(python3 ./firedrake-repo/scripts/firedrake-configure --arch ${{ matrix.arch }} --show-system-packages)
-          : # Dependencies needed to run the test suite
-          apt-get -y install parallel
-          : # Dependencies needed to build the documentation
-          apt-get -y install inkscape texlive-full
-
->>>>>>> 550311f8
       # Raise an error if any 'TODO RELEASE' comments remain
       - name: Check no 'TODO RELEASE' comments (release only)
         if: inputs.target_branch == 'release'
