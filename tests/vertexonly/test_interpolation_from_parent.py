from firedrake import *
import pytest
import numpy as np
from functools import reduce
from operator import add
import subprocess


# Utility Functions and Fixtures

@pytest.fixture(params=["interval",
                        "square",
                        "squarequads",
                        "extruded",
                        pytest.param("extrudedvariablelayers", marks=pytest.mark.skip(reason="Extruded meshes with variable layers not supported and will hang when created in parallel")),
                        "cube",
                        "tetrahedron",
                        "immersedsphere",
                        "immersedsphereextruded",
                        "periodicrectangle",
                        "shiftedmesh"],
                ids=lambda x: f"{x}-mesh")
def parentmesh(request):
    if request.param == "interval":
        return UnitIntervalMesh(1)
    elif request.param == "square":
        return UnitSquareMesh(1, 1)
    elif request.param == "squarequads":
        return UnitSquareMesh(2, 2, quadrilateral=True)
    elif request.param == "extruded":
        return ExtrudedMesh(UnitSquareMesh(2, 2), 3)
    elif request.param == "extrudedvariablelayers":
        return ExtrudedMesh(UnitIntervalMesh(3), np.array([[0, 3], [0, 3], [0, 2]]), np.array([3, 3, 2]))
    elif request.param == "cube":
        return UnitCubeMesh(1, 1, 1)
    elif request.param == "tetrahedron":
        return UnitTetrahedronMesh()
    elif request.param == "immersedsphere":
        m = UnitIcosahedralSphereMesh(refinement_level=2, name='immersedsphere')
        m.init_cell_orientations(SpatialCoordinate(m))
        return m
    elif request.param == "immersedsphereextruded":
        m = UnitIcosahedralSphereMesh()
        m.init_cell_orientations(SpatialCoordinate(m))
        m = ExtrudedMesh(m, 3, extrusion_type="radial")
        return m
    elif request.param == "periodicrectangle":
        return PeriodicRectangleMesh(3, 3, 1, 1)
    elif request.param == "shiftedmesh":
        m = UnitSquareMesh(10, 10)
        m.coordinates.dat.data[:] -= 0.5
        return m


@pytest.fixture(params=[0, 1, 100], ids=lambda x: f"{x}-coords")
def vertexcoords(request, parentmesh):
    size = (request.param, parentmesh.geometric_dimension())
    return pseudo_random_coords(size)


@pytest.fixture(params=[("CG", 2, FunctionSpace),
                        ("DG", 2, FunctionSpace)],
                ids=lambda x: f"{x[2].__name__}({x[0]}{x[1]})")
def fs(request):
    return request.param


@pytest.fixture(params=[("CG", 2, VectorFunctionSpace),
                        ("N1curl", 2, FunctionSpace),
                        ("N2curl", 2, FunctionSpace),
                        ("N1div", 2, FunctionSpace),
                        ("N2div", 2, FunctionSpace),
                        pytest.param(("RTCE", 2, FunctionSpace),
                                     marks=pytest.mark.xfail(raises=(subprocess.CalledProcessError, NotImplementedError),
                                                             reason="EnrichedElement dual basis not yet defined and FIAT duals don't have a point_dict")),
                        pytest.param(("RTCF", 2, FunctionSpace),
                                     marks=pytest.mark.xfail(raises=(subprocess.CalledProcessError, NotImplementedError),
                                                             reason="EnrichedElement dual basis not yet defined and FIAT duals don't have a point_dict"))],
                ids=lambda x: f"{x[2].__name__}({x[0]}{x[1]})")
def vfs(request, parentmesh):
    family = request.param[0]
    # skip where the element doesn't support the cell type
    if family != "CG":
        if parentmesh.ufl_cell().cellname() == "quadrilateral":
            if not (family == "RTCE" or family == "RTCF"):
                pytest.skip(f"{family} does not support {parentmesh.ufl_cell()} cells")
        elif parentmesh.ufl_cell().cellname() == "triangle" or parentmesh.ufl_cell().cellname() == "tetrahedron":
            if (not (family == "N1curl" or family == "N2curl"
                     or family == "N1div" or family == "N2div")):
                pytest.skip(f"{family} does not support {parentmesh.ufl_cell()} cells")
        else:
            pytest.skip(f"{family} does not support {parentmesh.ufl_cell()} cells")
        if parentmesh.name == "immersedsphere":
            # See https://github.com/firedrakeproject/firedrake/issues/3089
            if family == "N1curl" or family == "N2curl":
                pytest.xfail(f"{family} does not give correct point evaluation results on immersed manifolds")
            elif family == "N1div" or family == "N2div":
                pytest.xfail(f"{family} cannot yet perform point evaluation on immersed manifolds")
    return request.param


@pytest.fixture(params=[("CG", 2, TensorFunctionSpace),
                        ("BDM", 2, VectorFunctionSpace),
                        ("Regge", 2, FunctionSpace)],
                ids=lambda x: f"{x[2].__name__}({x[0]}{x[1]})")
def tfs(request, parentmesh):
    family = request.param[0]
    # skip where the element doesn't support the cell type
    if (family != "CG" and parentmesh.ufl_cell().cellname() != "triangle"
            and parentmesh.ufl_cell().cellname() != "tetrahedron"):
        pytest.skip(f"{family} does not support {parentmesh.ufl_cell()} cells")
    if parentmesh.name == "immersedsphere":
        # See https://github.com/firedrakeproject/firedrake/issues/3089
        if family == "Regge":
            pytest.xfail(f"{family} does not give correct point evaluation results on immersed manifolds")
        elif family == "BDM":
            pytest.xfail(f"{family} cannot yet perform point evaluation on immersed manifolds")
    return request.param


def pseudo_random_coords(size):
    """
    Get an array of pseudo random coordinates with coordinate elements
    between -0.5 and 1.5. The random numbers are consistent for any
    given `size` since `numpy.random.seed(0)` is called each time this
    is used.
    """
    np.random.seed(0)
    a, b = -0.5, 1.5
    return (b - a) * np.random.random_sample(size=size) + a


def allgather(comm, coords):
    """Gather all coordinates from all ranks."""
    coords = coords.copy()
    coords = comm.allgather(coords)
    coords = np.concatenate(coords)
    return coords


def immersed_sphere_vertexcoords(mesh, vertexcoords_old):
    # Need to pick points approximately on the surface of the sphere
    # to avoid interpolation errors in the tests. I just use the vertices of
    # the mesh itself. Correct projection behaviour (when the points are not
    # within cells) is tested elsewhere.
    if not len(vertexcoords_old):
        return vertexcoords_old
    else:
        # Get the coordinates of the vertices of the mesh
        meshvertexcoords = allgather(mesh.comm, mesh.coordinates.dat.data_ro)
        return meshvertexcoords[0:len(vertexcoords_old)]


# Tests

# NOTE: these _spatialcoordinate tests should be equivalent to some kind of
# interpolation from a CG1 VectorFunctionSpace (I think)
def test_scalar_spatialcoordinate_interpolation(parentmesh, vertexcoords):
    if parentmesh.name == "immersedsphere":
        vertexcoords = immersed_sphere_vertexcoords(parentmesh, vertexcoords)
    vm = VertexOnlyMesh(parentmesh, vertexcoords, missing_points_behaviour=None)
    # Reshaping because for all meshes, we want (-1, gdim) but
    # when gdim == 1 PyOP2 doesn't distinguish between dats with shape
    # () and shape (1,).
    vertexcoords = vm.coordinates.dat.data_ro.reshape(-1, parentmesh.geometric_dimension())
    W = FunctionSpace(vm, "DG", 0)
    expr = reduce(add, SpatialCoordinate(parentmesh))
    w_expr = assemble(interpolate(expr, W))
    assert np.allclose(w_expr.dat.data_ro, np.sum(vertexcoords, axis=1))


def test_scalar_function_interpolation(parentmesh, vertexcoords, fs):
    if parentmesh.name == "immersedsphere":
        vertexcoords = immersed_sphere_vertexcoords(parentmesh, vertexcoords)
    vm = VertexOnlyMesh(parentmesh, vertexcoords, missing_points_behaviour=None)
    vertexcoords = vm.coordinates.dat.data_ro.reshape(-1, parentmesh.geometric_dimension())
    fs_fam, fs_deg, fs_typ = fs
    if (
        parentmesh.coordinates.function_space().ufl_element().family()
        == "Discontinuous Lagrange"
        and fs_fam == "CG"
    ):
        pytest.skip(f"Interpolating into f{fs_fam} on a periodic mesh is not well-defined.")

    V = fs_typ(parentmesh, fs_fam, fs_deg)
    W = FunctionSpace(vm, "DG", 0)
    expr = reduce(add, SpatialCoordinate(parentmesh))
    v = Function(V).interpolate(expr)
    w_v = assemble(interpolate(v, W))
    assert np.allclose(w_v.dat.data_ro, np.sum(vertexcoords, axis=1))
    # try and make reusable Interpolator from V to W
    A_w = Interpolator(TestFunction(V), W)
    w_v = Function(W)
    assemble(A_w.interpolate(v), tensor=w_v)
    assert np.allclose(w_v.dat.data_ro, np.sum(vertexcoords, axis=1))
    # use it again for a different Function in V
<<<<<<< HEAD
    v = Function(V).assign(Constant(2, domain=parentmesh))
    assemble(A_w.interpolate(v), tensor=w_v)
=======
    v = Function(V).assign(Constant(2))
    A_w.interpolate(v, output=w_v)
>>>>>>> 2df00f47
    assert np.allclose(w_v.dat.data_ro, 2)


def test_vector_spatialcoordinate_interpolation(parentmesh, vertexcoords):
    if parentmesh.name == "immersedsphere":
        vertexcoords = immersed_sphere_vertexcoords(parentmesh, vertexcoords)
    vm = VertexOnlyMesh(parentmesh, vertexcoords, missing_points_behaviour=None)
    vertexcoords = vm.coordinates.dat.data_ro
    W = VectorFunctionSpace(vm, "DG", 0)
    expr = 2 * SpatialCoordinate(parentmesh)
    w_expr = assemble(interpolate(expr, W))
    assert np.allclose(w_expr.dat.data_ro, 2*np.asarray(vertexcoords))


def test_vector_function_interpolation(parentmesh, vertexcoords, vfs):
    if parentmesh.name == "immersedsphere":
        vertexcoords = immersed_sphere_vertexcoords(parentmesh, vertexcoords)
    vfs_fam, vfs_deg, vfs_typ = vfs
    vm = VertexOnlyMesh(parentmesh, vertexcoords, missing_points_behaviour=None)
    vertexcoords = vm.coordinates.dat.data_ro
    if (
        parentmesh.coordinates.function_space().ufl_element().family()
        == "Discontinuous Lagrange"
    ):
        pytest.skip(f"Interpolating into f{vfs_fam} on a periodic mesh is not well-defined.")
    V = vfs_typ(parentmesh, vfs_fam, vfs_deg)
    W = VectorFunctionSpace(vm, "DG", 0)
    expr = 2 * SpatialCoordinate(parentmesh)
    v = Function(V).interpolate(expr)
    w_v = assemble(interpolate(v, W))
    assert np.allclose(w_v.dat.data_ro, 2*np.asarray(vertexcoords))
    # try and make reusable Interpolator from V to W
    A_w = Interpolator(TestFunction(V), W)
    w_v = Function(W)
    assemble(A_w.interpolate(v), tensor=w_v)
    assert np.allclose(w_v.dat.data_ro, 2*np.asarray(vertexcoords))
    # use it again for a different Function in V
    expr = 4 * SpatialCoordinate(parentmesh)
    v = Function(V).interpolate(expr)
    assemble(A_w.interpolate(v), tensor=w_v)
    assert np.allclose(w_v.dat.data_ro, 4*np.asarray(vertexcoords))


def test_tensor_spatialcoordinate_interpolation(parentmesh, vertexcoords):
    if parentmesh.name == "immersedsphere":
        vertexcoords = immersed_sphere_vertexcoords(parentmesh, vertexcoords)
    vm = VertexOnlyMesh(parentmesh, vertexcoords, missing_points_behaviour=None)
    vertexcoords = vm.coordinates.dat.data_ro
    W = TensorFunctionSpace(vm, "DG", 0)
    x = SpatialCoordinate(parentmesh)
    gdim = parentmesh.geometric_dimension()
    expr = 2 * as_tensor([x]*gdim)
    assert W.shape == expr.ufl_shape
    w_expr = assemble(interpolate(expr, W))
    result = 2 * np.asarray([[vertexcoords[i]]*gdim for i in range(len(vertexcoords))])
    if len(result) == 0:
        result = result.reshape(vertexcoords.shape + (gdim,))
    assert np.allclose(w_expr.dat.data_ro.reshape(result.shape), result)


def test_tensor_function_interpolation(parentmesh, vertexcoords, tfs):
    if parentmesh.name == "immersedsphere":
        vertexcoords = immersed_sphere_vertexcoords(parentmesh, vertexcoords)
    tfs_fam, tfs_deg, tfs_typ = tfs
    vm = VertexOnlyMesh(parentmesh, vertexcoords, missing_points_behaviour=None)
    vertexcoords = vm.coordinates.dat.data_ro
    if (
        parentmesh.coordinates.function_space().ufl_element().family()
        == "Discontinuous Lagrange"
    ):
        pytest.skip(f"Interpolating into f{tfs_fam} on a periodic mesh is not well-defined.")
    V = tfs_typ(parentmesh, tfs_fam, tfs_deg)
    W = TensorFunctionSpace(vm, "DG", 0)
    x = SpatialCoordinate(parentmesh)
    # use outer product to check Regge works
    expr = outer(x, x)
    assert W.shape == expr.ufl_shape
    v = Function(V).interpolate(expr)
    result = np.asarray([np.outer(vertexcoords[i], vertexcoords[i]) for i in range(len(vertexcoords))])
    if len(result) == 0:
        result = result.reshape(vertexcoords.shape + (parentmesh.geometric_dimension(),))
    w_v = assemble(interpolate(v, W))
    assert np.allclose(w_v.dat.data_ro.reshape(result.shape), result)
    # try and make reusable Interpolator from V to W
    A_w = Interpolator(TestFunction(V), W)
    w_v = Function(W)
    assemble(A_w.interpolate(v), tensor=w_v)
    assert np.allclose(w_v.dat.data_ro.reshape(result.shape), result)
    # use it again for a different Function in V
    expr = 2*outer(x, x)
    v = Function(V).interpolate(expr)
    assemble(A_w.interpolate(v), tensor=w_v)
    assert np.allclose(w_v.dat.data_ro.reshape(result.shape), 2*result)


@pytest.mark.xfail(raises=NotImplementedError, reason="Interpolation of UFL expressions into mixed functions not supported")
def test_mixed_function_interpolation(parentmesh, vertexcoords, tfs):
    if parentmesh.name == "immersedsphere":
        vertexcoords = immersed_sphere_vertexcoords(parentmesh, vertexcoords)
    tfs_fam, tfs_deg, tfs_typ = tfs
    vm = VertexOnlyMesh(parentmesh, vertexcoords, missing_points_behaviour=None)
    vertexcoords = vm.coordinates.dat.data_ro.reshape(-1, parentmesh.geometric_dimension())
    V1 = tfs_typ(parentmesh, tfs_fam, tfs_deg)
    V2 = FunctionSpace(parentmesh, "CG", 1)
    V = V1 * V2
    W1 = TensorFunctionSpace(vm, "DG", 0)
    W2 = FunctionSpace(vm, "DG", 0)
    W = W1 * W2
    x = SpatialCoordinate(parentmesh)
    v = Function(V)
    v1, v2 = v.subfunctions
    # Get Function in V1
    # use outer product to check Regge works
    expr1 = outer(x, x)
    assert W1.shape == expr1.ufl_shape
    assemble(interpolate(expr1, v1))
    result1 = np.asarray([np.outer(vertexcoords[i], vertexcoords[i]) for i in range(len(vertexcoords))])
    if len(result1) == 0:
        result1 = result1.reshape(vertexcoords.shape + (parentmesh.geometric_dimension(),))
    # Get Function in V2
    expr2 = reduce(add, SpatialCoordinate(parentmesh))
    assemble(interpolate(expr2, v2))
    result2 = np.sum(vertexcoords, axis=1)
    # Interpolate Function in V into W
    w_v = assemble(interpolate(v, W))
    # Split result and check
    w_v1, w_v2 = w_v.subfunctions
    assert np.allclose(w_v1.dat.data_ro, result1)
    assert np.allclose(w_v2.dat.data_ro, result2)
    # try and make reusable Interpolator from V to W
    A_w = Interpolator(TestFunction(V), W)
    w_v = Function(W)
    assemble(A_w.interpolate(v), tensor=w_v)
    # Split result and check
    w_v1, w_v2 = w_v.subfunctions
    assert np.allclose(w_v1.dat.data_ro, result1)
    assert np.allclose(w_v2.dat.data_ro, result2)
    # Enough tests - don't both using it again for a different Function in V


def test_scalar_real_interpolation(parentmesh, vertexcoords):
    vm = VertexOnlyMesh(parentmesh, vertexcoords, missing_points_behaviour=None)
    W = FunctionSpace(vm, "DG", 0)
    V = FunctionSpace(parentmesh, "Real", 0)
    # Remove below when interpolating constant onto Real works for extruded
    if type(parentmesh.topology) is mesh.ExtrudedMeshTopology:
        with pytest.raises(ValueError):
<<<<<<< HEAD
            assemble(interpolate(Constant(1.0, domain=parentmesh), V))
        return
    v = assemble(interpolate(Constant(1.0, domain=parentmesh), V))
    w_v = assemble(interpolate(v, W))
=======
            interpolate(Constant(1), V)
        return
    v = interpolate(Constant(1), V)
    w_v = interpolate(v, W)
>>>>>>> 2df00f47
    assert np.allclose(w_v.dat.data_ro, 1.)


def test_scalar_real_interpolator(parentmesh, vertexcoords):
    # try and make reusable Interpolator from V to W
    vm = VertexOnlyMesh(parentmesh, vertexcoords, missing_points_behaviour=None)
    W = FunctionSpace(vm, "DG", 0)
    V = FunctionSpace(parentmesh, "Real", 0)
    # Remove below when interpolating constant onto Real works for extruded
    if type(parentmesh.topology) is mesh.ExtrudedMeshTopology:
        with pytest.raises(ValueError):
<<<<<<< HEAD
            assemble(interpolate(Constant(1.0, domain=parentmesh), V))
        return
    v = assemble(interpolate(Constant(1.0, domain=parentmesh), V))
=======
            interpolate(Constant(1), V)
        return
    v = interpolate(Constant(1), V)
>>>>>>> 2df00f47
    A_w = Interpolator(TestFunction(V), W)
    w_v = Function(W)
    assemble(A_w.interpolate(v), tensor=w_v)
    assert np.allclose(w_v.dat.data_ro, 1.)


def test_extruded_cell_parent_cell_list():
    # If we make a function space that has 1 dof per cell, then we can use the
    # cell_parent_list directly to see if we get expected values. This is a
    # carbon copy of tests/regression/test_locate_cell.py

    ms = UnitSquareMesh(3, 3, quadrilateral=True)
    mx = ExtrudedMesh(UnitIntervalMesh(3), 3)

    # coords at locations from tests/regression/test_locate_cell.py - note that
    # we are not at the cell midpoints
    coords = np.array([[0.2, 0.1], [0.5, 0.2], [0.7, 0.1], [0.2, 0.4], [0.4, 0.4], [0.8, 0.5], [0.1, 0.7], [0.5, 0.9], [0.9, 0.8]])

    vms = VertexOnlyMesh(ms, coords, missing_points_behaviour=None)
    vmx = VertexOnlyMesh(mx, coords, missing_points_behaviour=None)
    assert vms.num_cells() == len(coords)
    assert vmx.num_cells() == len(coords)
    assert np.equal(vms.coordinates.dat.data_ro, coords[vms.topology._dm_renumbering]).all()
    assert np.equal(vmx.coordinates.dat.data_ro, coords[vmx.topology._dm_renumbering]).all()

    # set up test as in tests/regression/test_locate_cell.py - DG0 has 1 dof
    # per cell which is the expression evaluated at the cell midpoint.
    Vs = FunctionSpace(ms, 'DG', 0)
    Vx = FunctionSpace(mx, 'DG', 0)
    fs = Function(Vs)
    fx = Function(Vx)
    xs = SpatialCoordinate(ms)
    xx = SpatialCoordinate(mx)
    fs.interpolate(3*xs[0] + 9*xs[1] - 1)
    fx.interpolate(3*xx[0] + 9*xx[1] - 1)

    # expected values at coordinates from tests/regression/test_locate_cell.py
    expected = np.array([1, 2, 3, 4, 5, 6, 7, 8, 9])
    assert np.allclose(fs.at(coords), expected)
    assert np.allclose(fx.at(coords), expected)
    assert np.allclose(fs.dat.data[vms.cell_parent_cell_list], expected[vms.topology._dm_renumbering])
    assert np.allclose(fx.dat.data[vmx.cell_parent_cell_list], expected[vmx.topology._dm_renumbering])


@pytest.mark.parallel
def test_scalar_spatialcoordinate_interpolation_parallel(parentmesh, vertexcoords):
    test_scalar_spatialcoordinate_interpolation(parentmesh, vertexcoords)


@pytest.mark.parallel
def test_vector_spatialcoordinate_interpolation_parallel(parentmesh, vertexcoords):
    test_vector_spatialcoordinate_interpolation(parentmesh, vertexcoords)


@pytest.mark.parallel
def test_vector_function_interpolation_parallel(parentmesh, vertexcoords, vfs):
    test_vector_function_interpolation(parentmesh, vertexcoords, vfs)


@pytest.mark.parallel
def test_tensor_spatialcoordinate_interpolation_parallel(parentmesh, vertexcoords):
    test_tensor_spatialcoordinate_interpolation(parentmesh, vertexcoords)


@pytest.mark.parallel
def test_tensor_function_interpolation_parallel(parentmesh, vertexcoords, tfs):
    test_tensor_function_interpolation(parentmesh, vertexcoords, tfs)


@pytest.mark.xfail(reason="Interpolation of UFL expressions into mixed functions not supported")
@pytest.mark.parallel
def test_mixed_function_interpolation_parallel(parentmesh, vertexcoords, tfs):
    test_mixed_function_interpolation(parentmesh, vertexcoords, tfs)<|MERGE_RESOLUTION|>--- conflicted
+++ resolved
@@ -194,13 +194,8 @@
     assemble(A_w.interpolate(v), tensor=w_v)
     assert np.allclose(w_v.dat.data_ro, np.sum(vertexcoords, axis=1))
     # use it again for a different Function in V
-<<<<<<< HEAD
-    v = Function(V).assign(Constant(2, domain=parentmesh))
-    assemble(A_w.interpolate(v), tensor=w_v)
-=======
     v = Function(V).assign(Constant(2))
-    A_w.interpolate(v, output=w_v)
->>>>>>> 2df00f47
+    assemble(A_w.interpolate(v), tensor=w_v)
     assert np.allclose(w_v.dat.data_ro, 2)
 
 
@@ -348,17 +343,10 @@
     # Remove below when interpolating constant onto Real works for extruded
     if type(parentmesh.topology) is mesh.ExtrudedMeshTopology:
         with pytest.raises(ValueError):
-<<<<<<< HEAD
-            assemble(interpolate(Constant(1.0, domain=parentmesh), V))
+            assemble(interpolate(Constant(1), V))
         return
-    v = assemble(interpolate(Constant(1.0, domain=parentmesh), V))
+    v = assemble(interpolate(Constant(1), V))
     w_v = assemble(interpolate(v, W))
-=======
-            interpolate(Constant(1), V)
-        return
-    v = interpolate(Constant(1), V)
-    w_v = interpolate(v, W)
->>>>>>> 2df00f47
     assert np.allclose(w_v.dat.data_ro, 1.)
 
 
@@ -370,15 +358,9 @@
     # Remove below when interpolating constant onto Real works for extruded
     if type(parentmesh.topology) is mesh.ExtrudedMeshTopology:
         with pytest.raises(ValueError):
-<<<<<<< HEAD
-            assemble(interpolate(Constant(1.0, domain=parentmesh), V))
+            assemble(interpolate(Constant(1), V))
         return
-    v = assemble(interpolate(Constant(1.0, domain=parentmesh), V))
-=======
-            interpolate(Constant(1), V)
-        return
-    v = interpolate(Constant(1), V)
->>>>>>> 2df00f47
+    v = assemble(interpolate(Constant(1), V))
     A_w = Interpolator(TestFunction(V), W)
     w_v = Function(W)
     assemble(A_w.interpolate(v), tensor=w_v)
