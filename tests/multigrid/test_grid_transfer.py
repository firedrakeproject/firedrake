import pytest
import numpy
from firedrake import *
from firedrake.utils import complex_mode


@pytest.fixture(params=["interval", "triangle",
                        "triangle-nonnested",  # no parameterized fixtures, UGH!
                        "quadrilateral", "tetrahedron",
                        "prism", "hexahedron"], scope="module")
def cell(request):
    return request.param


@pytest.fixture(params=["CG", "DG"])
def space(request, cell):
    if cell in {"quadrilateral", "prism", "hexahedron"} and request.param == "DG":
        return "DQ"
    else:
        return request.param


@pytest.fixture(params=[1, 2], scope="module")
def refinements_per_level(request):
    return request.param


@pytest.fixture(scope="module")
def hierarchy(cell, refinements_per_level):
    if cell == "interval":
        mesh = UnitIntervalMesh(3)
        return MeshHierarchy(mesh, 2)
    elif cell in {"triangle", "triangle-nonnested", "prism"}:
        mesh = UnitSquareMesh(3, 3, quadrilateral=False)
    elif cell in {"quadrilateral", "hexahedron"}:
        mesh = UnitSquareMesh(3, 3, quadrilateral=True)
    elif cell == "tetrahedron":
        mesh = UnitCubeMesh(2, 2, 2)

    nref = {2: 1, 1: 2}[refinements_per_level]
    hierarchy = MeshHierarchy(mesh, nref, refinements_per_level=refinements_per_level)

    if cell in {"prism", "hexahedron"}:
        hierarchy = ExtrudedMeshHierarchy(hierarchy, base_layer=3, refinement_ratio=1, height=1)
    if cell == "triangle-nonnested":
        c2f = {}
        for k, v in hierarchy.coarse_to_fine_cells.items():
            v = numpy.hstack([v, numpy.roll(v, 1, axis=0)])
            c2f[k] = v
        f2c = {}

        for k, v in hierarchy.fine_to_coarse_cells.items():
            if v is not None:
                v = numpy.hstack([v, numpy.roll(v, 4, axis=0)])
            f2c[k] = v
        hierarchy = HierarchyBase(tuple(hierarchy), c2f, f2c,
                                  refinements_per_level=refinements_per_level,
                                  nested=False)
    return hierarchy


@pytest.fixture(params=[False, True],
                ids=["scalar", "vector"])
def vector(request):
    return request.param


@pytest.fixture(params=["injection", "restriction", "prolongation"])
def transfer_type(request, hierarchy):
    if not hierarchy.nested and request.param == "injection":
        return pytest.mark.xfail(reason="Supermesh projections not implemented yet")(request.param)
    else:
        return request.param


@pytest.fixture
def degrees(space):
    if space == "CG":
        return (1, 2, 3)
    elif space in {"DG", "DQ"}:
        return (0, 1, 2)


def element(space, cell, degree, vector):
    if vector:
        return VectorElement(space, cell, degree)
    else:
        return FiniteElement(space, cell, degree)


def exact_primal(mesh, vector, degree):
    x = SpatialCoordinate(mesh)
    expr = sum(pow(X, degree) for X in x)
    if vector:
        expr = as_vector([(-1)**i * expr for i in range(len(x))])
    return expr


def run_injection(hierarchy, vector, space, degrees):
    for degree in degrees:
        Ve = element(space, hierarchy[0].ufl_cell(), degree, vector)

        mesh = hierarchy[-1]
        V = FunctionSpace(mesh, Ve)

        actual = interpolate(exact_primal(mesh, vector, degree), V)

        for mesh in reversed(hierarchy[:-1]):
            V = FunctionSpace(mesh, Ve)
            expect = interpolate(exact_primal(mesh, vector, degree), V)
            tmp = Function(V)
            inject(actual, tmp)
            actual = tmp
            assert numpy.allclose(expect.dat.data_ro, actual.dat.data_ro)


def run_prolongation(hierarchy, vector, space, degrees):
    for degree in degrees:
        Ve = element(space, hierarchy[0].ufl_cell(), degree, vector)

        mesh = hierarchy[0]
        V = FunctionSpace(mesh, Ve)

        actual = interpolate(exact_primal(mesh, vector, degree), V)

        for mesh in hierarchy[1:]:
            V = FunctionSpace(mesh, Ve)
            expect = interpolate(exact_primal(mesh, vector, degree), V)
            tmp = Function(V)
            prolong(actual, tmp)
            actual = tmp
            assert numpy.allclose(expect.dat.data_ro, actual.dat.data_ro)


def run_restriction(hierarchy, vector, space, degrees):
    def victim(V):
        return Function(V).assign(1)

    def dual(V):
        f = Function(V).assign(1)
        return assemble(inner(f, TestFunction(V))*dx)

    def functional(victim, dual):
        return assemble(action(dual, victim))

    for degree in degrees:
        Ve = element(space, hierarchy[0].ufl_cell(), degree, vector)
        for cmesh, fmesh in zip(hierarchy[:-1], hierarchy[1:]):
            Vc = FunctionSpace(cmesh, Ve)
            Vf = FunctionSpace(fmesh, Ve)
            fine_dual = dual(Vf)
            coarse_primal = victim(Vc)

            coarse_dual = Cofunction(Vc.dual())
            fine_primal = Function(Vf)
            restrict(fine_dual, coarse_dual)
            prolong(coarse_primal, fine_primal)
            coarse_functional = functional(coarse_primal, coarse_dual)
            fine_functional = functional(fine_primal, fine_dual)

            assert numpy.allclose(fine_functional, coarse_functional)


def test_grid_transfer(hierarchy, vector, space, degrees, transfer_type):
    if not hierarchy.nested and transfer_type == "injection":
        pytest.skip("Not implemented")
    if transfer_type == "injection":
        if space in {"DG", "DQ"} and complex_mode:
            with pytest.raises(NotImplementedError):
                run_injection(hierarchy, vector, space, degrees)
        else:
            run_injection(hierarchy, vector, space, degrees)
    elif transfer_type == "restriction":
        run_restriction(hierarchy, vector, space, degrees)
    elif transfer_type == "prolongation":
        run_prolongation(hierarchy, vector, space, degrees)


@pytest.mark.parallel(nprocs=2)
def test_grid_transfer_parallel(hierarchy, transfer_type):
    space = "CG"
    degrees = (1, 2, 3)
    vector = False
    if not hierarchy.nested and hierarchy.refinements_per_level > 1:
        pytest.skip("Not implemented")
    if transfer_type == "injection":
        if space in {"DG", "DQ"} and complex_mode:
            with pytest.raises(NotImplementedError):
                run_injection(hierarchy, vector, space, degrees)
        else:
            run_injection(hierarchy, vector, space, degrees)
    elif transfer_type == "restriction":
        run_restriction(hierarchy, vector, space, degrees)
    elif transfer_type == "prolongation":
        run_prolongation(hierarchy, vector, space, degrees)


@pytest.fixture(params=["interval-interval",
                        "quadrilateral",
                        "quadrilateral-interval",
                        "hexahedron"], scope="module")
def deformed_cell(request):
    return request.param


@pytest.fixture(scope="module")
def deformed_hierarchy(deformed_cell):
    cells = deformed_cell.split("-")
    extruded = len(cells) == 2
    cube = cells[0] in ["quadrilateral", "hexahedron"]
    if cells[0] == "interval":
        base_dim = 1
    elif cells[0] in ["triangle", "quadrilateral"]:
        base_dim = 2
    elif cells[0] == "hexahedron":
        base_dim = 3

    nx = 2
    if base_dim == 1:
        base = UnitIntervalMesh(nx)
    elif base_dim == 2:
        base = UnitSquareMesh(nx, nx, quadrilateral=cube)
    elif base_dim == 3:
        base = UnitCubeMesh(nx, nx, nx, hexahedral=cube)
    refine = 1
    hierarchy = MeshHierarchy(base, refine)
    if extruded:
        height = 1
        hierarchy = ExtrudedMeshHierarchy(hierarchy, height, base_layer=nx)

    # Deform into disk/cylinder sector
    rmin = 1
    rmax = 2
    tmin = -pi/4
    tmax = pi/4
    for mesh in hierarchy:
        x = mesh.coordinates.dat.data_ro
        R = (rmax - rmin) * x[:, 0] + rmin
        T = (tmax - tmin) * x[:, 1] + tmin
        mesh.coordinates.dat.data_wo[:, 0] = R * numpy.cos(T)
        mesh.coordinates.dat.data_wo[:, 1] = R * numpy.sin(T)
    return hierarchy


@pytest.fixture(params=["injection", "restriction", "prolongation"])
def deformed_transfer_type(request, deformed_hierarchy):
    if not deformed_hierarchy.nested and request.param == "injection":
        return pytest.mark.xfail(reason="Supermesh projections not implemented yet")(request.param)
    else:
        return request.param


def test_grid_transfer_deformed(deformed_hierarchy, deformed_transfer_type):
    space = "Lagrange"
<<<<<<< HEAD
    space = "DQ"
    degrees = (0, 1, 2)
=======
    degrees = (1, 2)
>>>>>>> 2ae2ce8c
    vector = False
    if not deformed_hierarchy.nested and deformed_transfer_type == "injection":
        pytest.skip("Not implemented")
    if deformed_transfer_type == "injection":
        if space in {"DG", "DQ"} and complex_mode:
            with pytest.raises(NotImplementedError):
<<<<<<< HEAD
                run_injection(deformed_hierarchy, vector, space, degrees[:-1])
        else:
            run_injection(deformed_hierarchy, vector, space, degrees[:-1])
=======
                run_injection(deformed_hierarchy, vector, space, degrees[:1])
        else:
            run_injection(deformed_hierarchy, vector, space, degrees[:1])
>>>>>>> 2ae2ce8c
    elif deformed_transfer_type == "restriction":
        run_restriction(deformed_hierarchy, vector, space, degrees)
    elif deformed_transfer_type == "prolongation":
        run_prolongation(deformed_hierarchy, vector, space, degrees)<|MERGE_RESOLUTION|>--- conflicted
+++ resolved
@@ -252,27 +252,16 @@
 
 def test_grid_transfer_deformed(deformed_hierarchy, deformed_transfer_type):
     space = "Lagrange"
-<<<<<<< HEAD
-    space = "DQ"
-    degrees = (0, 1, 2)
-=======
     degrees = (1, 2)
->>>>>>> 2ae2ce8c
     vector = False
     if not deformed_hierarchy.nested and deformed_transfer_type == "injection":
         pytest.skip("Not implemented")
     if deformed_transfer_type == "injection":
         if space in {"DG", "DQ"} and complex_mode:
             with pytest.raises(NotImplementedError):
-<<<<<<< HEAD
-                run_injection(deformed_hierarchy, vector, space, degrees[:-1])
-        else:
-            run_injection(deformed_hierarchy, vector, space, degrees[:-1])
-=======
                 run_injection(deformed_hierarchy, vector, space, degrees[:1])
         else:
             run_injection(deformed_hierarchy, vector, space, degrees[:1])
->>>>>>> 2ae2ce8c
     elif deformed_transfer_type == "restriction":
         run_restriction(deformed_hierarchy, vector, space, degrees)
     elif deformed_transfer_type == "prolongation":
