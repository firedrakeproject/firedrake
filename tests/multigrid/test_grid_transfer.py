--- conflicted
+++ resolved
@@ -103,19 +103,11 @@
         mesh = hierarchy[-1]
         V = FunctionSpace(mesh, Ve)
 
-<<<<<<< HEAD
-        actual = assemble(interpolate(exact_primal(mesh, vector, degree), V))
+        actual = assemble(interpolate(exact(mesh, vector, degree), V))
 
         for mesh in reversed(hierarchy[:-1]):
             V = FunctionSpace(mesh, Ve)
-            expect = assemble(interpolate(exact_primal(mesh, vector, degree), V))
-=======
-        actual = interpolate(exact(mesh, vector, degree), V)
-
-        for mesh in reversed(hierarchy[:-1]):
-            V = FunctionSpace(mesh, Ve)
-            expect = interpolate(exact(mesh, vector, degree), V)
->>>>>>> 8d97a074
+            expect = assemble(interpolate(exact(mesh, vector, degree), V))
             tmp = Function(V)
             inject(actual, tmp)
             actual = tmp
@@ -129,19 +121,11 @@
         mesh = hierarchy[0]
         V = FunctionSpace(mesh, Ve)
 
-<<<<<<< HEAD
-        actual = assemble(interpolate(exact_primal(mesh, vector, degree), V))
+        actual = assemble(interpolate(exact(mesh, vector, degree), V))
 
         for mesh in hierarchy[1:]:
             V = FunctionSpace(mesh, Ve)
-            expect = assemble(interpolate(exact_primal(mesh, vector, degree), V))
-=======
-        actual = interpolate(exact(mesh, vector, degree), V)
-
-        for mesh in hierarchy[1:]:
-            V = FunctionSpace(mesh, Ve)
-            expect = interpolate(exact(mesh, vector, degree), V)
->>>>>>> 8d97a074
+            expect = assemble(interpolate(exact(mesh, vector, degree), V))
             tmp = Function(V)
             prolong(actual, tmp)
             actual = tmp
