"""Global test configuration."""

import pytest


def pytest_configure(config):
    """Register an additional marker."""
    config.addinivalue_line(
        "markers",
        "skipcomplex: mark as skipped in complex mode")
    config.addinivalue_line(
        "markers",
        "skipreal: mark as skipped unless in complex mode")
    config.addinivalue_line(
        "markers",
        "skipcomplexnoslate: mark as skipped in complex mode due to lack of Slate")
    config.addinivalue_line(
        "markers",
        "skiptorch: mark as skipped if PyTorch is not installed")


def pytest_collection_modifyitems(session, config, items):
<<<<<<< HEAD
    from firedrake.utils import SLATE_SUPPORTS_COMPLEX
    from firedrake.ml_coupling import load_backend

    ml_backend = load_backend("pytorch")
=======
    from firedrake.utils import complex_mode, SLATE_SUPPORTS_COMPLEX
>>>>>>> 0b952d0d

    for item in items:
        if complex_mode:
            if item.get_closest_marker("skipcomplex") is not None:
                item.add_marker(pytest.mark.skip(reason="Test makes no sense in complex mode"))
            if item.get_closest_marker("skipcomplexnoslate") and not SLATE_SUPPORTS_COMPLEX:
                item.add_marker(pytest.mark.skip(reason="Test skipped due to lack of Slate complex support"))
        else:
            if item.get_closest_marker("skipreal") is not None:
                item.add_marker(pytest.mark.skip(reason="Test makes no sense unless in complex mode"))

        if not ml_backend:
            if item.get_closest_marker("skiptorch") is not None:
                item.add_marker(pytest.mark.skip(reason="Test makes no sense if PyTorch is not installed"))


@pytest.fixture(scope="module", autouse=True)
def check_empty_tape(request):
    """Check that the tape is empty at the end of each module"""
    from pyadjoint.tape import get_working_tape

    def fin():
        tape = get_working_tape()
        if tape is not None:
            assert len(tape.get_blocks()) == 0

    request.addfinalizer(fin)<|MERGE_RESOLUTION|>--- conflicted
+++ resolved
@@ -20,14 +20,10 @@
 
 
 def pytest_collection_modifyitems(session, config, items):
-<<<<<<< HEAD
-    from firedrake.utils import SLATE_SUPPORTS_COMPLEX
+    from firedrake.utils import complex_mode, SLATE_SUPPORTS_COMPLEX
     from firedrake.ml_coupling import load_backend
 
     ml_backend = load_backend("pytorch")
-=======
-    from firedrake.utils import complex_mode, SLATE_SUPPORTS_COMPLEX
->>>>>>> 0b952d0d
 
     for item in items:
         if complex_mode:
