from firedrake import *
from firedrake.adjoint import *
import pytest
from numpy.testing import assert_allclose


@pytest.fixture(autouse=True)
def handle_taping():
    yield
    tape = get_working_tape()
    tape.clear_tape()


@pytest.fixture(autouse=True, scope="module")
def handle_annotation():
    from firedrake.adjoint import annotate_tape, continue_annotation
    if not annotate_tape():
        continue_annotation()
    yield
    # Ensure annotation is paused when we finish.
    annotate = annotate_tape()
    if annotate:
        pause_annotation()


@pytest.mark.parallel(nprocs=4)
@pytest.mark.skipcomplex  # Taping for complex-valued 0-forms not yet done
def test_verification():
    ensemble = Ensemble(COMM_WORLD, 2)
    size = ensemble.ensemble_comm.size
    mesh = UnitSquareMesh(4, 4, comm=ensemble.comm)
    R = FunctionSpace(mesh, "R", 0)
    x = function.Function(R, val=1.0)
    J = assemble(x * x * dx(domain=mesh))
    rf = EnsembleReducedFunctional(J, Control(x), ensemble)
    ensemble_J = rf(x)
    dJdm = rf.derivative()
    assert_allclose(ensemble_J, size, rtol=1e-12)
    assert_allclose(dJdm.dat.data_ro, 2.0 * size, rtol=1e-12)
    assert taylor_test(rf, x, Function(R, val=0.1))


@pytest.mark.parallel(nprocs=4)
@pytest.mark.skipcomplex  # Taping for complex-valued 0-forms not yet done
def test_verification_gather_functional_adjfloat():
    ensemble = Ensemble(COMM_WORLD, 2)
    rank = ensemble.ensemble_comm.rank
    mesh = UnitSquareMesh(4, 4, comm=ensemble.comm)
    R = FunctionSpace(mesh, "R", 0)
    x = function.Function(R, val=rank+1)
    J = assemble(x * x * dx(domain=mesh))
    a = AdjFloat(1.0)
    b = AdjFloat(1.0)
    Jg_m = [Control(a), Control(b)]
    Jg = ReducedFunctional(a**2 + b**2, Jg_m)
    rf = EnsembleReducedFunctional(J, Control(x), ensemble,
                                   scatter_control=False,
                                   gather_functional=Jg)
    ensemble_J = rf(x)
    dJdm = rf.derivative()
    assert_allclose(ensemble_J, 1.0**4+2.0**4, rtol=1e-12)
    assert_allclose(dJdm.dat.data_ro, 4*(rank+1)**3, rtol=1e-12)
    assert taylor_test(rf, x, Function(R, val=0.1))


@pytest.mark.parallel(nprocs=4)
@pytest.mark.skipcomplex  # Taping for complex-valued 0-forms not yet done
<<<<<<< HEAD
def test_verification_gather_functional_list_adjfloat():
    ensemble = Ensemble(COMM_WORLD, 2)
    rank = ensemble.ensemble_comm.rank
    mesh = UnitSquareMesh(4, 4, comm=ensemble.comm)
    R = FunctionSpace(mesh, "R", 0)

    n_Js = [2, 3]
    Js_offset = [0, 2]
    Js = []
    Controls = []
    xs = []
    for i in range(n_Js[rank]):
        val = Js_offset[rank]+i+1
        x = function.Function(R, val=val)
        J = assemble(x * x * dx(domain=mesh))
        Js.append(J)
        Controls.append(Control(x))
        xs.append(x)
    if rank == 1:
        assert Js[0] == 9
        assert Js[1] == 16
        assert Js[2] == 25
    Jg_m = []
    as1 = []
    for i in range(5):
        a = AdjFloat(1.0)
        as1.append(a)
        Jg_m.append(Control(a))
    Ja = as1[0]**2
    for i in range(1, 5):
        Ja += as1[i]**2
    Jg = ReducedFunctional(Ja, Jg_m)
    val = 1.0**2 + 2.0**2 + 3.0**2 + 4.0**2 + 5.0**2
    assert Jg([1., 2., 3., 4., 5.]) == val
    rf = EnsembleReducedFunctional(Js, Controls, ensemble,
                                   scatter_control=False,
                                   gather_functional=Jg)
    ensemble_J = rf(xs)
    dJdm = rf.derivative()
    assert_allclose(ensemble_J, 1.0**4+2.0**4+3.0**4+4.0**4+5.0**4, rtol=1e-12)
    perturbations = []
    for i in range(n_Js[rank]):
        val = Js_offset[rank]+i+1
        assert_allclose(dJdm[i].dat.data_ro, 4*val**3, rtol=1e-12)
        perturbations.append(Function(R, val=0.1*i))
    assert taylor_test(rf, xs, perturbations)


@pytest.mark.parallel(nprocs=4)
@pytest.mark.skipcomplex  # Taping for complex-valued 0-forms not yet done
=======
>>>>>>> cb77d32a
def test_verification_gather_functional_Function():
    ensemble = Ensemble(COMM_WORLD, 2)
    rank = ensemble.ensemble_comm.rank
    mesh = UnitSquareMesh(4, 4, comm=ensemble.comm)
    R = FunctionSpace(mesh, "R", 0)
    x = function.Function(R, val=rank+1)
    J = Function(R).assign(x**2)
    a = Function(R).assign(1.0)
    b = Function(R).assign(1.0)
    Jg_m = [Control(a), Control(b)]
    Jg = assemble((a**2 + b**2)*dx)
    Jghat = ReducedFunctional(Jg, Jg_m)
    rf = EnsembleReducedFunctional(J, Control(x), ensemble,
                                   scatter_control=False,
                                   gather_functional=Jghat)
    ensemble_J = rf(x)
    dJdm = rf.derivative()
    assert_allclose(ensemble_J, 1.0**4+2.0**4, rtol=1e-12)
    assert_allclose(dJdm.dat.data_ro, 4*(rank+1)**3, rtol=1e-12)
    assert taylor_test(rf, x, Function(R, val=0.1))


@pytest.mark.parallel(nprocs=6)
@pytest.mark.skipcomplex  # Taping for complex-valued 0-forms not yet done
def test_minimise():
    # Optimisation test using a list of controls.
    # This test is equivalent to the one found at:
    # https://github.com/dolfin-adjoint/pyadjoint/blob/master/tests/firedrake_adjoint/test_optimisation.py#L9.
    # In this test, the functional is the result of an ensemble allreduce operation.
    ensemble = Ensemble(COMM_WORLD, 2)
    mesh = UnitSquareMesh(4, 4, comm=ensemble.comm)
    R = FunctionSpace(mesh, "R", 0)
    n = 2
    x = [Function(R) for i in range(n)]
    c = [Control(xi) for xi in x]
    # Rosenbrock function https://en.wikipedia.org/wiki/Rosenbrock_function
    # with minimum at x = (1, 1, 1, ...)
    f = 100*(x[1] - x[0]**2)**2 + (1 - x[0])**2
    J = assemble(f * dx(domain=mesh))
    rf = EnsembleReducedFunctional(J, c, ensemble)
    result = minimize(rf)
    assert_allclose([float(xi) for xi in result], 1., rtol=1e-8)<|MERGE_RESOLUTION|>--- conflicted
+++ resolved
@@ -65,7 +65,7 @@
 
 @pytest.mark.parallel(nprocs=4)
 @pytest.mark.skipcomplex  # Taping for complex-valued 0-forms not yet done
-<<<<<<< HEAD
+
 def test_verification_gather_functional_list_adjfloat():
     ensemble = Ensemble(COMM_WORLD, 2)
     rank = ensemble.ensemble_comm.rank
@@ -116,8 +116,7 @@
 
 @pytest.mark.parallel(nprocs=4)
 @pytest.mark.skipcomplex  # Taping for complex-valued 0-forms not yet done
-=======
->>>>>>> cb77d32a
+
 def test_verification_gather_functional_Function():
     ensemble = Ensemble(COMM_WORLD, 2)
     rank = ensemble.ensemble_comm.rank
