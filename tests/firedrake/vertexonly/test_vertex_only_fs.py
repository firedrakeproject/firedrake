--- conflicted
+++ resolved
@@ -265,15 +265,9 @@
     I_io_adjoint = Interpolator(TestFunction(W), V)
     I2_io_adjoint = Interpolator(2*TestFunction(W), V)
     h_star = assemble(I_io_adjoint.interpolate(g, adjoint=True))
-<<<<<<< HEAD
     assert np.allclose(h_star.dat.data_ro.reshape((-1, gdim))[idxs_to_include], 2*vm.input_ordering.coordinates.dat.data_ro_with_halos.reshape((-1, gdim))[idxs_to_include])
     assert np.all(h_star.dat.data_ro_with_halos.reshape((-1, gdim))[~idxs_to_include] == 0)
-    with pytest.raises(NotImplementedError):
-=======
-    assert np.allclose(h_star.dat.data_ro[idxs_to_include], 2*vm.input_ordering.coordinates.dat.data_ro_with_halos[idxs_to_include])
-    assert np.all(h_star.dat.data_ro_with_halos[~idxs_to_include] == 0)
     with petsc_raises(NotImplementedError):
->>>>>>> 232c520e
         # Can't use adjoint on interpolators with expressions yet
         h2 = assemble(I2_io_adjoint.interpolate(g, adjoint=True))
         assert np.allclose(h2.dat.data_ro.reshape((-1, gdim))[idxs_to_include], 4*vm.input_ordering.coordinates.dat.data_ro_with_halos.reshape((-1, gdim))[idxs_to_include])
