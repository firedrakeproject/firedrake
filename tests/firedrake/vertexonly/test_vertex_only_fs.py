from firedrake import *
import pytest
import numpy as np
from mpi4py import MPI


# Utility Functions

@pytest.fixture(params=["interval",
                        "square",
                        "squarequads",
                        "extruded",
                        pytest.param("extrudedvariablelayers", marks=pytest.mark.skip(reason="Extruded meshes with variable layers not supported and will hang when created in parallel")),
                        "cube",
                        "tetrahedron",
                        "immersedsphere",
                        "immersedsphereextruded",
                        "periodicrectangle",
                        "shiftedmesh"])
def parentmesh(request):
    if request.param == "interval":
        return UnitIntervalMesh(1)
    elif request.param == "square":
        return UnitSquareMesh(1, 1)
    elif request.param == "squarequads":
        return UnitSquareMesh(2, 2, quadrilateral=True)
    elif request.param == "extruded":
        return ExtrudedMesh(UnitSquareMesh(2, 2), 3)
    elif request.param == "extrudedvariablelayers":
        return ExtrudedMesh(UnitIntervalMesh(3), np.array([[0, 3], [0, 3], [0, 2]]), np.array([3, 3, 2]))
    elif request.param == "cube":
        return UnitCubeMesh(1, 1, 1)
    elif request.param == "tetrahedron":
        return UnitTetrahedronMesh()
    elif request.param == "immersedsphere":
        m = UnitIcosahedralSphereMesh(refinement_level=2, name='immersedsphere')
        m.init_cell_orientations(SpatialCoordinate(m))
        return m
    elif request.param == "immersedsphereextruded":
        m = UnitIcosahedralSphereMesh(refinement_level=2, name='immersedsphere')
        m.init_cell_orientations(SpatialCoordinate(m))
        return m
    elif request.param == "periodicrectangle":
        return PeriodicRectangleMesh(3, 3, 1, 1)
    elif request.param == "shiftedmesh":
        m = UnitSquareMesh(10, 10)
        m.coordinates.dat.data[:] -= 0.5
        return m


@pytest.fixture(params=[0, 1, 100], ids=lambda x: f"{x}-coords")
def vertexcoords(request, parentmesh):
    size = (request.param, parentmesh.geometric_dimension())
    return pseudo_random_coords(size)


def pseudo_random_coords(size):
    """
    Get an array of pseudo random coordinates with coordinate elements
    between -0.5 and 1.5. The random numbers are consistent for any
    given `size` since `numpy.random.seed(0)` is called each time this
    is used.
    """
    np.random.seed(0)
    a, b = -0.5, 1.5
    return (b - a) * np.random.random_sample(size=size) + a


# Function Space Generation Tests

def functionspace_tests(vm, petsc_raises):
    # Prep
    num_cells = vm.cells.owned.size
    num_cells_mpi_global = MPI.COMM_WORLD.allreduce(num_cells, op=MPI.SUM)
    num_cells_halo = vm.cells.size - num_cells
    # Can create DG0 function space
    V = FunctionSpace(vm, "DG", 0)
    # Can't create with degree > 0
    with pytest.raises(ValueError):
        V = FunctionSpace(vm, "DG", 1)
    # Can create function on function spaces
    f = Function(V)
    g = Function(V)
    # Make expr which is x in 1D, x*y in 2D, x*y*z in 3D
    from functools import reduce
    from operator import mul
    expr = reduce(mul, SpatialCoordinate(vm))
    # Can interpolate and Galerkin project expressions onto functions
    f.interpolate(expr)
    g.project(expr)
    # Should have 1 DOF per cell so check DOF DataSet
    assert f.function_space().axes.owned.size == g.function_space().axes.owned.size == num_cells
    assert f.function_space().axes.size == g.function_space().axes.size == num_cells + num_cells_halo
    # The function should take on the value of the expression applied to
    # the vertex only mesh coordinates (with no change to coordinate ordering)
    # Reshaping because for all meshes, we want (-1, gdim) but
    # when gdim == 1 PyOP2 doesn't distinguish between dats with shape
    # () and shape (1,).
    assert np.allclose(f.dat.data_ro, np.prod(vm.coordinates.dat.data_ro.reshape(-1, vm.geometric_dimension()), axis=1))
    # Galerkin Projection of expression is the same as interpolation of
    # that expression since both exactly point evaluate the expression.
    assert np.allclose(f.dat.data_ro, g.dat.data_ro)
    # Assembly works as expected - global assembly (integration) of a
    # constant on a vertex only mesh is evaluation of that constant
    # num_vertices (globally) times
    f.interpolate(Constant(2))
    assert np.isclose(assemble(f*dx), 2*num_cells_mpi_global)
    if "input_ordering" in vm.name:
        assert vm.input_ordering is None
        return
    # Can interpolate onto the input ordering VOM and we retain values from the
    # expresson on the main VOM
    W = FunctionSpace(vm.input_ordering, "DG", 0)
    h = Function(W)
    h.dat.data_wo_with_halos[:] = -1
    h.interpolate(g)
    # Exclude points which we know are missing - these should all be equal to -1
    input_ordering_parent_cell_nums = vm.input_ordering.topology_dm.getField("parentcellnum").ravel()
    vm.input_ordering.topology_dm.restoreField("parentcellnum")
    idxs_to_include = input_ordering_parent_cell_nums != -1
    assert np.allclose(h.dat.data_ro_with_halos[idxs_to_include], np.prod(vm.input_ordering.coordinates.dat.data_ro_with_halos.reshape(-1, vm.input_ordering.geometric_dimension())[idxs_to_include], axis=1))
    assert np.all(h.dat.data_ro_with_halos[~idxs_to_include] == -1)
    # Using permutation matrix
    perm_mat = assemble(interpolate(TrialFunction(V), W, matfree=False))
    h2 = assemble(perm_mat @ g)
    assert np.allclose(h2.dat.data_ro_with_halos[idxs_to_include], h.dat.data_ro_with_halos[idxs_to_include])
    h2 = assemble(interpolate(g, W))
    assert np.allclose(h2.dat.data_ro_with_halos[idxs_to_include], h.dat.data_ro_with_halos[idxs_to_include])
    # check we can interpolate expressions
    h2 = Function(W)
    h2.interpolate(2*g)
    assert np.allclose(h2.dat.data_ro_with_halos[idxs_to_include], 2*np.prod(vm.input_ordering.coordinates.dat.data_ro_with_halos.reshape(-1, vm.input_ordering.geometric_dimension())[idxs_to_include], axis=1))
    # Check that the opposite works
    g.dat.data_wo_with_halos[:] = -1
    g.interpolate(h)
    assert np.allclose(g.dat.data_ro_with_halos, np.prod(vm.coordinates.dat.data_ro_with_halos.reshape(-1, vm.geometric_dimension()), axis=1))
<<<<<<< HEAD
    # Can equivalently create interpolators and use them. NOTE the
    # adjoint interpolator is equivilent to the inverse here because the
    # inner product matrix in the reisz representer is the identity. TODO: when
    # we introduce cofunctions, this will need to be rewritten.
    I_io = Interpolator(TestFunction(V), W)
    h = assemble(I_io.interpolate(g))
    assert np.allclose(h.dat.data_ro_with_halos[idxs_to_include], np.prod(vm.input_ordering.coordinates.dat.data_ro_with_halos.reshape(-1, vm.input_ordering.geometric_dimension())[idxs_to_include], axis=1))
    assert np.all(h.dat.data_ro_with_halos[~idxs_to_include] == 0)
    I2_io = Interpolator(2*TestFunction(V), W)
    h2 = assemble(I2_io.interpolate(g))
    assert np.allclose(h2.dat.data_ro_with_halos[idxs_to_include], 2*np.prod(vm.input_ordering.coordinates.dat.data_ro_with_halos.reshape(-1, vm.input_ordering.geometric_dimension())[idxs_to_include], axis=1))
=======

    h = assemble(interpolate(g, W))
    assert np.allclose(h.dat.data_ro_with_halos[idxs_to_include], np.prod(vm.input_ordering.coordinates.dat.data_ro_with_halos[idxs_to_include].reshape(-1, vm.input_ordering.geometric_dimension()), axis=1))
    assert np.all(h.dat.data_ro_with_halos[~idxs_to_include] == 0)
    h2 = assemble(interpolate(2*g, W))
    assert np.allclose(h2.dat.data_ro_with_halos[idxs_to_include], 2*np.prod(vm.input_ordering.coordinates.dat.data_ro_with_halos[idxs_to_include].reshape(-1, vm.input_ordering.geometric_dimension()), axis=1))
>>>>>>> ec549284

    h_star = h.riesz_representation(riesz_map="l2")
    g = assemble(interpolate(TestFunction(V), h_star))
    assert np.allclose(g.dat.data_ro_with_halos, np.prod(vm.coordinates.dat.data_ro_with_halos.reshape(-1, vm.geometric_dimension()), axis=1))
    with petsc_raises(NotImplementedError):
        # Can't use adjoint on interpolates with expressions yet
        g2 = assemble(interpolate(2 * TestFunction(V), h_star))
        assert np.allclose(g2.dat.data_ro_with_halos, 2*np.prod(vm.coordinates.dat.data_ro_with_halos.reshape(-1, vm.geometric_dimension()), axis=1))

    h_star = assemble(interpolate(TestFunction(W), g))
    h = h_star.riesz_representation(riesz_map="l2")
    assert np.allclose(h.dat.data_ro_with_halos[idxs_to_include], np.prod(vm.input_ordering.coordinates.dat.data_ro_with_halos.reshape(-1, vm.input_ordering.geometric_dimension())[idxs_to_include], axis=1))
    assert np.all(h.dat.data_ro_with_halos[~idxs_to_include] == 0)
    with petsc_raises(NotImplementedError):
        # Can't use adjoint on interpolates with expressions yet
        h2 = assemble(interpolate(2 * TestFunction(W), g))
        assert np.allclose(h2.dat.data_ro_with_halos[idxs_to_include], 2*np.prod(vm.input_ordering.coordinates.dat.data_ro_with_halos[idxs_to_include].reshape(-1, vm.input_ordering.geometric_dimension()), axis=1))

    g = assemble(interpolate(h, V))
    assert np.allclose(g.dat.data_ro_with_halos, np.prod(vm.coordinates.dat.data_ro_with_halos.reshape(-1, vm.geometric_dimension()), axis=1))
    g2 = assemble(interpolate(2 * h, V))
    assert np.allclose(g2.dat.data_ro_with_halos, 2*np.prod(vm.coordinates.dat.data_ro_with_halos.reshape(-1, vm.geometric_dimension()), axis=1))


def vectorfunctionspace_tests(vm, petsc_raises):
    # Prep
    gdim = vm.geometric_dimension()
    num_cells = vm.cells.owned.size
    num_cells_mpi_global = MPI.COMM_WORLD.allreduce(num_cells, op=MPI.SUM)
    num_cells_halo = vm.cells.size - num_cells
    # Can create DG0 function space
    V = VectorFunctionSpace(vm, "DG", 0)
    # Can't create with degree > 0
    with pytest.raises(ValueError):
        V = VectorFunctionSpace(vm, "DG", 1)
    # Can create functions on function spaces
    f = Function(V)
    g = Function(V)
    # Can interpolate and Galerkin project onto functions
    x = SpatialCoordinate(vm)
    f.interpolate(2*x)
    g.project(2*x)
    # Should have 1 DOF per cell so check DOF DataSet
    assert f.function_space().axes.owned.size // gdim == g.function_space().axes.owned.size // gdim == num_cells
    assert f.function_space().axes.size // gdim == g.function_space().axes.size // gdim == num_cells + num_cells_halo
    # The function should take on the value of the expression applied to
    # the vertex only mesh coordinates (with no change to coordinate ordering)
    assert np.allclose(f.dat.data_ro, 2*vm.coordinates.dat.data_ro)
    # Galerkin Projection of expression is the same as interpolation of
    # that expression since both exactly point evaluate the expression.
    assert np.allclose(f.dat.data_ro, g.dat.data_ro)
    # Assembly works as expected - global assembly (integration) of a
    # constant on a vertex only mesh is evaluation of that constant
    # num_vertices (globally) times. Note that we get a vertex cell for
    # each geometric dimension so we have to sum over geometric
    # dimension too.
    R = VectorFunctionSpace(vm, "R", dim=gdim)
    ones = Function(R).assign(1)
    f.interpolate(ones)
    assert np.isclose(assemble(inner(f, f)*dx), num_cells_mpi_global*gdim)
    if "input_ordering" in vm.name:
        assert vm.input_ordering is None
        return
    # Can interpolate onto the input ordering VOM and we retain values from the
    # expresson on the main VOM
    W = VectorFunctionSpace(vm.input_ordering, "DG", 0)
    h = Function(W)
    h.dat.data_wo_with_halos[:] = -1
    h.interpolate(g)
    # Exclude points which we know are missing - these should all be equal to -1
    input_ordering_parent_cell_nums = vm.input_ordering.topology_dm.getField("parentcellnum").ravel()
    vm.input_ordering.topology_dm.restoreField("parentcellnum")
    idxs_to_include = input_ordering_parent_cell_nums != -1
<<<<<<< HEAD
    assert np.allclose(h.dat.data_ro.reshape((-1, gdim))[idxs_to_include], 2*vm.input_ordering.coordinates.dat.data_ro_with_halos.reshape((-1, gdim))[idxs_to_include])
    assert np.all(h.dat.data_ro_with_halos.reshape((-1, gdim))[~idxs_to_include] == -1)
    # check other interpolation APIs work identically
    h2 = assemble(interpolate(g, W))
    assert np.allclose(h2.dat.data_ro_with_halos.reshape((-1, gdim))[idxs_to_include], h.dat.data_ro_with_halos.reshape((-1, gdim))[idxs_to_include])
    I = Interpolator(g, W)
    h2 = assemble(I.interpolate())
    assert np.allclose(h2.dat.data_ro_with_halos.reshape((-1, gdim))[idxs_to_include], h.dat.data_ro_with_halos.reshape((-1, gdim))[idxs_to_include])
    h2.zero()
    assemble(I.interpolate(), tensor=h2)
    assert np.allclose(h2.dat.data_ro_with_halos.reshape((-1, gdim))[idxs_to_include], h.dat.data_ro_with_halos.reshape((-1, gdim))[idxs_to_include])
=======
    assert np.allclose(h.dat.data_ro[idxs_to_include], 2*vm.input_ordering.coordinates.dat.data_ro_with_halos[idxs_to_include])
    assert np.all(h.dat.data_ro_with_halos[~idxs_to_include] == -1)
    # Using permutation matrix
    perm_mat = assemble(interpolate(TrialFunction(V), W, matfree=False))
    h2 = assemble(perm_mat @ g)
    assert np.allclose(h2.dat.data_ro_with_halos[idxs_to_include], h.dat.data_ro_with_halos[idxs_to_include])
    # check other interpolation APIs work identically
    h2 = assemble(interpolate(g, W))
    assert np.allclose(h2.dat.data_ro_with_halos[idxs_to_include], h.dat.data_ro_with_halos[idxs_to_include])
>>>>>>> ec549284
    # check we can interpolate expressions
    h2 = Function(W)
    h2.interpolate(2*g)
    assert np.allclose(h2.dat.data_ro.reshape((-1, gdim))[idxs_to_include], 4*vm.input_ordering.coordinates.dat.data_ro_with_halos.reshape((-1, gdim))[idxs_to_include])
    # Check that the opposite works
    g.dat.data_wo_with_halos[:] = -1
    g.interpolate(h)
    assert np.allclose(g.dat.data_ro_with_halos, 2*vm.coordinates.dat.data_ro_with_halos)
<<<<<<< HEAD
    # Can equivalently create interpolators and use them. NOTE the
    # adjoint interpolator is equivilent to the inverse here because the
    # inner product matrix in the reisz representer is the identity. TODO: when
    # we introduce cofunctions, this will need to be rewritten.
    I_io = Interpolator(TestFunction(V), W)
    h = assemble(I_io.interpolate(g))
    assert np.allclose(h.dat.data_ro.reshape((-1, gdim))[idxs_to_include], 2*vm.input_ordering.coordinates.dat.data_ro_with_halos.reshape((-1, gdim))[idxs_to_include])
    assert np.all(h.dat.data_ro_with_halos.reshape((-1, gdim))[~idxs_to_include] == 0)
    I2_io = Interpolator(2*TestFunction(V), W)
    h2 = assemble(I2_io.interpolate(g))
    assert np.allclose(h2.dat.data_ro.reshape((-1, gdim))[idxs_to_include], 4*vm.input_ordering.coordinates.dat.data_ro_with_halos.reshape((-1, gdim))[idxs_to_include])
=======

    h = assemble(interpolate(g, W))
    assert np.allclose(h.dat.data_ro[idxs_to_include], 2*vm.input_ordering.coordinates.dat.data_ro_with_halos[idxs_to_include])
    assert np.all(h.dat.data_ro_with_halos[~idxs_to_include] == 0)
    h2 = assemble(interpolate(2*g, W))
    assert np.allclose(h2.dat.data_ro[idxs_to_include], 4*vm.input_ordering.coordinates.dat.data_ro_with_halos[idxs_to_include])
>>>>>>> ec549284

    h_star = h.riesz_representation(riesz_map="l2")
    g = assemble(interpolate(TestFunction(V), h_star))
    assert np.allclose(g.dat.data_ro_with_halos, 2*vm.coordinates.dat.data_ro_with_halos)
    with petsc_raises(NotImplementedError):
        # Can't use adjoint on interpolate with expressions yet
        g2 = assemble(interpolate(2 * TestFunction(V), h_star))
        assert np.allclose(g2.dat.data_ro_with_halos, 4*vm.coordinates.dat.data_ro_with_halos)

<<<<<<< HEAD
    I_io_adjoint = Interpolator(TestFunction(W), V)
    I2_io_adjoint = Interpolator(2*TestFunction(W), V)
    h_star = assemble(I_io_adjoint.interpolate(g, adjoint=True))
    assert np.allclose(h_star.dat.data_ro.reshape((-1, gdim))[idxs_to_include], 2*vm.input_ordering.coordinates.dat.data_ro_with_halos.reshape((-1, gdim))[idxs_to_include])
    assert np.all(h_star.dat.data_ro_with_halos.reshape((-1, gdim))[~idxs_to_include] == 0)
    with petsc_raises(NotImplementedError):
        # Can't use adjoint on interpolators with expressions yet
        h2 = assemble(I2_io_adjoint.interpolate(g, adjoint=True))
        assert np.allclose(h2.dat.data_ro.reshape((-1, gdim))[idxs_to_include], 4*vm.input_ordering.coordinates.dat.data_ro_with_halos.reshape((-1, gdim))[idxs_to_include])
=======
    h_star = assemble(interpolate(TestFunction(W), g))
    assert np.allclose(h_star.dat.data_ro[idxs_to_include], 2*vm.input_ordering.coordinates.dat.data_ro_with_halos[idxs_to_include])
    assert np.all(h_star.dat.data_ro_with_halos[~idxs_to_include] == 0)
    with petsc_raises(NotImplementedError):
        # Can't use adjoint on interpolate with expressions yet
        h2 = assemble(interpolate(2 * TestFunction(W), g))
        assert np.allclose(h2.dat.data_ro[idxs_to_include], 4*vm.input_ordering.coordinates.dat.data_ro_with_halos[idxs_to_include])
>>>>>>> ec549284

    h = h_star.riesz_representation(riesz_map="l2")
    g = assemble(interpolate(h, V))
    assert np.allclose(g.dat.data_ro_with_halos, 2*vm.coordinates.dat.data_ro_with_halos)
    g2 = assemble(interpolate(2*h, V))
    assert np.allclose(g2.dat.data_ro_with_halos, 4*vm.coordinates.dat.data_ro_with_halos)


@pytest.mark.parallel([1, 3])
def test_functionspaces(parentmesh, vertexcoords, petsc_raises):
    vm = VertexOnlyMesh(parentmesh, vertexcoords, missing_points_behaviour="ignore")
    functionspace_tests(vm, petsc_raises)
    vectorfunctionspace_tests(vm, petsc_raises)
    functionspace_tests(vm.input_ordering, petsc_raises)
    vectorfunctionspace_tests(vm.input_ordering, petsc_raises)


@pytest.mark.parallel(nprocs=2)
def test_simple_line():
    m = UnitIntervalMesh(4)
    points = np.asarray([[0.125], [0.375], [0.625]])
    vm = VertexOnlyMesh(m, points, redundant=True)
    V = FunctionSpace(vm, "DG", 0)
    f = Function(V)
    g = Function(V)
    x = SpatialCoordinate(vm)
    expr = x**2
    # Can interpolate and Galerkin project expressions onto functions
    f.interpolate(expr)
    g.project(expr)

    assert np.allclose(f.dat.data_ro, vm.coordinates.dat.data_ro**2)
    # Galerkin Projection of expression is the same as interpolation of
    # that expression since both exactly point evaluate the expression.
    assert np.allclose(f.dat.data_ro, g.dat.data_ro)


@pytest.mark.parallel(nprocs=2)
def test_input_ordering_missing_point():
    m = UnitIntervalMesh(4)
    points = np.asarray([[0.125], [0.375], [0.625], [5.0]])
    data = np.asarray([1.0, 2.0, 3.0, 4.0])
    vm = VertexOnlyMesh(m, points, missing_points_behaviour="ignore", redundant=True)

    # put data on the input ordering
    P0DG_input_ordering = FunctionSpace(vm.input_ordering, "DG", 0)
    data_input_ordering = Function(P0DG_input_ordering)

    if vm.comm.rank == 0:
        data_input_ordering.dat.data_wo[:] = data
        # Accessing data_ro [*here] is collective, hence this redundant call
        _ = len(data_input_ordering.dat.data_ro)
    else:
        data_input_ordering.dat.data_wo[:] = []
        # [*here]
        assert not len(data_input_ordering.dat.data_ro)

    # shouldn't have any halos
    assert np.array_equal(data_input_ordering.dat.data_ro_with_halos, data_input_ordering.dat.data_ro)

    # Interpolate it onto the immersed vertex-only mesh
    P0DG = FunctionSpace(vm, "DG", 0)
    data_on_vm = Function(P0DG).interpolate(data_input_ordering)

    # Check that the data is correct
    for data_at_point, point in zip(data_on_vm.dat.data_ro_with_halos, vm.coordinates.dat.data_ro_with_halos):
        assert data_at_point == data[points.flatten() == point]

    # change the data on the immersed vertex-only mesh
    data_on_vm.assign(2*data_on_vm)

    # interpolate it back onto the input ordering and make sure we get what we
    # expect and that the point which was missing still has it's original value
    data_input_ordering.interpolate(data_on_vm)
    if vm.comm.rank == 0:
        assert np.allclose(data_input_ordering.dat.data_ro[0:3], 2*data[0:3])
        # [*here]
        assert np.allclose(data_input_ordering.dat.data_ro[3], data[3])
    else:
        assert not len(data_input_ordering.dat.data_ro)
        # Accessing data_ro [*here] is collective, hence this redundant call
        _ = len(data_input_ordering.dat.data_ro)


@pytest.fixture(
    params=[
        ((2, 2), None),
        (None, True),
        ((), None),
        ((2, 3), None),
    ]
)
def tensorfs_and_expr(request):
    shape, symmetry = request.param
    np.random.seed(0)
    mesh = UnitSquareMesh(2, 2)
    coords = np.random.random_sample(size=(10, 2))
    vom = VertexOnlyMesh(mesh, coords)

    V = TensorFunctionSpace(vom, "DG", 0, shape=shape, symmetry=symmetry)
    W = TensorFunctionSpace(vom.input_ordering, "DG", 0, shape=shape, symmetry=symmetry)

    x = SpatialCoordinate(vom)
    if shape == ():
        expr = inner(x, x)
    elif shape is None or shape == (2, 2):
        expr = outer(x, x) + Identity(2)
    elif shape == (2, 3):
        a = as_vector([x[0], x[1]])
        b = as_vector([x[0], x[1], Constant(1.0)])
        expr = outer(a, b)

    return V, W, expr


@pytest.mark.parallel([1, 3])
def test_tensorfs_permutation(tensorfs_and_expr):
    V, W, expr = tensorfs_and_expr
    f = Function(V)
    f.interpolate(expr)
    f_in_W = assemble(interpolate(f, W))
    python_mat = assemble(interpolate(TrialFunction(V), W, matfree=False))
    f_in_W_2 = assemble(python_mat @ f)
    assert np.allclose(f_in_W.dat.data_ro, f_in_W_2.dat.data_ro)
    petsc_mat = assemble(interpolate(TrialFunction(V), W, matfree=True))
    f_in_W_petsc = assemble(petsc_mat @ f)
    assert np.allclose(f_in_W.dat.data_ro, f_in_W_petsc.dat.data_ro)<|MERGE_RESOLUTION|>--- conflicted
+++ resolved
@@ -134,26 +134,12 @@
     g.dat.data_wo_with_halos[:] = -1
     g.interpolate(h)
     assert np.allclose(g.dat.data_ro_with_halos, np.prod(vm.coordinates.dat.data_ro_with_halos.reshape(-1, vm.geometric_dimension()), axis=1))
-<<<<<<< HEAD
-    # Can equivalently create interpolators and use them. NOTE the
-    # adjoint interpolator is equivilent to the inverse here because the
-    # inner product matrix in the reisz representer is the identity. TODO: when
-    # we introduce cofunctions, this will need to be rewritten.
-    I_io = Interpolator(TestFunction(V), W)
-    h = assemble(I_io.interpolate(g))
-    assert np.allclose(h.dat.data_ro_with_halos[idxs_to_include], np.prod(vm.input_ordering.coordinates.dat.data_ro_with_halos.reshape(-1, vm.input_ordering.geometric_dimension())[idxs_to_include], axis=1))
-    assert np.all(h.dat.data_ro_with_halos[~idxs_to_include] == 0)
-    I2_io = Interpolator(2*TestFunction(V), W)
-    h2 = assemble(I2_io.interpolate(g))
-    assert np.allclose(h2.dat.data_ro_with_halos[idxs_to_include], 2*np.prod(vm.input_ordering.coordinates.dat.data_ro_with_halos.reshape(-1, vm.input_ordering.geometric_dimension())[idxs_to_include], axis=1))
-=======
 
     h = assemble(interpolate(g, W))
     assert np.allclose(h.dat.data_ro_with_halos[idxs_to_include], np.prod(vm.input_ordering.coordinates.dat.data_ro_with_halos[idxs_to_include].reshape(-1, vm.input_ordering.geometric_dimension()), axis=1))
     assert np.all(h.dat.data_ro_with_halos[~idxs_to_include] == 0)
     h2 = assemble(interpolate(2*g, W))
     assert np.allclose(h2.dat.data_ro_with_halos[idxs_to_include], 2*np.prod(vm.input_ordering.coordinates.dat.data_ro_with_halos[idxs_to_include].reshape(-1, vm.input_ordering.geometric_dimension()), axis=1))
->>>>>>> ec549284
 
     h_star = h.riesz_representation(riesz_map="l2")
     g = assemble(interpolate(TestFunction(V), h_star))
@@ -227,19 +213,6 @@
     input_ordering_parent_cell_nums = vm.input_ordering.topology_dm.getField("parentcellnum").ravel()
     vm.input_ordering.topology_dm.restoreField("parentcellnum")
     idxs_to_include = input_ordering_parent_cell_nums != -1
-<<<<<<< HEAD
-    assert np.allclose(h.dat.data_ro.reshape((-1, gdim))[idxs_to_include], 2*vm.input_ordering.coordinates.dat.data_ro_with_halos.reshape((-1, gdim))[idxs_to_include])
-    assert np.all(h.dat.data_ro_with_halos.reshape((-1, gdim))[~idxs_to_include] == -1)
-    # check other interpolation APIs work identically
-    h2 = assemble(interpolate(g, W))
-    assert np.allclose(h2.dat.data_ro_with_halos.reshape((-1, gdim))[idxs_to_include], h.dat.data_ro_with_halos.reshape((-1, gdim))[idxs_to_include])
-    I = Interpolator(g, W)
-    h2 = assemble(I.interpolate())
-    assert np.allclose(h2.dat.data_ro_with_halos.reshape((-1, gdim))[idxs_to_include], h.dat.data_ro_with_halos.reshape((-1, gdim))[idxs_to_include])
-    h2.zero()
-    assemble(I.interpolate(), tensor=h2)
-    assert np.allclose(h2.dat.data_ro_with_halos.reshape((-1, gdim))[idxs_to_include], h.dat.data_ro_with_halos.reshape((-1, gdim))[idxs_to_include])
-=======
     assert np.allclose(h.dat.data_ro[idxs_to_include], 2*vm.input_ordering.coordinates.dat.data_ro_with_halos[idxs_to_include])
     assert np.all(h.dat.data_ro_with_halos[~idxs_to_include] == -1)
     # Using permutation matrix
@@ -249,7 +222,6 @@
     # check other interpolation APIs work identically
     h2 = assemble(interpolate(g, W))
     assert np.allclose(h2.dat.data_ro_with_halos[idxs_to_include], h.dat.data_ro_with_halos[idxs_to_include])
->>>>>>> ec549284
     # check we can interpolate expressions
     h2 = Function(W)
     h2.interpolate(2*g)
@@ -258,26 +230,12 @@
     g.dat.data_wo_with_halos[:] = -1
     g.interpolate(h)
     assert np.allclose(g.dat.data_ro_with_halos, 2*vm.coordinates.dat.data_ro_with_halos)
-<<<<<<< HEAD
-    # Can equivalently create interpolators and use them. NOTE the
-    # adjoint interpolator is equivilent to the inverse here because the
-    # inner product matrix in the reisz representer is the identity. TODO: when
-    # we introduce cofunctions, this will need to be rewritten.
-    I_io = Interpolator(TestFunction(V), W)
-    h = assemble(I_io.interpolate(g))
-    assert np.allclose(h.dat.data_ro.reshape((-1, gdim))[idxs_to_include], 2*vm.input_ordering.coordinates.dat.data_ro_with_halos.reshape((-1, gdim))[idxs_to_include])
-    assert np.all(h.dat.data_ro_with_halos.reshape((-1, gdim))[~idxs_to_include] == 0)
-    I2_io = Interpolator(2*TestFunction(V), W)
-    h2 = assemble(I2_io.interpolate(g))
-    assert np.allclose(h2.dat.data_ro.reshape((-1, gdim))[idxs_to_include], 4*vm.input_ordering.coordinates.dat.data_ro_with_halos.reshape((-1, gdim))[idxs_to_include])
-=======
 
     h = assemble(interpolate(g, W))
     assert np.allclose(h.dat.data_ro[idxs_to_include], 2*vm.input_ordering.coordinates.dat.data_ro_with_halos[idxs_to_include])
     assert np.all(h.dat.data_ro_with_halos[~idxs_to_include] == 0)
     h2 = assemble(interpolate(2*g, W))
     assert np.allclose(h2.dat.data_ro[idxs_to_include], 4*vm.input_ordering.coordinates.dat.data_ro_with_halos[idxs_to_include])
->>>>>>> ec549284
 
     h_star = h.riesz_representation(riesz_map="l2")
     g = assemble(interpolate(TestFunction(V), h_star))
@@ -287,17 +245,6 @@
         g2 = assemble(interpolate(2 * TestFunction(V), h_star))
         assert np.allclose(g2.dat.data_ro_with_halos, 4*vm.coordinates.dat.data_ro_with_halos)
 
-<<<<<<< HEAD
-    I_io_adjoint = Interpolator(TestFunction(W), V)
-    I2_io_adjoint = Interpolator(2*TestFunction(W), V)
-    h_star = assemble(I_io_adjoint.interpolate(g, adjoint=True))
-    assert np.allclose(h_star.dat.data_ro.reshape((-1, gdim))[idxs_to_include], 2*vm.input_ordering.coordinates.dat.data_ro_with_halos.reshape((-1, gdim))[idxs_to_include])
-    assert np.all(h_star.dat.data_ro_with_halos.reshape((-1, gdim))[~idxs_to_include] == 0)
-    with petsc_raises(NotImplementedError):
-        # Can't use adjoint on interpolators with expressions yet
-        h2 = assemble(I2_io_adjoint.interpolate(g, adjoint=True))
-        assert np.allclose(h2.dat.data_ro.reshape((-1, gdim))[idxs_to_include], 4*vm.input_ordering.coordinates.dat.data_ro_with_halos.reshape((-1, gdim))[idxs_to_include])
-=======
     h_star = assemble(interpolate(TestFunction(W), g))
     assert np.allclose(h_star.dat.data_ro[idxs_to_include], 2*vm.input_ordering.coordinates.dat.data_ro_with_halos[idxs_to_include])
     assert np.all(h_star.dat.data_ro_with_halos[~idxs_to_include] == 0)
@@ -305,7 +252,6 @@
         # Can't use adjoint on interpolate with expressions yet
         h2 = assemble(interpolate(2 * TestFunction(W), g))
         assert np.allclose(h2.dat.data_ro[idxs_to_include], 4*vm.input_ordering.coordinates.dat.data_ro_with_halos[idxs_to_include])
->>>>>>> ec549284
 
     h = h_star.riesz_representation(riesz_map="l2")
     g = assemble(interpolate(h, V))
