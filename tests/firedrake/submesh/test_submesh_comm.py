import pytest
import numpy as np
from firedrake import *


@pytest.mark.parallel([1, 3])
def test_create_submesh_comm_self():
    comm = COMM_SELF
    subdomain_id = None
    nx = 4
    mesh = UnitSquareMesh(nx, nx, quadrilateral=True, reorder=False)
    submesh = Submesh(mesh, mesh.topological_dimension, subdomain_id, ignore_halo=True, comm=comm, reorder=False)
    assert submesh.submesh_parent is mesh
    assert submesh.comm.size == 1
    assert submesh.cell_set.size == mesh.cell_set.size
    assert np.allclose(mesh.coordinates.dat.data_ro, submesh.coordinates.dat.data_ro)


@pytest.mark.parallel([1, 3])
def test_assemble_submesh_comm_self():
    comm = COMM_SELF
    subdomain_id = None
    nx = 6
    ny = 5
<<<<<<< HEAD
    x = -np.cos(np.linspace(0, np.pi, nx))
    y = -np.cos(np.linspace(0, np.pi, ny))
    mesh = TensorRectangleMesh(x, y)
    submesh = Submesh(mesh, mesh.topological_dimension, subdomain_id, ignore_halo=True, comm=comm)

    Vsub = FunctionSpace(submesh, "DG", 0)
    Asub = assemble(inner(TrialFunction(Vsub), TestFunction(Vsub))*dx)

    V = FunctionSpace(submesh, "DG", 0)
    A = assemble(inner(TrialFunction(V), TestFunction(V))*dx)

    i0, j0, v0 = A.petscmat.getValuesCSR()
=======
    px = -np.cos(np.linspace(0, np.pi, nx))
    py = -np.cos(np.linspace(0, np.pi, ny))
    mesh = TensorRectangleMesh(px, py, reorder=False)
    submesh = Submesh(mesh, mesh.topological_dimension, subdomain_id, ignore_halo=True, comm=comm, reorder=False)

    x = SpatialCoordinate(mesh)
    V = FunctionSpace(mesh, "DG", 0)
    c = Function(V).interpolate(1 + dot(x, x))
    A = assemble(inner(TrialFunction(V) * c, TestFunction(V))*dx)

    Vsub = FunctionSpace(submesh, "DG", 0)
    Asub = assemble(inner(TrialFunction(Vsub) * c, TestFunction(Vsub))*dx)

    i0, j0, v0 = A.petscmat.getValuesCSR()
    j0 -= V.dof_dset.layout_vec.getOwnershipRange()[0]
>>>>>>> 99610109
    i1, j1, v1 = Asub.petscmat.getValuesCSR()
    assert np.array_equal(i0, i1)
    assert np.array_equal(j0, j1)
    assert np.allclose(v0, v1)<|MERGE_RESOLUTION|>--- conflicted
+++ resolved
@@ -22,20 +22,6 @@
     subdomain_id = None
     nx = 6
     ny = 5
-<<<<<<< HEAD
-    x = -np.cos(np.linspace(0, np.pi, nx))
-    y = -np.cos(np.linspace(0, np.pi, ny))
-    mesh = TensorRectangleMesh(x, y)
-    submesh = Submesh(mesh, mesh.topological_dimension, subdomain_id, ignore_halo=True, comm=comm)
-
-    Vsub = FunctionSpace(submesh, "DG", 0)
-    Asub = assemble(inner(TrialFunction(Vsub), TestFunction(Vsub))*dx)
-
-    V = FunctionSpace(submesh, "DG", 0)
-    A = assemble(inner(TrialFunction(V), TestFunction(V))*dx)
-
-    i0, j0, v0 = A.petscmat.getValuesCSR()
-=======
     px = -np.cos(np.linspace(0, np.pi, nx))
     py = -np.cos(np.linspace(0, np.pi, ny))
     mesh = TensorRectangleMesh(px, py, reorder=False)
@@ -51,7 +37,6 @@
 
     i0, j0, v0 = A.petscmat.getValuesCSR()
     j0 -= V.dof_dset.layout_vec.getOwnershipRange()[0]
->>>>>>> 99610109
     i1, j1, v1 = Asub.petscmat.getValuesCSR()
     assert np.array_equal(i0, i1)
     assert np.array_equal(j0, j1)
