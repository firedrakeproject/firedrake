import pytest
from firedrake import *
import numpy as np
from mpi4py import MPI
from ufl.conditional import GT, LT
from os.path import abspath, dirname, join


cwd = abspath(dirname(__file__))


def _get_expr(V):
    m = V.ufl_domain()
    if m.geometric_dimension() == 1:
        x, = SpatialCoordinate(m)
        y = x * x
        z = x + y
    elif m.geometric_dimension() == 2:
        x, y = SpatialCoordinate(m)
        z = x + y
    elif m.geometric_dimension() == 3:
        x, y, z = SpatialCoordinate(m)
    else:
        raise NotImplementedError("Not implemented")
    if V.value_shape == ():
        return cos(x) + x * exp(y) + sin(z)
    elif V.value_shape == (2, ):
        return as_vector([cos(x), sin(y)])


def make_submesh(mesh, subdomain_cond, label_value):
    dim = mesh.topological_dimension()
    DG0 = FunctionSpace(mesh, "DG", 0)
    indicator_function = Function(DG0).interpolate(subdomain_cond)
    mesh.mark_entities(indicator_function, label_value)
    return Submesh(mesh, dim, label_value)


def _test_submesh_interpolate_cell_cell(mesh, subdomain_cond, fe_fesub):
    (family, degree), (family_sub, degree_sub) = fe_fesub
    label_value = 999
    subm = make_submesh(mesh, subdomain_cond, label_value)
    V = FunctionSpace(mesh, family, degree)
    V_ = FunctionSpace(mesh, family_sub, degree_sub)
    Vsub = FunctionSpace(subm, family_sub, degree_sub)
    Vsub_ = FunctionSpace(subm, family, degree)
    f = Function(V).interpolate(_get_expr(V))
    gsub_ = Function(Vsub_).interpolate(_get_expr(Vsub_))
    gsub = Function(Vsub).interpolate(gsub_)
    fsub = Function(Vsub).interpolate(f)
    assert np.allclose(fsub.dat.data_ro_with_halos, gsub.dat.data_ro_with_halos)
    f = Function(V_).interpolate(f)
    v0 = Coargument(V.dual(), 0)
    v1 = TrialFunction(Vsub)
    interp = Interpolate(v1, v0, allow_missing_dofs=True)
    A = assemble(interp)
    g = assemble(action(A, gsub))
    assert assemble(inner(g - f, g - f) * dx(label_value)).real < 1e-14


@pytest.mark.parametrize('nelem', [2, 4, 8, None])
@pytest.mark.parametrize('fe_fesub', [[("DQ", 0), ("DQ", 0)],
                                      [("Q", 4), ("Q", 5)]])
@pytest.mark.parametrize('condx', [LT])
@pytest.mark.parametrize('condy', [LT])
@pytest.mark.parametrize('condz', [LT])
@pytest.mark.parametrize('distribution_parameters', [None, {"overlap_type": (DistributedMeshOverlapType.NONE, 0)}])
def test_submesh_interpolate_cell_cell_hex_1_processes(fe_fesub, nelem, condx, condy, condz, distribution_parameters):
    if nelem is None:
        mesh = Mesh(join(cwd, "..", "meshes", "cube_hex.msh"), distribution_parameters=distribution_parameters)
    else:
        mesh = UnitCubeMesh(nelem, nelem, nelem, hexahedral=True, distribution_parameters=distribution_parameters)
    x, y, z = SpatialCoordinate(mesh)
    cond = conditional(condx(x, .5), 1,
           conditional(condy(y, .5), 1,       # noqa: E128
           conditional(condz(z, .5), 1, 0)))  # noqa: E128
    _test_submesh_interpolate_cell_cell(mesh, cond, fe_fesub)


@pytest.mark.parallel(nprocs=3)
@pytest.mark.parametrize('nelem', [2, 4, 8, None])
@pytest.mark.parametrize('fe_fesub', [[("DQ", 0), ("DQ", 0)],
                                      [("Q", 4), ("Q", 5)]])
@pytest.mark.parametrize('condx', [LT, GT])
@pytest.mark.parametrize('condy', [LT, GT])
@pytest.mark.parametrize('condz', [LT, GT])
@pytest.mark.parametrize('distribution_parameters', [None, {"overlap_type": (DistributedMeshOverlapType.NONE, 0)}])
def test_submesh_interpolate_cell_cell_hex_3_processes(fe_fesub, nelem, condx, condy, condz, distribution_parameters):
    if nelem is None:
        mesh = Mesh(join(cwd, "..", "meshes", "cube_hex.msh"), distribution_parameters=distribution_parameters)
    else:
        mesh = UnitCubeMesh(nelem, nelem, nelem, hexahedral=True, distribution_parameters=distribution_parameters)
    x, y, z = SpatialCoordinate(mesh)
    cond = conditional(condx(x, .5), 1,
           conditional(condy(y, .5), 1,       # noqa: E128
           conditional(condz(z, .5), 1, 0)))  # noqa: E128
    _test_submesh_interpolate_cell_cell(mesh, cond, fe_fesub)


@pytest.mark.parallel(nprocs=3)
@pytest.mark.parametrize('fe_fesub', [[("DP", 0), ("DP", 0)],
                                      [("P", 4), ("P", 5)],
                                      [("BDME", 2), ("BDME", 3)],
                                      [("BDMF", 2), ("BDMF", 3)]])
@pytest.mark.parametrize('condx', [LT, GT])
@pytest.mark.parametrize('condy', [LT, GT])
@pytest.mark.parametrize('distribution_parameters', [None, {"overlap_type": (DistributedMeshOverlapType.NONE, 0)}])
def test_submesh_interpolate_cell_cell_tri_3_processes(fe_fesub, condx, condy, distribution_parameters):
    mesh_file = join(cwd, "..", "..", "..", "docs", "notebooks/stokes-control.msh")
    mesh = Mesh(mesh_file, distribution_parameters=distribution_parameters)
    x, y = SpatialCoordinate(mesh)
    cond = conditional(condx(x, 15.), 1,
           conditional(condy(y, 2.5), 1, 0))  # noqa: E128
    _test_submesh_interpolate_cell_cell(mesh, cond, fe_fesub)


@pytest.mark.parallel(nprocs=3)
@pytest.mark.parametrize('fe_fesub', [[("DQ", 0), ("DQ", 0)],
                                      [("Q", 4), ("Q", 5)]])
@pytest.mark.parametrize('condx', [LT, GT])
@pytest.mark.parametrize('condy', [LT, GT])
@pytest.mark.parametrize('distribution_parameters', [None, {"overlap_type": (DistributedMeshOverlapType.NONE, 0)}])
def test_submesh_interpolate_cell_cell_quad_3_processes(fe_fesub, condx, condy, distribution_parameters):
    mesh = Mesh(join(cwd, "..", "meshes", "unitsquare_unstructured_quadrilaterals.msh"), distribution_parameters=distribution_parameters)
    x, y = SpatialCoordinate(mesh)
    cond = conditional(condx(x, 0.5), 1,
           conditional(condy(y, 0.5), 1, 0))  # noqa: E128
    _test_submesh_interpolate_cell_cell(mesh, cond, fe_fesub)


@pytest.mark.parallel(nprocs=2)
def test_submesh_interpolate_subcell_subcell_2_processes():
    # mesh
    # rank 0:
    # 4---12----6---15---(8)-(18)-(10)
    # |         |         |         |
    # 11   0   13    1  (17)  (2) (19)
    # |         |         |         |
    # 3---14----5---16---(7)-(20)--(9)
    # rank 1:
    #          (7)-(13)---3----9----5
    #           |         |         |
    #          (12) (1)   8    0   10
    #           |         |         |    plex points
    #          (6)-(14)---2---11----4    () = ghost
    mesh = RectangleMesh(
        3, 1, 3., 1., quadrilateral=True, distribution_parameters={"partitioner_type": "simple"},
    )
    dim = mesh.topological_dimension()
    x, _ = SpatialCoordinate(mesh)
    DG0 = FunctionSpace(mesh, "DG", 0)
    f_l = Function(DG0).interpolate(conditional(x < 2.0, 1, 0))
    f_r = Function(DG0).interpolate(conditional(x > 1.0, 1, 0))
    mesh = RelabeledMesh(mesh, [f_l, f_r], [111, 222])
    mesh_l = Submesh(mesh, dim, 111)
    mesh_r = Submesh(mesh, dim, 222)
    V_l = FunctionSpace(mesh_l, "CG", 1)
    V_r = FunctionSpace(mesh_r, "CG", 1)
    f_l = Function(V_l)
    f_r = Function(V_r)
    f_l.dat.data_with_halos[:] = 1.0
    f_r.dat.data_with_halos[:] = 2.0
    f_l.interpolate(f_r, allow_missing_dofs=True)
    g_l = Function(V_l).interpolate(conditional(x > 0.999, 2.0, 1.0))
    assert np.allclose(f_l.dat.data_with_halos, g_l.dat.data_with_halos)
    f_l.dat.data_with_halos[:] = 3.0
    v0 = Coargument(V_r.dual(), 0)
    v1 = TrialFunction(V_l)
    interp = Interpolate(v1, v0, allow_missing_dofs=True)
    A = assemble(interp)
    f_r = assemble(action(A, f_l))
    g_r = Function(V_r).interpolate(conditional(x < 2.001, 3.0, 0.0))
    assert np.allclose(f_r.dat.data_with_halos, g_r.dat.data_with_halos)


@pytest.mark.parallel(nprocs=5)
@pytest.mark.parametrize('hexahedral', [False, True])
@pytest.mark.parametrize('direction', ['x', 'y', 'z'])
@pytest.mark.parametrize('facet_type', ['interior', 'exterior'])
def test_submesh_interpolate_3Dcell_2Dfacet(hexahedral, direction, facet_type):
    def expr(m):
        x, y, z = SpatialCoordinate(m)
        return x + y**2 + z**3
    degree = 3
    distribution_parameters = {
        "partition": True,
        "overlap_type": (DistributedMeshOverlapType.RIDGE, 1),
    }
    if hexahedral:
        mesh = Mesh(
            join(cwd, "..", "meshes", "cube_hex.msh"),
            distribution_parameters=distribution_parameters,
        )
        V = FunctionSpace(mesh, "CG", 2)
    else:
        mesh = UnitCubeMesh(8, 8, 8)
        V = FunctionSpace(mesh, "HDiv Trace", 0)
    x, y, z = SpatialCoordinate(mesh)
    facet_function = Function(V).interpolate(
        conditional(
            {
                ('x', 'interior'): And(x > .499, x < .501),
                ('y', 'interior'): And(y > .499, y < .501),
                ('z', 'interior'): And(z > .499, z < .501),
                ('x', 'exterior'): x > .999,
                ('y', 'exterior'): y > .999,
                ('z', 'exterior'): z > .999,
            }[(direction, facet_type)],
            1., 0.,
        )
    )
    facet_value = 999
    mesh = RelabeledMesh(mesh, [facet_function], [facet_value])
    subm = Submesh(mesh, mesh.topological_dimension() - 1, facet_value)
    DG3d = FunctionSpace(mesh, "DG", degree)
    dg3d = Function(DG3d).interpolate(expr(mesh))
    DG2d = FunctionSpace(subm, "DG", degree)
    dg2d = Function(DG2d).interpolate(expr(subm))
    value3d_int = assemble(inner(dg3d('+'), dg3d('-')) * dS(facet_value))
    value3d_ext = assemble(inner(dg3d, dg3d) * ds(facet_value))
    value2d = assemble(inner(dg2d, dg2d) * dx)
    assert abs(value2d - (value3d_int + value3d_ext)) < 1.e-14
    if facet_type == 'exterior':
        x, y, z = SpatialCoordinate(subm)
        RT2d = FunctionSpace(subm, "RTCE" if hexahedral else "RTE", 4)
        tangent_expr = {
            'x': as_vector([0, y**2, z**3]),
            'y': as_vector([x, 0, z**3]),
            'z': as_vector([x, y**2, 0]),
        }[direction]
        rt2d = Function(RT2d).project(
            tangent_expr,
            solver_parameters={
                "ksp_rtol": 1.e-14,
            },
        )
        error_expr = rt2d - tangent_expr
        error = assemble(inner(error_expr, error_expr) * dx)**0.5
        assert abs(error) < 1.e-14


@pytest.mark.parallel(nprocs=4)
def test_submesh_interpolate_3Dcell_2Dfacet_simplex_sckelton():
    # The usage of sckelton meshes is limited as
    # number of support cells of a facet can be > 2.
    # We can not make sckelton mesh of hex meshes as,
    # already in the quad orientation implementation,
    # we assume that number of support cells <= 2.
    def expr(m):
        x, y, z = SpatialCoordinate(m)
        return x + y**2 + z**3
    degree = 3
    distribution_parameters = {
        "partition": True,
        "overlap_type": (DistributedMeshOverlapType.RIDGE, 1),
    }
    mesh = UnitCubeMesh(8, 8, 8, distribution_parameters=distribution_parameters)
    V = FunctionSpace(mesh, "HDiv Trace", 0)
    facet_function = Function(V).interpolate(Constant(1.))
    facet_value = 999
    mesh = RelabeledMesh(mesh, [facet_function], [facet_value])
    subm = Submesh(mesh, mesh.topological_dimension() - 1, facet_value)
    HDivT3d = FunctionSpace(mesh, "HDiv Trace", degree)
    hdivt3d = Function(HDivT3d).interpolate(expr(mesh))
    DG2d = FunctionSpace(subm, "DG", degree)
    dg2d = Function(DG2d).interpolate(expr(subm))
    value3d_int = assemble(inner(hdivt3d('+'), hdivt3d('-')) * dS(facet_value))
    value3d_ext = assemble(inner(hdivt3d, hdivt3d) * ds(facet_value))
    value2d = assemble(inner(dg2d, dg2d) * dx)
    assert abs(value2d - (value3d_int + value3d_ext)) < 5.e-13
    DG3d = FunctionSpace(mesh, "DG", degree)
    dg3d = Function(DG3d).interpolate(expr(mesh))
    dg2d_ = Function(DG2d).interpolate(dg3d)
    error = assemble(inner(dg2d_ - expr(subm), dg2d_ - expr(subm)) * dx)**0.5
    assert abs(error) < 1.e-14


@pytest.mark.parallel(nprocs=[1, 3])
@pytest.mark.parametrize('fe_fesub', [[("DG", 2), ("DG", 1)],
                                      [("CG", 3), ("CG", 2)]])
def test_submesh_interpolate_adjoint(fe_fesub):
    (family, degree), (family_sub, degree_sub) = fe_fesub

    mesh = UnitSquareMesh(8, 8)
    x, y = SpatialCoordinate(mesh)
<<<<<<< HEAD
    subdomain_cond = conditional(LT(x, 0.5), 1, 0)
=======
    subdomain_cond = conditional(And(LT(x, 0.5), LT(y, 0.5)), 1, 0)
>>>>>>> ee993512
    label_value = 999
    subm = make_submesh(mesh, subdomain_cond, label_value)

    V1 = FunctionSpace(subm, family_sub, degree_sub)
    V2 = FunctionSpace(mesh, family, degree)

    x, y = SpatialCoordinate(V1.mesh())
    expr = x * y
    u1 = Function(V1).interpolate(expr)
    ustar2 = assemble(inner(1, TestFunction(V2))*dx(label_value))

    expected = assemble(inner(1, u1)*dx(label_value))

    # Test forward 2-form
    I = assemble(interpolate(TrialFunction(V1), TestFunction(V2.dual()), allow_missing_dofs=True))
    assert I.arguments()[0].function_space() == V2.dual()
    assert I.arguments()[1].function_space() == V1

    result_forward_2 = assemble(action(ustar2, action(I, u1)))
    assert np.isclose(result_forward_2, expected)

    # Test adjoint 2-form
    I_adj = assemble(interpolate(TestFunction(V1), TrialFunction(V2.dual()), allow_missing_dofs=True))
    assert I_adj.arguments()[0].function_space() == V1
    assert I_adj.arguments()[1].function_space() == V2.dual()

    result_adjoint_2 = assemble(action(action(I_adj, ustar2), u1))
    assert np.isclose(result_adjoint_2, expected)

<<<<<<< HEAD
    # Test forward 1-form (only in serial for now)
    if V1.comm.size == 1:
        # Matfree forward interpolation with Submesh currently fails in parallel.
        # The ghost nodes of the parent mesh may be redistributed
        # into different processes as non-ghost dofs of the submesh.
        # The submesh kernel will write into ghost nodes of the parent mesh,
        # but this will be ignored in the halo exchange if access=op2.WRITE.

        # See https://github.com/firedrakeproject/firedrake/issues/4483

        Iu1 = assemble(interpolate(u1, TestFunction(V2.dual()), allow_missing_dofs=True))
        assert Iu1.function_space() == V2

        expected_primal = assemble(action(I, u1))
        assert np.allclose(Iu1.dat.data, expected_primal.dat.data)

        result_forward_1 = assemble(action(ustar2, Iu1))
        assert np.isclose(result_forward_1, expected)
=======
    # Test forward 1-form (only works in serial for continuous elements)
    # Matfree forward interpolation with Submesh currently fails in parallel.
    # The ghost nodes of the parent mesh may be redistributed
    # into different processes as non-ghost dofs of the submesh.
    # The submesh kernel will write into ghost nodes of the parent mesh,
    # but this will be ignored in the halo exchange if access=op2.WRITE.

    # See https://github.com/firedrakeproject/firedrake/issues/4483
    expected_to_pass = (V2.comm.size == 1 or V2.finat_element.is_dg())

    Iu1 = assemble(interpolate(u1, TestFunction(V2.dual()), allow_missing_dofs=True))
    assert Iu1.function_space() == V2

    expected_primal = assemble(action(I, u1))
    test1 = np.allclose(Iu1.dat.data, expected_primal.dat.data)
    test1 = V2.comm.allreduce(test1, MPI.LAND)
    assert test1 == expected_to_pass

    result_forward_1 = assemble(action(ustar2, Iu1))
    test0 = np.isclose(result_forward_1, expected)
    assert test0 == expected_to_pass
>>>>>>> ee993512

    # Test adjoint 1-form
    ustar2I = assemble(interpolate(TestFunction(V1), ustar2, allow_missing_dofs=True))
    assert ustar2I.function_space() == V1.dual()

    expected_dual = assemble(action(I_adj, ustar2))
    assert np.allclose(ustar2I.dat.data, expected_dual.dat.data)

    result_adjoint_1 = assemble(action(ustar2I, u1))
    assert np.isclose(result_adjoint_1, expected)

    # Test 0-form
    result_0 = assemble(interpolate(u1, ustar2, allow_missing_dofs=True))
    assert np.isclose(result_0, expected)<|MERGE_RESOLUTION|>--- conflicted
+++ resolved
@@ -283,11 +283,7 @@
 
     mesh = UnitSquareMesh(8, 8)
     x, y = SpatialCoordinate(mesh)
-<<<<<<< HEAD
-    subdomain_cond = conditional(LT(x, 0.5), 1, 0)
-=======
     subdomain_cond = conditional(And(LT(x, 0.5), LT(y, 0.5)), 1, 0)
->>>>>>> ee993512
     label_value = 999
     subm = make_submesh(mesh, subdomain_cond, label_value)
 
@@ -317,26 +313,6 @@
     result_adjoint_2 = assemble(action(action(I_adj, ustar2), u1))
     assert np.isclose(result_adjoint_2, expected)
 
-<<<<<<< HEAD
-    # Test forward 1-form (only in serial for now)
-    if V1.comm.size == 1:
-        # Matfree forward interpolation with Submesh currently fails in parallel.
-        # The ghost nodes of the parent mesh may be redistributed
-        # into different processes as non-ghost dofs of the submesh.
-        # The submesh kernel will write into ghost nodes of the parent mesh,
-        # but this will be ignored in the halo exchange if access=op2.WRITE.
-
-        # See https://github.com/firedrakeproject/firedrake/issues/4483
-
-        Iu1 = assemble(interpolate(u1, TestFunction(V2.dual()), allow_missing_dofs=True))
-        assert Iu1.function_space() == V2
-
-        expected_primal = assemble(action(I, u1))
-        assert np.allclose(Iu1.dat.data, expected_primal.dat.data)
-
-        result_forward_1 = assemble(action(ustar2, Iu1))
-        assert np.isclose(result_forward_1, expected)
-=======
     # Test forward 1-form (only works in serial for continuous elements)
     # Matfree forward interpolation with Submesh currently fails in parallel.
     # The ghost nodes of the parent mesh may be redistributed
@@ -358,7 +334,6 @@
     result_forward_1 = assemble(action(ustar2, Iu1))
     test0 = np.isclose(result_forward_1, expected)
     assert test0 == expected_to_pass
->>>>>>> ee993512
 
     # Test adjoint 1-form
     ustar2I = assemble(interpolate(TestFunction(V1), ustar2, allow_missing_dofs=True))
