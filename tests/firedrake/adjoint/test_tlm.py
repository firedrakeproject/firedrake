--- conflicted
+++ resolved
@@ -154,12 +154,7 @@
     J = assemble(u_1 ** 2 * dx)
 
     Jhat = ReducedFunctional(J, control)
-<<<<<<< HEAD
-    h = Function(V)
-    h.vector()[:] = rand(h.dof_dset.size)
-=======
-    h = rg.uniform(V)
->>>>>>> 2b008b3d
+    h = rg.uniform(V)
     assert (taylor_test(Jhat, control.tape_value(), h, dJdm=Jhat.tlm(h)) > 1.9)
 
 
