import pytest

from firedrake import *
from firedrake.adjoint import *

from numpy.random import default_rng
rng = default_rng()


@pytest.fixture
def rg():
    return RandomGenerator(PCG64(seed=1234))


@pytest.fixture(autouse=True)
def handle_taping():
    yield
    tape = get_working_tape()
    tape.clear_tape()


@pytest.fixture(autouse=True, scope="module")
def handle_annotation():
    if not annotate_tape():
        continue_annotation()
    yield
    # Ensure annotation is paused when we finish.
    if annotate_tape():
        pause_annotation()


@pytest.mark.skipcomplex
def test_simple_solve(rg):
    tape = Tape()
    set_working_tape(tape)

    mesh = IntervalMesh(10, 0, 1)
    V = FunctionSpace(mesh, "Lagrange", 1)

    f = Function(V).assign(2.)

    u = TrialFunction(V)
    v = TestFunction(V)

    a = u*v*dx
    L = f*v*dx

    u_ = Function(V)

    solve(a == L, u_)

    L = u_*v*dx

    u_sol = Function(V)
    solve(a == L, u_sol)

    J = assemble(u_sol**4*dx)
    c = Control(f)
    Jhat = ReducedFunctional(J, c)

    h = rg.uniform(V)

    tape.evaluate_adj()

    m = f.copy(deepcopy=True)
    dJdm = assemble(inner(Jhat.derivative(apply_riesz=True), h)*dx)
    Hm = assemble(inner(Jhat.hessian(h, apply_riesz=True), h)*dx)
    assert taylor_test(Jhat, m, h, dJdm=dJdm, Hm=Hm) > 2.9


@pytest.mark.skipcomplex
def test_mixed_derivatives(rg):
    tape = Tape()
    set_working_tape(tape)

    mesh = IntervalMesh(10, 0, 1)
    V = FunctionSpace(mesh, "Lagrange", 1)

    f = Function(V).assign(2.)
    control_f = Control(f)

    g = Function(V).assign(3.)
    control_g = Control(g)

    u = TrialFunction(V)
    v = TestFunction(V)

    a = f**2*u*v*dx
    L = g**2*v*dx

    u_ = Function(V)
    solve(a == L, u_)

    J = assemble(u_**2*dx)
    Jhat = ReducedFunctional(J, [control_f, control_g])

    # Direction to take a step for convergence test
    h = rg.uniform(V)

    # Evaluate TLM
    control_f.tlm_value = h
    control_g.tlm_value = h
    tape.evaluate_tlm()

    # Evaluate Adjoint
    J.block_variable.adj_value = 1.0
    tape.evaluate_adj()

    # Evaluate Hessian
    J.block_variable.hessian_value = 0
    tape.evaluate_hessian()

    dJdm = J.block_variable.tlm_value
    Hm = control_f.hessian_value.dat.inner(h.dat) + control_g.hessian_value.dat.inner(h.dat)

    assert taylor_test(Jhat, [f, g], [h, h], dJdm, Hm) > 2.9


@pytest.mark.skipcomplex
def test_function(rg):
    tape = Tape()
    set_working_tape(tape)

    mesh = IntervalMesh(10, 0, 1)
    V = FunctionSpace(mesh, "Lagrange", 2)
    R = FunctionSpace(mesh, "R", 0)
    c = Function(R, val=4)
    control_c = Control(c)
    f = Function(V).assign(3.)
    control_f = Control(f)

    u = Function(V)
    v = TestFunction(V)
    bc = DirichletBC(V, Function(R, val=1), "on_boundary")

    F = inner(grad(u), grad(v)) * dx + u**2*v*dx - f ** 2 * v * dx - c**2*v*dx
    solve(F == 0, u, bc)

    J = assemble(c ** 2 * u ** 2 * dx)

    Jhat = ReducedFunctional(J, [control_c, control_f])
<<<<<<< HEAD
    dJdc, dJdf = compute_gradient(J, [control_c, control_f], apply_riesz=True)
=======
    dJdc, dJdf = compute_derivative(J, [control_c, control_f], apply_riesz=True)
>>>>>>> 2b1dbf66

    # Step direction for derivatives and convergence test
    h_c = Function(R, val=1.0)
    h_f = rg.uniform(V, 0, 10)

    # Total derivative
<<<<<<< HEAD
    dJdc, dJdf = compute_gradient(J, [control_c, control_f], apply_riesz=True)
=======
    dJdc, dJdf = compute_derivative(J, [control_c, control_f], apply_riesz=True)
>>>>>>> 2b1dbf66
    dJdm = assemble(dJdc * h_c * dx + dJdf * h_f * dx)

    # Hessian
    Hcc, Hff = compute_hessian(J, [control_c, control_f], [h_c, h_f], apply_riesz=True)
    Hm = assemble(Hcc * h_c * dx + Hff * h_f * dx)
    assert taylor_test(Jhat, [c, f], [h_c, h_f], dJdm=dJdm, Hm=Hm) > 2.9


@pytest.mark.skipcomplex
def test_nonlinear(rg):
    tape = Tape()
    set_working_tape(tape)

    mesh = UnitSquareMesh(10, 10)
    V = FunctionSpace(mesh, "Lagrange", 1)
    R = FunctionSpace(mesh, "R", 0)
    f = Function(V).assign(5.)

    u = Function(V)
    v = TestFunction(V)
    bc = DirichletBC(V, Function(R, val=1), "on_boundary")

    F = inner(grad(u), grad(v)) * dx - u**2*v*dx - f * v * dx
    solve(F == 0, u, bc)

    J = assemble(u ** 4 * dx)
    Jhat = ReducedFunctional(J, Control(f))

    h = rg.uniform(V, 0, 10)

    J.block_variable.adj_value = 1.0
    f.block_variable.tlm_value = h

    tape.evaluate_adj()
    tape.evaluate_tlm()

    J.block_variable.hessian_value = 0
    tape.evaluate_hessian()

    g = f.copy(deepcopy=True)

    dJdm = J.block_variable.tlm_value
    Hm = f.block_variable.hessian_value.dat.inner(h.dat)
    assert taylor_test(Jhat, g, h, dJdm=dJdm, Hm=Hm) > 2.8


@pytest.mark.skipcomplex
def test_dirichlet(rg):
    tape = Tape()
    set_working_tape(tape)

    mesh = UnitSquareMesh(10, 10)
    V = FunctionSpace(mesh, "Lagrange", 1)

    f = Function(V).assign(30.)

    u = Function(V)
    v = TestFunction(V)
    c = Function(V).assign(1.)
    bc = DirichletBC(V, c, "on_boundary")

    F = inner(grad(u), grad(v)) * dx + u**4*v*dx - f**2 * v * dx
    solve(F == 0, u, bc, solver_parameters={"snes_rtol": 1e-10})

    J = assemble(u ** 4 * dx)
    Jhat = ReducedFunctional(J, Control(c))

    h = rg.uniform(V)

    J.block_variable.adj_value = 1.0
    c.block_variable.tlm_value = h

    tape.evaluate_adj()
    tape.evaluate_tlm()

    J.block_variable.hessian_value = 0
    tape.evaluate_hessian()

    g = c.copy(deepcopy=True)

    dJdm = J.block_variable.tlm_value

    Hm = c.block_variable.hessian_value.dat.inner(h.dat)
    assert taylor_test(Jhat, g, h, dJdm=dJdm, Hm=Hm) > 2.9


@pytest.mark.skipcomplex
@pytest.mark.parametrize("solve_type", ["solve", "nlvs"])
def test_burgers(solve_type, rg):
    tape = Tape()
    set_working_tape(tape)
    n = 100
    mesh = UnitIntervalMesh(n)
    V = FunctionSpace(mesh, "CG", 2)

    def Dt(u, u_, timestep):
        return (u - u_)/timestep

    x, = SpatialCoordinate(mesh)
    pr = project(sin(2*pi*x), V, annotate=False)
    ic = Function(V).assign(pr)

    u_ = Function(V).assign(ic)
    u = Function(V).assign(ic)
    v = TestFunction(V)

    nu = Constant(0.0001)

    dt = 0.01
    nt = 20

    params = {
        'snes_rtol': 1e-10,
        'ksp_type': 'preonly',
        'pc_type': 'lu',
    }

    F = (Dt(u, u_, dt)*v
         + u*u.dx(0)*v + nu*u.dx(0)*v.dx(0))*dx

    bc = DirichletBC(V, 0.0, "on_boundary")

    if solve_type == "nlvs":
        use_nlvs = True
    elif solve_type == "solve":
        use_nlvs = False
    else:
        raise ValueError(f"Unrecognised solve type {solve_type}")

    if use_nlvs:
        solver = NonlinearVariationalSolver(
            NonlinearVariationalProblem(F, u),
            solver_parameters=params)

    if use_nlvs:
        solver.solve()
    else:
        solve(F == 0, u, bc, solver_parameters=params)
    u_.assign(u)

    for _ in range(nt):
        if use_nlvs:
            solver.solve()
        else:
            solve(F == 0, u, bc, solver_parameters=params)
        u_.assign(u)

    J = assemble(u_*u_*dx + ic*ic*dx)

    Jhat = ReducedFunctional(J, Control(ic))
    h = rg.uniform(V)
    g = ic.copy(deepcopy=True)
    J.block_variable.adj_value = 1.0
    ic.block_variable.tlm_value = h
    tape.evaluate_adj()
    tape.evaluate_tlm()

    J.block_variable.hessian_value = 0
    tape.evaluate_hessian()

    dJdm = J.block_variable.tlm_value
    Hm = ic.block_variable.hessian_value.dat.inner(h.dat)
    assert taylor_test(Jhat, g, h, dJdm=dJdm, Hm=Hm) > 2.9<|MERGE_RESOLUTION|>--- conflicted
+++ resolved
@@ -139,22 +139,14 @@
     J = assemble(c ** 2 * u ** 2 * dx)
 
     Jhat = ReducedFunctional(J, [control_c, control_f])
-<<<<<<< HEAD
-    dJdc, dJdf = compute_gradient(J, [control_c, control_f], apply_riesz=True)
-=======
     dJdc, dJdf = compute_derivative(J, [control_c, control_f], apply_riesz=True)
->>>>>>> 2b1dbf66
 
     # Step direction for derivatives and convergence test
     h_c = Function(R, val=1.0)
     h_f = rg.uniform(V, 0, 10)
 
     # Total derivative
-<<<<<<< HEAD
-    dJdc, dJdf = compute_gradient(J, [control_c, control_f], apply_riesz=True)
-=======
     dJdc, dJdf = compute_derivative(J, [control_c, control_f], apply_riesz=True)
->>>>>>> 2b1dbf66
     dJdm = assemble(dJdc * h_c * dx + dJdf * h_f * dx)
 
     # Hessian
