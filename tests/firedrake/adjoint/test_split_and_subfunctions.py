--- conflicted
+++ resolved
@@ -209,10 +209,6 @@
         u.assign(kappa)
         usub *= 2
         J = assemble(inner(u, u) * dx)
-<<<<<<< HEAD
-        print(f"{type(J) = }")  # noqa: E202, E251
-=======
->>>>>>> fced5f19
         rf = ReducedFunctional(J, Control(kappa), tape=tape)
     pause_annotation()
 
