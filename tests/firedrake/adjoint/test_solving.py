--- conflicted
+++ resolved
@@ -80,11 +80,7 @@
 
 @pytest.mark.skipcomplex
 @pytest.mark.parametrize("pre_apply_bcs", (True, False))
-<<<<<<< HEAD
-def test_nonlinear_problem(pre_apply_bcs):
-=======
 def test_nonlinear_problem(pre_apply_bcs, rg):
->>>>>>> 2b1dbf66
     """This tests whether nullspace and solver_parameters are passed on in adjoint solves"""
     mesh = IntervalMesh(10, 0, 1)
     V = FunctionSpace(mesh, "Lagrange", 1)
