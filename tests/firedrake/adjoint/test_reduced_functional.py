--- conflicted
+++ resolved
@@ -200,10 +200,7 @@
     Jhat = ReducedFunctional(J, Control(f))
 
     h = Function(V)
-<<<<<<< HEAD
     h.assign(1)
-=======
-    h.vector()[:] = 1
     assert taylor_test(Jhat, f, h) > 1.9
 
 
@@ -253,5 +250,4 @@
     h = Function(V)
     h.subfunctions[0].dat.data[:] = 5
     h.subfunctions[1].dat.data[:] = 6
->>>>>>> 7008cd7b
     assert taylor_test(Jhat, f, h) > 1.9