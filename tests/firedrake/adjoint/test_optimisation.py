import pytest

from enum import Enum, auto
from numpy.testing import assert_allclose
import numpy as np
from firedrake import *
from firedrake.adjoint import *
from pyadjoint import Block, MinimizationProblem, TAOSolver, get_working_tape
from pyadjoint.optimization.tao_solver import PETScVecInterface
import petsctools


@pytest.fixture(autouse=True)
def handle_taping():
    yield
    tape = get_working_tape()
    tape.clear_tape()


@pytest.fixture(autouse=True, scope="module")
def handle_annotation():
    if not annotate_tape():
        continue_annotation()
    yield
    # Ensure annotation is paused when we finish.
    if annotate_tape():
        pause_annotation()


@pytest.mark.skipcomplex
def test_petsc_roundtrip_single():
    mesh = UnitIntervalMesh(10)
    X = SpatialCoordinate(mesh)
    space_1 = FunctionSpace(mesh, "Lagrange", 1)
    space_2 = FunctionSpace(mesh, "Lagrange", 2)

    u_1 = Function(space_1).interpolate(X[0])
    u_2 = Function(space_2).interpolate(-1 - X[0])

    for m in [u_1, u_2]:
        vec_interface = PETScVecInterface(m)
        x = vec_interface.new_petsc()
        m_test = Function(m.function_space())
        vec_interface.to_petsc(x, m)
        vec_interface.from_petsc(x, m_test)
        assert (m.dat.data_ro == m_test.dat.data_ro).all()


@pytest.mark.skipcomplex
def test_petsc_roundtrip_multiple():
    mesh = UnitIntervalMesh(10)
    X = SpatialCoordinate(mesh)
    space_1 = FunctionSpace(mesh, "Lagrange", 1)
    space_2 = FunctionSpace(mesh, "Lagrange", 2)

    u_1 = Function(space_1).interpolate(X[0])
    u_2 = Function(space_2).interpolate(-1 - X[0])

    vec_interface = PETScVecInterface((u_1, u_2))
    x = vec_interface.new_petsc()
    u_1_test = Function(space_1)
    u_2_test = Function(space_2)
    vec_interface.to_petsc(x, (u_1, u_2))
    vec_interface.from_petsc(x, (u_1_test, u_2_test))
    assert (u_1.dat.data_ro == u_1_test.dat.data_ro).all()
    assert (u_2.dat.data_ro == u_2_test.dat.data_ro).all()


def minimize_tao_lmvm(rf):
    problem = MinimizationProblem(rf)
    solver = TAOSolver(problem, {"tao_type": "lmvm",
                                 "tao_monitor": None,
                                 "tao_converged_reason": None,
                                 "tao_gatol": 1.0e-5,
                                 "tao_grtol": 0.0,
<<<<<<< HEAD
                                 "tao_gttol": 0.0})
=======
                                 "tao_gttol": 1.0e-6,
                                 "tao_monitor": None})
>>>>>>> 2b1dbf66
    return solver.solve()


def minimize_tao_nls(rf):
    problem = MinimizationProblem(rf)
    solver = TAOSolver(problem, {"tao_type": "nls",
                                 "tao_monitor": None,
                                 "tao_converged_reason": None,
                                 "tao_gatol": 1.0e-5,
                                 "tao_grtol": 0.0,
<<<<<<< HEAD
                                 "tao_gttol": 0.0})
=======
                                 "tao_gttol": 1.0e-6,
                                 "tao_monitor": None})
>>>>>>> 2b1dbf66
    return solver.solve()


@pytest.mark.parametrize("minimize", [minimize,
                                      minimize_tao_lmvm,
                                      minimize_tao_nls])
@pytest.mark.skipcomplex
def test_optimisation_constant_control(minimize):
    """This tests a list of controls in a minimisation"""
    mesh = UnitSquareMesh(1, 1)
    R = FunctionSpace(mesh, "R", 0)

    n = 3
    x = [Function(R) for i in range(n)]
    c = [Control(xi) for xi in x]

    # Rosenbrock function https://en.wikipedia.org/wiki/Rosenbrock_function
    # with minimum at x = (1, 1, 1, ...)
    f = sum(100*(x[i+1] - x[i]**2)**2 + (1 - x[i])**2 for i in range(n-1))

    J = assemble(f * dx(domain=mesh))
    rf = ReducedFunctional(J, c)
    result = minimize(rf)
    assert_allclose([float(xi) for xi in result], 1., rtol=1e-4)


def _simple_helmholz_model(V, source):
    u = Function(V)
    v = TestFunction(V)
    F = inner(grad(v), grad(u))*dx + 100.0*v*u*dx - v*source*dx
    solve(F == 0, u)
    return u


@pytest.mark.parametrize(
    "riesz_representation",
    [None,
     "l2",
     pytest.param("H1", marks=pytest.mark.xfail(reason="H1 is the wrong norm for this problem"))])
@pytest.mark.skipcomplex
def test_simple_inversion(riesz_representation):
    """Test inversion of source term in helmholze eqn."""
    mesh = UnitIntervalMesh(10)
    V = FunctionSpace(mesh, "CG", 1)
    source_ref = Function(V)
    x = SpatialCoordinate(mesh)
    source_ref.interpolate(cos(pi*x**2))

    # compute reference solution
    with stop_annotating():
        u_ref = _simple_helmholz_model(V, source_ref)

    # now rerun annotated model with zero source
    source = Function(V)
    c = Control(source, riesz_map=riesz_representation)
    u = _simple_helmholz_model(V, source)

    J = assemble(1e6 * (u - u_ref)**2*dx)
    rf = ReducedFunctional(J, c)

    x = minimize(rf)
    assert_allclose(x.dat.data, source_ref.dat.data, rtol=1e-2)


@pytest.mark.parametrize("minimize", [minimize_tao_lmvm,
                                      minimize_tao_nls])
@pytest.mark.parametrize("riesz_representation", [None, "l2", "L2", "H1"])
@pytest.mark.skipcomplex
def test_tao_simple_inversion(minimize, riesz_representation):
    """Test inversion of source term in helmholtz eqn using TAO."""
    mesh = UnitIntervalMesh(10)
    V = FunctionSpace(mesh, "CG", 1)
    source_ref = Function(V)
    x = SpatialCoordinate(mesh)
    source_ref.interpolate(cos(pi*x**2))

    # compute reference solution
    with stop_annotating():
        u_ref = _simple_helmholz_model(V, source_ref)

    # now rerun annotated model with zero source
    source = Function(V)
    c = Control(source, riesz_map=riesz_representation)
    u = _simple_helmholz_model(V, source)

    J = assemble(1e6 * (u - u_ref)**2*dx)
    rf = ReducedFunctional(J, c)

    x = minimize(rf)
    assert_allclose(x.dat.data, source_ref.dat.data, rtol=1e-2)


class TransformType(Enum):
    PRIMAL = auto()
    DUAL = auto()


def transform(v, transform_type, *args, mfn_parameters=None, **kwargs):
    from slepc4py import SLEPc
    with stop_annotating():
        if mfn_parameters is None:
            mfn_parameters = {}
        mfn_parameters = dict(mfn_parameters)

        space = v.function_space()
        if not ufl.duals.is_primal(space):
            space = space.dual()
        if not ufl.duals.is_primal(space):
            raise NotImplementedError("Mixed primal/dual space case not implemented")
        comm = v.comm

        class M:
            def mult(self, A, x, y):
                if transform_type == TransformType.PRIMAL:
                    v = Cofunction(space.dual())
                elif transform_type == TransformType.DUAL:
                    v = Function(space)
                else:
                    raise ValueError(f"Unrecognized transform_type: {transform_type}")
                with v.dat.vec_wo as v_v:
                    x.copy(result=v_v)
                u = v.riesz_representation(*args, **kwargs)
                with u.dat.vec_ro as u_v:
                    u_v.copy(result=y)

        with v.dat.vec_ro as v_v:
            n, N = v_v.getSizes()
        M_mat = PETSc.Mat().createPython(((n, N), (n, N)),
                                         M(), comm=comm)
        M_mat.setOption(PETSc.Mat.Option.SYMMETRIC, True)
        M_mat.setUp()

        mfn = SLEPc.MFN().create(comm=comm)
        petsctools.attach_options(
            mfn, parameters=mfn_parameters,
            options_prefix=None)
        petsctools.set_default_parameter(mfn, "fn_type", "sqrt")
        mfn.setOperator(M_mat)

        petsctools.set_from_options(mfn)
        mfn.setUp()
        if mfn.getFN().getType() != SLEPc.FN.Type.SQRT:
            raise ValueError("Invalid FN type")

        with v.dat.vec_ro as v_v:
            x = v_v.copy()
            y = v_v.copy()

        if y.norm(PETSc.NormType.NORM_INFINITY) == 0:
            x.zeroEntries()
        else:
            with petsctools.inserted_options(mfn):
                mfn.solve(y, x)
            if mfn.getConvergedReason() <= 0:
                raise RuntimeError("Convergence failure")

        if ufl.duals.is_primal(v):
            u = Function(space)
        else:
            u = Cofunction(space.dual())
        with u.dat.vec_wo as u_v:
            x.copy(result=u_v)

    if annotate_tape():
        block = TransformBlock(v, transform_type, *args, mfn_parameters=mfn_parameters, **kwargs)
        block.add_output(u.block_variable)
        get_working_tape().add_block(block)

    return u


class TransformBlock(Block):
    def __init__(self, v, *args, **kwargs):
        super().__init__()
        self.add_dependency(v)
        self._args = args
        self._kwargs = kwargs

    def evaluate_adj_component(self, inputs, adj_inputs, block_variable, idx, prepared=None):
        lam, = adj_inputs
        return transform(lam, *self._args, **self._kwargs)

    def recompute_component(self, inputs, block_variable, idx, prepared):
        v, = inputs
        return transform(v, *self._args, **self._kwargs)


@pytest.mark.skipslepc
@pytest.mark.parametrize("tao_type", ["lmvm",
                                      "blmvm"])
@pytest.mark.skipcomplex
def test_simple_inversion_riesz_representation(tao_type):
    """Test use of a Riesz map in inversion of source term in helmholze eqn
    using TAO."""

    riesz_representation = "L2"
    mfn_parameters = {"mfn_type": "krylov",
                      "mfn_tol": 1.0e-12}
    tao_parameters = {"tao_type": tao_type,
                      "tao_monitor": None,
                      "tao_converged_reason": None,
                      "tao_gatol": 1.0e-5,
                      "tao_grtol": 0.0,
                      "tao_gttol": 0.0}

    with stop_annotating():
        mesh = UnitIntervalMesh(10)
        V = FunctionSpace(mesh, "CG", 1)
        source_ref = Function(V)
        x = SpatialCoordinate(mesh)
        source_ref.interpolate(cos(pi*x**2))
        u_ref = _simple_helmholz_model(V, source_ref)

    def forward(source):
        c = Control(source, riesz_map=riesz_representation)
        u = _simple_helmholz_model(V, source)

        J = assemble(1e6 * (u - u_ref)**2*dx)
        rf = ReducedFunctional(J, c)
        return rf

    assert len(get_working_tape()._blocks) == 0
    source = Function(V)
    rf = forward(source)
    with stop_annotating():
        solver = TAOSolver(MinimizationProblem(rf), tao_parameters)
        x = solver.solve()
        assert_allclose(x.dat.data, source_ref.dat.data, rtol=1e-2)

        get_working_tape().clear_tape()
        source_transform = transform(Function(V), TransformType.DUAL,
                                     riesz_representation,
                                     mfn_parameters=mfn_parameters)

    def forward_transform(source):
        c = Control(source, riesz_map="l2")
        source = transform(source, TransformType.PRIMAL,
                           riesz_representation,
                           mfn_parameters=mfn_parameters)
        u = _simple_helmholz_model(V, source)

        J = assemble(1e6 * (u - u_ref)**2*dx)
        rf = ReducedFunctional(J, c)
        return rf
    rf_transform = forward_transform(source_transform)

    with stop_annotating():
        solver_transform = TAOSolver(
            MinimizationProblem(rf_transform), tao_parameters)
        x_transform = transform(solver_transform.solve(), TransformType.PRIMAL,
                                riesz_representation,
                                mfn_parameters=mfn_parameters)
        assert_allclose(x_transform.dat.data, source_ref.dat.data, rtol=1e-2)

        assert solver.tao.getIterationNumber() <= solver_transform.tao.getIterationNumber()


@pytest.mark.skipcomplex
def test_tao_bounds():
    mesh = UnitIntervalMesh(11)
    X = SpatialCoordinate(mesh)
    space = FunctionSpace(mesh, "Lagrange", 1)
    u = Function(space, name="u")
    u_ref = Function(space, name="u_ref").interpolate(0.5 - X[0])

    J = assemble((u - u_ref) ** 2 * dx)
    rf = ReducedFunctional(J, Control(u))

    lb = 0.5 - 7.0 / 11.0
    problem = MinimizationProblem(rf, bounds=(lb, None))
    solver = TAOSolver(problem, {"tao_type": "bnls",
                                 "tao_monitor": None,
                                 "tao_converged_reason": None,
                                 "tao_gatol": 1.0e-7,
                                 "tao_grtol": 0.0,
                                 "tao_gttol": 0.0})
    u_opt = solver.solve()

    u_ref_bound = u_ref.copy(deepcopy=True)
    u_ref_bound.dat.data[:] = np.maximum(u_ref_bound.dat.data_ro, lb)
    assert_allclose(u_opt.dat.data_ro, u_ref_bound.dat.data_ro, rtol=1.0e-2)<|MERGE_RESOLUTION|>--- conflicted
+++ resolved
@@ -73,12 +73,8 @@
                                  "tao_converged_reason": None,
                                  "tao_gatol": 1.0e-5,
                                  "tao_grtol": 0.0,
-<<<<<<< HEAD
-                                 "tao_gttol": 0.0})
-=======
                                  "tao_gttol": 1.0e-6,
                                  "tao_monitor": None})
->>>>>>> 2b1dbf66
     return solver.solve()
 
 
@@ -89,12 +85,8 @@
                                  "tao_converged_reason": None,
                                  "tao_gatol": 1.0e-5,
                                  "tao_grtol": 0.0,
-<<<<<<< HEAD
-                                 "tao_gttol": 0.0})
-=======
                                  "tao_gttol": 1.0e-6,
                                  "tao_monitor": None})
->>>>>>> 2b1dbf66
     return solver.solve()
 
 
