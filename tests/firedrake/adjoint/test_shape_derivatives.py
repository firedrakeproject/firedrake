--- conflicted
+++ resolved
@@ -39,11 +39,7 @@
     V = TestFunction(S)
     # Derivative (Cofunction)
     dJV = assemble(div(V)*sin(x[0])*dx + V[0]*cos(x[0])*dx)
-<<<<<<< HEAD
-    actual = dJV.vector().get_local()
-=======
     actual = dJV.dat.data_ro
->>>>>>> 2b008b3d
     assert np.allclose(computed, actual, rtol=1e-14)
 
 
