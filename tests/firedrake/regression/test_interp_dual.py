--- conflicted
+++ resolved
@@ -152,13 +152,8 @@
     # a is rank 0 so assembling it produces a scalar.
     a = assemble(interpolate(f1, u2))
     # Compute numerically Action(Interpolate(f1, V2), u2)
-<<<<<<< HEAD
-    b = assemble(Interpolate(f1, V2))
+    b = assemble(interpolate(f1, V2))
     with b.vec_ro as x, u2.vec_ro as y:
-=======
-    b = assemble(interpolate(f1, V2))
-    with b.dat.vec_ro as x, u2.dat.vec_ro as y:
->>>>>>> 3f0381ec
         res = x.dot(y)
     assert np.abs(a - res) < 1e-9
 
