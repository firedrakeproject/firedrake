import numpy as np
import pytest
from firedrake import *
<<<<<<< HEAD
from firedrake.__future__ import *
pytest.skip(allow_module_level=True, reason="pyop3 TODO")
=======
>>>>>>> d85339c1

'''
The spaces N1div, N1curl, N2div and N2curl have the special property that the interpolation in these
spaces preserves the divergence/curl, cmp. [Mixed Finite Element Methods and Applications by
Daniele Boffi Franco Brezzi Michel Fortin, chapter 2] That means, e.g., if div(u) = 0 => div(I_{N1div} u)=0.
The test test_div_curl_preserving(V) tests this property.
The textbook convergence for integral degrees of freedom, cmp. [The FEniCs Book], is for
N1div, N1curl of degree q: L2 order q, Hdiv/curl order q
N2div, N2curl of degree q: L2 order q+1, Hdiv/curl order q
test_convergence_order(mesh, function_space) tests these rates.
'''


@pytest.fixture(params=["square", "cube"], scope="module")
def mesh(request):
    if request.param == "square":
        return SquareMesh(4, 4, 2)
    elif request.param == "cube":
        return CubeMesh(4, 4, 4, 2)


@pytest.fixture(params=[1, 2, 3], scope="module")
def degree(request):
    return request.param


@pytest.fixture(params=[("N1curl"),
                        ("N2curl"),
                        ("N1div"),
                        ("N2div")],
                ids=lambda x: "%s" % x)
def V(request, mesh, degree):
    family = request.param
    over_integration = max(0, 9 - degree)
    return FunctionSpace(mesh, family, degree, variant=f"integral({over_integration})")


def test_div_curl_preserving(V):
    mesh = V.mesh()
    dim = mesh.geometric_dimension()
    if dim == 2:
        x, y = SpatialCoordinate(mesh)
    elif dim == 3:
        x, y, z = SpatialCoordinate(mesh)
    if dim == 2:
        if V.ufl_element().sobolev_space == HCurl:
            expression = grad(sin(x)*cos(y))
        else:
            expression = as_vector([cos(y), sin(x)])
    elif dim == 3:
        if V.ufl_element().sobolev_space == HCurl:
            expression = grad(sin(x)*exp(y)*z)
        else:
            expression = as_vector([sin(y)*z, cos(x)*z, exp(x)])

    f = assemble(interpolate(expression, V))
    if V.ufl_element().sobolev_space == HCurl:
        norm_exp = sqrt(assemble(inner(curl(f), curl(f))*dx))
    else:
        norm_exp = sqrt(assemble(inner(div(f), div(f))*dx))
    assert abs(norm_exp) < 1e-10


def compute_interpolation_error(baseMesh, nref, space, degree):
    mh = MeshHierarchy(baseMesh, nref)
    dim = mh[0].geometric_dimension()

    error = np.zeros((nref+1, 2))
    for i, mesh in enumerate(mh):
        if dim == 2:
            x, y = SpatialCoordinate(mesh)
        elif dim == 3:
            x, y, z = SpatialCoordinate(mesh)
        if dim == 2:
            expression = as_vector([sin(x)*cos(y), exp(x)*y])
        elif dim == 3:
            expression = as_vector([sin(y)*z*cos(x), cos(x)*z*x, exp(x)*y])
        V = FunctionSpace(mesh, space, degree, variant="integral")
        f = assemble(interpolate(expression, V))
        error_l2 = errornorm(expression, f, 'L2')
        if V.ufl_element().sobolev_space == HCurl:
            error_hD = errornorm(expression, f, 'hcurl')
        else:
            error_hD = errornorm(expression, f, 'hdiv')
        error[i] = np.array([error_l2, error_hD])
    return error


@pytest.fixture(params=[("N1curl"),
                        ("N2curl"),
                        ("N1div"),
                        ("N2div")],
                ids=lambda x: "%s" % x)
def space(request):
    return request.param


def expected_l2_order(space, degree):
    if space in {"N2curl", "N2div"}:
        return degree + 1
    else:
        return degree


def test_convergence_order(mesh, space, degree):
    nref = 2
    nref_min = 1
    error = compute_interpolation_error(mesh, nref, space, degree)
    error_l2 = error.T[0]
    error_hD = error.T[1]
    conv_l2 = np.log2(error_l2[0:-1]/error_l2[1:])
    conv_hD = np.log2(error_hD[0:-1]/error_hD[1:])
    conv_l2_expected = expected_l2_order(space, degree)
    conv_hD_expected = degree
    eps = 0.15
    assert all(conv_l2[nref_min:] > conv_l2_expected - eps)
    assert all(conv_hD[nref_min:] > conv_hD_expected - eps)<|MERGE_RESOLUTION|>--- conflicted
+++ resolved
@@ -1,11 +1,6 @@
 import numpy as np
 import pytest
 from firedrake import *
-<<<<<<< HEAD
-from firedrake.__future__ import *
-pytest.skip(allow_module_level=True, reason="pyop3 TODO")
-=======
->>>>>>> d85339c1
 
 '''
 The spaces N1div, N1curl, N2div and N2curl have the special property that the interpolation in these
