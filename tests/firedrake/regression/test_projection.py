--- conflicted
+++ resolved
@@ -213,13 +213,9 @@
                   form_compiler_parameters=fc_params)
     P.project()
 
-<<<<<<< HEAD
-    assert P.A.form_compiler_parameters.get("quadrature_degree") == quadrature_degree
-=======
     if mat_type == "matfree":
         ctx = P.A.petscmat.getPythonContext()
         assert ctx.fc_params.get("quadrature_degree") == quadrature_degree
->>>>>>> 5f1f53e8
 
     mass2 = assemble(vo*dx)
     assert np.abs(mass1-mass2) < 1.0e-10
