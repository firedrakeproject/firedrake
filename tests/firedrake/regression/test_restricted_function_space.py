import pytest
import numpy as np
from firedrake import *


def compare_function_space_assembly(function_space, restricted_function_space,
                                    bcs, res_bcs=[]):
    u = TrialFunction(function_space)
    v = TestFunction(function_space)
    original_form = inner(u, v) * dx

    u2 = TrialFunction(restricted_function_space)
    v2 = TestFunction(restricted_function_space)
    restricted_form = inner(u2, v2) * dx

    normal_fs_matrix = assemble(original_form, bcs=bcs)
    restricted_fs_matrix = assemble(restricted_form, bcs=res_bcs)

    identity = np.identity(normal_fs_matrix.M.nrows)
    delete_rows = []
    for i in range(normal_fs_matrix.M.nrows):
        row = normal_fs_matrix.M.values[i, :]
        comparison = row == identity[i, :]
        if comparison.all():
            delete_rows.append(i)

    # Remove all rows/columns associated with boundaries (i.e. identity)
    normal_fs_matrix_reduced = np.delete(normal_fs_matrix.M.values, delete_rows,
                                         axis=0)
    normal_fs_matrix_reduced = np.delete(normal_fs_matrix_reduced, delete_rows,
                                         axis=1)

    assert (restricted_fs_matrix.M.nrows == np.shape(normal_fs_matrix_reduced)[0])
    assert (restricted_fs_matrix.M.ncols == np.shape(normal_fs_matrix_reduced)[1])
    assert (np.array_equal(normal_fs_matrix_reduced, restricted_fs_matrix.M.values))


@pytest.mark.parametrize("j", [1, 2, 5])
def test_restricted_function_space_1_1_square(j):
    mesh = UnitSquareMesh(1, 1)
    V = FunctionSpace(mesh, "CG", j)
    bc = DirichletBC(V, 0, 2)
    V_res = RestrictedFunctionSpace(V, name="Restricted", boundary_set=[2])
    res_bc = DirichletBC(V_res, 0, 2)
    compare_function_space_assembly(V, V_res, [bc], [res_bc])


@pytest.mark.parametrize("j", [1, 2, 5])
def test_restricted_function_space_j_j_square(j):
    mesh = UnitSquareMesh(j, j)
    V = FunctionSpace(mesh, "CG", 1)
    bc = DirichletBC(V, 0, 2)
    V_res = RestrictedFunctionSpace(V, name="Restricted", boundary_set=[2])

    compare_function_space_assembly(V, V_res, [bc])


def test_poisson_homogeneous_bcs():
    mesh = UnitSquareMesh(1, 1)
    V = FunctionSpace(mesh, "CG", 2)
    f = Function(V)
    x, y = SpatialCoordinate(mesh)

    u = TrialFunction(V)
    v = TestFunction(V)

    f.interpolate(16 * pi**2 * (y-1)**2 * y**2 - 2 * (y-1)**2 - 8 * (y-1)*y
                  - 2*y**2)*sin(4*pi*x)

    original_form = inner(grad(u), grad(v)) * dx

    bc = DirichletBC(V, 0, 1)
    V_res = RestrictedFunctionSpace(V, name="Restricted", boundary_set=[1])
    f2 = Function(V_res)

    f2.interpolate(16 * pi**2 * (y-1)**2 * y**2 - 2 * (y-1)**2 - 8 * (y-1)*y
                   - 2*y**2)*sin(4*pi*x)

    u2 = TrialFunction(V_res)
    v2 = TestFunction(V_res)
    restricted_form = inner(grad(u2), grad(v2)) * dx

    L = inner(f, v) * dx
    L_res = inner(f2, v2) * dx

    u = Function(V)
    bc2 = DirichletBC(V_res, Constant(0), 1)
    u2 = Function(V_res)

    solve(original_form == L, u, bcs=[bc])
    solve(restricted_form == L_res, u2, bcs=[bc2])

    assert errornorm(u, u2) < 1.e-12


def test_poisson_inhomogeneous_bcs():
    mesh = UnitSquareMesh(1, 2)
    V = FunctionSpace(mesh, "CG", 2)
    V_res = RestrictedFunctionSpace(V, boundary_set=[1, 2])
    bc = DirichletBC(V_res, 0, 1)
    bc2 = DirichletBC(V_res, 1, 2)
    u2 = TrialFunction(V_res)
    v2 = TestFunction(V_res)
    restricted_form = inner(grad(u2), grad(v2)) * dx
    u = Function(V_res)
    rhs = inner(Constant(0), v2) * dx

    solve(restricted_form == rhs, u, bcs=[bc, bc2])

    assert errornorm(SpatialCoordinate(mesh)[0], u) < 1.e-12


@pytest.mark.parametrize("j", ["2", "sin(x) * y", "x**2"])
def test_poisson_inhomogeneous_bcs_2(j):
    mesh = UnitSquareMesh(1, 1)
    V = FunctionSpace(mesh, "CG", 2)

    x, y = SpatialCoordinate(mesh)

    bc3 = DirichletBC(V, 0, 1)
    bc4 = DirichletBC(V, Function(V).interpolate(eval(j)), 2)
    u = TrialFunction(V)
    v = TestFunction(V)

    V_res = RestrictedFunctionSpace(V, name="Restricted", boundary_set=[1, 2])

    bc = DirichletBC(V_res, 0, 1)
    bc2 = DirichletBC(V_res, Function(V_res).interpolate(eval(j)), 2)

    u2 = TrialFunction(V_res)
    v2 = TestFunction(V_res)

    original_form = inner(grad(u), grad(v)) * dx
    restricted_form = inner(grad(u2), grad(v2)) * dx

    u = Function(V)
    u2 = Function(V_res)

    rhs = inner(Constant(0), v) * dx
    rhs2 = inner(Constant(0), v2) * dx

    solve(original_form == rhs, u, bcs=[bc3, bc4])
    solve(restricted_form == rhs2, u2, bcs=[bc, bc2])

    assert errornorm(u, u2) < 1.e-12


@pytest.mark.parallel(nprocs=3)
@pytest.mark.parametrize("assembled_rhs", [False, True], ids=("Form", "Cofunction"))
def test_poisson_inhomogeneous_bcs_high_level_interface(assembled_rhs):
    mesh = UnitSquareMesh(8, 8)
    V = FunctionSpace(mesh, "CG", 2)
    bc1 = DirichletBC(V, 0., 1)
    bc2 = DirichletBC(V, 1., 2)
    u = TrialFunction(V)
    v = TestFunction(V)
    a = inner(grad(u), grad(v)) * dx
    u = Function(V)
    L = inner(Constant(-2), v) * dx
    if assembled_rhs:
        L = assemble(L)
    solve(a == L, u, bcs=[bc1, bc2], restrict=True)
    assert errornorm(SpatialCoordinate(mesh)[0]**2, u) < 1.e-12


@pytest.mark.parametrize("j", [1, 2, 5])
def test_restricted_function_space_coord_change(j):
    mesh = UnitSquareMesh(1, 2)
    x, y = SpatialCoordinate(mesh)
    V = VectorFunctionSpace(mesh, "CG", 2)
    new_mesh = Mesh(Function(V).interpolate(as_vector([x, y])))
    new_V = FunctionSpace(new_mesh, "CG", j)
    bc = DirichletBC(new_V, 0, 1)
    new_V_restricted = RestrictedFunctionSpace(new_V, boundary_set=[1], name="Restricted")

    compare_function_space_assembly(new_V, new_V_restricted, [bc])


@pytest.mark.parametrize("assembled_rhs", [False, True], ids=("Form", "Cofunction"))
def test_poisson_restricted_mixed_space(assembled_rhs):
    mesh = UnitSquareMesh(1, 1)
    V = FunctionSpace(mesh, "RT", 1)
    Q = FunctionSpace(mesh, "DG", 0)
    Z = V * Q

    u, p = TrialFunctions(Z)
    v, q = TestFunctions(Z)
    a = inner(u, v)*dx + inner(p, div(v))*dx + inner(div(u), q)*dx
    L = inner(1, q)*dx
    if assembled_rhs:
        L = assemble(L)

    bcs = [DirichletBC(Z.sub(0), 0, [1])]

    w = Function(Z)
    solve(a == L, w, bcs=bcs, restrict=False)

    w2 = Function(Z)
    solve(a == L, w2, bcs=bcs, restrict=True)

    assert errornorm(w.subfunctions[0], w2.subfunctions[0]) < 1.e-12
    assert errornorm(w.subfunctions[1], w2.subfunctions[1]) < 1.e-12


@pytest.mark.parametrize(["i", "j"], [(1, 0), (2, 0), (2, 1)])
def test_poisson_mixed_restricted_spaces(i, j):
    mesh = UnitSquareMesh(1, 1)
    DG = FunctionSpace(mesh, "DG", j)
    CG = VectorFunctionSpace(mesh, "CG", i)
    CG_res = RestrictedFunctionSpace(CG, boundary_set=[4], name="Restricted")
    W = CG * DG
    W_res = CG_res * DG
    bc = DirichletBC(W.sub(0), 0, 4)
    bc_res = DirichletBC(W_res.sub(0), 0, 4)

    sigma2, u2 = TrialFunctions(W_res)
    tau2, v2 = TestFunctions(W_res)

    sigma, u = TrialFunctions(W)
    tau, v = TestFunctions(W)

    a = (inner(sigma, tau) + inner(u, div(tau)) + inner(div(sigma), v)) * dx
    a2 = (inner(sigma2, tau2) + inner(u2, div(tau2)) + inner(div(sigma2), v2)) * dx

    w = Function(W)
    w2 = Function(W_res)

    f = Constant(1)
    L = - inner(f, v) * dx
    L2 = - inner(f, v2) * dx

    solve(a == L, w, bcs=[bc])
    solve(a2 == L2, w2, bcs=[bc_res])

    assert errornorm(w.subfunctions[0], w2.subfunctions[0]) < 1.e-12
    assert errornorm(w.subfunctions[1], w2.subfunctions[1]) < 1.e-12


@pytest.mark.parallel(nprocs=2)
def test_restricted_function_space_extrusion_basics():
    #
    #                  rank 0                 rank 1
    #
    #  plex points:
    #
    #            +-------+-------+      +-------+-------+
    #            |       |       |      |       |       |
    #            |       |       |      |       |       |
    #            |       |       |      |       |       |
    #            +-------+-------+      +-------+-------+
    #            2   0  (3) (1) (4)    (4) (1)  2   0   3    () = ghost
    #
    #  mesh._dm_renumbering:
    #
    #            [0, 2, 3, 1, 4]        [0, 3, 2, 1, 4]
    #
    #  Local DoFs:
    #
    #            5---2--(8)(11)(14)   (14)(11)--8---2---5
    #            |       |       |      |       |       |
    #            4   1  (7)(10)(13)   (13)(10)  7   1   4
    #            |       |       |      |       |       |
    #            3---0--(6)-(9)(12)   (12)-(9)--6---0---3    () = ghost
    #
    #  Global DoFs:
    #
    #                       3---1---9---5---7
    #                       |       |       |
    #                       2   0   8   4   6
    #                       |       |       |
    #                       x---x---x---x---x
    #
    #  LGMap:
    #
    #    rank 0 : [-1, 0, 1, -1, 2, 3, -1, 8, 9, -1, 4, 5, -1, 6, 7]
    #    rank 1 : [-1, 4, 5, -1, 6, 7, -1, 8, 9, -1, 0, 1, -1, 2, 3]
    mesh = UnitIntervalMesh(2)
    extm = ExtrudedMesh(mesh, 1)
    V = FunctionSpace(extm, "CG", 2)
    V_res = RestrictedFunctionSpace(V, boundary_set=["bottom"])
    # Check lgmap.
    lgmap = V_res.topological.local_to_global_map(None)
    if mesh.comm.rank == 0:
        lgmap_expected = [-1, 0, 1, -1, 2, 3, -1, 8, 9, -1, 4, 5, -1, 6, 7]
    else:
        lgmap_expected = [-1, 4, 5, -1, 6, 7, -1, 8, 9, -1, 0, 1, -1, 2, 3]
    assert np.allclose(lgmap.indices, lgmap_expected)
    # Check vec.
    n = V_res.dof_dset.size
    lgmap_owned = lgmap.indices[:n]
    local_global_filter = lgmap_owned >= 0
    local_array = 1.0 * np.arange(V_res.dof_dset.total_size)
    f = Function(V_res)
    f.dat.data_wo_with_halos[:] = local_array
    with f.vec as v:
        assert np.allclose(v.getArray(), local_array[:n][local_global_filter])
        v *= 2.
    assert np.allclose(f.dat.data_ro_with_halos[:n][local_global_filter], 2. * local_array[:n][local_global_filter])
    # Solve Poisson problem.
    x, y = SpatialCoordinate(extm)
    normal = FacetNormal(extm)
    exact = Function(V_res).interpolate(x**2 * y**2)
    exact_grad = as_vector([2 * x * y**2, 2 * x**2 * y])
    u = TrialFunction(V_res)
    v = TestFunction(V_res)
    a = inner(grad(u), grad(v)) * dx
    L = inner(-2 * (x**2 + y**2), v) * dx + inner(dot(exact_grad, normal), v) * ds_v(2) + inner(dot(exact_grad, normal), v) * ds_t
    bc = DirichletBC(V_res, exact, "bottom")
    sol = Function(V_res)
    solve(a == L, sol, bcs=[bc])
    assert assemble(inner(sol - exact, sol - exact) * dx)**0.5 < 1.e-15


@pytest.mark.parallel(nprocs=4)
@pytest.mark.parametrize("ncells", [2, 4])
def test_restricted_function_space_extrusion_poisson(ncells):
    mesh = UnitIntervalMesh(ncells)
    extm = ExtrudedMesh(mesh, ncells)
    subdomain_ids = ["bottom", "top", 1, 2]
    V = FunctionSpace(extm, "CG", 4)
    V_res = RestrictedFunctionSpace(V, boundary_set=subdomain_ids)
    x, y = SpatialCoordinate(extm)
    exact = Function(V_res).interpolate(x**2 * y**2)
    u = TrialFunction(V_res)
    v = TestFunction(V_res)
    a = inner(grad(u), grad(v)) * dx
    L = inner(-2 * (x**2 + y**2), v) * dx
    bc = DirichletBC(V_res, exact, subdomain_ids)
    sol = Function(V_res)
    solve(a == L, sol, bcs=[bc])
    assert assemble(inner(sol - exact, sol - exact) * dx)**0.5 < 1.e-15


@pytest.mark.parallel(nprocs=4)
@pytest.mark.parametrize("ncells", [2, 16])
def test_restricted_function_space_extrusion_stokes(ncells):
    mesh = UnitIntervalMesh(ncells)
    extm = ExtrudedMesh(mesh, ncells)
    subdomain_ids = [1, 2, "bottom"]
    f_value_0 = as_vector([1., 1.])
    bc_value_0 = as_vector([0., 0.])
    # Solve reference problem.
    V = VectorFunctionSpace(extm, "CG", 2)
    Q = FunctionSpace(extm, "CG", 1)
    W = V * Q
    u, p = TrialFunctions(W)
    v, q = TestFunctions(W)
    a = inner(2 * sym(grad(u)), grad(v)) * dx - inner(p, div(v)) * dx + inner(div(u), q) * dx
    L = inner(f_value_0, v) * dx
    bc = DirichletBC(W.sub(0), bc_value_0, subdomain_ids)
    sol = Function(W)
    solve(a == L, sol, bcs=[bc])
    # Solve problem on restricted space.
    V_res = RestrictedFunctionSpace(V, boundary_set=subdomain_ids)
    W_res = V_res * Q
    u_res, p = TrialFunctions(W_res)
    v_res, q = TestFunctions(W_res)
    a_res = inner(2 * sym(grad(u_res)), grad(v_res)) * dx - inner(p, div(v_res)) * dx + inner(div(u_res), q) * dx
    L_res = inner(f_value_0, v_res) * dx
    bc_res = DirichletBC(W_res.sub(0), bc_value_0, subdomain_ids)
    sol_res = Function(W_res)
    solve(a_res == L_res, sol_res, bcs=[bc_res])
    # Compare.
    assert assemble(inner(sol_res - sol, sol_res - sol) * dx)**0.5 < 1.e-14
    # -- Actually, the ordering is the same.
    assert np.allclose(sol_res.subfunctions[0].dat.data_ro_with_halos, sol.subfunctions[0].dat.data_ro_with_halos)
    assert np.allclose(sol_res.subfunctions[1].dat.data_ro_with_halos, sol.subfunctions[1].dat.data_ro_with_halos)


<<<<<<< HEAD
if __name__ == "__main__":
    test_restricted_function_space_1_1_square(1)
=======
def test_reconstruct_mixed_restricted():
    mesh = UnitSquareMesh(2, 2)
    V = FunctionSpace(mesh, "CG", 1)
    Q = FunctionSpace(mesh, "CG", 2)
    Z = V * Q

    Vres = RestrictedFunctionSpace(V, ("on_boundary",))
    Qres = RestrictedFunctionSpace(Q, (2,))
    Zres = Vres * Qres

    new_mesh = UnitSquareMesh(3, 3)
    for i in range(len(Z)):
        # Test reconstruct for unrestricted component spaces
        Zsub = Z.sub(i)

        W = Zsub.reconstruct(mesh=new_mesh)
        assert W.mesh() is new_mesh
        assert W.parent is not None
        assert W.index == Zsub.index
        assert not W.boundary_set
        assert not W.collapse().boundary_set

        Zsub = Zres.sub(i)
        boundary_set = Zsub.boundary_set

        # Test reconstruct for restricted component spaces
        W = Zsub.reconstruct(mesh=new_mesh)
        assert W.mesh() is new_mesh
        assert W.parent is not None
        assert W.index == Zsub.index
        assert W.boundary_set == boundary_set
        assert W.collapse().boundary_set == boundary_set


@pytest.mark.parametrize("names", [(None, None), (None, "name1"), ("name0", "name1")])
def test_restrict_fieldsplit(names):
    mesh = UnitSquareMesh(2, 2)
    V = FunctionSpace(mesh, "CG", 1, name=names[0])
    Q = FunctionSpace(mesh, "CG", 2, name=names[1])
    Z = V * Q

    z = Function(Z)
    test = TestFunction(Z)
    z_exact = Constant([1, -1])

    F = inner(z - z_exact, test) * dx
    bcs = [DirichletBC(Z.sub(i), z_exact[i], (i+1, i+3)) for i in range(len(Z))]

    problem = NonlinearVariationalProblem(F, z, bcs=bcs, restrict=True)
    solver = NonlinearVariationalSolver(problem, solver_parameters={
        "snes_type": "ksponly",
        "ksp_type": "preonly",
        "pc_type": "fieldsplit",
        "pc_fieldsplit_type": "additive",
        f"fieldsplit_{names[0] or 0}_pc_type": "lu",
        f"fieldsplit_{names[1] or 1}_pc_type": "lu"},
        options_prefix="")
    solver.solve()

    # Test prefixes for the restricted spaces
    pc = solver.snes.ksp.pc
    for field, ksp in enumerate(pc.getFieldSplitSubKSP()):
        name = Z[field].name or field
        assert ksp.getOptionsPrefix() == f"fieldsplit_{name}_"

    assert errornorm(z_exact[0], z.subfunctions[0]) < 1E-10
    assert errornorm(z_exact[1], z.subfunctions[1]) < 1E-10


def test_restrict_python_pc():
    mesh = UnitSquareMesh(2, 2)
    V = FunctionSpace(mesh, "CG", 1)
    u = Function(V)
    test = TestFunction(V)

    x, y = SpatialCoordinate(mesh)
    u_exact = x + y
    g = Function(V).interpolate(u_exact)

    F = inner(u - u_exact, test) * dx
    bcs = [DirichletBC(V, g, 1), DirichletBC(V, u_exact, 2)]

    problem = NonlinearVariationalProblem(F, u, bcs=bcs, restrict=True)
    solver = NonlinearVariationalSolver(problem, solver_parameters={
        "snes_type": "ksponly",
        "mat_type": "matfree",
        "ksp_type": "preonly",
        "pc_type": "python",
        "pc_python_type": "firedrake.AssembledPC",
        "assembled_pc_type": "lu"})
    solver.solve()

    assert errornorm(u_exact, u) < 1E-10


def test_restrict_multigrid():
    base = UnitSquareMesh(2, 2)
    refine = 2
    mh = MeshHierarchy(base, refine)
    mesh = mh[-1]

    V = FunctionSpace(mesh, "CG", 1)
    u = Function(V)
    test = TestFunction(V)

    x, y = SpatialCoordinate(mesh)
    u_exact = x + y
    g = Function(V).interpolate(u_exact)

    F = inner(grad(u - u_exact), grad(test)) * dx
    bcs = [DirichletBC(V, g, 1), DirichletBC(V, u_exact, 2)]

    problem = NonlinearVariationalProblem(F, u, bcs=bcs, restrict=True)
    solver = NonlinearVariationalSolver(problem, solver_parameters={
        "snes_type": "ksponly",
        "ksp_type": "cg",
        "ksp_rtol": 1E-10,
        "ksp_max_it": 10,
        "ksp_monitor": None,
        "pc_type": "mg",
        "mg_levels_ksp_type": "chebyshev",
        "mg_levels_pc_type": "jacobi",
        "mg_coarse_pc_type": "lu"})
    solver.solve()

    assert errornorm(u_exact, u) < 1E-10
>>>>>>> ec549284
<|MERGE_RESOLUTION|>--- conflicted
+++ resolved
@@ -367,10 +367,6 @@
     assert np.allclose(sol_res.subfunctions[1].dat.data_ro_with_halos, sol.subfunctions[1].dat.data_ro_with_halos)
 
 
-<<<<<<< HEAD
-if __name__ == "__main__":
-    test_restricted_function_space_1_1_square(1)
-=======
 def test_reconstruct_mixed_restricted():
     mesh = UnitSquareMesh(2, 2)
     V = FunctionSpace(mesh, "CG", 1)
@@ -496,5 +492,4 @@
         "mg_coarse_pc_type": "lu"})
     solver.solve()
 
-    assert errornorm(u_exact, u) < 1E-10
->>>>>>> ec549284
+    assert errornorm(u_exact, u) < 1E-10