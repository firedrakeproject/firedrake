--- conflicted
+++ resolved
@@ -940,17 +940,10 @@
     )
     dJdu_L2 = ReducedFunctional(J, Control(f, riesz_map="L2")).derivative(
         apply_riesz=True
-<<<<<<< HEAD
     )
     dJdu_default_L2 = ReducedFunctional(J, Control(f)).derivative(
         apply_riesz=True
     )
-=======
-    )
-    dJdu_default_L2 = ReducedFunctional(J, Control(f)).derivative(
-        apply_riesz=True
-    )
->>>>>>> 1b7bc743
     assert isinstance(dJdu_none, Cofunction) and isinstance(dJdu_function_l2, Function)
     assert isinstance(dJdu_H1, Function) and isinstance(dJdu_default_L2, Function)
     assert isinstance(dJdu_L2, Function)
