import pytest
import numpy as np
from pyadjoint.tape import get_working_tape, pause_annotation, stop_annotating
from ufl.classes import Zero

from firedrake import *
from firedrake.adjoint import *


@pytest.fixture
def rg():
    return RandomGenerator(PCG64(seed=1234))


@pytest.fixture(autouse=True)
def handle_taping():
    yield
    tape = get_working_tape()
    tape.clear_tape()


@pytest.fixture(autouse=True, scope="module")
def handle_annotation():
    from firedrake.adjoint import annotate_tape, continue_annotation
    if not annotate_tape():
        continue_annotation()
    yield
    # Ensure annotation is paused when we finish.
    annotate = annotate_tape()
    if annotate:
        pause_annotation()


@pytest.fixture(params=['iadd', 'isub'])
def op(request):
    return request.param


@pytest.fixture(params=[1, 2])
def order(request):
    return request.param


@pytest.fixture(params=[2, -1])
def power(request):
    return request.param


@pytest.fixture(params=[True, False])
def vector(request):
    return request.param


@pytest.mark.skipcomplex  # Taping for complex-valued 0-forms not yet done
def test_interpolate_constant():
    mesh = UnitSquareMesh(10, 10)
    V1 = FunctionSpace(mesh, "CG", 1)
    R = FunctionSpace(mesh, "R", 0)
    c = Function(R, val=1.0)
    u = assemble(interpolate(c, V1))

    J = assemble(u ** 2 * dx)
    rf = ReducedFunctional(J, Control(c))

    assert taylor_test(rf, c, Function(R, val=0.1)) > 1.9


@pytest.mark.skipcomplex  # Taping for complex-valued 0-forms not yet done
def test_interpolate_with_arguments(rg):
    mesh = UnitSquareMesh(10, 10)
    V1 = FunctionSpace(mesh, "CG", 1)
    V2 = FunctionSpace(mesh, "CG", 2)

    x, y = SpatialCoordinate(mesh)
    expr = x + y
    f = assemble(interpolate(expr, V1))
    u = assemble(interpolate(f, V2))

    J = assemble(u ** 2 * dx)
    rf = ReducedFunctional(J, Control(f))

    h = rg.uniform(V1)
    assert taylor_test(rf, f, h) > 1.9


@pytest.mark.skipcomplex  # Taping for complex-valued 0-forms not yet done
def test_interpolate_scalar_valued(rg):
    mesh = IntervalMesh(10, 0, 1)
    V1 = FunctionSpace(mesh, "CG", 1)
    V2 = FunctionSpace(mesh, "CG", 2)
    V3 = FunctionSpace(mesh, "CG", 3)
    R = FunctionSpace(mesh, "R", 0)

    x, = SpatialCoordinate(mesh)
    f = assemble(interpolate(x, V1))
    g = assemble(interpolate(sin(x), V2))
    u = Function(V3)
    u.interpolate(3*f**2 + Function(R, val=4.0) * g)

    J = assemble(u**2*dx)
    rf = ReducedFunctional(J, Control(f))

    h = rg.uniform(V1)
    assert taylor_test(rf, f, h) > 1.9

    rf = ReducedFunctional(J, Control(g))
    h = rg.uniform(V2)
    assert taylor_test(rf, g, h) > 1.9


@pytest.mark.skipcomplex  # Taping for complex-valued 0-forms not yet done
def test_interpolate_vector_valued():
    mesh = UnitSquareMesh(10, 10)
    V1 = VectorFunctionSpace(mesh, "CG", 1)
    V2 = VectorFunctionSpace(mesh, "CG", 2)
    V3 = VectorFunctionSpace(mesh, "CG", 3)

    x = SpatialCoordinate(mesh)
    f = assemble(interpolate(as_vector((x[0]*x[1], x[0]+x[1])), V1))
    g = assemble(interpolate(as_vector((sin(x[1])+x[0], cos(x[0])*x[1])), V2))
    u = Function(V3)
    u.interpolate(f*dot(f, g) - 0.5*g)

    J = assemble(inner(f, g)*u**2*dx)
    rf = ReducedFunctional(J, Control(f))

    h = Function(V1).assign(1.)
    assert taylor_test(rf, f, h) > 1.9


@pytest.mark.skipcomplex  # Taping for complex-valued 0-forms not yet done
def test_interpolate_tlm():
    mesh = UnitSquareMesh(10, 10)
    V1 = VectorFunctionSpace(mesh, "CG", 1)
    V2 = VectorFunctionSpace(mesh, "DG", 0)
    V3 = VectorFunctionSpace(mesh, "CG", 2)

    x = SpatialCoordinate(mesh)
    f = assemble(interpolate(as_vector((x[0]*x[1], x[0]+x[1])), V1))
    g = assemble(interpolate(as_vector((sin(x[1])+x[0], cos(x[0])*x[1])), V2))
    u = Function(V3)

    u.interpolate(f - 0.5*g + f/(1+dot(f, g)))
    J = assemble(inner(f, g)*u**2*dx)
    rf = ReducedFunctional(J, Control(f))

    h = Function(V1).assign(1.)
    f.block_variable.tlm_value = h

    tape = get_working_tape()
    tape.evaluate_tlm()

    assert J.block_variable.tlm_value is not None
    assert taylor_test(rf, f, h, dJdm=J.block_variable.tlm_value) > 1.9


@pytest.mark.skipcomplex  # Taping for complex-valued 0-forms not yet done
def test_interpolate_tlm_with_constant():
    mesh = IntervalMesh(10, 0, 1)
    V1 = FunctionSpace(mesh, "CG", 2)
    V2 = FunctionSpace(mesh, "DG", 1)
    R = FunctionSpace(mesh, "R", 0)

    x = SpatialCoordinate(mesh)
    f = assemble(interpolate(x[0], V1))
    g = assemble(interpolate(sin(x[0]), V1))
    c = Function(R, val=5.0)
    u = Function(V2)
    u.interpolate(c * f ** 2)

    # test tlm w.r.t constant only:
    c.block_variable.tlm_value = Function(R, val=1.0)
    J = assemble(u**2*dx)
    rf = ReducedFunctional(J, Control(c))

    tape = get_working_tape()
    tape.evaluate_tlm()
    assert abs(J.block_variable.tlm_value - 2.0) < 1e-5
    assert taylor_test(rf, c, Function(R, val=1.0), dJdm=J.block_variable.tlm_value) > 1.9

    # test tlm w.r.t constant c and function f:
    tape.reset_tlm_values()
    c.block_variable.tlm_value = Function(R, val=0.4)
    f.block_variable.tlm_value = g
    rf(c)  # replay to reset checkpoint values based on c=5
    tape.evaluate_tlm()
    assert abs(J.block_variable.tlm_value - (0.8 + 100. * (5*cos(1.) - 3*sin(1.)))) < 1e-4


@pytest.mark.skipcomplex  # Taping for complex-valued 0-forms not yet done
def test_interpolate_bump_function():
    mesh = UnitSquareMesh(10, 10)
    V = FunctionSpace(mesh, "CG", 2)
    R = FunctionSpace(mesh, "R", 0)

    x, y = SpatialCoordinate(mesh)
    cx = Function(R, val=0.5)
    cy = Function(R, val=0.5)
    f = assemble(interpolate(exp(-1/(1-(x-cx)**2)-1/(1-(y-cy)**2)), V))

    J = assemble(f*y**3*dx)
    rf = ReducedFunctional(J, [Control(cx), Control(cy)])

    h = [Function(R, val=0.1), Function(R, val=0.1)]
    assert taylor_test(rf, [cx, cy], h) > 1.9


@pytest.mark.skipcomplex  # Taping for complex-valued 0-forms not yet done
def test_self_interpolate():
    mesh = UnitSquareMesh(1, 1)
    V = FunctionSpace(mesh, "CG", 1)
    R = FunctionSpace(mesh, "R", 0)
    u = Function(V)

    c = Function(R, val=1.0)
    u.interpolate(u+c)

    J = assemble(u**2*dx)
    rf = ReducedFunctional(J, Control(c))
    assert taylor_test(rf, c, Function(R, val=0.1)) > 1.9


@pytest.mark.skipcomplex  # Taping for complex-valued 0-forms not yet done
def test_self_interpolate_function():
    mesh = UnitSquareMesh(1, 1)
    V = FunctionSpace(mesh, "CG", 1)
    R = FunctionSpace(mesh, "R", 0)
    u = Function(V)

    c = Function(R, val=1.0)
    assemble(interpolate(u+c, V), tensor=u)
    assemble(interpolate(u+c*u**2, V), tensor=u)

    J = assemble(u**2*dx)
    rf = ReducedFunctional(J, Control(c))
    assert taylor_test(rf, Function(R, val=3.0), Function(R, val=0.1)) > 1.9


@pytest.mark.skipcomplex  # Taping for complex-valued 0-forms not yet done
def test_interpolate_to_function_space():
    mesh = UnitSquareMesh(1, 1)
    V = FunctionSpace(mesh, "CG", 1)
    W = FunctionSpace(mesh, "DG", 1)
    R = FunctionSpace(mesh, "R", 0)
    u = Function(V)

    x = SpatialCoordinate(mesh)
    u.interpolate(x[0])
    c = Function(R, val=1.0)
    w = assemble(interpolate((u+c)*u, W))

    J = assemble(w**2*dx)
    rf = ReducedFunctional(J, Control(c))
    assert taylor_test(rf, Function(R, val=1.0), Function(R, val=0.1)) > 1.9


@pytest.mark.skipcomplex  # Taping for complex-valued 0-forms not yet done
def test_interpolate_to_function_space_cross_mesh():
    mesh_src = UnitSquareMesh(2, 2)
    mesh_dest = UnitSquareMesh(3, 3, quadrilateral=True)
    V = FunctionSpace(mesh_src, "CG", 1)
    W = FunctionSpace(mesh_dest, "DQ", 1)
    R = FunctionSpace(mesh_src, "R", 0)
    u = Function(V)

    x = SpatialCoordinate(mesh_src)
    u.interpolate(x[0])
    c = Function(R, val=1.0)
    w = Function(W).interpolate((u+c)*u)

    J = assemble(w**2*dx)
    rf = ReducedFunctional(J, Control(c))
    assert taylor_test(rf, Function(R, val=1.0), Function(R, val=0.1)) > 1.9


@pytest.mark.skipcomplex  # Taping for complex-valued 0-forms not yet done
def test_interpolate_hessian_linear_expr(rg):
    # Note this is a direct copy of
    # pyadjoint/tests/firedrake_adjoint/test_hessian.py::test_nonlinear
    # with modifications where indicated.

    # Get tape instead of creating a new one for consistency with other tests
    tape = get_working_tape()

    mesh = UnitSquareMesh(10, 10)
    V = FunctionSpace(mesh, "Lagrange", 1)

    # Interpolate from f in another function space to force hessian evaluation
    # of interpolation. Functions in W form our control space c, our expansion
    # space h and perterbation direction g.
    W = FunctionSpace(mesh, "Lagrange", 2)
    R = FunctionSpace(mesh, "R", 0)
    f = Function(W).assign(5.)
    # Note that we interpolate from a linear expression
    expr_interped = Function(V).interpolate(2*f)

    u = Function(V)
    v = TestFunction(V)
    bc = DirichletBC(V, Function(R, val=1.0), "on_boundary")

    F = inner(grad(u), grad(v)) * dx - u**2*v*dx - expr_interped * v * dx
    solve(F == 0, u, bc)

    J = assemble(u ** 4 * dx)
    Jhat = ReducedFunctional(J, Control(f))

    # Note functions are in W, not V.
    h = rg.uniform(W, 0, 10)

    J.block_variable.adj_value = 1.0
    f.block_variable.tlm_value = h

    tape.evaluate_adj()
    tape.evaluate_tlm()

    J.block_variable.hessian_value = 0

    tape.evaluate_hessian()

    g = f.copy(deepcopy=True)

    dJdm = J.block_variable.tlm_value
    assert isinstance(f.block_variable.adj_value, Cofunction)
    assert isinstance(f.block_variable.hessian_value, Cofunction)
    Hm = f.block_variable.hessian_value.dat.inner(h.dat)
    # If the new interpolate block has the right hessian, taylor test
    # convergence rate should be as for the unmodified test.
    assert taylor_test(Jhat, g, h, dJdm=dJdm, Hm=Hm) > 2.9


@pytest.mark.skipcomplex  # Taping for complex-valued 0-forms not yet done
def test_interpolate_hessian_nonlinear_expr(rg):
    # Note this is a direct copy of
    # pyadjoint/tests/firedrake_adjoint/test_hessian.py::test_nonlinear
    # with modifications where indicated.

    # Get tape instead of creating a new one for consistency with other tests
    tape = get_working_tape()

    mesh = UnitSquareMesh(10, 10)
    V = FunctionSpace(mesh, "Lagrange", 1)

    # Interpolate from f in another function space to force hessian evaluation
    # of interpolation. Functions in W form our control space c, our expansion
    # space h and perterbation direction g.
    W = FunctionSpace(mesh, "Lagrange", 2)
    R = FunctionSpace(mesh, "R", 0)
    f = Function(W).assign(5.)
    # Note that we interpolate from a nonlinear expression
    expr_interped = Function(V).interpolate(f**2)

    u = Function(V)
    v = TestFunction(V)
    bc = DirichletBC(V, Function(R, val=1.0), "on_boundary")

    F = inner(grad(u), grad(v)) * dx - u**2*v*dx - expr_interped * v * dx
    solve(F == 0, u, bc)

    J = assemble(u ** 4 * dx)
    Jhat = ReducedFunctional(J, Control(f))

    # Note functions are in W, not V.
    h = rg.uniform(W, 0, 10)

    J.block_variable.adj_value = 1.0
    f.block_variable.tlm_value = h

    tape.evaluate_adj()
    tape.evaluate_tlm()

    J.block_variable.hessian_value = 0

    tape.evaluate_hessian()

    g = f.copy(deepcopy=True)

    dJdm = J.block_variable.tlm_value
    assert isinstance(f.block_variable.adj_value, Cofunction)
    assert isinstance(f.block_variable.hessian_value, Cofunction)
    Hm = f.block_variable.hessian_value.dat.inner(h.dat)
    # If the new interpolate block has the right hessian, taylor test
    # convergence rate should be as for the unmodified test.
    assert taylor_test(Jhat, g, h, dJdm=dJdm, Hm=Hm) > 2.9


@pytest.mark.skipcomplex  # Taping for complex-valued 0-forms not yet done
def test_interpolate_hessian_nonlinear_expr_multi(rg):
    # Note this is a direct copy of
    # pyadjoint/tests/firedrake_adjoint/test_hessian.py::test_nonlinear
    # with modifications where indicated.

    # Get tape instead of creating a new one for consistency with other tests
    tape = get_working_tape()

    mesh = UnitSquareMesh(10, 10)
    V = FunctionSpace(mesh, "Lagrange", 1)

    # Interpolate from f in another function space to force hessian evaluation
    # of interpolation. Functions in W form our control space c, our expansion
    # space h and perterbation direction g.
    W = FunctionSpace(mesh, "Lagrange", 2)
    R = FunctionSpace(mesh, "R", 0)
    f = Function(W).assign(5.)
    w = Function(W).assign(4.)
    c = Function(R, val=2.0)
    # Note that we interpolate from a nonlinear expression with 3 coefficients
    expr_interped = Function(V).interpolate(f**2+w**2+c**2)

    u = Function(V)
    v = TestFunction(V)
    bc = DirichletBC(V, Function(R, val=1.0), "on_boundary")

    F = inner(grad(u), grad(v)) * dx - u**2*v*dx - expr_interped * v * dx
    solve(F == 0, u, bc)

    J = assemble(u ** 4 * dx)
    Jhat = ReducedFunctional(J, Control(f))

    # Note functions are in W, not V.
    h = rg.uniform(W, 0, 10)

    J.block_variable.adj_value = 1.0
    # Note only the tlm_value of f is set here - unclear why.
    f.block_variable.tlm_value = h

    tape.evaluate_adj()
    tape.evaluate_tlm()

    J.block_variable.hessian_value = 0

    tape.evaluate_hessian()

    g = f.copy(deepcopy=True)

    dJdm = J.block_variable.tlm_value
    assert isinstance(f.block_variable.adj_value, Cofunction)
    assert isinstance(f.block_variable.hessian_value, Cofunction)
    Hm = f.block_variable.hessian_value.dat.inner(h.dat)
    # If the new interpolate block has the right hessian, taylor test
    # convergence rate should be as for the unmodified test.
    assert taylor_test(Jhat, g, h, dJdm=dJdm, Hm=Hm) > 2.9


@pytest.mark.skipcomplex  # Taping for complex-valued 0-forms not yet done
def test_interpolate_hessian_nonlinear_expr_multi_cross_mesh(rg):
    # Note this is a direct copy of
    # pyadjoint/tests/firedrake_adjoint/test_hessian.py::test_nonlinear
    # with modifications where indicated.

    # Get tape instead of creating a new one for consistency with other tests
    tape = get_working_tape()

    mesh_dest = UnitSquareMesh(10, 10)
    V = FunctionSpace(mesh_dest, "Lagrange", 1)
    R_dest = FunctionSpace(mesh_dest, "R", 0)

    # Interpolate from f in another function space on another mesh to force
    # hessian evaluation of interpolation. Functions in W form our control
    # space c, our expansion space h and perterbation direction g.
    mesh_src = UnitSquareMesh(11, 11)
    R_src = FunctionSpace(mesh_src, "R", 0)
    W = FunctionSpace(mesh_src, "Lagrange", 2)
    f = Function(W).assign(5.)
    w = Function(W).assign(4.)
    c = Function(R_src, val=2.0)
    # Note that we interpolate from a nonlinear expression with 3 coefficients
    expr_interped = Function(V).interpolate(f**2+w**2+c**2)

    u = Function(V)
    v = TestFunction(V)
    bc = DirichletBC(V, Function(R_dest, val=1.0), "on_boundary")

    F = inner(grad(u), grad(v)) * dx - u**2*v*dx - expr_interped * v * dx
    solve(F == 0, u, bc)

    J = assemble(u ** 4 * dx)
    Jhat = ReducedFunctional(J, Control(f))

    # Note functions are in W, not V.
    h = rg.uniform(W, 0, 10)

    J.block_variable.adj_value = 1.0
    f.block_variable.tlm_value = h

    tape.evaluate_adj()
    tape.evaluate_tlm()

    J.block_variable.hessian_value = 0

    tape.evaluate_hessian()

    g = f.copy(deepcopy=True)

    dJdm = J.block_variable.tlm_value
    assert isinstance(f.block_variable.adj_value, Cofunction)
    assert isinstance(f.block_variable.hessian_value, Cofunction)
    Hm = f.block_variable.hessian_value.dat.inner(h.dat)
    # If the new interpolate block has the right hessian, taylor test
    # convergence rate should be as for the unmodified test.
    assert taylor_test(Jhat, g, h, dJdm=dJdm, Hm=Hm) > 2.9


@pytest.mark.skipcomplex  # Taping for complex-valued 0-forms not yet done
def test_ioperator_replay(op, order, power):
    """
    Given source and target functions of some `order`,
    verify that replaying the tape associated with the
    augmented operators +=, -=, *= and /= gives the same
    result as a hand derivation.
    """
    mesh = UnitSquareMesh(4, 4)
    x, y = SpatialCoordinate(mesh)
    V = FunctionSpace(mesh, "CG", order)

    # Source and target functions
    s = assemble(interpolate(x + 1, V))
    t = assemble(interpolate(y + 1, V))
    s_orig = s.copy(deepcopy=True)
    t_orig = t.copy(deepcopy=True)
    control_s = Control(s)
    control_t = Control(t)

    # Apply the operator
    if op == 'iadd':
        t += s
    elif op == 'isub':
        t -= s
    else:
        raise ValueError("Operator '{:s}' not recognised".format(op))

    # Construct some nontrivial reduced functional
    f = lambda X: X**power
    J = assemble(f(t)*dx)
    rf_s = ReducedFunctional(J, control_s)
    rf_t = ReducedFunctional(J, control_t)

    with stop_annotating():

        # Check for consistency with the same input
        assert np.isclose(rf_s(s_orig), rf_s(s_orig))
        assert np.isclose(rf_t(t_orig), rf_t(t_orig))

        # Check for consistency with different input
        ss = s_orig.copy(deepcopy=True)
        tt = t_orig.copy(deepcopy=True)
        if op == 'iadd':
            ss += ss
            tt += tt
        elif op == 'isub':
            ss -= ss
            tt -= tt
        assert np.isclose(rf_s(t_orig), assemble(f(tt)*dx))
        assert np.isclose(rf_t(s_orig), assemble(f(ss)*dx))


def supermesh_setup(vector=False):
    fs = VectorFunctionSpace if vector else FunctionSpace
    source_mesh = UnitSquareMesh(20, 25, diagonal="left")
    source_space = fs(source_mesh, "CG", 1)
    expr = [sin(pi*xi) for xi in SpatialCoordinate(source_mesh)]
    source = assemble(interpolate(as_vector(expr) if vector else expr[0]*expr[1], source_space))
    target_mesh = UnitSquareMesh(20, 20, diagonal="right")
    target_space = fs(target_mesh, "CG", 1)
    return source, target_space


@pytest.mark.skipcomplex  # Taping for complex-valued 0-forms not yet done
def test_self_supermesh_project():
    source, target_space = supermesh_setup()
    control = Control(source)
    target = Function(target_space)
    target.project(source)
    J = assemble(target*dx)
    rf = ReducedFunctional(J, control)

    # Check forward conservation
    mass = assemble(source*dx)
    assert np.isclose(mass, J)

    # Test replay with the same input
    assert np.isclose(rf(source), J)

    # Test replay with different input
    h = Function(source)
    h.assign(10.0)
    assert np.isclose(rf(h), 10.0)


@pytest.mark.skipcomplex  # Taping for complex-valued 0-forms not yet done
def test_supermesh_project_function():
    source, target_space = supermesh_setup()
    control = Control(source)
    target = Function(target_space)
    project(source, target)
    J = assemble(target*dx)
    rf = ReducedFunctional(J, control)

    # Check forward conservation
    mass = assemble(source*dx)
    assert np.isclose(mass, J)

    # Test replay with the same input
    assert np.isclose(rf(source), J)

    # Test replay with different input
    h = Function(source)
    h.assign(10.0)
    assert np.isclose(rf(h), 10.0)


@pytest.mark.skipcomplex  # Taping for complex-valued 0-forms not yet done
def test_supermesh_project_to_function_space():
    source, target_space = supermesh_setup()
    control = Control(source)
    target = project(source, target_space)
    J = assemble(target*dx)
    rf = ReducedFunctional(J, control)

    # Check forward conservation
    mass = assemble(source*dx)
    assert np.isclose(mass, J)

    # Test replay with the same input
    assert np.isclose(rf(source), J)

    # Test replay with different input
    h = Function(source)
    h.assign(10.0)
    assert np.isclose(rf(h), 10.0)


@pytest.mark.skipcomplex  # Taping for complex-valued 0-forms not yet done
def test_supermesh_project_gradient(vector, rg):
    source, target_space = supermesh_setup()
    source_space = source.function_space()
    control = Control(source)
    target = project(source, target_space)
    J = assemble(inner(target, target)*dx)
    rf = ReducedFunctional(J, control)

    # Taylor test
    h = rg.uniform(source_space)
    minconv = taylor_test(rf, source, h)
    assert minconv > 1.9


@pytest.mark.skipcomplex  # Taping for complex-valued 0-forms not yet done
def test_supermesh_project_tlm(vector):
    source, target_space = supermesh_setup()
    control = Control(source)
    target = project(source, target_space)
    J = assemble(inner(target, target)*dx)
    rf = ReducedFunctional(J, control)

    # Test replay with different input
    h = Function(source)
    h.assign(1.0)
    source.block_variable.tlm_value = h

    tape = get_working_tape()
    tape.evaluate_tlm()

    assert J.block_variable.tlm_value is not None
    assert taylor_test(rf, source, h, dJdm=J.block_variable.tlm_value) > 1.9


@pytest.mark.skipcomplex  # Taping for complex-valued 0-forms not yet done
def test_supermesh_project_hessian(vector, rg):
    source, target_space = supermesh_setup()
    control = Control(source)
    target = project(source, target_space)
    J = assemble(inner(target, target)**2*dx)
    rf = ReducedFunctional(J, control)

    source_space = source.function_space()
    h = rg.uniform(source_space, 0, 10)

    J.block_variable.adj_value = 1.0
    source.block_variable.tlm_value = h

    tape = get_working_tape()
    tape.evaluate_adj()
    tape.evaluate_tlm()

    J.block_variable.hessian_value = 0.0

    tape.evaluate_hessian()

    dJdm = J.block_variable.tlm_value
    assert isinstance(source.block_variable.adj_value, Cofunction)
    assert isinstance(source.block_variable.hessian_value, Cofunction)
    Hm = source.block_variable.hessian_value.dat.inner(h.dat)
    assert taylor_test(rf, source, h, dJdm=dJdm, Hm=Hm) > 2.9


@pytest.mark.skipcomplex  # Taping for complex-valued 0-forms not yet done
def test_init_constant():
    mesh = UnitSquareMesh(1, 1)
    R = FunctionSpace(mesh, "R", 0)
    c1 = Function(R, val=1.0)
    c2 = Function(R, val=0.0)
    c2.assign(c1)
    J = assemble(c2*dx(domain=mesh))
    rf = ReducedFunctional(J, Control(c1))
    assert np.isclose(rf(Function(R, val=-1.0)), -1.0)


@pytest.mark.skipcomplex  # Taping for complex-valued 0-forms not yet done
def test_init_constant_diff_mesh():
    mesh = UnitSquareMesh(1, 1)
    mesh0 = UnitSquareMesh(2, 2)
    R = FunctionSpace(mesh, "R", 0)
    R0 = FunctionSpace(mesh0, "R", 0)
    c1 = Function(R, val=1.0)
    c2 = Function(R0, val=0.0)
    c2.assign(c1)
    J = assemble(c2*dx(domain=mesh0))
    rf = ReducedFunctional(J, Control(c1))
    assert np.isclose(rf(Function(R, val=-1.0)), -1.0)


@pytest.mark.skipcomplex  # Taping for complex-valued 0-forms not yet done
def test_copy_function():
    mesh = UnitSquareMesh(1, 1)
    V = FunctionSpace(mesh, "CG", 1)
    R = FunctionSpace(mesh, "R", 0)
    one = Function(R, val=1.0)
    f = assemble(interpolate(one, V))
    g = f.copy(deepcopy=True)
    J = assemble(g*dx)
    rf = ReducedFunctional(J, Control(f))
    a = assemble(Interpolate(-one, V))
    assert np.isclose(rf(a), -J)


@pytest.mark.skipcomplex  # Taping for complex-valued 0-forms not yet done
def test_consecutive_nonlinear_solves():
    mesh = UnitSquareMesh(1, 1)
    V = FunctionSpace(mesh, "CG", 1)
    R = FunctionSpace(mesh, "R", 0)
    uic = Function(R, val=2.0)
    u1 = Function(V).assign(uic)
    u0 = Function(u1)
    v = TestFunction(V)
    F = v * u1**2 * dx - v*u0 * dx
    problem = NonlinearVariationalProblem(F, u1)
    solver = NonlinearVariationalSolver(problem)
    for i in range(3):
        u0.assign(u1)
        solver.solve()
    J = assemble(u1**16*dx)
    rf = ReducedFunctional(J, Control(uic))
    assert taylor_test(rf, uic, Function(R, val=0.01)) > 1.9


@pytest.mark.skipcomplex
def test_assign_function():
    mesh = UnitSquareMesh(1, 1)
    V = FunctionSpace(mesh, "CG", 1)
    uic = Function(V, name="uic").assign(1.0)
    u0 = Function(V, name="u0")
    u1 = Function(V, name="u1")
    u0.assign(uic)
    u1.assign(2 * u0 + uic)
    J = assemble(((u1 + Constant(1.0)) ** 2) * dx)
    rf = ReducedFunctional(J, Control(uic))
    h = Function(V, name="h").assign(0.01)
    assert taylor_test(rf, uic, h) > 1.9


@pytest.mark.skipcomplex  # Taping for complex-valued 0-forms not yet done
def test_3325():
    # See https://github.com/firedrakeproject/firedrake/issues/3325
    # for the original MFE, this has been simplified
    mesh = UnitSquareMesh(2, 2)
    V = FunctionSpace(mesh, "CG", 1)
    x, y = SpatialCoordinate(mesh)
    f = Function(V).interpolate(x * y)
    u = TrialFunction(V)
    v = TestFunction(V)
    a = inner(u, v) * dx
    L = inner(f, v) * dx
    bc = DirichletBC(V, Constant(1), "on_boundary")
    sol = Function(V)

    solve(a == L, sol, bcs=bc)

    g = Function(V, name="control")
    J = assemble(1./2*inner(grad(sol), grad(sol))*dx + inner(g, g)*ds(4))
    control = Control(g)
    Jhat = ReducedFunctional(J, control)

    constraint = UFLInequalityConstraint(-inner(g, g)*ds(4), control)
    minimize(Jhat, method="SLSQP", constraints=constraint)


@pytest.mark.skipcomplex  # Taping for complex-valued 0-forms not yet done
@pytest.mark.parametrize("solve_type", ["solve", "linear_variational_solver"])
def test_assign_cofunction(solve_type):
    # See https://github.com/firedrakeproject/firedrake/issues/3464 .
    # This function tests the case where Cofunction assigns a
    # Cofunction and a BaseForm.
    mesh = UnitSquareMesh(2, 2)
    V = FunctionSpace(mesh, "CG", 1)
    v = TestFunction(V)
    u = TrialFunction(V)
    k = Function(V).assign(1.0)
    a = k * u * v * dx
    b = Constant(1.0) * v * dx
    u0 = Cofunction(V.dual(), name="u0")
    u1 = Cofunction(V.dual(), name="u1")
    sol = Function(V, name="sol")
    if solve_type == "linear_variational_solver":
        problem = LinearVariationalProblem(lhs(a), rhs(a) + u1, sol)
        solver = LinearVariationalSolver(problem)
    J = 0
    for i in range(2):
        # This loop emulates a time-dependent problem, where the Cofunction
        # added on the right-hand of the equation is updated at each time step.
        u0.assign(assemble(b))
        u1.assign(i * u0 + b)
        if solve_type == "solve":
            solve(a == u1, sol)
        if solve_type == "linear_variational_solver":
            solver.solve()
        J += assemble(((sol + Constant(1.0)) ** 2) * dx)
    rf = ReducedFunctional(J, Control(k))
    assert np.isclose(rf(k), J, rtol=1e-10)
    assert taylor_test(rf, k, Function(V).assign(0.1)) > 1.9


@pytest.mark.skipcomplex  # Taping for complex-valued 0-forms not yet done
def test_assign_zero_cofunction():
    # See https://github.com/firedrakeproject/firedrake/issues/3464 .
    # It is expected the tape breaks since the functional loses its dependency
    # on the control after the Cofunction assigns Zero.
    mesh = UnitSquareMesh(2, 2)
    V = FunctionSpace(mesh, "CG", 1)
    v = TestFunction(V)
    u = TrialFunction(V)
    k = Function(V).assign(1.0)
    a = u * v * dx
    b = k * v * dx
    u0 = Cofunction(V.dual(), name="u0")
    u0.assign(b)
    u0.assign(Zero())
    sol = Function(V, name="c")
    solve(a == u0, sol)
    J = assemble(((sol + Constant(1.0)) ** 2) * dx)
    # The zero assignment should break the tape and hence cause a zero
    # gradient.
    grad_l2 = compute_derivative(J, Control(k, riesz_map="l2"), apply_riesz=True)
    grad_none = compute_derivative(J, Control(k), apply_riesz=False)
    grad_h1 = compute_derivative(J, Control(k, riesz_map="H1"), apply_riesz=True)
    grad_L2 = compute_derivative(J, Control(k, riesz_map="L2"), apply_riesz=True)
    assert isinstance(grad_l2, Function) and isinstance(grad_L2, Function) \
        and isinstance(grad_h1, Function)
    assert isinstance(grad_none, Cofunction)
    assert all(grad_none.dat.data_ro == 0.0)
    assert all(grad_l2.dat.data_ro == 0.0)
    assert all(grad_h1.dat.data_ro == 0.0)
    assert all(grad_L2.dat.data_ro == 0.0)


@pytest.mark.skipcomplex  # Taping for complex-valued 0-forms not yet done
def test_cofunction_subfunctions_with_adjoint():
    # See https://github.com/firedrakeproject/firedrake/issues/3469
    mesh = UnitSquareMesh(2, 2)
    BDM = FunctionSpace(mesh, "BDM", 1)
    DG = FunctionSpace(mesh, "DG", 0)
    W = BDM * DG
    sigma, u = TrialFunctions(W)
    tau, v = TestFunctions(W)
    x, y = SpatialCoordinate(mesh)
    f = Function(DG).interpolate(
        10*exp(-(pow(x - 0.5, 2) + pow(y - 0.5, 2)) / 0.02))
    bc0 = DirichletBC(W.sub(0), as_vector([0.0, -sin(5*x)]), 3)
    bc1 = DirichletBC(W.sub(0), as_vector([0.0, sin(5*x)]), 4)
    k = Function(DG).assign(1.0)
    a = (dot(sigma, tau) + (dot(div(tau), u))) * dx + k * div(sigma)*v*dx
    b = assemble(-f*TestFunction(DG)*dx)
    w = Function(W)
    b1 = Cofunction(W.dual())
    # The following operation generates the FunctionMergeBlock.
    b1.sub(1).interpolate(b)
    solve(a == b1, w, bcs=[bc0, bc1])
    J = assemble(0.5*dot(w, w)*dx)
    J_hat = ReducedFunctional(J, Control(k))
    k.block_variable.tlm_value = Constant(1)
    get_working_tape().evaluate_tlm()
    assert taylor_test(J_hat, k, Constant(1.0), dJdm=J.block_variable.tlm_value) > 1.9


@pytest.mark.skipcomplex  # Taping for complex-valued 0-forms not yet done
def test_riesz_representation_for_adjoints():
    # Check if the Riesz representation norms for adjoints are working as expected.
    mesh = UnitIntervalMesh(1)
    space = FunctionSpace(mesh, "Lagrange", 1)
    f = Function(space).interpolate(SpatialCoordinate(mesh)[0])
    J = assemble((f ** 2) * dx)
    with stop_annotating():
        v = TestFunction(space)
        u = TrialFunction(space)
        dJdu_cofunction = assemble(derivative((f ** 2) * dx, f, v))

        # Riesz representation with l2
        dJdu_function_l2 = Function(space, val=dJdu_cofunction.dat)

        # Riesz representation with H1
        a = u * v * dx + inner(grad(u), grad(v)) * dx
        dJdu_function_H1 = Function(space)
        solve(a == dJdu_cofunction, dJdu_function_H1)

        # Riesz representation with L2
        a = u*v*dx
        dJdu_function_L2 = Function(space)
        solve(a == dJdu_cofunction, dJdu_function_L2)

    dJdu_none = ReducedFunctional(J, Control(f)).derivative()
    dJdu_l2 = ReducedFunctional(J, Control(f, riesz_map="l2")).derivative(
        apply_riesz=True
    )
    dJdu_H1 = ReducedFunctional(J, Control(f, riesz_map="H1")).derivative(
        apply_riesz=True
    )
    dJdu_L2 = ReducedFunctional(J, Control(f, riesz_map="L2")).derivative(
        apply_riesz=True
<<<<<<< HEAD
    )
    dJdu_default_L2 = ReducedFunctional(J, Control(f)).derivative(
        apply_riesz=True
    )
=======
    )
    dJdu_default_L2 = ReducedFunctional(J, Control(f)).derivative(
        apply_riesz=True
    )
>>>>>>> 2b1dbf66
    assert isinstance(dJdu_none, Cofunction) and isinstance(dJdu_function_l2, Function)
    assert isinstance(dJdu_H1, Function) and isinstance(dJdu_default_L2, Function)
    assert isinstance(dJdu_L2, Function)
    assert np.allclose(dJdu_none.dat.data, dJdu_cofunction.dat.data)
    assert np.allclose(dJdu_l2.dat.data, dJdu_function_l2.dat.data)
    assert np.allclose(dJdu_H1.dat.data, dJdu_function_H1.dat.data)
    assert np.allclose(dJdu_default_L2.dat.data, dJdu_function_L2.dat.data)
    assert np.allclose(dJdu_L2.dat.data, dJdu_function_L2.dat.data)


@pytest.mark.skipcomplex
@pytest.mark.parametrize("constant_jacobian", [False, True])
def test_lvs_constant_jacobian(constant_jacobian):
    mesh = UnitIntervalMesh(10)
    X = SpatialCoordinate(mesh)
    space = FunctionSpace(mesh, "Lagrange", 1)
    test = TestFunction(space)
    trial = TrialFunction(space)

    u = Function(space, name="u").interpolate(X[0] - 0.5)
    with stop_annotating():
        u_ref = u.copy(deepcopy=True)
    v = Function(space, name="v")
    problem = LinearVariationalProblem(
        inner(trial, test) * dx, inner(u, test) * dx, v,
        constant_jacobian=constant_jacobian)
    solver = LinearVariationalSolver(problem)
    solver.solve()
    J = assemble(v * v * dx)

    J_hat = ReducedFunctional(J, Control(u))

    dJ = J_hat.derivative()
    assert np.allclose(dJ.dat.data_ro, 2 * assemble(inner(u_ref, test) * dx).dat.data_ro)

    u_ref = Function(space, name="u").interpolate(X[0] - 0.1)
    J_hat(u_ref)

    dJ = J_hat.derivative()
    assert np.allclose(dJ.dat.data_ro, 2 * assemble(inner(u_ref, test) * dx).dat.data_ro)


@pytest.mark.skipcomplex  # Taping for complex-valued 0-forms not yet done
def test_cofunction_assign_functional():
    """Test that cofunction assignment is correctly annotated.
    """
    mesh = UnitIntervalMesh(5)
    fs = FunctionSpace(mesh, "R", 0)
    f = Function(fs)
    f.assign(1.0)
    f2 = Function(fs)
    f2.assign(1.0)
    v = TestFunction(fs)

    cof = assemble(f * v * dx)
    cof2 = Cofunction(cof)
    cof2.assign(cof)  # Test is checking that this is taped.
    J = assemble(action(cof2, f2))
    Jhat = ReducedFunctional(J, Control(f))
    assert np.allclose(float(Jhat.derivative(apply_riesz=True)), 1.0)
    f.assign(2.0)
    assert np.allclose(Jhat(f), 2.0)


@pytest.mark.skipcomplex  # Taping for complex-valued 0-forms not yet done
def test_bdy_control():
    from firedrake.adjoint_utils.dirichletbc import DirichletBCBlock
    # Test for the case the boundary condition is a control for a
    # domain with length different from 1.
    mesh = IntervalMesh(10, 0, 2)
    X = SpatialCoordinate(mesh)
    space = FunctionSpace(mesh, "Lagrange", 1)
    test = TestFunction(space)
    trial = TrialFunction(space)
    sol = Function(space, name="sol")
    # Dirichlet boundary conditions
    R = FunctionSpace(mesh, "R", 0)
    a = Function(R, val=1.0)
    b = Function(R, val=2.0)
    bc_left = DirichletBC(space, a, 1)
    bc_right = DirichletBC(space, b, 2)
    bc = [bc_left, bc_right]
    F = dot(grad(trial), grad(test)) * dx
    problem = LinearVariationalProblem(lhs(F), rhs(F), sol, bcs=bc)
    solver = LinearVariationalSolver(problem)
    solver.solve()

    # Analytical solution of the analytical Laplace equation is:
    # u(x) = a + (b - a)/2 * x
    def u_analytical(x, a, b):
        return a + (b - a)/2 * x
    der_analytical0 = assemble(derivative(
        (u_analytical(X[0], a, b)**2) * dx, a))
    der_analytical1 = assemble(derivative(
        (u_analytical(X[0], a, b)**2) * dx, b))
    J = assemble(sol * sol * dx)
    J_hat = ReducedFunctional(J, [Control(a), Control(b)])
    adj_derivatives = J_hat.derivative()
    assert np.allclose(adj_derivatives[0].dat.data_ro, der_analytical0.dat.data_ro)
    assert np.allclose(adj_derivatives[1].dat.data_ro, der_analytical1.dat.data_ro)
    a = Function(R, val=1.5)
    b = Function(R, val=2.5)
    J_hat([a, b])
    tape = get_working_tape()
    # Check the checkpointed boundary conditions are not updating the
    # user-defined boundary conditions ``bc_left`` and ``bc_right``.
    assert isinstance(tape._blocks[0], DirichletBCBlock)
    assert tape._blocks[0]._outputs[0].checkpoint.checkpoint is not bc_left._original_arg

    # tape._blocks[1] is the DirichletBC block for the right boundary
    assert isinstance(tape._blocks[1], DirichletBCBlock)
    assert tape._blocks[1]._outputs[0].checkpoint.checkpoint is not bc_right._original_arg<|MERGE_RESOLUTION|>--- conflicted
+++ resolved
@@ -925,17 +925,10 @@
     )
     dJdu_L2 = ReducedFunctional(J, Control(f, riesz_map="L2")).derivative(
         apply_riesz=True
-<<<<<<< HEAD
     )
     dJdu_default_L2 = ReducedFunctional(J, Control(f)).derivative(
         apply_riesz=True
     )
-=======
-    )
-    dJdu_default_L2 = ReducedFunctional(J, Control(f)).derivative(
-        apply_riesz=True
-    )
->>>>>>> 2b1dbf66
     assert isinstance(dJdu_none, Cofunction) and isinstance(dJdu_function_l2, Function)
     assert isinstance(dJdu_H1, Function) and isinstance(dJdu_default_L2, Function)
     assert isinstance(dJdu_L2, Function)
