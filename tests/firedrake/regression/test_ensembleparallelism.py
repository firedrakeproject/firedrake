--- conflicted
+++ resolved
@@ -2,11 +2,7 @@
 from firedrake.petsc import DEFAULT_DIRECT_SOLVER_PARAMETERS
 from pyop2.mpi import MPI
 import pytest
-<<<<<<< HEAD
-pytest.skip(allow_module_level=True, reason="pyop3 TODO")
-=======
 from pytest_mpi import parallel_assert
->>>>>>> 0aa2955f
 
 from operator import mul
 from functools import reduce
