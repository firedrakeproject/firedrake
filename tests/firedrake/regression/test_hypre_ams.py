--- conflicted
+++ resolved
@@ -3,15 +3,8 @@
 from firedrake import *
 
 
-<<<<<<< HEAD
-pytest.skip(allow_module_level=True, reason="pyop3 TODO")
-
-
-@pytest.mark.skipcomplex(reason="Hypre doesn't support complex mode")
-=======
 @pytest.mark.skiphypre
 @pytest.mark.skipcomplex
->>>>>>> 0aa2955f
 def test_homogeneous_field_linear():
     mesh = UnitCubeMesh(5, 5, 5)
     V = FunctionSpace(mesh, "N1curl", 1)
