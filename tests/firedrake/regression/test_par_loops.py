import pytest
import numpy as np
from firedrake import *
from firedrake.utils import ScalarType_c
<<<<<<< HEAD
from firedrake.__future__ import *
pytest.skip(allow_module_level=True, reason="pyop3 TODO")
=======
>>>>>>> d85339c1


@pytest.fixture(scope="module")
def m():
    return UnitIntervalMesh(2)


@pytest.fixture
def f(m):
    cg = FunctionSpace(m, "CG", 1)
    dg = FunctionSpace(m, "DG", 0)

    c = Function(cg)
    d = Function(dg)

    return c, d


@pytest.fixture
def f_mixed(m):
    cg = FunctionSpace(m, "CG", 1)
    dg = FunctionSpace(m, "DG", 0)

    return Function(cg*dg)


@pytest.fixture
def const(m):
    return Constant(1.0)


@pytest.fixture
def f_extruded():
    i = UnitIntervalMesh(2)
    m = ExtrudedMesh(i, 2, layer_height=0.1)
    cg = FunctionSpace(m, "CG", 1)
    dg = FunctionSpace(m, "DG", 0)

    c = Function(cg)
    d = Function(dg)

    return c, d


def test_direct_par_loop(f):
    c, _ = f

    domain = ""
    instructions = """
    c[0, 0] = 1
    """
    par_loop((domain, instructions), direct, {'c': (c, WRITE)})

    assert np.allclose(c.dat.data, 1.0)


def test_mixed_direct_par_loop(f_mixed):
    with pytest.raises(NotImplementedError):
        domain = ""
        instructions = """
        c[0, 0] = 1
        """
        par_loop((domain, instructions), direct, {'c': (f_mixed, WRITE)})
        assert all(np.allclose(f.dat.data, 1.0) for f in f_mixed.subfunctions)


@pytest.mark.parametrize('idx', [0, 1])
def test_mixed_direct_par_loop_components(f_mixed, idx):
    domain = ""
    instructions = """
    c[0, 0] = 1
    """
    par_loop((domain, instructions), direct, {'c': (f_mixed[idx], WRITE)})

    assert np.allclose(f_mixed.dat[idx].data, 1.0)


def test_direct_par_loop_read_const(f, const):
    c, _ = f
    const.assign(10.0)

    domain = ""
    instructions = """
    c[0, 0] = constant[0]
    """
    par_loop((domain, instructions), direct, {'c': (c, WRITE), 'constant': (const, READ)})

    assert np.allclose(c.dat.data, const.dat.data)


def test_indirect_par_loop_read_const(f, const):
    _, d = f
    const.assign(10.0)

    domain = "{[i]: 0 <= i < d.dofs}"
    instructions = """
    for i
        d[i, 0] = constant[0]
    end
    """
    par_loop((domain, instructions), dx, {'d': (d, WRITE), 'constant': (const, READ)})

    assert np.allclose(d.dat.data, const.dat.data)


def test_indirect_par_loop_read_const_mixed(f_mixed, const):
    const.assign(10.0)

    with pytest.raises(NotImplementedError):
        domain = "{[i]: 0 <= i < d.dofs}"
        instructions = """
        for i
            d[i, 0] = constant[0]
        end
        """
        par_loop((domain, instructions), dx, {'d': (f_mixed, WRITE), 'constant': (const, READ)})
        assert all(np.allclose(f.dat.data, const.dat.data) for f in f_mixed.subfunctions)


@pytest.mark.parallel(nprocs=2)
def test_dict_order_parallel():
    mesh = UnitIntervalMesh(10)
    d = Function(FunctionSpace(mesh, "DG", 0))
    consts = []
    for i in range(20):
        consts.append(Constant(i, domain=mesh))

    arg = {}
    if mesh.comm.rank == 0:
        arg['d'] = (d, WRITE)

        for i, c in enumerate(consts):
            arg["c%d" % i] = (c, READ)
    else:
        arg['d'] = (d, WRITE)

        for i, c in enumerate(reversed(consts)):
            arg["c%d" % (len(consts) - i - 1)] = (c, READ)

    domain = "{[i]: 0 <= i < d.dofs}"
    instructions = """
    for i
        d[i, 0] = c10[0]
    end
    """
    par_loop((domain, instructions), dx, arg)

    assert np.allclose(d.dat.data, consts[10].dat.data)


@pytest.mark.parametrize('idx', [0, 1])
def test_indirect_par_loop_read_const_mixed_component(f_mixed, const, idx):
    const.assign(10.0)

    domain = "{[i]: 0 <= i < d.dofs}"
    instructions = """
    for i
        d[i, 0] = constant[0]
    end
    """
    par_loop((domain, instructions), dx, {'d': (f_mixed[idx], WRITE), 'constant': (const, READ)})

    assert np.allclose(f_mixed.dat[idx].data, const.dat.data)


def test_par_loop_const_write_error(f, const):
    _, d = f
    with pytest.raises(RuntimeError):
        domain = ""
        instructions = """
        c[0] = d[0, 0]
        """
        par_loop((domain, instructions), direct, {'c': (const, WRITE), 'd': (d, READ)})


def test_cg_max_field(f):
    c, d = f
    x = SpatialCoordinate(d.function_space().mesh())
    d.interpolate(x[0])

    domain = "{[i]: 0 <= i < c.dofs}"
    instructions = """
    for i
        <float64> real_c = real(c[i, 0])
        <float64> real_d = real(d[0, 0])
        c[i, 0] = fmax(real_c, real_d)
    end
    """
    par_loop((domain, instructions), dx, {'c': (c, RW), 'd': (d, READ)})

    assert (c.dat.data == [1./4, 3./4, 3./4]).all()


def test_cg_max_field_extruded(f_extruded):
    c, d = f_extruded
    x = SpatialCoordinate(d.function_space().mesh())
    d.interpolate(x[0])

    domain = "{[i]: 0 <= i < c.dofs}"
    instructions = """
    for i
        <float64> real_c = real(c[i, 0])
        <float64> real_d = real(d[0, 0])
        c[i, 0] = fmax(real_c, real_d)
    end
    """

    par_loop((domain, instructions), dx, {'c': (c, RW), 'd': (d, READ)})

    assert (c.dat.data == [1./4, 1./4, 1./4,
                           3./4, 3./4, 3./4,
                           3./4, 3./4, 3./4]).all()


@pytest.mark.parametrize("subdomain", [1, 2])
def test_cell_subdomain(subdomain):
    from os.path import abspath, dirname, join
    mesh = Mesh(join(abspath(dirname(__file__)), "..",
                     "meshes", "cell-sets.msh"))

    V = FunctionSpace(mesh, "DG", 0)
    expect = assemble(interpolate(as_ufl(1), V, subset=mesh.cell_subset(subdomain)))

    f = Function(V)

    domain = "{[i]: 0 <= i < f.dofs}"
    instructions = """
    for i
        f[i, 0] = 1.0
    end
    """
    par_loop((domain, instructions), dx(subdomain), {'f': (f, WRITE)})

    assert np.allclose(f.dat.data, expect.dat.data)


def test_walk_facets_rt():
    m = UnitSquareMesh(3, 3)
    x = SpatialCoordinate(m)
    V = FunctionSpace(m, 'RT', 1)

    f1 = Function(V)
    f2 = Function(V)

    project(as_vector((x[0], x[1])), f1)

    domain = "{[i]: 0 <= i < f1.dofs}"
    instructions = """
    for i
        f2[i, 0] = f1[i, 0]
    end
    """
    par_loop((domain, instructions), dS, {'f1': (f1, READ), 'f2': (f2, WRITE)})

    par_loop((domain, instructions), ds, {'f1': (f1, READ), 'f2': (f2, WRITE)})

    assert errornorm(f1, f2, degree_rise=0) < 1e-10


def test_par_loop_respects_shape():
    m = UnitSquareMesh(2, 2)
    f_scalar = Function(FunctionSpace(m, "CG", 1))
    f_vector = Function(VectorFunctionSpace(m, "CG", 1))

    domain = "{[i] : 0 <= i < A.dofs}"
    instructions = "A[i, 0] = 1"

    par_loop((domain, instructions), dx, {'A': (f_vector, WRITE)})
    assert np.allclose(f_vector.dat.data[:, 0], 1.0)

    par_loop((domain, instructions), dx, {'A': (f_scalar, WRITE)})
    assert np.allclose(f_scalar.dat.data, 1.0)


@pytest.mark.parallel(nprocs=2)
def test_mixed_dat_performs_halo_exchange():
    # TODO This is actualy a PyOP2 test but PyOP2 does not (!!!) have either
    # parallel tests or a halo implementation. When pyop3 lands this test should
    # be moved there.

    mesh = UnitSquareMesh(2, 2)
    V = FunctionSpace(mesh, "CG", 1)
    W = V * V
    iterset = mesh.cell_set
    mdat = Function(W).dat
    mmap = W.cell_node_map()

    mdat[0].data_wo[...] = 1
    assert not mdat.halo_valid

    kernel = f"""static void k({ScalarType_c} *x) {{ }}"""
    op2.par_loop(op2.Kernel(kernel, "k"), iterset, mdat(op2.READ, mmap))
    assert mdat.halo_valid<|MERGE_RESOLUTION|>--- conflicted
+++ resolved
@@ -2,11 +2,6 @@
 import numpy as np
 from firedrake import *
 from firedrake.utils import ScalarType_c
-<<<<<<< HEAD
-from firedrake.__future__ import *
-pytest.skip(allow_module_level=True, reason="pyop3 TODO")
-=======
->>>>>>> d85339c1
 
 
 @pytest.fixture(scope="module")
