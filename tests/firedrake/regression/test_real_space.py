import pytest
import numpy as np

from firedrake import *
from firedrake.__future__ import *
from firedrake.petsc import DEFAULT_DIRECT_SOLVER


@pytest.mark.skipcomplex
def test_real_assembly():
    mesh = UnitIntervalMesh(3)
    fs = FunctionSpace(mesh, "Real", 0)
    f = Function(fs)

    f.dat.buffer.data_wo[...] = [2.0]

    assert assemble(f * dx) == 2.0


@pytest.mark.skipcomplex
def test_real_one_form_assembly():
    mesh = UnitIntervalMesh(3)
    fs = FunctionSpace(mesh, "Real", 0)
    v = TestFunction(fs)

    assert np.allclose(assemble(v * dx).dat.buffer.data_ro, 1.0)


@pytest.mark.skipcomplex
def test_real_two_form_assembly():
    mesh = UnitIntervalMesh(3)
    fs = FunctionSpace(mesh, "Real", 0)
    u = TrialFunction(fs)
    v = TestFunction(fs)

    assert assemble(2*u*v * dx).M.values == 2.0


@pytest.mark.skip("pyop3")
@pytest.mark.skipcomplex
def test_real_nonsquare_two_form_assembly():
    mesh = UnitIntervalMesh(3)
    rfs = FunctionSpace(mesh, "Real", 0)
    cgfs = FunctionSpace(mesh, "CG", 1)
    u = TrialFunction(rfs)
    v = TestFunction(cgfs)

    base_case = assemble(2 * conj(v) * dx)
    m1 = assemble(2 * inner(u, v) * dx)

    u = TrialFunction(cgfs)
    v = TestFunction(rfs)
    m2 = assemble(2 * inner(u, v) * dx)

    np.testing.assert_almost_equal(base_case.dat.data,
                                   m1.M.values[:, 0])
    np.testing.assert_almost_equal(base_case.dat.data,
                                   m2.M.values[0, :])


@pytest.mark.skipcomplex
@pytest.mark.parametrize("coefficient", (False, True))
def test_real_mixed_one_form_assembly(coefficient):
    mesh = UnitIntervalMesh(3)
    rfs = FunctionSpace(mesh, "Real", 0)
    cgfs = FunctionSpace(mesh, "CG", 1)

    mfs = cgfs*rfs
    v, q = TestFunctions(mfs)
<<<<<<< HEAD
    A = assemble(conj(v) * dx + q * dx)
=======

    if coefficient:
        z = Function(mfs)
        z.subfunctions[1].assign(1)
        u, p = split(z)
        A = assemble(inner(u, v) * dx + inner(p, q) * dx)
    else:
        A = assemble(conj(v) * dx + q * dx)
>>>>>>> 0aa2955f

    qq = TestFunction(rfs)
    AA = assemble(qq * dx)

    assert np.allclose(A.dat[1].data, AA.dat.data)


@pytest.mark.skipcomplex
def test_real_mixed_two_form_assembly():
    mesh = UnitIntervalMesh(3)
    rfs = FunctionSpace(mesh, "Real", 0)
    cgfs = FunctionSpace(mesh, "CG", 1)

    mfs = cgfs*rfs
    u, p = TrialFunctions(mfs)
    v, q = TestFunctions(mfs)

    m = assemble(inner(u, v) * dx + p * q * dx + u * q * dx + inner(p, v) * dx)

    qq = TestFunction(rfs)
    vv = TestFunction(cgfs)
    uu = TrialFunction(cgfs)

    m00 = assemble(inner(uu, vv) * dx)
    assert np.allclose(m00.M.values,
                       m.M[0, 0].values)

    m01 = assemble(uu * qq * dx)
    assert np.allclose(m01.M.values.T,
                       m.M[0, 1].values)
    assert np.allclose(m01.M.values,
                       m.M[1, 0].values)

    assert np.allclose(np.array([[1.]]),
                       m.M[1, 1].values)


@pytest.mark.skipcomplex
def test_real_mixed_monolithic_two_form_assembly():
    mesh = UnitIntervalMesh(3)
    rfs = FunctionSpace(mesh, "Real", 0)
    cgfs = FunctionSpace(mesh, "CG", 1)

    mfs = cgfs*rfs
    u, p = TrialFunctions(mfs)
    v, q = TestFunctions(mfs)

    with pytest.raises(ValueError):
        assemble(inner(u, v) * dx + p * q * dx + u * q * dx + inner(p, v) * dx, mat_type="aij")


@pytest.mark.skipcomplex
def test_real_mixed_empty_component_assembly():
    mesh = UnitSquareMesh(2, 2)
    V = VectorFunctionSpace(mesh, 'CG', 1)
    R = FunctionSpace(mesh, 'R', 0)
    W = V * R
    w = Function(W)
    v, _ = split(w)
    # This assembly has an empty block since the R component doesn't appear.
    # The test passes if the empty block doesn't cause the assembly to fail.
    assemble(derivative(inner(grad(v), grad(v)) * dx, w))


@pytest.mark.skip("pyop3 extruded")
@pytest.mark.skipcomplex
@pytest.mark.parametrize("coefficient", (False, True))
def test_real_extruded_mixed_one_form_assembly(coefficient):
    m = UnitIntervalMesh(3)
    mesh = ExtrudedMesh(m, 10)
    rfs = FunctionSpace(mesh, "Real", 0)
    cgfs = FunctionSpace(mesh, "CG", 1)

    mfs = cgfs*rfs
    v, q = TestFunctions(mfs)

    if coefficient:
        z = Function(mfs)
        z.subfunctions[1].assign(1)
        u, p = split(z)
        A = assemble(inner(u, v) * dx + inner(p, q) * dx)
    else:
        A = assemble(conj(v) * dx + q * dx)

    qq = TestFunction(rfs)

    AA = assemble(qq * dx)

    np.testing.assert_almost_equal(A.dat.data[1],
                                   AA.dat.data)


@pytest.mark.skipcomplex
def test_real_extruded_mixed_two_form_assembly():
    m = UnitIntervalMesh(3)
    mesh = ExtrudedMesh(m, 10)
    rfs = FunctionSpace(mesh, "Real", 0)
    cgfs = FunctionSpace(mesh, "CG", 1)

    mfs = cgfs*rfs
    u, p = TrialFunctions(mfs)
    v, q = TestFunctions(mfs)

    m = assemble(inner(u, v) * dx + p * q * dx + u * q * dx + inner(p, v) * dx)

    qq = TestFunction(rfs)
    vv = TestFunction(cgfs)
    uu = TrialFunction(cgfs)

    m00 = assemble(inner(uu, vv) * dx)
    np.testing.assert_almost_equal(m00.M.values,
                                   m.M.blocks[0][0].values)
    m01 = assemble(uu * qq * dx)
    np.testing.assert_almost_equal(m01.M.values.T,
                                   m.M.blocks[0][1].values)
    np.testing.assert_almost_equal(m01.M.values,
                                   m.M.blocks[1][0].values)
    np.testing.assert_almost_equal(np.array([[1.]]),
                                   m.M.blocks[1][1].values)


def mixed_poisson_opts():
    # The default R space solver options are sufficient if the direct solver is
    # MUMPS, otherwise we use an iterative solver to ensure the tests pass
    if DEFAULT_DIRECT_SOLVER == "mumps":
        opts = None
    else:
        opts = {
            "mat_type": "matfree",
            "ksp_type": "fgmres",
            "pc_type": "fieldsplit",
            "pc_fieldsplit_type": "schur",
            "pc_fieldsplit_schur_fact_type": "full",
            "pc_fieldsplit_0_fields": "0",
            "pc_fieldsplit_1_fields": "1",
            "fieldsplit_0": {
                "ksp_type": "preonly",
                "pc_type": "python",
                "pc_python_type": "firedrake.AssembledPC",
                "assembled": {
                    "ksp_type": "gmres",
                    "ksp_rtol": 1e-7,
                    "pc_type": "jacobi",
                },
            },
            "fieldsplit_1": {
                "ksp_type": "gmres",
                "pc_type": "none",
            }
        }
    return opts


@pytest.mark.skip("pyop3")
@pytest.mark.skipcomplex
@pytest.mark.parallel
def test_real_mixed_solve():
    def poisson(resolution):
        mesh = IntervalMesh(resolution, pi)
        rfs = FunctionSpace(mesh, "Real", 0)
        cgfs = FunctionSpace(mesh, "CG", 1)

        mfs = cgfs*rfs

        v, q = TestFunctions(mfs)

        phi = Function(mfs)
        f = Function(mfs)
        x = SpatialCoordinate(mesh)

        f0, _ = f.subfunctions

        f0.interpolate(cos(x[0]))

        f0, _ = split(f)

        phi_0, phi_1 = split(phi)

        residual_form = (inner(grad(phi_0), grad(v)) + inner(phi_1, v) + phi_0 * q - inner(f0, v)) * dx

        solve(residual_form == 0, phi, solver_parameters=mixed_poisson_opts())

        return sqrt(assemble(inner(f - phi, f - phi) * dx))

    assert ln(poisson(50)/poisson(100))/ln(2) > 1.99


@pytest.mark.skip("pyop3")
@pytest.mark.skipcomplex
@pytest.mark.parallel
def test_real_mixed_solve_split_comms():
    def poisson(resolution):
        mesh = IntervalMesh(resolution, pi, comm=COMM_SELF)
        rfs = FunctionSpace(mesh, "Real", 0)
        cgfs = FunctionSpace(mesh, "CG", 1)

        mfs = cgfs*rfs

        v, q = TestFunctions(mfs)

        phi = Function(mfs)
        f = Function(mfs)
        x = SpatialCoordinate(mesh)

        f0, _ = f.subfunctions

        f0.interpolate(cos(x[0]))

        f0, _ = split(f)

        phi_0, phi_1 = split(phi)

        residual_form = (inner(grad(phi_0), grad(v)) + inner(phi_1, v) + phi_0 * q - inner(f0, v)) * dx

        solve(residual_form == 0, phi, solver_parameters=mixed_poisson_opts())

        return sqrt(assemble(inner(f - phi, f - phi) * dx))

    assert ln(poisson(50)/poisson(100))/ln(2) > 1.99


@pytest.mark.skipcomplex
def test_real_space_eq():
    mesh = UnitIntervalMesh(4)
    V = FunctionSpace(mesh, "Real", 0)
    V2 = FunctionSpace(mesh, "Real", 0)
    assert V == V2
    assert V is not V2


@pytest.mark.skip("pyop3, easy fix")
@pytest.mark.skipcomplex
def test_real_space_mixed_assign():
    mesh = UnitIntervalMesh(4)
    V = FunctionSpace(mesh, "Real", 0)
    Q = FunctionSpace(mesh, "CG", 1)

    W = Q*V

    f = Function(W)

    q, v = f.subfunctions

    q.assign(2)
    g = Function(V)

    g.dat.data[:] = 1
    v.assign(g)

    assert np.allclose(float(g), 1.0)
    assert np.allclose(float(g), float(v))
    assert np.allclose(q.dat.data_ro, 2.0)

    a = Function(W)
    b = Function(W).assign(2)

    with pytest.raises(ValueError):
        a.assign(b, subset="not None")

    a.assign(2*b)  # a = 2*2
    b += 3*a  # b = 2 + 3*4

    assert np.allclose(a.dat.split[0].data_ro, 4.0)
    assert np.allclose(a.dat.split[1].data_ro, 4.0)
    assert np.allclose(b.dat.split[0].data_ro, 14.0)
    assert np.allclose(b.dat.split[1].data_ro, 14.0)


@pytest.mark.skipcomplex
def test_real_space_first():
    mesh = UnitIntervalMesh(4)
    V = FunctionSpace(mesh, "Real", 0)
    Q = FunctionSpace(mesh, "CG", 1)
    MixedFunctionSpace([V, Q])


@pytest.mark.skipcomplex
def test_real_space_assign():
    mesh = UnitIntervalMesh(4)
    V = FunctionSpace(mesh, "Real", 0)
    f = Function(V)
    f.assign(2)
    g = Function(V)
    g.assign(2*f)
    h = Function(V)
    h.assign(0.0)
    assert np.allclose(float(f), 2.0)
    assert np.allclose(float(g), 4.0)
    assert np.allclose(float(h), 0.0)


@pytest.mark.skipcomplex
def test_real_interpolate():
    N = 100
    mesh = IntervalMesh(N, 0, 1)
    R = FunctionSpace(mesh, "R", 0)
    a_int = assemble(interpolate(Constant(1.0), R))
    assert np.allclose(float(a_int), 1.0)


def test_real_space_hex():
    mesh = BoxMesh(2, 1, 1, 2., 1., 1., hexahedral=True)
    DG = FunctionSpace(mesh, "DQ", 0)
    R = FunctionSpace(mesh, "R", 0)
    dg = Function(DG).assign(1.)
    r = Function(R).assign(1.)
    val = assemble(r * dx)
    assert abs(val - 2.) < 1.e-14
    val = assemble(inner(dg, TestFunction(R)) * dx)
    assert np.allclose(val.dat.data_ro, [2.])
    val = assemble(inner(r, TestFunction(DG)) * dx)
    assert np.allclose(val.dat.data, [1., 1.])<|MERGE_RESOLUTION|>--- conflicted
+++ resolved
@@ -67,9 +67,6 @@
 
     mfs = cgfs*rfs
     v, q = TestFunctions(mfs)
-<<<<<<< HEAD
-    A = assemble(conj(v) * dx + q * dx)
-=======
 
     if coefficient:
         z = Function(mfs)
@@ -78,7 +75,6 @@
         A = assemble(inner(u, v) * dx + inner(p, q) * dx)
     else:
         A = assemble(conj(v) * dx + q * dx)
->>>>>>> 0aa2955f
 
     qq = TestFunction(rfs)
     AA = assemble(qq * dx)
