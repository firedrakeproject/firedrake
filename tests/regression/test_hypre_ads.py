--- conflicted
+++ resolved
@@ -85,42 +85,13 @@
 
 
 @pytest.mark.skipcomplex(reason="Hypre doesn't support complex mode")
-<<<<<<< HEAD
-def test_update_solver():
-=======
 def test_homogeneous_field_linear_convergence():
->>>>>>> 62f6bf75
     mesh = UnitCubeMesh(10, 10, 10)
     V = FunctionSpace(mesh, "RT", 1)
 
     u = TrialFunction(V)
     v = TestFunction(V)
 
-<<<<<<< HEAD
-    beta = Constant(1E-8)
-    a = inner(div(u), div(v))*dx + inner(u, beta*v)*dx
-    L = inner(Constant((1, 0.5, 4)), beta*v)*dx
-
-    x, y, z = SpatialCoordinate(mesh)
-    bc = DirichletBC(V, Constant((1, 0.5, 4)), (1, 2, 3, 4))
-
-    params = {'snes_type': 'ksponly',
-              'ksp_type': 'cg',
-              'ksp_itmax': '30',
-              'ksp_rtol': '1e-15',
-              'ksp_atol': '1e-15',
-              'pc_type': 'python',
-              'pc_python_type': 'firedrake.HypreADS',
-              }
-
-    A = Function(V)
-    problem = LinearVariationalProblem(a, L, A, bcs=bc)
-    solver = LinearVariationalSolver(problem, solver_parameters=params)
-    for val in [1E-8, 1E0, 1E8]:
-        beta.assign(val)
-        solver.solve()
-        assert solver.snes.ksp.getIterationNumber() < 23
-=======
     a = inner(div(u), div(v))*dx + inner(u, v)*dx
     L = inner(Constant((1, 0.5, 4)), v)*dx
 
@@ -145,4 +116,35 @@
         solver = LinearVariationalSolver(problem, solver_parameters=params)
         solver.solve()
         assert solver.snes.ksp.getIterationNumber() == expected
->>>>>>> 62f6bf75
+
+
+@pytest.mark.skipcomplex(reason="Hypre doesn't support complex mode")
+def test_update_solver():
+    mesh = UnitCubeMesh(10, 10, 10)
+    V = FunctionSpace(mesh, "RT", 1)
+
+    u = TrialFunction(V)
+    v = TestFunction(V)
+
+    beta = Constant(1E-8)
+    a = inner(div(u), div(v))*dx + inner(u, beta*v)*dx
+    L = inner(Constant((1, 0.5, 4)), beta*v)*dx
+
+    bc = DirichletBC(V, Constant((1, 0.5, 4)), (1, 2, 3, 4))
+
+    params = {'snes_type': 'ksponly',
+              'ksp_type': 'cg',
+              'ksp_itmax': '30',
+              'ksp_rtol': '1e-15',
+              'ksp_atol': '1e-15',
+              'pc_type': 'python',
+              'pc_python_type': 'firedrake.HypreADS',
+              }
+
+    A = Function(V)
+    problem = LinearVariationalProblem(a, L, A, bcs=bc)
+    solver = LinearVariationalSolver(problem, solver_parameters=params)
+    for val in [1E-8, 1E0, 1E8]:
+        beta.assign(val)
+        solver.solve()
+        assert solver.snes.ksp.getIterationNumber() < 23