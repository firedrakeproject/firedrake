--- conflicted
+++ resolved
@@ -7,13 +7,10 @@
     pytest.skip("hypre not installed with PETSc", allow_module_level=True)
 
 
-<<<<<<< HEAD
 pytest.skip(allow_module_level=True, reason="pyop3 TODO")
 
 
 @pytest.mark.skipcomplex(reason="Hypre doesn't support complex mode")
-=======
->>>>>>> 12e2082e
 def test_homogeneous_field_linear():
     mesh = UnitCubeMesh(10, 10, 10)
     V = FunctionSpace(mesh, "RT", 1)
