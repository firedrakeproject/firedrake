--- conflicted
+++ resolved
@@ -86,13 +86,8 @@
 
 def test_one_form(M, f):
     one_form = assemble(action(M, f))
-<<<<<<< HEAD
     assert isinstance(one_form, Cofunction)
-    for f in one_form.split():
-=======
-    assert isinstance(one_form, Function)
     for f in one_form.subfunctions:
->>>>>>> 8eb19e96
         if f.function_space().rank == 2:
             assert abs(f.dat.data.sum() - 0.5*sum(f.function_space().shape)) < 1.0e-12
         else:
