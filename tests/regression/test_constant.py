from firedrake import *
import numpy as np
import pytest


def test_scalar_constant():
    for m in [UnitIntervalMesh(5), UnitSquareMesh(2, 2), UnitCubeMesh(2, 2, 2)]:
        c = Constant(1, domain=m)
        assert abs(assemble(c*dx(domain=m)) - 1.0) < 1e-10


def test_scalar_constant_assign():
    for m in [UnitIntervalMesh(5), UnitSquareMesh(2, 2), UnitCubeMesh(2, 2, 2)]:
        c = Constant(1, domain=m)
        assert abs(assemble(c*dx(domain=m)) - 1.0) < 1e-10
        c.assign(4)
        assert abs(assemble(c*dx(domain=m)) - 4.0) < 1e-10


@pytest.mark.parametrize(('init', 'new_vals'),
                         ((1, ([1, 1], "x", [[1, 1], [1, 1]])),
                          ([1, 1], ([1, "x"], "x", 1, [[1, 1], [1, 1]])),
                          ([[1], [1]], ([1, "x"], "x", 1, [[1, 1], [1, 1]]))))
def test_constant_assign_mismatch(init, new_vals):
    c = Constant(init)
    for v in new_vals:
        with pytest.raises((ValueError, TypeError)):
            c.assign(v)


def test_constant_cast_to_float():
    val = 10.0
    c = Constant(val)
    assert float(c) == val  # raises a warning about casting float to complex


@pytest.mark.skipreal
def test_constant_cast_to_complex():
    val = 10.0 + 10.0j
    c = Constant(val)
    assert complex(c) == val


def test_indexed_vector_constant_cast_to_float():
    val = [10.0, 20.0]
    c = Constant(val)
    for i in range(2):
        assert float(c[i]) == val[i]


def test_vector_constant_2d():
    m = UnitSquareMesh(1, 1)
    n = FacetNormal(m)

    c = Constant([1, -1], domain=m)
    # Mesh is:
    # ,---.
    # |\  |
    # | \ |
    # |  \|
    # `---'
    # Normal is in (1, 1) direction
    assert abs(assemble(dot(c('+'), n('+'))*dS)) < 1e-10
    assert abs(assemble(dot(c('-'), n('+'))*dS)) < 1e-10

    # Normal is in (-1, -1) direction
    assert abs(assemble(dot(c('+'), n('-'))*dS)) < 1e-10
    assert abs(assemble(dot(c('-'), n('-'))*dS)) < 1e-10

    c.assign([1, 1])
    assert abs(assemble(dot(c('+'), n('+'))*dS) - 2) < 1e-10
    assert abs(assemble(dot(c('-'), n('+'))*dS) - 2) < 1e-10

    # Normal is in (-1, -1) direction
    assert abs(assemble(dot(c('+'), n('-'))*dS) + 2) < 1e-10
    assert abs(assemble(dot(c('-'), n('-'))*dS) + 2) < 1e-10


def test_tensor_constant():
    mesh = UnitSquareMesh(4, 4)
    V = VectorFunctionSpace(mesh, "CG", 1)
    v = Function(V)
    v.assign(1.0)
    sigma = Constant(((1., 0.), (0., 2.)))
    val = assemble(inner(v, dot(sigma, v))*dx)

    assert abs(val-3.0) < 1.0e-10


def test_constant_scalar_assign_distributes():
    m = UnitSquareMesh(1, 1)
    V = VectorFunctionSpace(m, 'CG', 1)

    f = Function(V)

    c = Constant(11)

    f.assign(c)

    assert np.allclose(f.dat.data_ro, 11)


def test_constant_vector_assign_works():
    m = UnitSquareMesh(1, 1)
    V = VectorFunctionSpace(m, 'CG', 1)

    f = Function(V)

    c = Constant([10, 11])

    f.assign(c)

    assert np.allclose(f.dat.data_ro[:, 0], 10)
    assert np.allclose(f.dat.data_ro[:, 1], 11)


def test_constant_vector_assign_to_scalar_error():
    m = UnitSquareMesh(1, 1)
    V = FunctionSpace(m, 'CG', 1)

    f = Function(V)

    c = Constant([10, 11])

    with pytest.raises(ValueError):
        f.assign(c)


def test_constant_vector_assign_to_vector_mismatch_error():
    m = UnitSquareMesh(1, 1)
    V = VectorFunctionSpace(m, 'CG', 1)

    f = Function(V)

    c = Constant([10, 11, 12])

    with pytest.raises(ValueError):
        f.assign(c)


def test_constant_assign_to_mixed():
    m = UnitSquareMesh(1, 1)
    V = VectorFunctionSpace(m, 'CG', 1)

    W = V*V

    c = Constant([10, 11])
    f = Function(W)
    f.sub(0).assign(c)
    f.sub(1).assign(c)

    for d in f.dat.data_ro:
        assert np.allclose(d[:, 0], 10)
        assert np.allclose(d[:, 1], 11)


def test_constant_multiplies_function():
    m = UnitSquareMesh(1, 1)
    V = FunctionSpace(m, 'CG', 1)

    u = Function(V)

    u.assign(10)
    f = Function(V)

    c = Constant(11)
    f.assign(u * c)

    assert np.allclose(f.dat.data_ro, 110)


def test_fresh_constant_hashes_different():
    c = Constant(1)
    d = Constant(1)

    assert hash(c) != hash(d)


def test_constants_are_renumbered_in_form_signature():
    mesh = UnitSquareMesh(1, 1)
    mesh.init()
    c = Constant(1)
    d = Constant(1)

    assert c.count() != d.count()
    assert (c*dx(domain=mesh)).signature() == (d*dx(domain=mesh)).signature()


<<<<<<< HEAD
def test_correct_constants_are_used_in_split_form():
    # see https://github.com/firedrakeproject/firedrake/issues/3091
    mesh = UnitSquareMesh(3, 3)
    V = FunctionSpace(mesh, "CG", 1)
    R = FunctionSpace(mesh, "R", 0)
    W = V * R
    uh, vh = Function(W), TestFunction(W)
    uh.sub(0).assign(Constant(1.0))
    u, lmbda = split(uh)
    v, tau = split(vh)
    L = Constant(0.5) * v

    G = (
        Constant(1.0) * inner(grad(u), grad(v)) * dx
        + Constant(10.0) * u * u * v * dx
        - L * dx
    )
    const_1 = Constant(1.0)
    H = G + (exp(const_1 - lmbda) - const_1) * tau * dx

    bcs = [DirichletBC(W.sub(0), Constant(0.0), "on_boundary")]

    solve(H == 0, uh, bcs=bcs)
    u, lambda_ = uh.subfunctions
    assert np.allclose(lambda_.dat.data, 1)
=======
def test_constant_subclasses_are_correctly_numbered():
    class CustomConstant(Constant):
        pass

    const1 = CustomConstant(1.0)
    const2 = Constant(1.0)
    const3 = CustomConstant(1.0)

    assert const2.count() == const1.count() + 1
    assert const3.count() == const1.count() + 2
>>>>>>> 567f71ca
<|MERGE_RESOLUTION|>--- conflicted
+++ resolved
@@ -186,7 +186,6 @@
     assert (c*dx(domain=mesh)).signature() == (d*dx(domain=mesh)).signature()
 
 
-<<<<<<< HEAD
 def test_correct_constants_are_used_in_split_form():
     # see https://github.com/firedrakeproject/firedrake/issues/3091
     mesh = UnitSquareMesh(3, 3)
@@ -212,7 +211,8 @@
     solve(H == 0, uh, bcs=bcs)
     u, lambda_ = uh.subfunctions
     assert np.allclose(lambda_.dat.data, 1)
-=======
+    
+
 def test_constant_subclasses_are_correctly_numbered():
     class CustomConstant(Constant):
         pass
@@ -222,5 +222,4 @@
     const3 = CustomConstant(1.0)
 
     assert const2.count() == const1.count() + 1
-    assert const3.count() == const1.count() + 2
->>>>>>> 567f71ca
+    assert const3.count() == const1.count() + 2