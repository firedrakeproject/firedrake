--- conflicted
+++ resolved
@@ -186,13 +186,13 @@
     assert (c*dx(domain=mesh)).signature() == (d*dx(domain=mesh)).signature()
 
 
-<<<<<<< HEAD
 def test_constant_names_are_not_used_in_generated_code():
     mesh = UnitIntervalMesh(1)
     c = Constant(1.0, name="()")
-    # should not fail to compile
+    # should run without error
     assemble(c * dx(mesh))
-=======
+
+
 def test_constant_subclasses_are_correctly_numbered():
     class CustomConstant(Constant):
         pass
@@ -202,5 +202,4 @@
     const3 = CustomConstant(1.0)
 
     assert const2.count() == const1.count() + 1
-    assert const3.count() == const1.count() + 2
->>>>>>> 567f71ca
+    assert const3.count() == const1.count() + 2