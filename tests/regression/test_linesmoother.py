import pytest
from firedrake import *
try:
    import tinyasm  # noqa: F401
    marks = ()
except ImportError:
    marks = pytest.mark.skip(reason="No tinyasm")


@pytest.fixture(params=["Interval", "Triangle", "Quad"])
def mesh_type(request):
    return request.param


@pytest.fixture
def mesh(mesh_type):
    if mesh_type == "Interval":
        return ExtrudedMesh(IntervalMesh(10, 100), 5, 1/5)
    elif mesh_type == "Triangle":
        return ExtrudedMesh(RectangleMesh(10, 10, 100, 100), 5, 1/5)
    elif mesh_type == "Quad":
        return ExtrudedMesh(RectangleMesh(10, 10, 100, 100,
                                          quadrilateral=True), 5, 1/5)


@pytest.fixture
def S1family(mesh_type):
    if mesh_type == "Interval":
        return "CG"
    elif mesh_type == "Triangle":
        return "BDM"
    elif mesh_type == "Quad":
        return "RTCF"


@pytest.fixture
def expected(mesh_type):
    if mesh_type == "Interval":
        return [5, 9]
    elif mesh_type == "Triangle":
        return [5, 11]
    elif mesh_type == "Quad":
        return [5, 11]


@pytest.fixture(params=["petscasm", pytest.param("tinyasm", marks=marks)])
def backend(request):
    return request.param


@pytest.mark.skipcomplexnoslate
def test_linesmoother(mesh, S1family, expected, backend):
    base_cell = mesh._base_mesh.ufl_cell()
    S2family = "DG" if base_cell.is_simplex() else "DQ"
    DGfamily = "DG" if mesh.ufl_cell().is_simplex() else "DQ"
    nits = []
    for degree in range(2):
        S1 = FiniteElement(S1family, base_cell, degree+1)
        S2 = FiniteElement(S2family, base_cell, degree)
        T0 = FiniteElement("CG", interval, degree+1)
        T1 = FiniteElement("DG", interval, degree)

        V2h_elt = HDiv(TensorProductElement(S1, T1))
        V2t_elt = TensorProductElement(S2, T0)
        V2v_elt = HDiv(V2t_elt)
        V2_elt = V2h_elt + V2v_elt

        V = FunctionSpace(mesh, V2_elt)
        Q = FunctionSpace(mesh, DGfamily, degree, variant="integral")

        W = MixedFunctionSpace((V, Q))

        u, p = TrialFunctions(W)
        v, q = TestFunctions(W)

        a = (-inner(u, v) * dx(degree=2*(degree+1))
             + (inner(p, div(v)) + inner(p + div(u), q)) * dx(degree=2*degree))
<<<<<<< HEAD
=======

        gamma = Constant(1)
        aP = (inner(u, v) * dx(degree=2*(degree+1))
              + (inner(div(u) * gamma, div(v)) + inner(p * (1/gamma), q)) * dx(degree=2*degree))

>>>>>>> d1cbfe85
        bcs = [DirichletBC(W.sub(0), 0, "on_boundary"),
               DirichletBC(W.sub(0), 0, "top"),
               DirichletBC(W.sub(0), 0, "bottom")]

        x = SpatialCoordinate(mesh)
        if len(x) == 2:
            rsq = (x[0]-50)**2/20**2 + (x[1]-0.5)**2/0.2**2
        else:
            rsq = (x[0]-50)**2/20**2 + (x[1] - 50)**2/20**2 + (x[2]-0.5)**2/0.2**2
        f = exp(-rsq)

        L = inner(f, q)*dx(degree=2*(degree+1))

        w0 = Function(W)
<<<<<<< HEAD
        problem = LinearVariationalProblem(a, L, w0, bcs=bcs, form_compiler_parameters={"mode": "vanilla"})
=======
        problem = LinearVariationalProblem(a, L, w0, bcs=bcs, aP=aP, form_compiler_parameters={"mode": "vanilla"})
>>>>>>> d1cbfe85

        wave_parameters = {'mat_type': 'matfree',
                           'pmat_type': 'nest',
                           'ksp_type': 'minres',
                           'ksp_monitor': None,
                           'ksp_norm_type': 'preconditioned',
                           'pc_type': 'fieldsplit',
                           'pc_fieldsplit_type': 'additive',
                           'fieldsplit_ksp_type': 'preonly',
                           'fieldsplit_0_pc_type': 'python',
                           'fieldsplit_0_pc_python_type': 'firedrake.ASMLinesmoothPC',
                           'fieldsplit_0_pc_linesmooth_backend': backend,
                           'fieldsplit_0_pc_linesmooth_codims': '0',
                           'fieldsplit_1_pc_type': 'jacobi'}

        solver = LinearVariationalSolver(problem, solver_parameters=wave_parameters)
        solver.solve()
        nits.append(solver.snes.ksp.getIterationNumber())
    assert nits == expected<|MERGE_RESOLUTION|>--- conflicted
+++ resolved
@@ -75,14 +75,11 @@
 
         a = (-inner(u, v) * dx(degree=2*(degree+1))
              + (inner(p, div(v)) + inner(p + div(u), q)) * dx(degree=2*degree))
-<<<<<<< HEAD
-=======
 
         gamma = Constant(1)
         aP = (inner(u, v) * dx(degree=2*(degree+1))
               + (inner(div(u) * gamma, div(v)) + inner(p * (1/gamma), q)) * dx(degree=2*degree))
 
->>>>>>> d1cbfe85
         bcs = [DirichletBC(W.sub(0), 0, "on_boundary"),
                DirichletBC(W.sub(0), 0, "top"),
                DirichletBC(W.sub(0), 0, "bottom")]
@@ -97,11 +94,7 @@
         L = inner(f, q)*dx(degree=2*(degree+1))
 
         w0 = Function(W)
-<<<<<<< HEAD
-        problem = LinearVariationalProblem(a, L, w0, bcs=bcs, form_compiler_parameters={"mode": "vanilla"})
-=======
         problem = LinearVariationalProblem(a, L, w0, bcs=bcs, aP=aP, form_compiler_parameters={"mode": "vanilla"})
->>>>>>> d1cbfe85
 
         wave_parameters = {'mat_type': 'matfree',
                            'pmat_type': 'nest',
