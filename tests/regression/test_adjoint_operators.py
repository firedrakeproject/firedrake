--- conflicted
+++ resolved
@@ -801,36 +801,6 @@
     minimize(Jhat, method="SLSQP", constraints=constraint)
 
 
-<<<<<<< HEAD
-def test_cofunction_subfunctions_with_adjoint():
-    # See https://github.com/firedrakeproject/firedrake/issues/3469
-    mesh = UnitSquareMesh(2, 2)
-    BDM = FunctionSpace(mesh, "BDM", 1)
-    DG = FunctionSpace(mesh, "DG", 0)
-    W = BDM * DG
-    sigma, u = TrialFunctions(W)
-    tau, v = TestFunctions(W)
-    x, y = SpatialCoordinate(mesh)
-    f = Function(DG).interpolate(
-        10*exp(-(pow(x - 0.5, 2) + pow(y - 0.5, 2)) / 0.02))
-    bc0 = DirichletBC(W.sub(0), as_vector([0.0, -sin(5*x)]), 3)
-    bc1 = DirichletBC(W.sub(0), as_vector([0.0, sin(5*x)]), 4)
-    k = Function(BDM).assign(1.0)
-    a = k * dot(sigma, tau) * dx + (div(tau)*u + div(sigma))*v*dx
-    b = assemble(-f*v*dx)
-    w = Function(W)
-    b1 = Cofunction(W.dual())
-    b1.sub(1).assign(b.sub(1))
-    solve(a == b1, w, bcs=[bc0, bc1])
-    sigma, u = w.subfunctions()
-    J = assemble(inner(grad(u), grad(u))*dx)
-    taylor_test(J, k, Function(W).assign(1.0))
-
-
-
-
-
-=======
 @pytest.mark.skipcomplex  # Taping for complex-valued 0-forms not yet done
 @pytest.mark.parametrize("solve_type", ["solve", "linear_variational_solver"])
 def test_assign_cofunction(solve_type):
@@ -887,4 +857,32 @@
     # The zero assignment should break the tape and hence cause a zero
     # gradient.
     assert all(compute_gradient(J, Control(k)).dat.data_ro == 0.0)
->>>>>>> 038fc964
+
+
+@pytest.mark.skipcomplex  # Taping for complex-valued 0-forms not yet done
+def test_cofunction_subfunctions_with_adjoint():
+    # See https://github.com/firedrakeproject/firedrake/issues/3469
+    mesh = UnitSquareMesh(2, 2)
+    BDM = FunctionSpace(mesh, "BDM", 1)
+    DG = FunctionSpace(mesh, "DG", 0)
+    W = BDM * DG
+    sigma, u = TrialFunctions(W)
+    tau, v = TestFunctions(W)
+    x, y = SpatialCoordinate(mesh)
+    f = Function(DG).interpolate(
+        10*exp(-(pow(x - 0.5, 2) + pow(y - 0.5, 2)) / 0.02))
+    bc0 = DirichletBC(W.sub(0), as_vector([0.0, -sin(5*x)]), 3)
+    bc1 = DirichletBC(W.sub(0), as_vector([0.0, sin(5*x)]), 4)
+    k = Function(DG).assign(1.0)
+    a = (dot(sigma, tau) + (dot(div(tau), u))) * dx + k * div(sigma)*v*dx
+    b = assemble(-f*v*dx)
+    w = Function(W)
+    b1 = Cofunction(W.dual())
+    b1.sub(1).assign(b.sub(1))
+    solve(a == b1, w, bcs=[bc0, bc1])
+    J = assemble(0.5*dot(w, w)*dx)
+    k.block_variable.tlm_value = Constant(1)
+    get_working_tape().evaluate_tlm()
+    print(J)
+    J_hat = ReducedFunctional(J, Control(k))
+    assert taylor_test(J_hat, k, Constant(1.0), dJdm=J.block_variable.tlm_value) > 1.9