--- conflicted
+++ resolved
@@ -983,7 +983,28 @@
     assert np.allclose(dJ.dat.data_ro, 2 * assemble(inner(u_ref, test) * dx).dat.data_ro)
 
 
-<<<<<<< HEAD
+@pytest.mark.skipcomplex  # Taping for complex-valued 0-forms not yet done
+def test_cofunction_assign_functional():
+    """Test that cofunction assignment is correctly annotated.
+    """
+    mesh = UnitIntervalMesh(5)
+    fs = FunctionSpace(mesh, "R", 0)
+    f = Function(fs)
+    f.assign(1.0)
+    f2 = Function(fs)
+    f2.assign(1.0)
+    v = TestFunction(fs)
+
+    cof = assemble(f * v * dx)
+    cof2 = Cofunction(cof)
+    cof2.assign(cof)  # Test is checking that this is taped.
+    J = assemble(action(cof2, f2))
+    Jhat = ReducedFunctional(J, Control(f))
+    assert np.allclose(float(Jhat.derivative()), 1.0)
+    f.assign(2.0)
+    assert np.allclose(Jhat(f), 2.0)
+
+
 @pytest.mark.skipcomplex
 @pytest.mark.parametrize("constant_jacobian", [False, True])
 def test_adjoint_solver_compute_bdy(constant_jacobian):
@@ -1011,26 +1032,4 @@
 
     assert taylor_test(
         J_hat, [a, b], [Function(R, val=rand(1)), Function(R, val=rand(1))]
-    ) > 1.9
-=======
-@pytest.mark.skipcomplex  # Taping for complex-valued 0-forms not yet done
-def test_cofunction_assign_functional():
-    """Test that cofunction assignment is correctly annotated.
-    """
-    mesh = UnitIntervalMesh(5)
-    fs = FunctionSpace(mesh, "R", 0)
-    f = Function(fs)
-    f.assign(1.0)
-    f2 = Function(fs)
-    f2.assign(1.0)
-    v = TestFunction(fs)
-
-    cof = assemble(f * v * dx)
-    cof2 = Cofunction(cof)
-    cof2.assign(cof)  # Test is checking that this is taped.
-    J = assemble(action(cof2, f2))
-    Jhat = ReducedFunctional(J, Control(f))
-    assert np.allclose(float(Jhat.derivative()), 1.0)
-    f.assign(2.0)
-    assert np.allclose(Jhat(f), 2.0)
->>>>>>> a6876257
+    ) > 1.9