--- conflicted
+++ resolved
@@ -243,10 +243,6 @@
     assert np.allclose(b_vals, b.dat.data_ro)
 
 
-<<<<<<< HEAD
-# @pytest.mark.skip(reason="pyop3 TODO")
-=======
->>>>>>> 4d0b2d1e
 def test_preassembly_bcs_caching(V):
     bc1 = DirichletBC(V, 0, 1)
     bc2 = DirichletBC(V, 1, 2)
