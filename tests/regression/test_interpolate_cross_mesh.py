--- conflicted
+++ resolved
@@ -594,23 +594,12 @@
 def interpolator_function_transpose(
     interpolator, f_src, cofunction_dest, m_src, m_dest, coords, expected, atol
 ):
-<<<<<<< HEAD
+    f_dest = assemble(interpolator.interpolate(f_src))
     cofunction_dest_on_src = assemble(interpolator.interpolate(cofunction_dest, transpose=True))
-    assert extract_unique_domain(cofunction_dest_on_src) is m_src
-    # knowing exactly what to expect would require careful analysis of the
-    # behaviour of adjoint interpolation (which is nontrivial for meshes which
-    # are not exact refinements of each other!) For now I check that I don't
-    # get f_src or its equivalent cofunction back!
-    assert not np.allclose(
-        cofunction_dest_on_src.dat.data_ro, f_src.dat.data_ro, atol=atol
-=======
-    f_dest = interpolator.interpolate(f_src)
-    cofunction_dest_on_src = interpolator.interpolate(cofunction_dest, transpose=True)
     assert cofunction_dest_on_src.function_space().mesh() is m_src
     assert np.isclose(
         assemble(action(cofunction_dest_on_src, f_src)),
         assemble(action(cofunction_dest, f_dest)), atol=atol
->>>>>>> b39cf61e
     )
     if m_src.name == "src_sphere" and m_dest.name == "dest_sphere" and atol > 1e-8:
         # In the spheresphere case we actually DO get the same cofunction back with an
@@ -633,24 +622,13 @@
     got = f_dest.at(coords)
     assert np.allclose(got, 2 * expected, atol=2 * atol)
     cofunction_dest = assemble(inner(f_dest, TestFunction(V_dest)) * dx)
-<<<<<<< HEAD
     cofunction_dest_on_src = assemble(interpolator.interpolate(
         cofunction_dest, transpose=True
     ))
-    assert extract_unique_domain(cofunction_dest_on_src) is m_src
-    assert not np.allclose(
-        f_src.dat.data_ro, cofunction_dest_on_src.dat.data_ro, atol=2 * atol
-    )
-    cofunction_src = assemble(inner(f_src, TestFunction(V_src)) * dx)
-    assert not np.allclose(
-        cofunction_dest_on_src.dat.data_ro, cofunction_src.dat.data_ro, atol=2 * atol
-=======
-    cofunction_dest_on_src = interpolator.interpolate(cofunction_dest, transpose=True)
     assert cofunction_dest_on_src.function_space().mesh() is m_src
     assert np.isclose(
         assemble(action(cofunction_dest_on_src, f_src)),
         assemble(action(cofunction_dest, f_dest)), atol=atol
->>>>>>> b39cf61e
     )
 
 
