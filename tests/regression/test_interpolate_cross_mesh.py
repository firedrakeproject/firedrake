--- conflicted
+++ resolved
@@ -623,33 +623,15 @@
 ):
     f_src = Function(V_src).interpolate(expr_src)
 
-<<<<<<< HEAD
-    with pytest.raises(NotImplementedError):
-        interpolator = Interpolator(2 * TestFunction(V_src), V_dest)
-        f_dest = assemble(interpolator.interpolate(f_src))
-        assert extract_unique_domain(f_dest) is m_dest
-        got = f_dest.at(coords)
-        assert np.allclose(got, 2 * expected, atol=atol)
-        cofunction_dest = assemble(inner(f_dest, TestFunction(V_dest)) * dx)
-        cofunction_dest_on_src = assemble(interpolator.interpolate(
-            cofunction_dest, transpose=True
-        ))
-        assert extract_unique_domain(cofunction_dest_on_src) is m_src
-        assert not np.allclose(
-            f_src.dat.data_ro, cofunction_dest_on_src.dat.data_ro, atol=atol
-        )
-        cofunction_src = assemble(inner(f_src, TestFunction(V_src)) * dx)
-        assert not np.allclose(
-            cofunction_dest_on_src.dat.data_ro, cofunction_src.dat.data_ro, atol=atol
-        )
-=======
     interpolator = Interpolator(2 * TestFunction(V_src), V_dest)
-    f_dest = interpolator.interpolate(f_src)
+    f_dest = assemble(interpolator.interpolate(f_src))
     assert extract_unique_domain(f_dest) is m_dest
     got = f_dest.at(coords)
     assert np.allclose(got, 2 * expected, atol=2 * atol)
     cofunction_dest = assemble(inner(f_dest, TestFunction(V_dest)) * dx)
-    cofunction_dest_on_src = interpolator.interpolate(cofunction_dest, transpose=True)
+    cofunction_dest_on_src = assemble(interpolator.interpolate(
+        cofunction_dest, transpose=True
+    ))
     assert extract_unique_domain(cofunction_dest_on_src) is m_src
     assert not np.allclose(
         f_src.dat.data_ro, cofunction_dest_on_src.dat.data_ro, atol=2 * atol
@@ -658,7 +640,6 @@
     assert not np.allclose(
         cofunction_dest_on_src.dat.data_ro, cofunction_src.dat.data_ro, atol=2 * atol
     )
->>>>>>> 55705a88
 
 
 def test_missing_dofs():
