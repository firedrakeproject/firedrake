--- conflicted
+++ resolved
@@ -58,15 +58,8 @@
     return sqrt(assemble(inner(uh - u_exact, uh - u_exact) * dx))
 
 
-<<<<<<< HEAD
-@pytest.mark.parametrize(['quadrilateral', 'pc_type'],
-                         [(q, p)
-                          for q in [True, False]
-                          for p in ["lu", "jacobi"]])
-=======
 @pytest.mark.parametrize("quadrilateral", [True, False])
 @pytest.mark.parametrize("pc_type", ["lu", "jacobi"])
->>>>>>> 4ae22e75
 def test_facet_split(quadrilateral, pc_type):
     assert run_facet_split(quadrilateral, pc_type) < 1E-10
 
