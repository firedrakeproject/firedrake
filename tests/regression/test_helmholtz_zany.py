--- conflicted
+++ resolved
@@ -54,13 +54,9 @@
 # It is, somewhat oddly, a suitable C^1 nonconforming element but
 # not a suitable C^0 nonconforming one.
 @pytest.mark.parametrize(('el', 'deg', 'convrate'),
-<<<<<<< HEAD
-                         [('Hermite', 3, 3),
-=======
                          [('PS6', 2, 2),
                           ('PS12', 2, 2),
                           ('Hermite', 3, 3),
->>>>>>> a6876257
                           ('HCT', 3, 3),
                           ('HCT', 4, 4),
                           ('Bell', 5, 4),
