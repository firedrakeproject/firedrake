--- conflicted
+++ resolved
@@ -66,13 +66,8 @@
     if COMM_WORLD.size == 1:
         return
     return unique_function(mesh, ensemble.ensemble_comm.rank, W)
-<<<<<<< HEAD
-
-
-=======
-
-
->>>>>>> 6159dc66
+
+
 # sum of urank across all ranks
 @pytest.fixture
 def urank_sum(ensemble, mesh, W):
@@ -118,10 +113,6 @@
         allreduce = ensemble.allreduce
     else:
         allreduce = ensemble.iallreduce
-<<<<<<< HEAD
-=======
-
->>>>>>> 6159dc66
     mesh = UnitSquareMesh(1, 1, comm=ensemble.global_comm)
 
     mesh2 = UnitSquareMesh(2, 2, comm=ensemble.ensemble_comm)
@@ -174,10 +165,6 @@
 def test_ensemble_reduce(ensemble, mesh, W, urank, urank_sum, root, blocking):
     from numpy import zeros
     u_reduce = Function(W).assign(10)
-<<<<<<< HEAD
-=======
-
->>>>>>> 6159dc66
     if blocking:
         reduction = ensemble.reduce
     else:
@@ -198,7 +185,6 @@
         assert errornorm(urank_sum, u_reduce) < 1e-12
     else:
         assert errornorm(Function(W).assign(10), u_reduce) < 1e-12
-<<<<<<< HEAD
 
     # check that u_reduce dat vector is still synchronised
     spatial_rank = ensemble.comm.rank
@@ -221,32 +207,6 @@
         reduction = ensemble.ireduce
 
     mesh = UnitSquareMesh(1, 1, comm=ensemble.global_comm)
-
-=======
-
-    # check that u_reduce dat vector is still synchronised
-    spatial_rank = ensemble.comm.rank
-
-    states = zeros(ensemble.comm.size, dtype=int)
-    with u_reduce.dat.vec as v:
-        states[spatial_rank] = v.stateGet()
-    ensemble.comm.Allgather(MPI.IN_PLACE, states)
-    assert len(set(states)) == 1
-
-
-@pytest.mark.parallel(nprocs=2)
-@pytest.mark.parametrize("blocking", blocking)
-def test_comm_manager_reduce(blocking):
-    ensemble = Ensemble(COMM_WORLD, 1)
-
-    if blocking:
-        reduction = ensemble.reduce
-    else:
-        reduction = ensemble.ireduce
-
-    mesh = UnitSquareMesh(1, 1, comm=ensemble.global_comm)
-
->>>>>>> 6159dc66
     mesh2 = UnitSquareMesh(2, 2, comm=ensemble.ensemble_comm)
 
     V = FunctionSpace(mesh, "CG", 1)
@@ -280,10 +240,6 @@
 
     V4 = FunctionSpace(mesh4, "DG", 0)
     V5 = FunctionSpace(mesh5, "DG", 0)
-<<<<<<< HEAD
-=======
-
->>>>>>> 6159dc66
     f4 = Function(V4)
     f5 = Function(V5)
 
@@ -300,7 +256,6 @@
 def test_ensemble_bcast(ensemble, mesh, W, urank, root, blocking):
     if blocking:
         bcast = ensemble.bcast
-<<<<<<< HEAD
     else:
         bcast = ensemble.ibcast
 
@@ -317,24 +272,6 @@
     # broadcasted function
     u_correct = unique_function(mesh, root, W)
 
-=======
-    else:
-        bcast = ensemble.ibcast
-
-    # check default root=0 works
-    if root is None:
-        requests = bcast(urank)
-        root = 0
-    else:
-        requests = bcast(urank, root=root)
-
-    if not blocking:
-        MPI.Request.Waitall(requests)
-
-    # broadcasted function
-    u_correct = unique_function(mesh, root, W)
-
->>>>>>> 6159dc66
     assert errornorm(u_correct, urank) < 1e-12
 
 
@@ -343,10 +280,6 @@
 def test_send_and_recv(ensemble, mesh, W, blocking):
     ensemble_rank = ensemble.ensemble_comm.rank
     ensemble_size = ensemble.ensemble_comm.size
-<<<<<<< HEAD
-=======
-
->>>>>>> 6159dc66
     rank0 = 0
     rank1 = 1
 
