import pytest
from firedrake import *
from firedrake.functionspace import DualSpace
from ufl.duals import is_dual, is_primal


@pytest.fixture(scope="module")
def mesh():
    return UnitSquareMesh(1, 1)


@pytest.fixture(scope="module")
def mesh2():
    return UnitSquareMesh(1, 1)


@pytest.fixture(scope="module")
def cg1(mesh):
    return FunctionSpace(mesh, "CG", 1)


@pytest.fixture(scope="module")
def cg2(mesh):
    return FunctionSpace(mesh, "CG", 2)


@pytest.fixture(scope="module")
def dg0(mesh):
    return VectorFunctionSpace(mesh, "DG", 0)


@pytest.fixture(scope="module")
def rt1(mesh):
    return VectorFunctionSpace(mesh, "RT", 1)


@pytest.fixture(scope='module', params=['cg1cg1', 'cg1cg2', 'cg1dg0', 'cg2dg0'])
def fs(request, cg1, cg2, dg0):
    return {'cg1cg1': cg1*cg1,
            'cg1cg2': cg1*cg2,
            'cg1dg0': cg1*dg0,
            'cg2dg0': cg2*dg0}[request.param]


@pytest.fixture(scope="module", params=["primal", "dual"])
def dual(request):
    return request.param == "dual"


def test_function_space_cached(mesh):
    "FunctionSpaces defined on the same mesh and element are cached."
    assert FunctionSpace(mesh, "CG", 1) == FunctionSpace(mesh, "CG", 1)
    assert FunctionSpace(mesh, "CG", 1).topological == FunctionSpace(mesh, "CG", 1).topological
    assert FunctionSpace(mesh, "CG", 1)._shared_data == FunctionSpace(mesh, "CG", 1)._shared_data


def test_function_spaces_shared_data(mesh):
    V = FunctionSpace(mesh, "CG", 1)
    Q = VectorFunctionSpace(mesh, "Lagrange", 1)
    assert V != Q
    assert V.topological != Q.topological
    assert V._shared_data == Q._shared_data
    assert V.node_set is Q.node_set
    assert V.dof_dset != Q.dof_dset
    V_data = V._shared_data
    Q_data = Q._shared_data
    assert V_data.global_numbering is Q_data.global_numbering
    assert V_data.map_cache is Q_data.map_cache


def test_function_space_different_mesh_differ(mesh, mesh2):
    "FunctionSpaces defined on different meshes differ."
    assert FunctionSpace(mesh, "CG", 1) != FunctionSpace(mesh2, "CG", 1)


def test_function_space_different_degree_differ(mesh):
    "FunctionSpaces defined with different degrees differ."
    assert FunctionSpace(mesh, "CG", 1) != FunctionSpace(mesh, "CG", 2)


def test_function_space_different_family_differ(mesh):
    "FunctionSpaces defined with different element families differ."
    assert FunctionSpace(mesh, "CG", 1) != FunctionSpace(mesh, "DG", 1)


def test_function_space_different_variant_differ(mesh):
<<<<<<< HEAD
    "FunctionSpaces defined with different element families differ."
=======
    "FunctionSpaces defined with different element variants differ."
>>>>>>> 10c35cd9
    assert FunctionSpace(mesh, "CG", 3, variant="equispaced") != FunctionSpace(mesh, "CG", 3)


def test_function_space_vector_function_space_differ(mesh):
    """A FunctionSpace and a VectorFunctionSpace defined with the same
    family and degree differ."""
    assert FunctionSpace(mesh, "CG", 1) != VectorFunctionSpace(mesh, "CG", 1)


def test_indexed_function_space_index(fs):
    assert [s.index for s in fs] == list(range(2))
    # Create another mixed space in reverse order
    fs0, fs1 = fs.subfunctions
    assert [s.index for s in (fs1 * fs0)] == list(range(2))
    # Verify the indices of the original IndexedFunctionSpaces haven't changed
    assert fs0.index == 0 and fs1.index == 1


def test_mixed_function_space_split(fs):
    assert fs.subfunctions == tuple(fs)


def test_function_space_collapse(cg1):
    assert cg1 == cg1.collapse()


@pytest.mark.parametrize("space",
                         [FunctionSpace, VectorFunctionSpace,
                          TensorFunctionSpace])
def test_function_space_variant(mesh, space):
    element = FiniteElement("DG", degree=1, variant="equispaced")
    assert space(mesh, element) == space(mesh, "DG", 1, variant="equispaced")


@pytest.mark.parametrize("modifier",
                         [BrokenElement, HDivElement,
                          HCurlElement])
@pytest.mark.parametrize("element",
                         [FiniteElement("CG", triangle, 1),
                          EnrichedElement(FiniteElement("CG", triangle, 1),
                                          FiniteElement("B", triangle, 3)),
                          TensorProductElement(FiniteElement("CG", triangle, 1),
                                               FiniteElement("CG", interval, 3)),
                          MixedElement(FiniteElement("CG", triangle, 1),
                                       FiniteElement("DG", triangle, 2))],
                         ids=["FE", "Enriched", "TPE", "Mixed"])
def test_validation(modifier, element):
    with pytest.raises(ValueError):
        FunctionSpace(UnitSquareMesh(1, 1), modifier(VectorElement(element)))
    if type(element) is MixedElement:
        with pytest.raises(ValueError):
            FunctionSpace(UnitSquareMesh(1, 1), VectorElement(element))
        with pytest.raises(ValueError):
            FunctionSpace(UnitSquareMesh(1, 1), modifier(element))


def test_VV_ne_VVV():
    mesh = UnitSquareMesh(1, 1)
    V = FunctionSpace(mesh, "CG", 1)
    W0 = V * V
    W1 = V * V * V
    assert W0 != W1


def test_function_space_dir(cg1):
    dir(cg1)


def test_mixed_dual_space_from_element(fs):
    element = fs.ufl_element()
    Vstar = DualSpace(fs.mesh(), element)
    assert is_dual(Vstar)
    assert not is_primal(Vstar)
    assert Vstar == fs.dual()
    assert Vstar.ufl_element() == element


def test_mixed_dual_space_from_subspaces(fs):
    element = fs.ufl_element()
    Vstar = MixedFunctionSpace([V.dual() for V in fs])
    assert is_dual(Vstar)
    assert not is_primal(Vstar)
    assert Vstar == fs.dual()
    assert Vstar.ufl_element() == element


@pytest.mark.xfail
def test_mixed_primal_dual(rt1, dg0):
    Z1 = rt1.dual() * dg0
    Z2 = rt1 * dg0.dual()
    assert Z2 != Z1
    assert not is_dual(Z1)
    assert not is_primal(Z1)
    assert not is_dual(Z2)
    assert not is_primal(Z2)


@pytest.fixture(scope="module", params=[
    "line-line", "line-triangle", "quad-triangle", "triangle3D-quad3D", "hex-prism"])
def meshes(request):
    if request.param == "line-line":
        return UnitIntervalMesh(1), UnitIntervalMesh(2)
    elif request.param == "line-triangle":
        return UnitIntervalMesh(2), UnitSquareMesh(1, 1)
    elif request.param == "quad-triangle":
        return UnitSquareMesh(3, 3, quadrilateral=True), UnitSquareMesh(2, 2)
    elif request.param == "triangle3D-quad3D":
        return UnitIcosahedralSphereMesh(2), UnitCubedSphereMesh(2)
    elif request.param == "hex-prism":
        return UnitCubeMesh(2, 2, 2, hexahedral=True), ExtrudedMesh(UnitSquareMesh(2, 2), 2)
    else:
        raise ValueError


def test_reconstruct_mesh(meshes, dual):
    V1 = FunctionSpace(meshes[0], "Lagrange", 1)
    V2 = FunctionSpace(meshes[1], "Lagrange", 1)
    if dual:
        V1, V2 = V1.dual(), V2.dual()
    assert V1.reconstruct(mesh=meshes[1], family="Lagrange") == V2


@pytest.mark.parametrize("family", ["CG", "DG"])
def test_reconstruct_degree(mesh, family, dual):
    V1 = FunctionSpace(mesh, family, 1)
    V2 = FunctionSpace(mesh, family, 2)
    if dual:
        V1, V2 = V1.dual(), V2.dual()
    assert V1.reconstruct(degree=2) == V2
    assert V2.reconstruct(degree=1) == V1


@pytest.mark.parametrize("family", ["CG", "DG"])
def test_reconstruct_mesh_degree(family, dual):
    m1 = UnitIntervalMesh(1)
    m2 = UnitIntervalMesh(2)
    V1 = FunctionSpace(m1, family, 1)
    V2 = FunctionSpace(m2, family, 2)
    if dual:
        V1, V2 = V1.dual(), V2.dual()
    assert V1.reconstruct(mesh=m2, degree=2) == V2
    assert V2.reconstruct(mesh=m1, degree=1) == V1


@pytest.mark.parametrize("family", ["CG", "DG"])
def test_reconstruct_variant(family, dual):
    m1 = UnitIntervalMesh(1)
    V1 = FunctionSpace(m1, family, degree=4, variant="spectral")
    V2 = FunctionSpace(m1, family, degree=4, variant="equispaced")
    if dual:
        V1, V2 = V1.dual(), V2.dual()
    assert V1.reconstruct(variant="equispaced") == V2
    assert V2.reconstruct(variant="spectral") == V1


def test_reconstruct_mixed(fs, mesh, mesh2, dual):
    W1 = fs.dual() if dual else fs
    W2 = W1.reconstruct(mesh=mesh2)
    assert W1.mesh() == mesh
    assert W2.mesh() == mesh2
    assert W1.ufl_element() == W2.ufl_element()
    for index, V in enumerate(W1):
        V1 = W1.sub(index)
        V2 = W2.sub(index)
        assert is_dual(V1) == is_dual(V2) == dual
        assert is_primal(V1) == is_primal(V2) != dual
        assert V1.mesh() == mesh
        assert V2.mesh() == mesh2
        assert V1.ufl_element() == V2.ufl_element()
        assert V1.index == V2.index == index


def test_reconstruct_sub(fs, mesh, mesh2, dual):
    Z = fs.dual() if dual else fs
    for index, Vsub in enumerate(Z):
        V1 = Z.sub(index)
        V2 = V1.reconstruct(mesh=mesh2)
        assert is_dual(V1) == is_dual(V2) == dual
        assert is_primal(V1) == is_primal(V2) != dual
        assert V1.mesh() == mesh
        assert V2.mesh() == mesh2
        assert V1.ufl_element() == V2.ufl_element()
        assert V1.index == V2.index == index
        assert V1.component == V2.component


@pytest.mark.parametrize("space", ["dg0", "rt1"])
def test_reconstruct_component(space, dg0, rt1, mesh, mesh2, dual):
    Z = {"dg0": dg0, "rt1": rt1}[space]
    if dual:
        Z = Z.dual()
    for component in range(Z.value_size):
        V1 = Z.sub(component)
        V2 = V1.reconstruct(mesh=mesh2)
        assert is_dual(V1) == is_dual(V2) == dual
        assert is_primal(V1) == is_primal(V2) != dual
        assert V1.mesh() == mesh
        assert V2.mesh() == mesh2
        assert V1.ufl_element() == V2.ufl_element()
        assert V1.index == V2.index
        assert V1.component == V2.component == component


def test_reconstruct_sub_component(dg0, rt1, mesh, mesh2, dual):
    Z = dg0 * rt1
    if dual:
        Z = Z.dual()
    for index, Vsub in enumerate(Z):
        for component in range(Vsub.value_size):
            V1 = Z.sub(index).sub(component)
            V2 = V1.reconstruct(mesh=mesh2)
            assert is_dual(V1) == is_dual(V2) == dual
            assert is_primal(V1) == is_primal(V2) != dual
            assert V1.mesh() == mesh
            assert V2.mesh() == mesh2
            assert V1.ufl_element() == V2.ufl_element()
            assert V1.component == V2.component == component
            assert V1.parent is not None and V2.parent is not None
            assert is_dual(V1.parent) == is_dual(V2.parent) == dual
            assert is_primal(V1.parent) == is_primal(V2.parent) != dual
            assert V1.parent.ufl_element() == V2.parent.ufl_element()
            assert V1.parent.index == V2.parent.index == index<|MERGE_RESOLUTION|>--- conflicted
+++ resolved
@@ -84,11 +84,7 @@
 
 
 def test_function_space_different_variant_differ(mesh):
-<<<<<<< HEAD
-    "FunctionSpaces defined with different element families differ."
-=======
     "FunctionSpaces defined with different element variants differ."
->>>>>>> 10c35cd9
     assert FunctionSpace(mesh, "CG", 3, variant="equispaced") != FunctionSpace(mesh, "CG", 3)
 
 
