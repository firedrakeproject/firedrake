--- conflicted
+++ resolved
@@ -1,11 +1,7 @@
 import pytest
 from firedrake import *
 from firedrake.functionspace import DualSpace
-<<<<<<< HEAD
-from ufl.duals import is_dual
-=======
 from ufl.duals import is_dual, is_primal
->>>>>>> 43efa833
 
 
 @pytest.fixture(scope="module")
@@ -148,10 +144,7 @@
     element = fs.ufl_element()
     Vstar = DualSpace(fs.mesh(), element)
     assert is_dual(Vstar)
-<<<<<<< HEAD
-=======
     assert not is_primal(Vstar)
->>>>>>> 43efa833
     assert Vstar == fs.dual()
     assert Vstar.ufl_element() == element
 
@@ -160,19 +153,11 @@
     element = fs.ufl_element()
     Vstar = MixedFunctionSpace([V.dual() for V in fs])
     assert is_dual(Vstar)
-<<<<<<< HEAD
-=======
     assert not is_primal(Vstar)
->>>>>>> 43efa833
     assert Vstar == fs.dual()
     assert Vstar.ufl_element() == element
 
 
-<<<<<<< HEAD
-def test_mixed_dual_space_validation(rt1, dg0):
-    with pytest.raises(ValueError):
-        MixedFunctionSpace([rt1, dg0.dual()])
-=======
 @pytest.mark.xfail
 def test_mixed_primal_dual(rt1, dg0):
     Z1 = rt1.dual() * dg0
@@ -182,7 +167,6 @@
     assert not is_primal(Z1)
     assert not is_dual(Z2)
     assert not is_primal(Z2)
->>>>>>> 43efa833
 
 
 @pytest.fixture(scope="module", params=[
@@ -253,10 +237,7 @@
         V1 = W1.sub(index)
         V2 = W2.sub(index)
         assert is_dual(V1) == is_dual(V2) == dual
-<<<<<<< HEAD
-=======
         assert is_primal(V1) == is_primal(V2) != dual
->>>>>>> 43efa833
         assert V1.mesh() == mesh
         assert V2.mesh() == mesh2
         assert V1.ufl_element() == V2.ufl_element()
@@ -269,10 +250,7 @@
         V1 = Z.sub(index)
         V2 = V1.reconstruct(mesh=mesh2)
         assert is_dual(V1) == is_dual(V2) == dual
-<<<<<<< HEAD
-=======
         assert is_primal(V1) == is_primal(V2) != dual
->>>>>>> 43efa833
         assert V1.mesh() == mesh
         assert V2.mesh() == mesh2
         assert V1.ufl_element() == V2.ufl_element()
@@ -289,10 +267,7 @@
         V1 = Z.sub(component)
         V2 = V1.reconstruct(mesh=mesh2)
         assert is_dual(V1) == is_dual(V2) == dual
-<<<<<<< HEAD
-=======
         assert is_primal(V1) == is_primal(V2) != dual
->>>>>>> 43efa833
         assert V1.mesh() == mesh
         assert V2.mesh() == mesh2
         assert V1.ufl_element() == V2.ufl_element()
@@ -309,19 +284,13 @@
             V1 = Z.sub(index).sub(component)
             V2 = V1.reconstruct(mesh=mesh2)
             assert is_dual(V1) == is_dual(V2) == dual
-<<<<<<< HEAD
-=======
             assert is_primal(V1) == is_primal(V2) != dual
->>>>>>> 43efa833
             assert V1.mesh() == mesh
             assert V2.mesh() == mesh2
             assert V1.ufl_element() == V2.ufl_element()
             assert V1.component == V2.component == component
             assert V1.parent is not None and V2.parent is not None
             assert is_dual(V1.parent) == is_dual(V2.parent) == dual
-<<<<<<< HEAD
-=======
             assert is_primal(V1.parent) == is_primal(V2.parent) != dual
->>>>>>> 43efa833
             assert V1.parent.ufl_element() == V2.parent.ufl_element()
             assert V1.parent.index == V2.parent.index == index