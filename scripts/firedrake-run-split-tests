--- conflicted
+++ resolved
@@ -31,13 +31,6 @@
 num_jobs=$2
 extra_args=${@:3}
 
-<<<<<<< HEAD
-pytest_exec="mpiexec -n ${num_procs} python -m pytest"
-=======
-# Set per-job cache directories to avoid race conditions when multiple jobs attempt to compile the same form.
-cache_cmd="PYOP2_CACHE_DIR=\$VIRTUAL_ENV/.cache/pyop2/job{#} \
-           FIREDRAKE_TSFC_KERNEL_CACHE_DIR=\$VIRTUAL_ENV/.cache/tsfc/job{#}"
-
 if [ $num_procs = 1 ]; then
     # Cannot use mpiexec -n 1 because this can sometimes hang with
     # OpenMPI at MPI_Finalize
@@ -45,7 +38,6 @@
 else
     pytest_exec="mpiexec -n ${num_procs} python3 -m pytest"
 fi
->>>>>>> ec176d34
 marker_spec="parallel[${num_procs}]"
 pytest_cmd="${pytest_exec} -v \
             --splits ${num_jobs} --group {#} \
