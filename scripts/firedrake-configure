#!/usr/bin/env python3

"""Script for preparing an environment to install Firedrake into."""

# To avoid the pitfalls inherent in having executable configuration files
# this script is intentionally extremely dumb. All configure options are computed
# 'statically' (at import) and the only run-time logic that happens is dispatching
# on the right package manager and arch.

# As a matter of policy, new package managers and archs should only be added to
# this file if they are *tested in CI*.

import argparse
import enum
import os
import platform
import subprocess
from collections.abc import Sequence
from typing import Optional


class PackageManager(enum.Enum):
    LINUX_APT_X86_64 = "apt-x86_64"
    LINUX_APT_AARCH64 = "apt-aarch64"
    MACOS_HOMEBREW_ARM64 = "brew-arm64"


LINUX_APT_X86_64 = PackageManager.LINUX_APT_X86_64
LINUX_APT_AARCH64 = PackageManager.LINUX_APT_AARCH64
MACOS_HOMEBREW_ARM64 = PackageManager.MACOS_HOMEBREW_ARM64


class FiredrakeArch(enum.Enum):
    DEFAULT = "default"
    COMPLEX = "complex"


ARCH_DEFAULT = FiredrakeArch.DEFAULT
ARCH_COMPLEX = FiredrakeArch.COMPLEX


<<<<<<< HEAD
# IMPORTANT: When updating this variable, corresponding changes must be made inside
# pyproject.toml, setup.py, and firedrake/__init__.py.
SUPPORTED_PETSC_VERSION = "v3.23.0"
=======
SUPPORTED_PETSC_VERSION = "v3.23.1"
>>>>>>> c579a94b


def main():
    parser = argparse.ArgumentParser(
        description="""Print out the configuration options needed to install Firedrake

This script takes in arguments declaring the operating system, target
configuration (termed 'ARCH') and install step (installing system packages,
PETSc 'configure', or preparing the environment for 'pip install') and simply
prints options to the screen so they can be passed to the external command.

If a supported operating system (Ubuntu or macOS with homebrew) is detected
then 'firedrake-configure' will specify additional system packages to install
that are used inside PETSc 'configure' instead of building from source.

Please see https://firedrakeproject.org/install for more information."""
    )
    package_manager_group = parser.add_mutually_exclusive_group()
    package_manager_group.add_argument(
        "--package-manager",
        choices=[pm.value for pm in PackageManager],
        required=False,
        help="The system package manager, if not provided 'firedrake-configure' "
        "will attempt to guess it.",
    )
    package_manager_group.add_argument(
        "--no-package-manager",
        action="store_true",
        required=False,
        help="Do not attempt to use a system package manager.",
    )
    parser.add_argument(
        "--arch",
        choices=[arch.value for arch in FiredrakeArch],
        default=ARCH_DEFAULT,
        help="The target configuration to install.",
    )
    cmd_group = parser.add_mutually_exclusive_group(required=True)
    cmd_group.add_argument(
        "--show-system-packages",
        "--sysdeps",  # alias
        action="store_true",
        help="Print out the system packages Firedrake needs. The user must install these.",
    )
    cmd_group.add_argument(
        "--show-petsc-configure-options",
        "--petscconf",  # alias
        action="store_true",
        help="Print out arguments to pass to PETSc configure.",
    )
    cmd_group.add_argument(
        "--show-petsc-version",
        "--petscver",  # alias
        action="store_true",
        help="Print out the officially supported PETSc version tag.",
    )
    cmd_group.add_argument(
        "--show-env",
        "--env",  # alias
        action="store_true",
        help="Print out the environment variables that need to be exported to install Firedrake.",
    )

    args = parser.parse_args()
    if args.package_manager is not None:
        assert not args.no_package_manager
        package_manager = PackageManager(args.package_manager)
    elif args.no_package_manager:
        package_manager = None
    else:
        package_manager = sniff_package_manager()
    arch = FiredrakeArch(args.arch)

    if args.show_system_packages:
        if package_manager is None:
            raise RuntimeError(
                "Cannot install Firedrake dependencies without a package manager, "
                "please install them manually"
            )
        print(" ".join(SYSTEM_PACKAGES[package_manager, arch]), end="")
    elif args.show_petsc_configure_options:
        print(" ".join(PETSC_CONFIGURE_OPTIONS[package_manager, arch]), end="")
    elif args.show_petsc_version:
        print(SUPPORTED_PETSC_VERSION, end="")
    else:
        assert args.show_env
        print(" ".join(ENVIRONMENT_VARS[package_manager, arch]), end="")


def sniff_package_manager() -> Optional[PackageManager]:
    if platform.system() == "Linux":
        if has_apt():
            if platform.machine() == "x86_64":
                return LINUX_APT_X86_64
            elif platform.machine() == "aarch64":
                return LINUX_APT_AARCH64
    elif platform.system() == "Darwin":
        if has_homebrew():
            if platform.machine() == "arm64":
                return MACOS_HOMEBREW_ARM64
    raise RuntimeError(
        "No package manager detected, if you want to configure Firedrake without "
        "any system packages please pass '--no-package-manager'"
    )


def has_apt() -> bool:
    try:
        subprocess.run(["apt", "--version"], capture_output=True)
        return True
    except FileNotFoundError:
        return False
    except:  # noqa: E722
        raise RuntimeError("Unexpected error occurred searching for apt")


def has_homebrew() -> bool:
    try:
        subprocess.run(["brew", "--version"], capture_output=True)
        return True
    except FileNotFoundError:
        return False
    except:  # noqa: E722
        raise RuntimeError("Unexpected error occurred searching for homebrew")


BASE_LINUX_APT_PACKAGES = (
    "bison",
    "build-essential",
    "cmake",
    "flex",
    "gfortran",
    "git",
    "libopenblas-dev",
    "libopenmpi-dev",
    "ninja-build",
    "pkg-config",
    "python3-dev",
    "python3-pip",
)

PETSC_EXTRAS_LINUX_APT_PACKAGES = (
    "libfftw3-dev",
    "libfftw3-mpi-dev",
    "libhwloc-dev",
    "libhdf5-mpi-dev",
    "libmumps-ptscotch-dev",
    "libmetis-dev",
    "libnetcdf-dev",
    "libpnetcdf-dev",
    "libptscotch-dev",
    "libscalapack-openmpi-dev",
    "libsuitesparse-dev",
    "libsuperlu-dev",
    "libsuperlu-dist-dev",
)

COMMON_LINUX_APT_PACKAGES = BASE_LINUX_APT_PACKAGES + PETSC_EXTRAS_LINUX_APT_PACKAGES

BASE_MACOS_HOMEBREW_PACKAGES = (
    "autoconf",
    "automake",
    "boost",
    "cmake",
    "gcc",
    "libtool",
    "make",
    "ninja",
    "openblas",
    "openmpi",
    "pkg-config",
    "python",
)

PETSC_EXTRAS_MACOS_HOMEBREW_PACKAGES = (
    "fftw",
    "hwloc",
    "hdf5-mpi",
    "metis",
    "pnetcdf",
    "scalapack",
    "suitesparse",
    "zlib",
)

COMMON_MACOS_HOMEBREW_PACKAGES = (
    BASE_MACOS_HOMEBREW_PACKAGES + PETSC_EXTRAS_MACOS_HOMEBREW_PACKAGES
)

SYSTEM_PACKAGES = {
    (LINUX_APT_X86_64, ARCH_DEFAULT): COMMON_LINUX_APT_PACKAGES,
    (LINUX_APT_X86_64, ARCH_COMPLEX): COMMON_LINUX_APT_PACKAGES,
    (LINUX_APT_AARCH64, ARCH_DEFAULT): COMMON_LINUX_APT_PACKAGES,
    (LINUX_APT_AARCH64, ARCH_COMPLEX): COMMON_LINUX_APT_PACKAGES,
    (MACOS_HOMEBREW_ARM64, ARCH_DEFAULT): COMMON_MACOS_HOMEBREW_PACKAGES,
    (MACOS_HOMEBREW_ARM64, ARCH_COMPLEX): COMMON_MACOS_HOMEBREW_PACKAGES,
}

COMMON_PETSC_CONFIGURE_OPTIONS = (
    "--with-c2html=0",
    "--with-debugging=0",
    "--with-fortran-bindings=0",
    "--with-shared-libraries=1",
    "--with-strict-petscerrorcode",
)

# Placeholder value to use when we want PETSc to autodetect the package
PETSC_AUTODETECT = 333

# Placeholder value to use when we want PETSc to download the package
PETSC_DOWNLOAD = 666

# For each package and architecture there are a number of different types of input:
# 1. PETSC_AUTODETECT - PETSc will be able to find the package itself
# 2. PETSC_DOWNLOAD - a suitable system package is not available, PETSc configure
#      will download and install it
# 3. str - the location of the package root directory (containing 'include' and
#      'lib' subdirectories)
# 4. tuple[str, tuple[str, ...]] - a 2-tuple consisting of the includes directory
#      (location of the header files) and a collection of library files that PETSc needs.
PETSC_EXTERNAL_PACKAGE_SPECS = {
    "bison": {
        LINUX_APT_X86_64: PETSC_AUTODETECT,
        LINUX_APT_AARCH64: PETSC_AUTODETECT,
        MACOS_HOMEBREW_ARM64: PETSC_DOWNLOAD,
    },
    "fftw": {
        LINUX_APT_X86_64: PETSC_AUTODETECT,
        LINUX_APT_AARCH64: PETSC_AUTODETECT,
        MACOS_HOMEBREW_ARM64: "/opt/homebrew",
    },
    "hdf5": {
        LINUX_APT_X86_64: PETSC_AUTODETECT,
        LINUX_APT_AARCH64: PETSC_AUTODETECT,
        MACOS_HOMEBREW_ARM64: "/opt/homebrew",
    },
    "hwloc": {
        LINUX_APT_X86_64: PETSC_AUTODETECT,
        LINUX_APT_AARCH64: PETSC_AUTODETECT,
        MACOS_HOMEBREW_ARM64: "/opt/homebrew",
    },
    "hypre": {
        LINUX_APT_X86_64: PETSC_DOWNLOAD,
        LINUX_APT_AARCH64: PETSC_DOWNLOAD,
        MACOS_HOMEBREW_ARM64: PETSC_DOWNLOAD,
    },
    "metis": {
        LINUX_APT_X86_64: PETSC_AUTODETECT,
        LINUX_APT_AARCH64: PETSC_AUTODETECT,
        MACOS_HOMEBREW_ARM64: "/opt/homebrew",
    },
    "mumps": {
        LINUX_APT_X86_64: PETSC_AUTODETECT,
        LINUX_APT_AARCH64: PETSC_AUTODETECT,
        MACOS_HOMEBREW_ARM64: PETSC_DOWNLOAD,
    },
    "netcdf": {
        LINUX_APT_X86_64: PETSC_AUTODETECT,
        LINUX_APT_AARCH64: PETSC_AUTODETECT,
        MACOS_HOMEBREW_ARM64: PETSC_DOWNLOAD,
    },
    "pnetcdf": {
        LINUX_APT_X86_64: PETSC_AUTODETECT,
        LINUX_APT_AARCH64: PETSC_AUTODETECT,
        MACOS_HOMEBREW_ARM64: "/opt/homebrew",
    },
    "ptscotch": {
        LINUX_APT_X86_64: PETSC_AUTODETECT,
        LINUX_APT_AARCH64: PETSC_AUTODETECT,
        MACOS_HOMEBREW_ARM64: PETSC_DOWNLOAD,
    },
    "scalapack": {
        LINUX_APT_X86_64: (None, ("-lscalapack-openmpi",)),
        LINUX_APT_AARCH64: (None, ("-lscalapack-openmpi",)),
        MACOS_HOMEBREW_ARM64: "/opt/homebrew",
    },
    "suitesparse": {
        LINUX_APT_X86_64: PETSC_AUTODETECT,
        LINUX_APT_AARCH64: PETSC_AUTODETECT,
        MACOS_HOMEBREW_ARM64: "/opt/homebrew",
    },
    "superlu_dist": {
        LINUX_APT_X86_64: PETSC_AUTODETECT,
        LINUX_APT_AARCH64: PETSC_AUTODETECT,
        MACOS_HOMEBREW_ARM64: PETSC_DOWNLOAD,
    },
    "zlib": {
        LINUX_APT_X86_64: PETSC_AUTODETECT,
        LINUX_APT_AARCH64: PETSC_AUTODETECT,
        MACOS_HOMEBREW_ARM64: "/opt/homebrew/opt/zlib",
    },
}

COMMON_PETSC_EXTERNAL_PACKAGES = (
    "bison",
    "fftw",
    "hdf5",
    "hwloc",
    "metis",
    "mumps",
    "netcdf",
    "pnetcdf",
    "ptscotch",
    "scalapack",
    "suitesparse",
    "superlu_dist",
    "zlib",
)


def prepare_external_package_configure_options(
    external_packages: Sequence[str],
    package_manager: Optional[PackageManager],
) -> tuple[str, ...]:
    configure_options = []
    for external_package in external_packages:
        if package_manager is None:
            # Don't know anything about the system, download everything
            package_spec = PETSC_DOWNLOAD
        else:
            package_spec = PETSC_EXTERNAL_PACKAGE_SPECS[external_package][package_manager]

        if package_spec == PETSC_AUTODETECT:
            # PETSc will find the package for us
            configure_options.append(f"--with-{external_package}")
        elif package_spec == PETSC_DOWNLOAD:
            # Package not provided by package manager, download it instead
            configure_options.append(f"--download-{external_package}")
        elif isinstance(package_spec, str):
            # Package is installed in a 'sensible' way to <prefix>/include and
            # <prefix>/lib but PETSc does not know <prefix> so we have to provide it
            configure_options.append(f"--with-{external_package}-dir={package_spec}")
        else:
            # Package is installed but not findable, have to provide paths
            # to headers and libraries
            (include_dir, libs) = package_spec
            if include_dir is not None:
                configure_options.append(f"--with-{external_package}-include={include_dir}")
            if len(libs) >= 1:
                configure_options.append(f"--with-{external_package}-lib={','.join(libs)}")
    return tuple(configure_options)


def prepare_configure_options(
    package_manager: Optional[PackageManager],
    arch: FiredrakeArch,
) -> tuple[str, ...]:
    configure_options = list(COMMON_PETSC_CONFIGURE_OPTIONS)
    configure_options.append(f"PETSC_ARCH=arch-firedrake-{arch.value}")

    # include/link flags
    if package_manager in (LINUX_APT_X86_64, LINUX_APT_AARCH64):
        incdir = "/usr/include"
        if package_manager == LINUX_APT_X86_64:
            libdir = "/usr/lib/x86_64-linux-gnu"
        elif package_manager == LINUX_APT_AARCH64:
            libdir = "/usr/lib/aarch64-linux-gnu"

        includes = (
            f"{incdir}/hdf5/openmpi",
            f"{incdir}/scotch",
            f"{incdir}/superlu",
            f"{incdir}/superlu-dist",
        )

        libraries = (
            f"{libdir}/hdf5/openmpi",
        )

        incflags = " " + " ".join([f"-I{inc}" for inc in includes])
        libflags = " " + " ".join([f"-L{lib}" for lib in libraries])

    else:
        incflags = ""
        libflags = ""

    configure_options.extend([
        f"--COPTFLAGS='-O3 -march=native -mtune=native{incflags}{libflags}'",
        f"--CXXOPTFLAGS='-O3 -march=native -mtune=native{incflags}{libflags}'",
    ])
    # Fortran flags
    if package_manager == MACOS_HOMEBREW_ARM64:
        # -march=native and -mtune=native not available for FOPTFLAGS on macOS
        configure_options.append(f"--FOPTFLAGS='-O3{incflags}{libflags}'")
        # Avoid macos + openmpi + mumps segmentation violation issue;
        # see https://github.com/firedrakeproject/firedrake/issues/4102 and https://github.com/firedrakeproject/firedrake/issues/4113.
        configure_options.append("-download-mumps-avoid-mpi-in-place")
    else:
        configure_options.append(f"--FOPTFLAGS='-O3 -march=native -mtune=native{incflags}{libflags}'")

    if arch == ARCH_COMPLEX:
        configure_options.append("--with-scalar-type=complex")

    external_packages = list(COMMON_PETSC_EXTERNAL_PACKAGES)
    if arch != ARCH_COMPLEX:
        external_packages.append("hypre")
    configure_options.extend(
        prepare_external_package_configure_options(external_packages, package_manager)
    )
    return tuple(configure_options)


PETSC_CONFIGURE_OPTIONS = {
    (package_manager, arch): prepare_configure_options(package_manager, arch)
    for (package_manager, arch) in (
        (LINUX_APT_X86_64, ARCH_DEFAULT),
        (LINUX_APT_X86_64, ARCH_COMPLEX),
        (LINUX_APT_AARCH64, ARCH_DEFAULT),
        (LINUX_APT_AARCH64, ARCH_COMPLEX),
        (MACOS_HOMEBREW_ARM64, ARCH_DEFAULT),
        (MACOS_HOMEBREW_ARM64, ARCH_COMPLEX),
        (None, ARCH_DEFAULT),
        (None, ARCH_COMPLEX),
    )
}


def prepare_environment_vars(
    package_manager: Optional[PackageManager],
    arch: FiredrakeArch,
) -> tuple[str, ...]:
    vars = {
        "CC": "mpicc",
        "CXX": "mpicxx",
        "PETSC_DIR": f"{os.getcwd()}/petsc",
        "PETSC_ARCH": f"arch-firedrake-{arch.value}",
        "HDF5_MPI": "ON",
    }

    if package_manager == MACOS_HOMEBREW_ARM64:
        # On macOS h5py cannot find the HDF5 library without help
        vars["HDF5_DIR"] = "/opt/homebrew"
    elif package_manager is None:
        # If package manager is 'None' then we expect PETSc to build HDF5
        vars["HDF5_DIR"] = f"{vars['PETSC_DIR']}/{vars['PETSC_ARCH']}"

    return tuple(f"{var}={value}" for var, value in vars.items())


ENVIRONMENT_VARS = {
    (package_manager, arch): prepare_environment_vars(package_manager, arch)
    for (package_manager, arch) in (
        (LINUX_APT_X86_64, ARCH_DEFAULT),
        (LINUX_APT_X86_64, ARCH_COMPLEX),
        (LINUX_APT_AARCH64, ARCH_DEFAULT),
        (LINUX_APT_AARCH64, ARCH_COMPLEX),
        (MACOS_HOMEBREW_ARM64, ARCH_DEFAULT),
        (MACOS_HOMEBREW_ARM64, ARCH_COMPLEX),
        (None, ARCH_DEFAULT),
        (None, ARCH_COMPLEX),
    )
}


if __name__ == "__main__":
    main()<|MERGE_RESOLUTION|>--- conflicted
+++ resolved
@@ -39,13 +39,7 @@
 ARCH_COMPLEX = FiredrakeArch.COMPLEX
 
 
-<<<<<<< HEAD
-# IMPORTANT: When updating this variable, corresponding changes must be made inside
-# pyproject.toml, setup.py, and firedrake/__init__.py.
-SUPPORTED_PETSC_VERSION = "v3.23.0"
-=======
 SUPPORTED_PETSC_VERSION = "v3.23.1"
->>>>>>> c579a94b
 
 
 def main():
