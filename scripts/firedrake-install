#! /usr/bin/env python3
import logging
import platform
import subprocess
import sys
import os
import shutil
from argparse import ArgumentParser, RawDescriptionHelpFormatter
import argparse
from collections import OrderedDict
import atexit
import json
import pprint
import shlex
from glob import iglob
from itertools import chain
import re
import importlib
from pkg_resources.extern.packaging.version import Version, InvalidVersion

osname = platform.uname().system
arch = platform.uname().machine

# Packages which we wish to ensure are always recompiled
wheel_blacklist = ["mpi4py", "randomgen", "islpy", "numpy"]
# Packages for which we set CC=mpicc, CXX=mpicxx, F90=mpif90.
parallel_packages = ["mpi4py", "h5py", "petsc4py", "slepc", "slepc4py", "PyOP2", "libsupermesh", "firedrake"]

# Firedrake application installation shortcuts.
firedrake_apps = {
    "gusto": ("""Atmospheric dynamical core library. http://firedrakeproject.org/gusto""",
              "git+ssh://github.com/firedrakeproject/gusto.git@main#egg=gusto"),
    "thetis": ("""Coastal ocean model. http://thetisproject.org""",
               "git+ssh://github.com/thetisproject/thetis#egg=thetis"),
    "icepack": ("""Glacier and ice sheet model. https://icepack.github.io""",
                "git+ssh://github.com/icepack/icepack.git#egg=icepack"),
    "irksome": ("""Implicit Runge-Kutta methods. https://github.com/firedrakeproject/Irksome/""",
                "git+ssh://github.com/firedrakeproject/Irksome.git#egg=Irksome"),
    "femlium": ("""Interactive visualization of finite element simulations on geographic maps with folium. https://femlium.github.io/""",
                "git+ssh://github.com/FEMlium/FEMlium.git@main#egg=FEMlium"),
}


class InstallError(Exception):
    # Exception for generic install problems.
    pass


class FiredrakeConfiguration(dict):
    """A dictionary extended to facilitate the storage of Firedrake
    configuration information."""
    def __init__(self, args=None):
        super(FiredrakeConfiguration, self).__init__()

        '''A record of the persistent options in force.'''
        self["options"] = {}
        '''Relevant environment variables.'''
        self["environment"] = {}
        '''Additional packages installed via the plugin interface.'''
        self["additions"] = []

        if args:
            for o in self._persistent_options:
                if o in args.__dict__.keys():
                    self["options"][o] = args.__dict__[o]

    _persistent_options = ["package_manager",
                           "minimal_petsc", "mpicc", "mpicxx", "mpif90", "mpiexec", "disable_ssh",
                           "honour_petsc_dir", "with_parmetis",
                           "slepc", "packages", "honour_pythonpath",
                           "opencascade", "tinyasm",
                           "petsc_int_type", "cache_dir", "complex", "remove_build_files", "with_blas"]


def deep_update(this, that):
    from collections import abc
    for k, v in that.items():
        if isinstance(v, abc.Mapping) and k in this.keys():
            this[k] = deep_update(this.get(k, {}), v)
        else:
            this[k] = v
    return this


if os.path.basename(__file__) == "firedrake-install":
    mode = "install"
    logfile_directory = os.path.abspath(os.getcwd())
    logfile_mode = "w"

elif os.path.basename(__file__) == "firedrake-update":
    mode = "update"
    os.chdir(os.path.dirname(os.path.realpath(__file__)) + "/../..")
    try:
        logfile_directory = os.environ["VIRTUAL_ENV"]
    except KeyError:
        quit("Unable to retrieve venv name from the environment.\n Please ensure the venv is active before running firedrake-update.")
    logfile_mode = "a" if "--no-update-script" in sys.argv else "w"
else:
    sys.exit("Script must be invoked either as firedrake-install or firedrake-update")


# Set up logging
# Log to file at DEBUG level
if ("-h" in sys.argv) or ("--help" in sys.argv):
    # Don't log if help displayed to avoid overwriting an existing log
    logfile = os.devnull
else:
    logfile = os.path.join(logfile_directory, 'firedrake-%s.log' % mode)
logging.basicConfig(level=logging.DEBUG,
                    format='%(asctime)s %(levelname)-6s %(message)s',
                    filename=logfile,
                    filemode=logfile_mode)
# Log to console at INFO level
console = logging.StreamHandler()
console.setLevel(logging.INFO)
formatter = logging.Formatter('%(message)s')
console.setFormatter(formatter)
logging.getLogger().addHandler(console)

log = logging.getLogger()

log.info("Running %s" % " ".join(sys.argv))

if sys.version_info >= (3, 12):
    print("""\nCan not install Firedrake with Python 3.12 at the moment:
Some wheels are not yet available for Python 3.12 for some required package(s).
Please install with Python 3.11 (or an earlier version >= 3.7).""")
    sys.exit(1)
elif sys.version_info < (3, 9) and osname == "Darwin" and arch == "arm64":
    print("""
Installing Firedrake on Mac Arm (M1 or M2) requires at least Python 3.9 since
some required package(s) are not available for earlier Python versions.""")
elif sys.version_info < (3, 7):
    if mode == "install":
        print("""\nInstalling Firedrake requires Python 3, at least version 3.7.
You should run firedrake-install with python3.""")
    if mode == "update":
        if hasattr(sys, "real_prefix"):
            # sys.real_prefix exists iff we are in an active virtualenv.
            #
            # Existing install trying to update past the py2/py3 barrier
            print("""\nFiredrake is now Python 3 only.  You cannot upgrade your existing installation.
Please follow the instructions at http://www.firedrakeproject.org/download.html to reinstall.""")
            sys.exit(1)
        else:
            # Accidentally (?) running firedrake-update with python2.
            print("""\nfiredrake-update must be run with Python 3, did you accidentally use Python 2?""")
    sys.exit(1)

branches = {}


def resolve_doi_branches(doi):
    import requests
    import hashlib
    log.info("Installing Firedrake components specified by {}".format(doi))
    response = requests.get("https://zenodo.org/api/records",
                            params={"q": "doi:{}".format(doi.replace("/", r"\/"))})
    if response.status_code >= 400:
        log.error("Unable to obtain Zenodo record for doi {}".format(doi))
        log.error("Response was {}".format(response.json()))
        sys.exit(1)
    response = response.json()
    try:
        record, = response["hits"]["hits"]
    except ValueError:
        log.error("Was expecting one record for doi '{doi}', found {num}".format(
            doi=doi, num=response["hits"]["total"]))
        log.error("Response was {}".format(response))
        sys.exit(1)
    files = record["files"]
    try:
        componentjson, = (f for f in files if f["key"] == "components.json")
    except ValueError:
        log.error("Expecting to find exactly one 'components.json' in record")
        sys.exit(1)
    download = requests.get(componentjson["links"]["self"])
    if download.status_code >= 400:
        log.error("Unable to download 'components.json'")
        log.error("Response was {}".format(download.json()))
        sys.exit(1)
    # component response has checksum as "md5:HEXDIGEST", strip the md5.
    if hashlib.md5(download.content).hexdigest() != componentjson["checksum"][4:]:
        log.error("Download failed checksum, expecting {expect}, got {got}".format(
            expect=componentjson["checksum"][4:],
            got=hashlib.md5(download.content).hexdigest()))
        sys.exit(1)
    componentjson = download.json()
    branches = {}
    for record in componentjson["components"]:
        commit = record["commit"]
        component = record["component"]
        package = component[component.find("/")+1:].lower()
        branches[package] = commit
        log.info("Using commit {commit} for component {comp}".format(
            commit=commit, comp=component))
    return branches


def honour_petsc_dir_get_petsc_dir():
    try:
        petsc_dir = os.environ["PETSC_DIR"]
    except KeyError:
        raise InstallError("Unable to find installed PETSc (did you forget to set PETSC_DIR?)")
    petsc_arch = os.environ.get("PETSC_ARCH", "")
    return petsc_dir, petsc_arch


def honour_petsc_dir_fetch_petscconf(name):
    # Return the line in "petscconf.h" that starts with name.
    petsc_dir, petsc_arch = honour_petsc_dir_get_petsc_dir()
    petscconf_h = os.path.join(petsc_dir, petsc_arch, "include", "petscconf.h")
    with open(petscconf_h) as fh:
        for line in fh.readlines():
            if line.startswith(name):
                return line


def honour_petsc_dir_get_petsc_int_type():
    line = honour_petsc_dir_fetch_petscconf("#define PETSC_USE_64BIT_INDICES")
    if line and line.split()[2] == '1':
        return "int64"
    else:
        return "int32"


def honour_petsc_dir_get_petsc_packages():
    line = honour_petsc_dir_fetch_petscconf("#define PETSC_HAVE_PACKAGES")
    return set(line.split()[2].strip().strip(':"').split(':'))


if mode == "install":
    # Handle command line arguments.
    parser = ArgumentParser(description="""Install firedrake and its dependencies.""",
                            epilog="""The install process has three steps.

1. Any required system packages are installed using brew (MacOS) or apt (Ubuntu
   and similar Linux systems). On a Linux system without apt, the installation
   will fail if a dependency is not found.

2. A set of standard and/or third party Python packages is installed to the
   specified install location.

3. The core set of Python packages is downloaded to ./firedrake/src/ and
   installed to the specified location.

The install creates a venv in ./firedrake (or in ./name where name is the
parameter given to --venv-name) and installs inside that venv.

The installer will ensure that the required configuration options are
passed to PETSc. In addition, any configure options which you provide
in the PETSC_CONFIGURE_OPTIONS environment variable will be
honoured.""",
                            formatter_class=RawDescriptionHelpFormatter)

    parser.add_argument("--slepc", action="store_true",
                        help="Install SLEPc along with PETSc.")
    parser.add_argument("--opencascade", action="store_true",
                        help="Install OpenCASCADE for CAD integration.")
    parser.add_argument("--tinyasm", action="store_true",
                        help="Install TinyASM as backend for ASMPatchPC.")
    parser.add_argument("--disable-ssh", action="store_true",
                        help="Do not attempt to use ssh to clone git repositories: fall immediately back to https.")
    parser.add_argument("--no-package-manager", action='store_false', dest="package_manager",
                        help="Do not attempt to use apt or homebrew to install operating system packages on which we depend.")
    group = parser.add_mutually_exclusive_group()
    group.add_argument("--minimal-petsc", action="store_true",
                       help="Minimise the set of petsc dependencies installed. This creates faster build times (useful for build testing).")
    group.add_argument("--with-parmetis", action="store_true",
                       help="Install PETSc with ParMETIS? (Non-free license, see http://glaros.dtc.umn.edu/gkhome/metis/parmetis/download)")
    parser.add_argument("--honour-petsc-dir", action="store_true",
                        help="Usually it is best to let Firedrake build its own PETSc. If you wish to use another PETSc, set PETSC_DIR and pass this option.")
    parser.add_argument("--petsc-int-type", choices=["int32", "int64"],
                        default="int32", type=str,
                        help="The integer type used by PETSc.  Use int64 if you need to solve problems with more than 2 billion degrees of freedom.  Only takes effect if firedrake-install builds PETSc.")

    parser.add_argument("--honour-pythonpath", action="store_true",
                        help="Pointing to external Python packages is usually a user error. Set this option if you know that you want PYTHONPATH set.")
    parser.add_argument("--rebuild-script", action="store_true",
                        help="Only rebuild the firedrake-install script. Use this option if your firedrake-install script is broken and a fix has been released in upstream Firedrake. You will need to specify any other options which you wish to be honoured by your new update script.")
    parser.add_argument("--doi", type=str, nargs=1,
                        help="Install a set of components matching a particular Zenodo DOI. The record should have been created with firedrake-zenodo.")
    # Used for testing if Zenodo broke the API
    # Tries to resolve to a known DOI and immediately exits.
    parser.add_argument("--test-doi-resolution", action="store_true",
                        help=argparse.SUPPRESS)
    parser.add_argument("--package-branch", type=str, nargs=2, action="append", metavar=("PACKAGE", "BRANCH"),
                        help="Specify which branch of a package to use. This takes two arguments, the package name and the branch.")
    parser.add_argument("--verbose", "-v", action="store_true", help="Produce more verbose debugging output.")
    parser.add_argument("--mpicc", type=str,
                        action="store", default=None,
                        help="C compiler to use when building with MPI. If not set, MPICH will be downloaded and used.")
    parser.add_argument("--mpicxx", type=str,
                        action="store", default=None,
                        help="C++ compiler to use when building with MPI. If not set, MPICH will be downloaded and used.")
    parser.add_argument("--mpif90", type=str,
                        action="store", default=None,
                        help="Fortran compiler to use when building with MPI. If not set, MPICH will be downloaded and used.")
    parser.add_argument("--mpiexec", type=str,
                        action="store", default=None,
                        help="MPI launcher. If not set, MPICH will be downloaded and used.")
    parser.add_argument("--show-petsc-configure-options", action="store_true",
                        help="Print out the configure options passed to PETSc and exit")
    parser.add_argument("--show-dependencies", action="store_true",
                        help="Print out the package manager used and packages installed/required.")
    parser.add_argument("--venv-name", default="firedrake",
                        type=str, action="store",
                        help="Name of the venv to create and the name of the install directory relative to this install script (default is 'firedrake' with directory ./firedrake)")
    parser.add_argument("--install", action="append", dest="packages",
                        help="Additional packages to be installed. The address should be in format vcs+protocol://repo_url/#egg=pkg&subdirectory=pkg_dir . Some additional packages have shortcut install options for more information see --install-help.")
    parser.add_argument("--pip-install", action="append", dest="pip_packages",
                        help="Pip install additional packages into the venv")
    parser.add_argument("--install-help", action="store_true",
                        help="Provide information on packages which can be installed using shortcut names.")
    parser.add_argument("--cache-dir", type=str,
                        action="store",
                        help="Directory to use for disk caches of compiled code (default is the .cache subdirectory of the Firedrake installation).")
    parser.add_argument("--complex", action="store_true",
                        help="Installs the complex version of Firedrake; rebuilds PETSc in complex mode.")
    parser.add_argument("--documentation-dependencies", action="store_true",
                        help="Install the dependencies required to build the documentation")
    parser.add_argument("--remove-build-files", action="store_true",
                        help="Cleans up build artefacts from Firedrake venv. Unless you really cannot spare the disk space, this option is not recommended")
    parser.add_argument("--with-blas", default=None,
                        help="Specify path to system BLAS directory. Use '--with-blas=download' to download openblas")

    args = parser.parse_args()

    # If the user has set any MPI info, they must set them all
    if args.mpicc or args.mpicxx or args.mpif90 or args.mpiexec:
        if not (args.mpicc and args.mpicxx and args.mpif90 and args.mpiexec):
            log.error("If you set any MPI information, you must set all of {mpicc, mpicxx, mpif90, mpiexec}.")
            sys.exit(1)

    if args.package_branch:
        branches = {package.lower(): branch for package, branch in args.package_branch}
    if args.test_doi_resolution:
        actual = resolve_doi_branches("10.5281/zenodo.1322546")
        expect = {'coffee': '87e50785d3a05b111f5423a66d461cd44cc4bdc9',
                  'finat': 'aa74fd499304c8363a4520555fd62ef21e8e5e1f',
                  'fiat': '184601a46c24fb5cbf8fd7961d22b16dd26890e7',
                  'firedrake': '6a30b64da01eb587dcc0e04e8e6b84fe4839bdb7',
                  'petsc': '413f72f04f5cb0a010c85e03ed029573ff6d4c63',
                  'petsc4py': 'ac2690070a80211dfdbab04634bdb3496c14ca0a',
                  'tsfc': 'fe9973eaacaa205fd491cd1cc9b3743b93a3d076',
                  'ufl': 'c5eb7fbe89c1091132479c081e6fa9c182191dcc',
                  'pyop2': '741a21ba9a62cb67c0aa300a2e199436ea8cb61c'}
        if actual != expect:
            log.error("Unable to resolve DOI correctly.")
            log.error("You'll need to figure out how Zenodo have changed their API.")
            sys.exit(1)
        else:
            log.info("DOI resolution test passed.")
            sys.exit(0)
    if args.doi:
        branches = resolve_doi_branches(args.doi[0])
    if args.honour_petsc_dir:
        petsc_int_type = honour_petsc_dir_get_petsc_int_type()
        if petsc_int_type != args.petsc_int_type:
            petsc_dir, petsc_arch = honour_petsc_dir_get_petsc_dir()
            log.warning("Provided PETSc (PETSC_DIR=%s, PETSC_ARCH=%s) was compiled for %s, but given --petsc-int-type = %s: setting --petsc-int-type %s." % (petsc_dir, petsc_arch, petsc_int_type, args.petsc_int_type, petsc_int_type))
            args.petsc_int_type = petsc_int_type
    args.prefix = False  # Disabled as untested
    args.packages = args.packages or []

    config = FiredrakeConfiguration(args)
else:
    # This duplicates code from firedrake_configuration in order to avoid the module dependency and allow for installation recovery.
    try:
        with open(os.path.join(os.environ["VIRTUAL_ENV"],
                               ".configuration.json"), "r") as f:
            config = json.load(f)

    except FileNotFoundError:
        # Fall back to the old location.
        import firedrake_configuration

        config = firedrake_configuration.get_config()
        if config is None:
            raise InstallError("Failed to find existing Firedrake configuration")

    parser = ArgumentParser(description="""Update this firedrake install to the latest versions of all packages.""",
                            formatter_class=RawDescriptionHelpFormatter)
    parser.add_argument("--no-update-script", action="store_false", dest="update_script",
                        help="Do not update script before updating Firedrake.")
    parser.add_argument("--rebuild", action="store_true",
                        help="Rebuild all packages even if no new version is available. Usually petsc and petsc4py are only rebuilt if they change. All other packages are always rebuilt.")
    parser.add_argument("--rebuild-script", action="store_true",
                        help="Only rebuild the firedrake-install script. Use this option if your firedrake-install script is broken and a fix has been released in upstream Firedrake. You will need to specify any other options which you wish to be honoured by your new update script.")
    parser.add_argument("--slepc", action="store_true", dest="slepc", default=config["options"]["slepc"],
                        help="Install SLEPc along with PETSc")
    parser.add_argument("--opencascade", action="store_true", dest="opencascade", default=config["options"].get("opencascade", False),
                        help="Install OpenCASCADE for CAD integration.")
    parser.add_argument("--tinyasm", action="store_true", dest="tinyasm", default=config["options"].get("tinyasm", False),
                        help="Install TinyASM as backend for ASMPatchPC.")
    parser.add_argument("--honour-petsc-dir", action="store_true",
                        default=config["options"]["honour_petsc_dir"],
                        help="Usually it is best to let Firedrake build its own PETSc. If you wish to use another PETSc, set PETSC_DIR and pass this option.")
    parser.add_argument("--petsc-int-type", choices=["int32", "int64"],
                        default=config["options"]["petsc_int_type"], type=str,
                        help="The integer type used by PETSc.  Use int64 if you need to solve problems with more than 2 billion degrees of freedom.  Only takes effect if firedrake-install builds PETSc.")

    parser.add_argument("--honour-pythonpath", action="store_true", default=config["options"].get("honour_pythonpath", False),
                        help="Pointing to external Python packages is usually a user error. Set this option if you know that you want PYTHONPATH set.")
    parser.add_argument("--clean", action='store_true',
                        help="Delete any remnants of obsolete Firedrake components.")
    parser.add_argument("--verbose", "-v", action="store_true", help="Produce more verbose debugging output.")
    parser.add_argument("--install", action="append", dest="packages", default=config["options"].get("packages", []),
                        help="Additional packages to be installed. The address should be in format vcs+protocol://repo_url/#egg=pkg&subdirectory=pkg_dir. Some additional packages have shortcut install options for more information see --install-help.")
    parser.add_argument("--pip-install", action="append", dest="pip_packages",
                        help="Pip install additional packages into the venv")
    parser.add_argument("--install-help", action="store_true",
                        help="Provide information on packages which can be installed using shortcut names.")
    parser.add_argument("--cache-dir", type=str,
                        action="store", default=config["options"].get("cache_dir", ""),
                        help="Directory to use for disk caches of compiled code (default is the .cache subdirectory of the Firedrake installation).")
    complex_group = parser.add_mutually_exclusive_group()
    complex_group.add_argument("--complex", action="store_true",
                               help="Updates to the complex version of Firedrake; rebuilds PETSc in complex mode.")
    complex_group.add_argument("--real", action="store_true",
                               help="Updates to the real version of Firedrake; rebuilds PETSc in real mode.")
    parser.add_argument("--documentation-dependencies", action="store_true",
                        help="Install the dependencies required to build the documentation")
    parser.add_argument("--show-dependencies", action="store_true",
                        help="Print out the package manager used and packages installed/required.")
    parser.add_argument("--remove-build-files", action="store_true",
                        help="Cleans up build artefacts from Firedrake venv. Unless you really cannot spare the disk space, this option is not recommended")
    parser.add_argument("--with-blas", default=None,
                        help="Specify path to system BLAS directory. Use '--with-blas=download' to download openblas")

    args = parser.parse_args()

    args.packages = list(set(args.packages))  # remove duplicates

    if args.honour_petsc_dir != config["options"]["honour_petsc_dir"]:
        log.error("You installed Firedrake with --honour-petsc-dir=%s, but are trying to update it with --honour-petsc-dir=%s." % (config["options"]["honour_petsc_dir"], args.honour_petsc_dir))
        exit(1)
    if args.honour_petsc_dir:
        # Set int_type to the one found in petscconf.h
        petsc_int_type = honour_petsc_dir_get_petsc_int_type()
        if petsc_int_type != args.petsc_int_type:
            petsc_dir, petsc_arch = honour_petsc_dir_get_petsc_dir()
            log.warning("Provided PETSc (PETSC_DIR=%s, PETSC_ARCH=%s) was compiled for %s, but given --petsc-int-type = %s: setting --petsc-int-type %s." % (petsc_dir, petsc_arch, petsc_int_type, args.petsc_int_type, petsc_int_type))
            args.petsc_int_type = petsc_int_type
    petsc_int_type_changed = False
    if config["options"]["petsc_int_type"] != args.petsc_int_type:
        petsc_int_type_changed = True
        args.rebuild = True
    if config["options"].get("with_blas") is not None:
        if config["options"].get("with_blas") != args.with_blas:
            # Rebuild if BLAS library explicitly changed at command line
            args.rebuild = True
        else:
            # Prevent deep_update overwriting BLAS options if they exist in the config, but are unspecified at the command line
            args.with_blas = config["options"].get("with_blas")

    petsc_complex_type_changed = False
    previously_complex = config["options"].get("complex", False)
    now_complex = not args.real and (args.complex or previously_complex)
    if previously_complex != now_complex:
        petsc_complex_type_changed = True
        args.rebuild = True
    args.complex = now_complex

    config = deep_update(config, FiredrakeConfiguration(args))

if args.install_help:
    help_string = """
You can install the following packages by passing --install shortname
where shortname is one of the names given below:

"""
    componentformat = "|{:10}|{:70}|\n"
    header = componentformat.format("Name", "Description")
    line = "-" * (len(header) - 1) + "\n"
    help_string += line + header + line
    for package, d in firedrake_apps.items():
        help_string += componentformat.format(package, d[0])
    help_string += line
    print(help_string)
    sys.exit(0)


def sniff_compiler(exe):
    """Obtain the correct compiler class by calling the compiler executable.
    Attempt to determine the compiler version number.

        :arg cpp: If set to True will use the C++ compiler rather than
            the C compiler to determine the version number.
    :arg exe: String with name or path to compiler executable
    :returns: A compiler class
    """
    # NAME
    try:
        output = subprocess.run(
            [exe, "--version"],
            stdout=subprocess.PIPE,
            stderr=subprocess.PIPE,
            check=True,
            encoding="utf-8"
        ).stdout
    except (subprocess.CalledProcessError, UnicodeDecodeError):
        output = ""
    # Find the name of the compiler family
    if output.startswith("gcc") or output.startswith("g++") or output.startswith("GNU"):
        name = "GNU"
    elif output.startswith("clang"):
        name = "clang"
    elif output.startswith("Apple LLVM") or output.startswith("Apple clang"):
        name = "clang"
    elif output.startswith("icc"):
        name = "Intel"
    elif "Cray" in output.split("\n")[0]:
        # Cray is more awkward eg:
        # Cray clang version 11.0.4  (<some_hash>)
        # gcc (GCC) 9.3.0 20200312 (Cray Inc.)
        name = "Cray"
    else:
        name = "unknown"
    # VERSION
    version = None
    for dumpstring in ["-dumpfullversion", "-dumpversion"]:
        try:
            output = subprocess.run(
                [exe, dumpstring],
                stdout=subprocess.PIPE,
                stderr=subprocess.PIPE,
                check=True,
                encoding="utf-8"
            ).stdout
            version = Version(output)
            break
        except (subprocess.CalledProcessError, UnicodeDecodeError, InvalidVersion):
            continue
    return name, version


# Temporary catch for tigerlake processors with gcc/g++/gfortran 9.3
if platform.system() == "Linux" and mode == "install":
    # Get the cpu information
    try:
        cpuinfostring = subprocess.run(
            ["lscpu"],
            stdout=subprocess.PIPE,
            stderr=subprocess.PIPE,
            check=True,
            encoding="utf-8"
        ).stdout
    except (subprocess.CalledProcessError, UnicodeDecodeError):
        output = ""
    # Check if it is a tigerlake processor ie: "i3-11", "i5-11", "i7-11"
    if any(bad_cpu in cpuinfostring for bad_cpu in ["i3-11", "i5-11", "i7-11"]):
        # Get the compiler names and versions
        cc = sniff_compiler(args.mpicc or "gcc")
        cxx = sniff_compiler(args.mpicxx or "g++")
        fortran = sniff_compiler(args.mpif90 or "gfortran")
        # Check if the combination is a problem
        if any(map(lambda compiler: compiler[0] == "GNU" and compiler[1] < Version("9.4"), [cc, cxx, fortran])):
            print(
                "\nUsing a Tiger Lake (or newer) CPU with gcc, g++ and gfortran version<=9.3 is not possible."
                " Please install at least gcc, g++ and gfortran version 9.4.0 or later"
            )
            sys.exit(1)


@atexit.register
def print_log_location():
    log.info("\n\n%s log saved in %s" % (mode.capitalize(), logfile))


class directory(object):
    """Context manager that executes body in a given directory"""
    def __init__(self, dir):
        self.dir = os.path.abspath(dir)

    def __enter__(self):
        self.olddir = os.path.abspath(os.getcwd())
        log.debug("Old path '%s'" % self.olddir)
        log.debug("Pushing path '%s'" % self.dir)
        os.chdir(self.dir)

    def __exit__(self, *args):
        log.debug("Popping path '%s'" % self.dir)
        os.chdir(self.olddir)
        log.debug("New path '%s'" % self.olddir)


class environment(object):
    def __init__(self, **env):
        self.old = os.environ.copy()
        self.new = env

    def __enter__(self):
        os.environ.update(self.new)

    def __exit__(self, *args):
        os.environ = self.old


options = config["options"]

# Apply short cut package names. pyadjoint shoud no longer turn up the packages list because it is a hard dependency.
options["packages"] = [firedrake_apps.get(p, (None, p))[1] for p in options["packages"] if not p.endswith("pyadjoint")]


# Record of obsolete packages which --clean should remove from old installs.
old_git_packages = ["dolfin-adjoint", "libadjoint"]

if mode == "install":
    firedrake_env = os.path.abspath(args.venv_name)
else:
    firedrake_env = os.environ["VIRTUAL_ENV"]

if "cache_dir" not in config["options"] or not config["options"]["cache_dir"]:
    config["options"]["cache_dir"] = os.path.join(firedrake_env, ".cache")

# venv install
python = "%s/bin/python" % firedrake_env
# Use the pip from the venv
pip = [python, "-m", "pip"]
pipinstall = pip + ["install",
                    "--no-build-isolation",
                    "--no-binary", ",".join(wheel_blacklist)]

if mode == "install":
    # "petsc4py" is in `branches` when we are explicitly asking for a petsc4py
    # branch that lives in firedrake-project/petsc4py. This happens when we do:
    # python3 firedrake-install --doi some_old_zenodo_doi ...
    # or:
    # python3 firedrake-install --package-branch petsc4py some_old_branch ...
    use_petsc4py_in_petsc = "petsc4py" not in branches
    use_slepc4py_in_slepc = "slepc4py" not in branches
else:
    use_petsc4py_in_petsc = True
    use_slepc4py_in_slepc = True


# This context manager should be used whenever arguments should be temporarily added to pipinstall.
class pipargs(object):
    def __init__(self, *args):
        self.args = args

    def __enter__(self):
        self.save = pipinstall.copy()
        pipinstall.extend(self.args)

    def __exit__(self, *args, **kwargs):
        global pipinstall
        pipinstall = self.save


def check_call(arguments):
    try:
        log.debug("Running command '%s'", " ".join(arguments))
        log.debug(subprocess.check_output(arguments, stderr=subprocess.STDOUT, env=os.environ).decode())
    except subprocess.CalledProcessError as e:
        log.debug(e.output.decode())
        raise


def check_output(args):
    try:
        log.debug("Running command '%s'", " ".join(args))
        return subprocess.check_output(args, stderr=subprocess.STDOUT, env=os.environ).decode()
    except subprocess.CalledProcessError as e:
        log.debug(e.output.decode())
        raise


pyinstall = [python, "setup.py", "install"]
if "PYTHONPATH" in os.environ and not args.honour_pythonpath:
    quit("""The PYTHONPATH environment variable is set. This is probably an error.
If you really want to use your own Python packages, please run again with the
--honour-pythonpath option.
""")


def brew_gcc_libdir():
    brew_gcc_prefix = check_output(["brew", "--prefix", "gcc"])[:-1]
    brew_gcc_info = json.loads(check_output(["brew", "info", "--json", "gcc"])[:-1])
    gcc_major_version = brew_gcc_info[0]["installed"][0]["version"].split(".")[0]
    return brew_gcc_prefix + "/lib/gcc/" + gcc_major_version


def get_minimal_petsc_packages():
    pkgs = set()
    # File format
    pkgs.add("hdf5")
    # Sparse direct solver
    pkgs.add("superlu_dist")
    # Parallel mesh partitioner
    pkgs.add("ptscotch")
    # Sparse direct solver
    pkgs.add("scalapack")  # Needed for mumps
    pkgs.add("mumps")
    if not options["complex"]:
        # AMG
        pkgs.add("hypre")
    if options["petsc_int_type"] == "int32":
        # Serial mesh partitioner
        pkgs.add("chaco")
    return pkgs


def get_petsc_options(minimal=False):
    petsc_options = {"--with-fortran-bindings=0",
                     "--with-debugging=0",
                     "--with-shared-libraries=1",
                     "--with-c2html=0",
                     "--download-eigen=%s/src/eigen-3.3.3.tgz " % firedrake_env,
                     # Parser generator
                     "--download-bison"}
    for pkg in get_minimal_petsc_packages():
        petsc_options.add("--download-" + pkg)
    if osname == "Darwin":
        petsc_options.add("--with-x=0")
    elif osname == "Linux":
        # PETSc requires cmake version 3.18.1 or higher.
        petsc_options.add("--download-cmake")

    if (not options["minimal_petsc"]) and (not minimal):
        petsc_options.add("--with-zlib")
        # File formats
        petsc_options.add("--download-netcdf")
        petsc_options.add("--download-pnetcdf")
        # Sparse direct solvers
        petsc_options.add("--download-suitesparse")
        petsc_options.add("--download-pastix")
        # Required by pastix
        petsc_options.add("--download-hwloc")
        if osname == "Darwin":
            petsc_options.add("--download-hwloc-configure-arguments=--disable-opencl")
        # Serial mesh partitioner
        petsc_options.add("--download-metis")
        if options.get("with_parmetis", None):
            # Non-free license.
            petsc_options.add("--download-parmetis")

    if options["petsc_int_type"] == "int32":
        if not options["minimal_petsc"]:
            # AMG
            petsc_options.add("--download-ml")
    else:
        petsc_options.add("--with-64-bit-indices")

    if options["complex"]:
        petsc_options -= {'--download-ml'}
        petsc_options.add('--with-scalar-type=complex')

    if options.get("mpiexec") is not None:
        petsc_options.add("--with-mpiexec={}".format(options["mpiexec"]))
        petsc_options.add("--with-cc={}".format(options["mpicc"]))
        petsc_options.add("--with-cxx={}".format(options["mpicxx"]))
        petsc_options.add("--with-fc={}".format(options["mpif90"]))
    else:
        # Download mpich if the user does not tell us about an MPI.
        petsc_options.add("--download-mpich")
        if osname == "Darwin":
            petsc_options.add("--download-mpich-configure-arguments=--disable-opencl")

    if options.get("with_blas") == "download":
        # Download openblas if the user specifies.
        petsc_options.add("--download-openblas")
        petsc_options.add("--download-openblas-make-options='USE_THREAD=0 USE_LOCKING=1 USE_OPENMP=0'")
        if osname == "Darwin":
            petsc_options.add("--CFLAGS=-Wno-implicit-function-declaration")
    elif options.get("with_blas") is not None:
        petsc_options.add("--with-blaslapack-dir={}".format(options["with_blas"]))
        petsc_options.add("--LDFLAGS=-Wl,-rpath,{0}/lib -L{0}/lib".format(options["with_blas"]))
        if osname == "Darwin":
            petsc_options.add("--CFLAGS=-I{}/include -Wno-implicit-function-declaration".format(options["with_blas"]))
        else:
            petsc_options.add("--CFLAGS=-I{}/include".format(options["with_blas"]))
    elif osname == "Darwin":
        brew_blas_prefix = check_output(["brew", "--prefix", "openblas"])[:-1]
        petsc_options.add("--with-blaslapack-dir={}".format(brew_blas_prefix))
        petsc_options.add("--CFLAGS=-I{}/include -Wno-implicit-function-declaration".format(brew_blas_prefix))
        petsc_options.add("--LDFLAGS=-Wl,-rpath,{0}/lib -L{0}/lib -L{1}".format(brew_blas_prefix, brew_gcc_libdir()))

    if not minimal:
        for option in shlex.split(os.environ.get("PETSC_CONFIGURE_OPTIONS", "")):
            if option.startswith("--with-hdf5-dir"):
                petsc_options.discard("--download-hdf5")
                os.environ["HDF5_DIR"] = option.replace("--with-hdf5-dir=", "")
            petsc_options.add(option)
    if "HDF5_DIR" in os.environ and "--download-hdf5" in petsc_options:
        del os.environ["HDF5_DIR"]
        log.info("\nWarning: HDF5_DIR environment variable set, but ignored; "
                 "use PETSC_CONFIGURE_OPTIONS=\"--with-hdf5-dir=$HDF5_DIR\" "
                 "to have PETSc built against $HDF5_DIR.")
    return list(petsc_options)


def get_petsc_config():
    petsc_dir, petsc_arch = get_petsc_dir()
    with open(os.path.join(petsc_dir, petsc_arch, "include", "petscconfiginfo.h")) as fh:
        for line in fh.readlines():
            if line.startswith("static const char *petscconfigureoptions"):
                info = line.split("=", maxsplit=1)[1].strip(' ";\n').split('--')[1:]
                break
    return ["--" + arg for arg in info]


if mode == "update" and petsc_int_type_changed:
    log.warning("""Force rebuilding all packages because PETSc int type changed""")

if mode == "update" and petsc_complex_type_changed:
    log.warning("""Force rebuilding all packages because PETSc scalar type changed between real and complex""")


def brew_install(name, options=None):
    arguments = [name]
    if options:
        arguments = options + arguments
    if args.verbose:
        arguments = ["--verbose"] + arguments
    check_call(["brew", "install"] + arguments)


def apt_check(name):
    log.info("Checking for presence of package %s..." % name)
    # Note that subprocess return codes have the opposite logical
    # meanings to those of Python variables.
    try:
        check_call(["dpkg-query", "-s", name])
        log.info("  installed.")
        return True
    except subprocess.CalledProcessError:
        log.info("  missing.")
        return False


def apt_install(names):
    log.info("Installing missing packages: %s." % ", ".join(names))
    if sys.stdin.isatty():
        subprocess.check_call(["sudo", "apt-get", "install"] + names)
    else:
        log.info("Non-interactive stdin detected; installing without prompts")
        subprocess.check_call(["sudo", "apt-get", "-y", "install"] + names)


def split_requirements_url(url):
    name = url.split(".git")[0].split("#")[0].split("/")[-1]
    spliturl = url.split("://")[1].split("#")[0].split("@")
    try:
        plain_url, branch = spliturl
    except ValueError:
        plain_url = spliturl[0]
        branch = "master"
    return name, plain_url, branch


def git_url(plain_url, protocol):
    if protocol == "ssh":
        return "git@%s:%s" % tuple(plain_url.split("/", 1))
    elif protocol == "https":
        return "https://%s" % plain_url
    else:
        raise ValueError("Unknown git protocol: %s" % protocol)


def git_clone(url):
    name, plain_url, branch = split_requirements_url(url)
    if name == "petsc" and args.honour_petsc_dir:
        log.info("Using existing PETSc installation\n")
        return name
    elif name == "petsc4py" and use_petsc4py_in_petsc:
        log.info("Not cloning petsc4py from firedrake-project repo: using petsc4py in PETSc source tree.\n")
        return name
    log.info("Cloning %s\n" % name)
    branch = branches.get(name.lower(), branch)
    try:
        if options["disable_ssh"]:
            raise InstallError("Skipping ssh clone because --disable-ssh")
        # note: so far only loopy requires submodule
        check_call(["git", "clone", "-q", "--recursive", git_url(plain_url, "ssh")])
        log.info("Successfully cloned repository %s" % name)
    except (subprocess.CalledProcessError, InstallError):
        if not options["disable_ssh"]:
            log.warning("Failed to clone %s using ssh, falling back to https." % name)
        try:
            check_call(["git", "clone", "-q", "--recursive", git_url(plain_url, "https")])
            log.info("Successfully cloned repository %s." % name)
        except subprocess.CalledProcessError:
            log.error("Failed to clone %s branch %s." % (name, branch))
            raise
    with directory(name):
        try:
            log.info("Checking out branch %s" % branch)
            check_call(["git", "checkout", "-q", branch])
            log.info("Successfully checked out branch %s" % branch)
        except subprocess.CalledProcessError:
            log.error("Failed to check out branch %s" % branch)
            raise
        try:
            log.info("Updating submodules.")
            check_call(["git", "submodule", "update", "--recursive"])
            log.info("Successfully updated submodules.")
        except subprocess.CalledProcessError:
            log.error("Failed to update submodules.")
            raise
    return name


def list_cloned_dependencies(name):
    log.info("Finding dependencies of %s\n" % name)
    deps = OrderedDict()
    try:
        for dep in open(name + "/requirements-git.txt", "r"):
            name = split_requirements_url(dep.strip())[0]
            deps[name] = dep.strip()
    except IOError:
        pass
    return deps


def clone_dependencies(name):
    log.info("Cloning the dependencies of %s" % name)
    deps = []
    try:
        for dep in open(name + "/requirements-git.txt", "r"):
            deps.append(git_clone(dep.strip()))
    except IOError:
        pass
    return deps


def git_update(name, url=None):
    # Update the named git repo and return true if the current branch actually changed.
    log.info("Updating the git repository for %s" % name)
    with directory(name):
        git_sha = check_output(["git", "rev-parse", "HEAD"])
        # Ensure remotes get updated if and when we move repositories.
        if url:
            _, plain_url, branch = split_requirements_url(url)
            current_url = check_output(["git", "remote", "-v"]).split()[1]
            current_branch = check_output(["git", "rev-parse", "--abbrev-ref", "HEAD"]).strip()
            protocol = "https" if current_url.startswith("https") else "ssh"
            new_url = git_url(plain_url, protocol)
            # Ensure we only change from bitbucket to github and not the reverse.
            if (new_url != current_url
                and ("bitbucket.org" in current_url)
                and ("github.com/firedrakeproject" in plain_url
                     or "github.com/dolfin-adjoint" in plain_url)):
                log.info("Updating git remote for %s" % name)
                check_call(["git", "remote", "set-url", "origin", new_url])
            # Ensure we only switch loopy branch if loopy is on firedrake and not on a feature branch.
            elif name == "loopy" and current_branch != branch and current_branch == "firedrake":
                log.info("Updating loopy branch to main")
                check_call(["git", "checkout", "-q", branch])

        check_call(["git", "pull", "--recurse-submodules"])
        git_sha_new = check_output(["git", "rev-parse", "HEAD"])
    return git_sha != git_sha_new


def run_pip(args):
    check_call(pip + args)


def run_pip_install(pipargs):
    # Make pip verbose when logging, so we see what the
    # subprocesses wrote out.
    # Particularly important for debugging petsc fails.
    with environment(**blas):
        pipargs = ["-vvv"] + pipargs
        check_call(pipinstall + pipargs)


def run_cmd(args):
    check_call(args)


def get_requirements(reqfname):
    with open(reqfname, "r") as f:
        reqs = f.readlines()
    return [req.strip() for req in reqs]


def run_pip_install_wrap(reqs, parallel_compiler_env):
    for req in reqs:
        if re.split('<|>|=', req)[0] in parallel_packages:
            with environment(**parallel_compiler_env):
                run_pip_install([req])
        else:
            run_pip_install([req])


def pip_requirements(package, parallel_compiler_env):
    log.info("Installing pip dependencies for %s" % package)
    if os.path.isfile("%s/requirements-ext.txt" % package):
        reqs = get_requirements("%s/requirements-ext.txt" % package)
        run_pip_install_wrap(reqs, parallel_compiler_env)
    elif os.path.isfile("%s/requirements.txt" % package):
        if package == "COFFEE":
            # FIXME: Horrible hack to work around
            # https://github.com/coin-or/pulp/issues/123
            run_pip_install(["--no-deps", "-r", "%s/requirements.txt" % package])
        elif package == "pyadjoint":
            reqs = get_requirements("%s/requirements.txt" % package)
            for req in reqs:
                try:
                    run_pip_install([req])
                except subprocess.CalledProcessError as e:
                    if req == "tensorflow":
                        log.debug("Skipping failing install of optional pyadjoint dependency tensorflow")
                    else:
                        raise e
        elif package in {"loopy", "icepack"}:
            # dependencies are installed in setup.py
            return
        else:
            reqs = get_requirements("%s/requirements.txt" % package)
            run_pip_install_wrap(reqs, parallel_compiler_env)
    else:
        log.info("No dependencies found. Skipping.")


def install(package):
    log.info("Installing %s" % package)
    if package == "petsc/":
        build_and_install_petsc()
    elif package == "slepc/":
        build_and_install_slepc()
    elif package == "petsc4py/":
        build_and_install_x4py("petsc4py")
    elif package == "slepc4py/":
        build_and_install_x4py("slepc4py")
    elif package == "h5py/":
        # h5py tries to build against ancient version of numpy additional flag avoids this
        run_pip_install(["--no-build-isolation", package])
    elif package == "loopy/" and osname == "Darwin":
        # On MacOS loopy won't build unless additional flags are passed to the compiler
        with environment(CFLAGS="-Wno-implicit-function-declaration"):
            run_pip_install(["-e", package])
    else:
        run_pip_install(["-e", package])


def clean(package):
    log.info("Cleaning %s" % package)
    with directory(package):
        with environment(**blas):
            # loopy needs knowledge of the system BLAS just to run setup.py
            if os.path.isfile("setup.py"):
                check_call([python, "setup.py", "clean"])
            else:  # PEP 518 build system
                if os.path.exists("build") and os.path.isdir("build"):
                    shutil.rmtree("build")


def pip_uninstall(package):
    log.info("Removing existing %s installations\n" % package)
    # Uninstalling something with pip is an absolute disaster.  We
    # have to use pip freeze to list all available packages "locally"
    # and keep on removing the one we want until it is gone from this
    # list!  Yes, pip will happily have two different versions of the
    # same package co-existing.  Moreover, depending on the phase of
    # the moon, the order in which they are uninstalled is not the
    # same as the order in which they appear on sys.path!
    again = True
    uninstalled = False
    i = 0
    while again:
        # List installed packages, "locally".  In a venv,
        # this just tells me packages in the venv, otherwise it
        # gives me everything.
        lines = check_output(pip + ["freeze", "-l"])
        again = False
        for line in lines.split("\n"):
            # Do we have a locally installed package?
            if line.startswith(package+'=='):
                # Uninstall it.
                run_pip(["uninstall", "-y", line.strip()])
                uninstalled = True
                # Go round again, because THERE MIGHT BE ANOTHER ONE!
                again = True
        i += 1
        if i > 10:
            raise InstallError("pip claims it uninstalled %s more than 10 times.  Something is probably broken.", package)
    return uninstalled


def get_petsc_dir():
    if args.honour_petsc_dir:
        return honour_petsc_dir_get_petsc_dir()
    else:
        petsc_dir = os.path.join(os.environ["VIRTUAL_ENV"], "src", "petsc")
        petsc_arch = "default"
        return petsc_dir, petsc_arch


def get_petsc4py_dir():
    if use_petsc4py_in_petsc:
        petsc_dir, _ = get_petsc_dir()
        # petsc4py is currently here:
        return os.path.join(petsc_dir, "src/binding/petsc4py/")
    else:
        return "petsc4py/"


def get_slepc_dir():
    petsc_dir, petsc_arch = get_petsc_dir()
    if args.honour_petsc_dir:
        try:
            slepc_dir = os.environ["SLEPC_DIR"]
        except KeyError:
            raise InstallError("Need to set SLEPC_DIR for --slepc with --honour-petsc-dir")
    else:
        slepc_dir = os.path.join(os.environ["VIRTUAL_ENV"], "src", "slepc")
    return slepc_dir, petsc_arch


def get_slepc4py_dir():
    if use_slepc4py_in_slepc:
        slepc_dir, _ = get_slepc_dir()
        return os.path.join(slepc_dir, "src/binding/slepc4py")
    else:
        return "slepc4py/"


def build_and_install_petsc():
    import hashlib
    import urllib.request
    tarball = "eigen-3.3.3.tgz"
    url = "https://github.com/eigenteam/eigen-git-mirror/archive/3.3.3.tar.gz"
    sha = hashlib.sha256()
    # Accept eigen either from github or the previous bitbucket location.
    expect = ("df6082711532336354466bab70f66c16ff88e616ac3884eba555b6f0b4860e65",
              "94878cbfa27b0d0fbc64c00d4aafa137f678d5315ae62ba4aecddbd4269ae75f")
    if not os.path.exists(tarball):
        log.info("Downloading Eigen from '%s' to '%s'" % (url, tarball))
        urllib.request.urlretrieve(url, filename=tarball)
    else:
        log.info("Eigen tarball already downloaded to '%s'" % tarball)
    log.info("Checking Eigen tarball integrity")
    with open(tarball, "rb") as f:
        while True:
            data = f.read(65536)
            if not data:
                break
            sha.update(data)
    actual = sha.hexdigest()
    if actual not in expect:
        raise InstallError("Downloaded Eigen tarball has incorrect sha256sum, expected '%s', was '%s'",
                           expect, actual)
    else:
        log.info("Eigen tarball hash valid")
    log.info("Depending on your platform, PETSc may take an hour or more to build!")
    assert not args.honour_petsc_dir  # Belt and braces security before we start clobbering things.
    with directory("petsc"):
        petsc_dir, petsc_arch = get_petsc_dir()
        check_call(["rm", "-rf", os.path.join(petsc_dir, petsc_arch)])
        petsc_options = get_petsc_options()
        # Set MACOSX_DEPLOYMENT_TARGET to the current macos version
        # to workaround issues configuring PETSc on macos.
        #
        # Choosing 10.15 as the oldest MacOS version supported as at 2022-04-07
        macosx_deployment_target = os.environ.get("MACOSX_DEPLOYMENT_TARGET", "10.15")
        with environment(MACOSX_DEPLOYMENT_TARGET=macosx_deployment_target):
            check_call([python, "./configure", "PETSC_DIR={}".format(petsc_dir), "PETSC_ARCH={}".format(petsc_arch)] + petsc_options)
            check_call(["make", "PETSC_DIR={}".format(petsc_dir), "PETSC_ARCH={}".format(petsc_arch), "all"])
        if args.remove_build_files and not args.honour_petsc_dir:
            log.info("Cleaning up PETSc build artifacts")
            check_call(["rm", "-rf", os.path.join(petsc_dir, petsc_arch, "externalpackages")])
            check_call(["rm", "-rf", os.path.join(petsc_dir, "src", "docs")])
            tutorial_output = os.path.join(petsc_dir, "src", "**", "tutorials", "output", "*")
            test_output = os.path.join(petsc_dir, "src", "**", "tests", "output", "*")
            for deletefile in chain(iglob(tutorial_output, recursive=True), iglob(test_output, recursive=True)):
                check_call(["rm", "-f", deletefile])


def build_and_install_x4py(package="petsc4py"):
    if package == "petsc4py":
        x4py_dir = get_petsc4py_dir()
    elif package == "slepc4py":
        x4py_dir = get_slepc4py_dir()
    else:
        raise ValueError("build_and_install_x4py() should be called with 'petsc4py' or 'slepc4py' only")
    with environment(**blas):
        if args.honour_petsc_dir:
            log.info("Copying {} to virtualenv to install".format(package))
            x4py_copy = os.path.join(os.environ['VIRTUAL_ENV'], 'src', package)
            if not os.path.exists(x4py_copy):
                shutil.copytree(x4py_dir, x4py_copy, dirs_exist_ok=True)
            pipargs = ["-vvv", "--ignore-installed", x4py_copy]
            try:
                check_output(pipinstall + pipargs)
            except subprocess.CalledProcessError:
                with open(os.path.join(x4py_copy, "README.md")) as fh:
                    fh.write("# Unable to install {}\n".format(package))
                    fh.write("This is just a copy of the {} source for debugging\n".format(package))
                    fh.write("See `firedrake-install.log` for the error")
                raise
            else:
                shutil.rmtree(x4py_copy)
        else:
            pipargs = ["-vvv", "--ignore-installed", x4py_dir]
            check_output(pipinstall + pipargs)


def build_and_install_h5py():
    log.info("Installing h5py")
    # Clean up old downloads
    if os.path.exists("h5py-2.5.0"):
        log.info("Removing old h5py-2.5.0 source")
        shutil.rmtree("h5py-2.5.0")
    if os.path.exists("h5py.tar.gz"):
        log.info("Removing old h5py.tar.gz")
        os.remove("h5py.tar.gz")

    url = "git+https://github.com/firedrakeproject/h5py.git@firedrake#egg=h5py"
    if os.path.exists("h5py"):
        changed = False
        with directory("h5py"):
            # Rewrite old h5py/h5py remote to firedrakeproject/h5py remote.
            plain_url = split_requirements_url(url)[1]
            current_remote = check_output(["git", "remote", "-v"]).split()[1]
            proto = "https" if current_remote.startswith("https") else "ssh"
            new_remote = git_url(plain_url, proto)
            if new_remote != current_remote and "h5py/h5py.git" in current_remote:
                log.info("Updating git remote for h5py from %s to %s", current_remote, new_remote)
                check_call(["git", "remote", "set-url", "origin", new_remote])
                check_call(["git", "fetch", "-p", "origin"])
                check_call(["git", "checkout", "firedrake"])
                changed = True
        changed |= git_update("h5py")
        # If h5py installation fails for some reason, we end up having a
        # situation where h5py is not installed, but h5py directory is
        # up-to-date, so we need to handle this here.
        changed |= not is_installed("h5py")
    else:
        git_clone(url)
        changed = True

    petsc_dir, petsc_arch = get_petsc_dir()
    hdf5_dir = os.environ.get("HDF5_DIR", "%s/%s" % (petsc_dir, petsc_arch))
    if changed or args.rebuild:
        log.info("Linking h5py against HDF5_DIR=%s\n" % hdf5_dir)
        with environment(HDF5_DIR=hdf5_dir,
                         HDF5_MPI="ON",
                         **blas):
            # Only uninstall if things changed.
            pip_uninstall("h5py")
            # Pip installing from dirty directory is potentially unsafe.
            with directory("h5py/"):
                check_call(["git", "clean", "-fdx"])
            install("h5py/")
    else:
        log.info("No need to rebuild h5py")


def build_and_install_libsupermesh():
    log.info("Installing libsupermesh")
    url = "git+https://github.com/firedrakeproject/libsupermesh.git"
    if os.path.exists("libsupermesh"):
        changed = git_update("libsupermesh", url)
    else:
        git_clone(url)
        changed = True
    if changed:
        with directory("libsupermesh"):
            check_call(["git", "reset", "--hard"])
            check_call(["git", "clean", "-f", "-x", "-d"])
            check_call(["mkdir", "-p", "build"])
            with directory("build"):
                cmd = ["cmake", "..", "-DBUILD_SHARED_LIBS=ON",
                       "-DCMAKE_INSTALL_PREFIX=" + firedrake_env,
                       "-DMPI_C_COMPILER=" + cc,
                       "-DMPI_CXX_COMPILER=" + cxx,
                       "-DMPI_Fortran_COMPILER=" + f90,
                       "-DCMAKE_Fortran_COMPILER=" + f90,
                       "-DLIBSUPERMESH_AUTO_COMPILER_FLAGS=OFF"]
                fortran, version = sniff_compiler(f90)
                if fortran == "GNU" and version >= Version("10"):
                    # Necessary because gcc >= 10 barfs on the Fortran MPI interface without it.
                    # cf. https://lists.mpich.org/pipermail/discuss/2020-January/005863.html
                    cmd.append("-DCMAKE_Fortran_FLAGS=-fallow-argument-mismatch")
                check_call(cmd)
                check_call(["make"])
                check_call(["make", "install"])
    else:
        log.info("No need to rebuild libsupermesh")


def build_and_install_tinyasm():
    log.info("Installing TinyASM")
    if os.path.exists("TinyASM"):
        log.info("Updating the git repository for TinyASM")
        with directory("TinyASM"):
            check_call(["git", "fetch"])
            git_sha = check_output(["git", "rev-parse", "HEAD"])
            git_sha_new = check_output(["git", "rev-parse", "@{u}"])
            tinyasm_changed = git_sha != git_sha_new
            if tinyasm_changed:
                check_call(["git", "reset", "--hard"])
                check_call(["git", "pull"])
    else:
        git_clone("git+https://github.com/florianwechsung/TinyASM.git")
        tinyasm_changed = True

    if tinyasm_changed:
        with directory("TinyASM"):
            # Clean source directory
            check_call(["git", "reset", "--hard"])
            check_call(["git", "clean", "-f", "-x", "-d"])
            run_pip_install(["-e", "."])
    else:
        log.info("No need to rebuild TinyASM")


def build_and_install_pythonocc():
    log.info("Installing pythonocc-core")
    url = "git+https://github.com/tpaviot/pythonocc-core.git@595b0a4e8e60e8d6011bea0cdb54ac878efcfcd2"
    if not os.path.exists("pythonocc-core"):
        git_clone(url)
        with directory("pythonocc-core"):
            check_call(["git", "reset", "--hard"])
            check_call(["git", "clean", "-f", "-x", "-d"])
            check_call(["mkdir", "-p", "build"])
            with directory("build"):
                check_call(["cmake", "..",
                            "-DCMAKE_INSTALL_PREFIX=" + firedrake_env,
                            "-DPYTHON_EXECUTABLE=" + python,
                            "-DMPI_C_COMPILER=" + cc,
                            "-DMPI_CXX_COMPILER=" + cxx,
                            "-DMPI_Fortran_COMPILER=" + f90,
                            "-DCMAKE_Fortran_COMPILER=" + f90])
                check_call(["make", "install"])
    else:
        log.info("No need to rebuild pythonocc-core")


def build_and_install_libspatialindex():
    log.info("Installing libspatialindex")
    if os.path.exists("libspatialindex"):
        log.info("Updating the git repository for libspatialindex")
        with directory("libspatialindex"):
            check_call(["git", "fetch"])
            git_sha = check_output(["git", "rev-parse", "HEAD"])
            git_sha_new = check_output(["git", "rev-parse", "@{u}"])
            libspatialindex_changed = git_sha != git_sha_new
            if libspatialindex_changed:
                check_call(["git", "reset", "--hard"])
                check_call(["git", "pull"])
    else:
        git_clone("git+https://github.com/firedrakeproject/libspatialindex.git")
        libspatialindex_changed = True

    if libspatialindex_changed:
        with directory("libspatialindex"):
            # Clean source directory
            check_call(["git", "reset", "--hard"])
            check_call(["git", "clean", "-f", "-x", "-d"])
            # Patch Makefile.am to skip building test
            check_call(["sed", "-i", "-e", "/^SUBDIRS/s/ test//", "Makefile.am"])
            # Build and install
            check_call(["./autogen.sh"])
            check_call(["./configure", "--prefix=" + firedrake_env,
                        "--enable-shared", "--disable-static"])
            check_call(["make"])
            check_call(["make", "install"])
    else:
        log.info("No need to rebuild libspatialindex")


def build_and_install_slepc():
    petsc_dir, petsc_arch = get_petsc_dir()
    slepc_dir, slepc_arch = get_slepc_dir()
    assert petsc_arch == slepc_arch

    slepc_changed = False
    if args.honour_petsc_dir:
        log.info("Using installed SLEPc from %s/%s", slepc_dir, petsc_arch)
    else:
        log.info("Installing SLEPc.")
        url = "git+https://github.com/firedrakeproject/slepc.git@firedrake"
        if os.path.exists("slepc"):
            slepc_changed |= git_update("slepc")
        else:
            git_clone(url)
            slepc_changed = True
        if slepc_changed:
            with directory("slepc"):
                check_call(["rm", "-rf", os.path.join(slepc_dir, petsc_arch)])
                with environment(PETSC_DIR=petsc_dir,
                                 SLEPC_DIR=slepc_dir,
                                 PETSC_ARCH=petsc_arch):
                    check_call([python, "./configure"])
                    check_call(["make", "all"])
                    check_call(["make", "check"])
        else:
            log.info("No need to rebuild SLEPc")

    url = "git+https://github.com/firedrakeproject/slepc4py.git@firedrake"
    if not use_slepc4py_in_slepc:
        if os.path.exists("slepc4py"):
            with directory("slepc4py"):
                plain_url = split_requirements_url(url)[1]
                current_remote = check_output(["git", "remote", "-v"]).split()[1]
                proto = "https" if current_remote.startswith("https") else "ssh"
                new_remote = git_url(plain_url, proto)
                if new_remote != current_remote:
                    log.info("Updating git remote for slepc4py from %s to %s", current_remote, new_remote)
                    check_call(["git", "remote", "set-url", "origin", new_remote])
                    check_call(["git", "fetch", "-p", "origin"])
                    check_call(["git", "checkout", "firedrake"])
        else:
            log.info("Cloning slepc4py from %s" % url)
            git_clone(url)


def install_documentation_dependencies():
    """Just install the required dependencies. There are no provenance
    issues here so no need to record this in the configuration dict."""
    log.info("Installing documentation dependencies")
    run_pip(["install", "-U", "sphinx"])
    run_pip(["install", "-U", "sphinx-autobuild"])
    run_pip(["install", "-U", "sphinxcontrib-bibtex"])
    run_pip(["install", "-U", "sphinxcontrib-svg2pdfconverter"])
    run_pip(["install", "-U", "bibtexparser"])
    run_pip(["install", "-U", "sphinxcontrib-youtube"])
    run_pip(["install", "-U", "numpydoc"])


def clean_obsolete_packages():
    dirs = os.listdir(".")
    for package in old_git_packages:
        pip_uninstall(package)
        if package in dirs:
            shutil.rmtree(package)


def quit(message):
    log.error(message)
    sys.exit(1)


def build_update_script():
    log.info("Creating firedrake-update script.")
    with open("firedrake/scripts/firedrake-install", "r") as f:
        update_script = f.read()

    try:
        os.mkdir("../bin")
    except OSError:
        pass
    with open("../bin/firedrake-update", "w") as f:
        f.write(update_script)
    check_call(["chmod", "a+x", "../bin/firedrake-update"])


if args.rebuild_script:
    os.chdir(os.path.dirname(os.path.realpath(__file__)) + ("/../.."))

    build_update_script()

    log.info("Successfully rebuilt firedrake-update.\n")

    log.info("To upgrade firedrake, run firedrake-update")
    sys.exit(0)


def create_compiler_env(cc, cxx, f90):
    env = dict()
    if cc:
        env["MPICC"] = cc
        env["MPI_C_COMPILER"] = cc
        env["CC"] = cc
        # Work around homebrew adding /usr/local/lib to the library search path.
        env["CFLAGS"] = " ".join((os.environ.get("CFLAGS", ""),
                                  "-L" + os.path.join(*get_petsc_dir(), "lib"),
                                  "-I" + os.path.join(*get_petsc_dir(), "include")))
    if cxx:
        env["MPICXX"] = cxx
        env["MPI_CXX_COMPILER"] = cxx
        env["CXX"] = cxx
    if f90:
        env["MPIF90"] = f90
        env["MPI_C_COMPILER"] = f90
        env["F90"] = f90

    return env


if mode == "install" and args.show_petsc_configure_options:
    log.info("*********************************************")
    log.info("Would build PETSc with the following options:")
    log.info("*********************************************\n")
    petsc_options = get_petsc_options()
    log.info("\n".join(petsc_options))
    log.info("\nEigen will be downloaded from https://github.com/eigenteam/eigen-git-mirror/archive/3.3.3.tar.gz")
    sys.exit(0)

if "PETSC_DIR" in os.environ and not args.honour_petsc_dir:
    quit("""The PETSC_DIR environment variable is set. This is probably an error.
If you really want to use your own PETSc build, please run again with the
--honour-petsc-dir option.
""")

if "PETSC_DIR" not in os.environ and args.honour_petsc_dir:
    quit("""The --honour-petsc-dir is set, but PETSC_DIR environment variable is
not defined. If you have compiled PETSc manually, set PETSC_DIR
(and optionally PETSC_ARCH) variables to point to the build directory.
""")

if "SLEPC_DIR" not in os.environ and args.honour_petsc_dir and options["slepc"]:
    quit("""If you use --honour-petsc-dir, you must also build SLEPc manually
and set the SLEPC_DIR environment variable appropriately""")

if "SLEPC_DIR" in os.environ and not args.honour_petsc_dir and options["slepc"]:
    quit("""The SLEPC_DIR environment variable is set.  If you want to use
your own SLEPc version, you must also build your own PETSc and run
with --honour-petsc-dir.""")

if platform.uname()[0] == "Darwin" and args.opencascade:
    quit("""Sorry, automatically installing opencascade on OSX hasn't been
implemented yet. (It's not a supported package in brew.)
Please contact us to get this working.""")

log.debug("Installer running with: %s" % sys.executable)
log.debug("Python version: %s" % sys.version)

log.debug("*** Current environment (output of 'env') ***")
log.debug(check_output(["env"]))
log.debug("\n\n")

if mode == "install" and args.honour_petsc_dir:
    minimal_packages = get_minimal_petsc_packages()
    minimal_packages.update({"blaslapack", "eigen3", "mathlib", "mpi"})
    current_packages = honour_petsc_dir_get_petsc_packages()
    log.debug("*****************************************************")
    log.debug("Specified PETSc was built with the following options:")
    log.debug("*****************************************************\n")
    log.debug("PETSC_DIR={}  PETSC_ARCH={}".format(*get_petsc_dir()))
    log.debug("\n".join(sorted(get_petsc_config())) + '\n')
    log.debug("The following external packages were detected and are used by PETSc:")
    log.debug(", ".join(sorted(current_packages)))
    log.debug("\n")
    if not minimal_packages < current_packages:
        log.error("*********************************************************************")
        log.error("Specified PETSc is missing the following packages:")
        log.error(", ".join(sorted(minimal_packages - current_packages)) + '\n')
        log.error("You must ensure that PETSc has been built with these minimal options:")
        log.error("*********************************************************************\n")
        log.error("\n".join(sorted(get_petsc_options(minimal=True))))
        log.error("")
        if "eigen3" in (minimal_packages - current_packages):
            log.error("Eigen can be downloaded from https://github.com/eigenteam/eigen-git-mirror/archive/3.3.3.tar.gz\n")
        log.error('Use --show-petsc-configure-options as an argument to the firedrake-install script to display options if additional functionality is required.\n ')
        log.error("FATAL: Unable to install with specified PETSc")
        exit(1)

if mode == "install" or not args.update_script:
    # Check operating system.
    required_packages = None
    package_manager = None
    if osname == "Darwin":
        package_manager = "brew"
        required_packages = ["gcc",
                             "autoconf",
                             "make",
                             "automake",
                             "cmake",
                             "libtool",
                             "boost"]
        if args.with_blas is None and mode == "install":
            required_packages.append("openblas")
    elif osname == "Linux":
        package_manager = "apt-get"
        required_packages = ["build-essential",
                             "autoconf",
                             "automake",
                             "bison",  # for ptscotch
                             "flex",   # for ptscotch
                             "cmake",
                             "gfortran",
                             "git",
                             "libcurl4-openssl-dev",
                             "libtool",
                             "libxml2-dev",
                             "python3-dev",
                             "python3-pip",
                             "python3-tk",
                             "python3-venv",
                             "zlib1g-dev",
                             "libboost-dev"]  # For ROL in pyadjoint
        if args.opencascade:
            required_packages.append("liboce-ocaf-dev")
            required_packages.append("swig")

        if args.with_blas is None and mode == "install":
            required_packages.append("libopenblas-dev")

    else:
        log.warning("You do not appear to be running Linux or MacOS. Please do not be surprised if this install fails.")

    if args.documentation_dependencies:
        required_packages.append("graphviz")

    if args.show_dependencies:
        log.info("\n************************************************")
        log.info("The following dependencies need to be installed:")
        log.info("************************************************\n")
        log.info("* A C and C++ compiler (for example gcc/g++ or clang), GNU make")
        log.info("* A Fortran compiler (for PETSc)")
        log.info("* Blas and Lapack")
        log.info("* Boost")
        log.info("* Git")
        log.info("* Python version >=3.6")
        log.info("* The Python headers")
        log.info("* autoconf, automake, libtool")
        log.info("* CMake")
        if osname == "Linux":
            log.info("* zlib, bison, flex")
        if package_manager:
            log.info("\n********************************************")
            log.info("The following %s packages are recommended:" % (package_manager))
            log.info("********************************************\n")
            log.info("\n".join(required_packages))
            log.info("\nThey will be installed by %s unless --no-package-manager is used." % (package_manager))
            if osname == "Darwin":
                log.info("\nIn addition, the command line tools will be installed using xcode")
        sys.exit(0)

    blas_location = args.with_blas

    if osname == "Darwin":
        try:
            check_call(["brew", "--version"])
        except subprocess.CalledProcessError:
            quit("Installing Firedrake on MacOS requires Homebrew. Please install "
                 "it using the instructions at http://brew.sh and then try again.")

        if options["package_manager"]:
            log.info("Installing command line tools...")
            try:
                check_call(["xcode-select", "--install"])
            except subprocess.CalledProcessError:
                # expected failure if already installed
                pass

            log.info("Checking brew doctor...")
            try:
                check_call(["brew", "doctor"])
            except subprocess.CalledProcessError:
                pass
            log.info("Installing required packages via homebrew...")
            # Ensure a fortran compiler is available
            installed_packages = dict((p["name"], p)
                                      for p in json.loads(check_output(["brew", "info", "--installed", "--json"])))
            # Handle homebrew migration of default python == python3
            if installed_packages.get("python", {}).get("oldname") == "python3":
                installed_packages["python3"] = installed_packages["python"]
            for package in required_packages:
                if package in installed_packages:
                    log.info("Required package '{0}' is already installed via Homebrew.".format(package))
                    log.debug(pprint.pformat(installed_packages[package]))
                else:
                    log.info("Installing required package '{0}' via Homebrew.".format(package))
                    brew_install(package)
        else:
            log.info("Xcode and homebrew installation disabled. Proceeding on the rash assumption that packaged dependencies are in place.")
            log.info("Please use the --show-dependencies for more information.")

        # Unconditionally require openblas ("brew" is required above)
        if args.with_blas is None and mode == "install":
            config["options"]["with_blas"] = check_output(["brew", "--prefix", "openblas"])[:-1]
            blas_location = config["options"]["with_blas"]
            if not os.path.exists(blas_location):
                raise InstallError("Automatic determination of BLAS looked for openblas in %s but didn't find it\n"
                                   "Please provide location of a BLAS library with --with-blas (or use --with-blas=download)" % blas_location)
    elif osname == "Linux":
        # Check for apt.
        try:
            if not options["package_manager"]:
                raise InstallError
            check_call(["apt-get", "--version"])

            missing_packages = [p for p in required_packages if not apt_check(p)]
            if missing_packages:
                apt_install(missing_packages)

        except (subprocess.CalledProcessError, InstallError):
            log.info("apt-get not found or disabled. Proceeding on the rash assumption that your compiled dependencies are in place.")
            log.info("Please use the --show-dependencies for more information.")
else:
    blas_location = config["options"].get("with_blas")

if mode == "install":
    if os.path.exists(firedrake_env):
        log.warning("Specified venv '%s' already exists", firedrake_env)
        quit("Can't install into existing venv '%s'" % firedrake_env)

    log.info("Creating firedrake venv in '%s'." % firedrake_env)
    # Debian's Python3 is screwed, they don't ship ensurepip as part
    # of the base python package, so the default python -m venv
    # doesn't work.  Moreover, they have spiked the file such that it
    # calls sys.exit, which will kill any attempts to create a venv
    # with pip.
    try:
        import ensurepip        # noqa: F401
        with_pip = True
    except ImportError:
        with_pip = False
    import venv
    venv.EnvBuilder(with_pip=with_pip).create(firedrake_env)
    if not with_pip:
        import urllib.request
        log.debug("ensurepip unavailable, bootstrapping pip using get-pip.py")
        urllib.request.urlretrieve("https://bootstrap.pypa.io/get-pip.py", filename="get-pip.py")
        check_call([python, "get-pip.py"])
        log.debug("bootstrapping pip succeeded")
        log.debug("Removing get-pip.py")
        os.remove("get-pip.py")

    # We haven't activated the venv so we need to manually set the environment.
    os.environ["VIRTUAL_ENV"] = firedrake_env

# Ensure pip, setuptools, hatchling and wheel are at the latest version.
run_pip(["install", "-U", "setuptools==59.2.0"])  # Unpin this when numpy will build with latest setuptools
run_pip(["install", "-U", "hatch"])
run_pip(["install", "-U", "pip"])
run_pip(["install", "-U", "wheel==0.37.0"])  # Unpin this when numpy will build with latest wheel

# Pin Cython because it's causing multiple packages to fail to build
run_pip(["install", "-U", "Cython==0.29.36"])

petsc_dir, petsc_arch = get_petsc_dir()
if options["slepc"]:
    slepc_dir, _ = get_slepc_dir()

if mode == "install":
    should_link = not args.honour_petsc_dir or options.get("mpicc") is not None

    # Set up the MPI wrappers
    for opt in ["mpicc", "mpicxx", "mpif90", "mpiexec"]:
        if options.get(opt):
            name = options[opt]
            src = shutil.which(name)
        else:
            src = os.path.join(petsc_dir, petsc_arch, "bin", opt)
        dest = os.path.join(firedrake_env, "bin", opt)
        # Remove old symlinks
        if os.path.lexists(dest):
            os.remove(dest)
        elif os.path.exists(dest):
            os.remove(dest)
        if should_link:
            log.debug("Creating a wrapper for %s from %s to %s" % (opt, src, dest))
            # use low-level os.open to ensure permissions (incl. exec.) are set according to umask
            fd = os.open(dest, os.O_CREAT | os.O_WRONLY)
            with os.fdopen(fd, "w") as f:
                f.write('#!/bin/bash' + os.linesep + src + ' "$@"')

cc = options["mpicc"]
cxx = options["mpicxx"]
f90 = options["mpif90"]
compiler_env = create_compiler_env(cc, cxx, f90)
os.chdir(firedrake_env)

# Dict to store BLAS and OPENBLAS environment variables
blas = dict()
if blas_location == "download":
    blas_location = os.path.join(petsc_dir, petsc_arch)
if blas_location is not None:
    blas["BLAS"] = blas_location
    blas["OPENBLAS"] = blas_location
if osname == "Darwin":
    blas["LDFLAGS"] = "-L" + brew_gcc_libdir()

log.info("BLAS config is %s" % blas)

# Configuration is now complete, and we have a venv so we dump the
# config file in order to maximise the chance that firedrake-update
# can be run on a partial install.
config_location = os.path.join(firedrake_env, ".configuration.json")
json_output = json.dumps(config)
with open(config_location, "w") as f:
    f.write(json_output)
log.info("Configuration saved to " + config_location)


def is_installed(name):
    # Return if package `name` is installed.
    try:
        importlib.import_module(name)
    except ModuleNotFoundError:
        return False
    else:
        return True


if mode == "install":
    os.mkdir("src")
    os.chdir("src")

    if "Build Firedrake" in os.environ.get("GITHUB_WORKFLOW", ""):
        # When building Firedrake in CI, don't clone Firedrake again.
        check_call(["ln", "-s", "../../firedrake", "firedrake"])
    else:
        git_clone("git+https://github.com/firedrakeproject/firedrake.git")

    # Build the update script as soon as possible so that installation
    # recovery can be attempted if required.
    build_update_script()

    # Force Cython to install first to work around pip dependency issues.
    run_pip_install(["Cython>=0.22"])
    # See build failure caused by pybind11==2.10.0 at https://github.com/firedrakeproject/firedrake/runs/7370283417?check_suite_focus=true.
    log.info("We use pybind11==2.9.2 until the issue with pybind11==2.10.0 is resolved.\n")
    run_pip_install(["pybind11==2.9.2"])

    # Pre-install requested packages
    if args.pip_packages is not None:
        for package in args.pip_packages:
            log.info("Pip installing %s to venv" % package)
<<<<<<< HEAD
            run_pip_install(package.split())
=======
            run_pip_install_wrap(package.split(), {})
>>>>>>> fad1e7cc

    # "Temporary" workaround for missing VTK wheel on Python 3.11
    if sys.version_info[:2] == (3, 11):
        # Update source when release is no longer a draft
        source = "https://github.com/firedrakeproject/VTKPythonPackage/releases/download/firedrake_20221116/"
        if osname == "Darwin":
            if arch == "arm64":
                source += "vtk-9.2.2.dev0-cp311-cp311-macosx_12_0_arm64.whl "
            elif arch == "x86_64":
                source += "vtk-9.2.2.dev0-cp311-cp311-macosx_12_0_x86_64.whl"
            else:
                log.error("Cannot install VTK for Python 3.11: unknown Darwin architecture {0}.".format(arch))
                raise InstallError("Cannot install VTK for Python 3.11: unknown Darwin architecture {0}.".format(arch))
        elif osname == "Linux":
            source += "vtk-9.2.2.dev0-cp311-cp311-manylinux_2_17_x86_64.manylinux2014_x86_64.whl"
        else:
            log.error("Cannot install VTK for Python 3.11: unknown operating system  {0}.".format(osname))
            raise InstallError("Cannot install VTK for Python 3.11: unknown operating system {0}.".format(osname))
        log.info("Pip installing VTK for Python 3.11 to venv")
        run_pip_install([source])
    if sys.version_info[:2] >= (3, 9):
        # Also lazy-object-proxy
        run_pip(["install", "lazy-object-proxy==1.4.*"])

    packages = clone_dependencies("firedrake")
    packages = clone_dependencies("PyOP2") + ["petsc4py"] + packages
    packages += ["firedrake"]

    for p in options["packages"]:
        name = git_clone(p)
        packages.extend(clone_dependencies(name))
        packages += [name]

    if args.honour_petsc_dir:
        packages.remove("petsc")

    # Need to install petsc first in order to resolve hdf5 dependency.
    if not args.honour_petsc_dir:
        with environment(**compiler_env):
            with pipargs("--no-deps"):
                packages.remove("petsc")
                install("petsc/")
        os.environ["PETSC_DIR"] = petsc_dir
        os.environ["PETSC_ARCH"] = petsc_arch

    # If petsc built mpich then we now need to set the compiler environment variables.
    if not compiler_env:
        compilerbin = os.path.join(petsc_dir, petsc_arch, "bin")
        cc = os.path.join(compilerbin, "mpicc")
        cxx = os.path.join(compilerbin, "mpicxx")
        f90 = os.path.join(compilerbin, "mpif90")
        compiler_env = create_compiler_env(cc, cxx, f90)

<<<<<<< HEAD
=======
    # Make sure that we link against the right MPI and PETSc shared libraries
    link_env = {
        "LDFLAGS": (
            "-Wl,-rpath,{petsc_dir}/{petsc_arch}/lib -L{petsc_dir}/{petsc_arch}/lib"
            .format(petsc_dir=petsc_dir, petsc_arch=petsc_arch)
        ),
    }

    # Install mpi4py
    with environment(**compiler_env, **link_env):
        run_pip_install(["--no-cache-dir", "mpi4py"])

    # numpy requires old setuptools (+wheel)
    log.info("Installing numpy using setuptools==59.2.0 and wheel==0.37.0 and Cython==0.29.36")
    log.info("Installing numpy==1.24 due to performance regression")
    # https://github.com/inducer/pytential/issues/211
    run_pip_install(["numpy==1.24"])
    log.info("Updating setuptools and wheel to latest versions")
    run_pip(["install", "-U", "setuptools"])
    run_pip(["install", "-U", "wheel"])

>>>>>>> fad1e7cc
    for p in packages:
        pip_requirements(p, compiler_env)

    with environment(**compiler_env):
        build_and_install_h5py()
        build_and_install_libsupermesh()

    build_and_install_libspatialindex()

    if "loopy" in packages:
        # We do want to install loopy's dependencies.
        install("loopy/")
        packages.remove("loopy")

    with pipargs("--no-deps"):
        for p in packages:
            if p in parallel_packages:
                with environment(**compiler_env):
                    install(p+"/")
            else:
                install(p+"/")
            sys.path.append(os.getcwd() + "/" + p)

    # Work around easy-install.pth bug.
    try:
        packages.remove("petsc")
    except ValueError:
        pass
    packages.remove("petsc4py")
    packages.remove("firedrake")

else:
    # Update mode
    os.chdir("src")

    if args.update_script:
        # Pull firedrake, rebuild update script, launch new script
        git_update("firedrake")
        build_update_script()
        os.execv(sys.executable, [sys.executable, "../bin/firedrake-update", "--no-update-script"] + sys.argv[1:])

    # Pre-install requested packages
    if args.pip_packages is not None:
        for package in args.pip_packages:
            log.info("Pip installing %s to venv" % package)
            run_pip_install(package.split())

    deps = OrderedDict()
    deps.update(list_cloned_dependencies("PyOP2"))
    deps.update(list_cloned_dependencies("firedrake"))
    for p in options["packages"]:
        name = split_requirements_url(p)[0]
        deps.update(list_cloned_dependencies(name))
        deps[name] = p
    packages = ["petsc4py"] + list(deps.keys())
    packages += ["firedrake"]

    # update packages.
    if not args.honour_petsc_dir:
        update_petsc = git_update("petsc", deps["petsc"])
    else:
        update_petsc = False
    if os.path.exists(os.path.join(firedrake_env, "src/petsc4py")):
        clean("petsc4py/")
        shutil.move("petsc4py", "petsc4py_old")
        update_petsc4py = True
    else:
        # Even if petsc has been installed, petsc4py might not, in
        # which case we need to make sure that we install it.
        # This situation occurs, e.g., when `firedrake-install`
        # fails somewhere after successfully installing petsc,
        # and the user continues installation with `firedrake-update`.
        update_petsc4py = not is_installed("petsc4py")
    if os.path.exists(os.path.join(firedrake_env, "src/slepc4py")):
        clean("slepc4py")
        shutil.move("slepc4py", "slepc4py_old")

    packages.remove("petsc")
    packages.remove("petsc4py")

    if args.clean:
        clean_obsolete_packages()
        for package in packages:
            pip_uninstall(package)
        if args.rebuild:
            pip_uninstall("petsc4py")

    # If there is a petsc package to remove, then we're an old installation which will need to rebuild PETSc.
    update_petsc = pip_uninstall("petsc") or update_petsc

    for p in packages:
        try:
            git_update(p, deps.get(p, None))
        except OSError as e:
            if e.errno == 2:
                log.warning("%s missing, cloning anew.\n" % p)
                git_clone(deps[p])
            else:
                raise

    with pipargs("--no-deps"):
        with environment(**compiler_env):
            # Only rebuild petsc if it has changed.
            if not args.honour_petsc_dir and (args.rebuild or update_petsc):
                clean("petsc/")
                install("petsc/")
        if not args.honour_petsc_dir:
            os.environ["PETSC_DIR"] = petsc_dir
            os.environ["PETSC_ARCH"] = petsc_arch

        # If petsc built mpich then we now need to set the compiler environment variables.
        if not compiler_env:
            compilerbin = os.path.join(petsc_dir, petsc_arch, "bin")
            cc = os.path.join(compilerbin, "mpicc")
            cxx = os.path.join(compilerbin, "mpicxx")
            f90 = os.path.join(compilerbin, "mpif90")
            compiler_env = create_compiler_env(cc, cxx, f90)

    # update dependencies.
    for p in packages:
        pip_requirements(p, compiler_env)

    with pipargs("--no-deps"):
        if args.rebuild or update_petsc or update_petsc4py:
            # If not honour_petsc_dir, we have a version of petsc that contains
            # petsc4py in its source tree (old petsc must have been updated
            # in the above).
            # If honour_petsc_dir, we can get here (e.g., with --rebuild flag)
            # without obtaining the latest petsc in the above:
            # thus, we must check if the user installed petsc contains petsc4py.
            if args.honour_petsc_dir:
                if not os.path.exists(get_petsc4py_dir()):
                    raise InstallError("""\npetsc4py not found in your installation of PETSc,
which indicates that your PETSc is relatively old.
Please consider updating your PETSc manually.
""")
            clean(get_petsc4py_dir())
            with environment(**compiler_env):
                install("petsc4py/")
        # Always rebuild h5py.
        with environment(**compiler_env):
            build_and_install_h5py()
            build_and_install_libsupermesh()
        build_and_install_libspatialindex()

    if "loopy" in packages:
        # We do want to install loopy's dependencies.
        clean("loopy")
        install("loopy/")
        packages.remove("loopy")

    try:
        log.info("Attempting to install symengine")
        run_pip_install(["symengine"])
    except subprocess.CalledProcessError:
        log.info("Symengine installation failed, this is NOT FATAL.")

    with pipargs("--no-deps"):
        try:
            packages.remove("PyOP2")
            packages.remove("firedrake")
        except ValueError:
            pass
        packages += ("PyOP2", "firedrake")
        for p in packages:
            clean(p)
            if p in parallel_packages:
                with environment(**compiler_env):
                    install(p+"/")
            else:
                install(p+"/")

        # Ensure pytest is at the latest version
        run_pip(["install", "-U", "pytest"])

with environment(**compiler_env):
    with pipargs("--no-deps"):
        if options["slepc"]:
            build_and_install_slepc()
            with environment(PETSC_DIR=petsc_dir,
                             SLEPC_DIR=slepc_dir,
                             PETSC_ARCH=petsc_arch):
                install("slepc4py/")

    if options["tinyasm"]:
        build_and_install_tinyasm()

with pipargs("--no-deps"):
    if options["opencascade"]:
        build_and_install_pythonocc()

if args.documentation_dependencies:
    install_documentation_dependencies()

if mode == "update":
    try:
        import firedrake_configuration
        firedrake_configuration.setup_cache_dirs()
        log.info("Clearing just in time compilation caches.")
        from firedrake.tsfc_interface import clear_cache, TSFCKernel
        from pyop2.compilation import clear_cache as pyop2_clear_cache
        print('Removing cached TSFC kernels from %s' % TSFCKernel._cachedir)
        clear_cache()
        pyop2_clear_cache()
    except:                     # noqa: E722
        # Unconditional except in order to avoid upgrade script failures.
        log.error("Failed to clear caches. Try running firedrake-clean.")


os.chdir("../..")

if mode == "install":
    log.info("\n\nSuccessfully installed Firedrake.\n")

    log.info("\nFiredrake has been installed in a python venv. You activate it with:\n")
    log.info("  . %s/bin/activate\n" % firedrake_env)
    log.info("The venv can be deactivated by running:\n")
    log.info("  deactivate\n\n")
    log.info("To upgrade Firedrake activate the venv and run firedrake-update\n")
else:
    log.info("\n\nSuccessfully updated Firedrake.\n")<|MERGE_RESOLUTION|>--- conflicted
+++ resolved
@@ -1815,11 +1815,7 @@
     if args.pip_packages is not None:
         for package in args.pip_packages:
             log.info("Pip installing %s to venv" % package)
-<<<<<<< HEAD
-            run_pip_install(package.split())
-=======
             run_pip_install_wrap(package.split(), {})
->>>>>>> fad1e7cc
 
     # "Temporary" workaround for missing VTK wheel on Python 3.11
     if sys.version_info[:2] == (3, 11):
@@ -1873,8 +1869,6 @@
         f90 = os.path.join(compilerbin, "mpif90")
         compiler_env = create_compiler_env(cc, cxx, f90)
 
-<<<<<<< HEAD
-=======
     # Make sure that we link against the right MPI and PETSc shared libraries
     link_env = {
         "LDFLAGS": (
@@ -1896,7 +1890,6 @@
     run_pip(["install", "-U", "setuptools"])
     run_pip(["install", "-U", "wheel"])
 
->>>>>>> fad1e7cc
     for p in packages:
         pip_requirements(p, compiler_env)
 
