--- conflicted
+++ resolved
@@ -60,11 +60,7 @@
                            "honour_petsc_dir", "with_parmetis",
                            "slepc", "packages", "honour_pythonpath",
                            "opencascade", "tinyasm",
-<<<<<<< HEAD
-                           "petsc_int_type", "cache_dir", "remove_build_files", "with_blas"]
-=======
-                           "petsc_int_type", "cache_dir", "complex", "remove_build_files"]
->>>>>>> fecd3830
+                           "petsc_int_type", "cache_dir", "complex", "remove_build_files", "with_blas"]
 
 
 def deep_update(this, that):
